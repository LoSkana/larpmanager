"""Script to analyze Python files and count function invocations.

This script walks through all .py files in the larpmanager codebase, identifies all function
definitions, and counts how many times each function is called from within other
functions in the same codebase. Only functions defined in larpmanager and invoked
at least once are included in the output.

Output format: CSV file with columns: name, path, invocation_count, function_number
"""

import ast
from collections import defaultdict
from pathlib import Path
from typing import Any


class FunctionAnalyzer(ast.NodeVisitor):
    """AST visitor to collect function definitions and their invocations."""

    def __init__(self, path: Any) -> None:
        self.path = path
        self.functions = []  # List of (function_name, function_number) tuples
        self.function_counts = defaultdict(int)  # Track count of each function name
        self.invocations = []  # List of function names called in this file
        self.current_function = None

    def visit_FunctionDef(self, node: Any) -> None:
        """Visit function definitions."""
        # Count occurrence of this function name in this file
        self.function_counts[node.name] += 1
        function_number = self.function_counts[node.name]

        # Store function definition with its number
        self.functions.append((node.name, function_number))

        # Track we're inside a function to count invocations
        previous_function = self.current_function
        self.current_function = node.name

        # Continue visiting child nodes
        self.generic_visit(node)

        # Restore previous function context
        self.current_function = previous_function

    def visit_AsyncFunctionDef(self, node: Any) -> None:
        """Visit async function definitions."""
        self.visit_FunctionDef(node)

    def visit_Call(self, node: Any) -> None:
        """Visit function calls."""
        # Only count calls that happen inside a function
        if self.current_function is not None:
            # Get the function name being called
            func_name = None

            if isinstance(node.func, ast.Name):
                # Direct function call: foo()
                func_name = node.func.id
            elif isinstance(node.func, ast.Attribute):
                # Method call: obj.method()
                # We track the method name
                func_name = node.func.attr

            if func_name:
                self.invocations.append(func_name)

        # Continue visiting child nodes
        self.generic_visit(node)


def analyze_file(path: Any) -> Any:
    """Analyze a single Python file for function definitions and invocations.

    Args:
        path: Path to the Python file

    Returns:
        tuple: (functions set, invocations list) or (None, None) if parsing fails

    """
    try:
        with Path(path).open(encoding="utf-8") as f:
            content = f.read()

        tree = ast.parse(content, filename=str(path))
        analyzer = FunctionAnalyzer(str(path))
        analyzer.visit(tree)

        return analyzer.functions, analyzer.invocations
    except (SyntaxError, UnicodeDecodeError, Exception):  # noqa: BLE001 - Refactoring tool must skip unparseable files
        # Silently skip files that can't be parsed
        return None, None


def find_python_files(root_dir: Any) -> Any:
    """Find all Python files in the larpmanager directory.

    Args:
        root_dir: Root directory to search

    Yields:
        Path objects for each .py file found in larpmanager/

    """
    root_path = Path(root_dir)
    larpmanager_dir = root_path / "larpmanager"

    if not larpmanager_dir.exists():
        return

    # Directories to skip
    skip_dirs = {"__pycache__", ".pytest_cache", "migrations", "staticfiles", ".tox", "dist", "build", ".eggs", "tests"}

    for py_file in larpmanager_dir.rglob("*.py"):
        # Skip files in excluded directories
        if any(skip_dir in py_file.parts for skip_dir in skip_dirs):
            continue
        yield py_file


def main() -> None:  # noqa: C901 - Complex analysis script with sequential processing steps
    """Main function to run the analysis."""
    # Get the project root (parent of refactor directory)
    script_dir = Path.cwd()
    project_root = script_dir


    # First pass: collect all function definitions
    all_defined_functions = {}  # func_name -> list of (path, rel_path, function_number)
    all_invocations = []  # list of (func_name, from_file)

    file_count = 0
    for py_file in find_python_files(project_root):
        functions, invocations = analyze_file(py_file)

        if functions is None:
            continue

        file_count += 1
        rel_path = str(py_file.relative_to(project_root))

        # Store function definitions with their numbers
        for func_name, func_number in functions:
            if func_name not in all_defined_functions:
                all_defined_functions[func_name] = []
            all_defined_functions[func_name].append((str(py_file), rel_path, func_number))

        # Store invocations
        all_invocations.extend([(func_name, rel_path) for func_name in invocations])


    # Second pass: count invocations only for functions defined in larpmanager
    invocation_counts = defaultdict(int)

    for func_name, _from_file in all_invocations:
        # Only count if this function is defined in larpmanager
        if func_name in all_defined_functions:
            invocation_counts[func_name] += 1

    # Prepare results - only functions with at least 1 invocation
    results = []

    for func_name, count in invocation_counts.items():
        if count >= 1:
            # A function might be defined in multiple files (same name)
<<<<<<< HEAD
            for abs_path, rel_path, func_number in all_defined_functions[func_name]:
                results.append(
                    {"name": func_name, "path": rel_path, "invocation_count": count, "function_number": func_number}
                )
=======
            for _abs_path, rel_path, func_number in all_defined_functions[func_name]:
                results.append({
                    "name": func_name,
                    "path": rel_path,
                    "invocation_count": count,
                    "function_number": func_number
                })
>>>>>>> a47f3b42

    # Sort by invocation count (descending), then by function name
    results.sort(key=lambda x: (-x["invocation_count"], x["name"], x["path"]))

    # Write results to CSV file
    output_file = Path("refactor/function_invocations.csv")
    with output_file.open("w", encoding="utf-8") as f:
        # Write header
        f.write("name,path,invocation_count,function_number\n")

        # Write data
        for result in results:
            # Escape file path if it contains commas
            path = result["path"]
            if "," in path:
                path = f'"{path}"'

            f.write(f"{result['name']},{path},{result['invocation_count']},{result['function_number']}\n")


    # Print top 20 most invoked functions
<<<<<<< HEAD
    print("\nTop 20 most invoked larpmanager functions:")
    for i, result in enumerate(results[:20], 1):
        print(
            f"{i}. {result['name']} ({result['path']}) #{result['function_number']}: {result['invocation_count']} invocations"
        )
=======
    for _i, result in enumerate(results[:20], 1):
        pass
>>>>>>> a47f3b42


if __name__ == "__main__":
    main()<|MERGE_RESOLUTION|>--- conflicted
+++ resolved
@@ -164,12 +164,6 @@
     for func_name, count in invocation_counts.items():
         if count >= 1:
             # A function might be defined in multiple files (same name)
-<<<<<<< HEAD
-            for abs_path, rel_path, func_number in all_defined_functions[func_name]:
-                results.append(
-                    {"name": func_name, "path": rel_path, "invocation_count": count, "function_number": func_number}
-                )
-=======
             for _abs_path, rel_path, func_number in all_defined_functions[func_name]:
                 results.append({
                     "name": func_name,
@@ -177,7 +171,6 @@
                     "invocation_count": count,
                     "function_number": func_number
                 })
->>>>>>> a47f3b42
 
     # Sort by invocation count (descending), then by function name
     results.sort(key=lambda x: (-x["invocation_count"], x["name"], x["path"]))
@@ -199,16 +192,8 @@
 
 
     # Print top 20 most invoked functions
-<<<<<<< HEAD
-    print("\nTop 20 most invoked larpmanager functions:")
-    for i, result in enumerate(results[:20], 1):
-        print(
-            f"{i}. {result['name']} ({result['path']}) #{result['function_number']}: {result['invocation_count']} invocations"
-        )
-=======
     for _i, result in enumerate(results[:20], 1):
         pass
->>>>>>> a47f3b42
 
 
 if __name__ == "__main__":
