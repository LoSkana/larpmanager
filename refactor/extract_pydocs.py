import ast
import csv
import os
from collections import defaultdict
<<<<<<< HEAD
from typing import Any
=======
from pathlib import Path
>>>>>>> a47f3b42


def get_function_length(node: Any) -> int:
    if not hasattr(node, "body") or not node.body:
        return 0
    last_line = node.body[-1].lineno if hasattr(node.body[-1], "lineno") else node.lineno
    return last_line - node.lineno + 1


def has_docstring(node: Any) -> bool:
    """Check if a function has a docstring."""
    if not node.body:
        return False
    first_stmt = node.body[0]
    return (
        isinstance(first_stmt, ast.Expr)
        and isinstance(first_stmt.value, ast.Constant)
        and isinstance(first_stmt.value.value, str)
    )


<<<<<<< HEAD
def analyze_file(filepath: Any) -> list:
    with open(filepath, encoding="utf-8") as f:
=======
def analyze_file(filepath):
    with Path(filepath).open(encoding="utf-8") as f:
>>>>>>> a47f3b42
        try:
            tree = ast.parse(f.read(), filename=filepath)
        except SyntaxError:
            return []

    results = []
    function_counts = defaultdict(int)  # Track count of each function name

    # Collect all function definitions first, sorted by line number
    functions = [node for node in ast.walk(tree) if isinstance(node, ast.FunctionDef)]

    # Sort by line number to maintain file order
    functions.sort(key=lambda n: n.lineno)

    for node in functions:
        # Count occurrence of this function name (for all functions)
        function_counts[node.name] += 1
        function_number = function_counts[node.name]

        # Only include functions WITHOUT docstrings
        if not has_docstring(node):
            length = get_function_length(node)
            results.append((node.name, filepath, length, function_number))

    return results


def main(folder: str = ".") -> None:
    all_results = []
    for root, _dirs, files in os.walk(folder):
        if any(excluded in root for excluded in ("venv", "tests", "migrations")):
            continue
        for file in files:
            if file.endswith(".py"):
                path = str(Path(root) / file)
                all_results.extend(analyze_file(path))

    with Path("refactor/function_pydocs.csv").open("w", newline="", encoding="utf-8") as csvfile:
        writer = csv.writer(csvfile)
        writer.writerow(["name", "path", "length", "number"])
        writer.writerows(all_results)


if __name__ == "__main__":
    main("larpmanager")<|MERGE_RESOLUTION|>--- conflicted
+++ resolved
@@ -2,11 +2,8 @@
 import csv
 import os
 from collections import defaultdict
-<<<<<<< HEAD
+from pathlib import Path
 from typing import Any
-=======
-from pathlib import Path
->>>>>>> a47f3b42
 
 
 def get_function_length(node: Any) -> int:
@@ -28,13 +25,8 @@
     )
 
 
-<<<<<<< HEAD
 def analyze_file(filepath: Any) -> list:
-    with open(filepath, encoding="utf-8") as f:
-=======
-def analyze_file(filepath):
     with Path(filepath).open(encoding="utf-8") as f:
->>>>>>> a47f3b42
         try:
             tree = ast.parse(f.read(), filename=filepath)
         except SyntaxError:
