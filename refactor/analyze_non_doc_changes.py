#!/usr/bin/env python3
"""Script to analyze uncommitted git changes and filter out pydoc/comment-only changes.
Prints only substantial code changes.
"""

import re
import subprocess
<<<<<<< HEAD
import sys
from typing import List, Tuple
=======
>>>>>>> a47f3b42


def run_git_command(cmd: list[str]) -> str:
    """Run a git command and return its output."""
    try:
        result = subprocess.run(cmd, capture_output=True, text=True, check=True)
        return result.stdout
    except subprocess.CalledProcessError:
        return ""


def is_docstring_or_comment_line(line: str) -> bool:
    """Check if a line is a docstring, comment, or whitespace-only change."""
    stripped = line.strip()

    # Skip empty lines
    if not stripped:
        return True

    # Skip git diff markers
    if stripped.startswith(("@@", "+++", "---", "index", "diff --git")):
        return True

    # Get the actual content without +/- prefix
    content = stripped[1:].strip() if stripped.startswith(("+", "-")) else stripped

    # Skip empty content
    if not content:
        return True

    # Check for function definitions
    if content.startswith("def "):
        return True

    # Check for comments
    if content.startswith("#"):
        return True

    # Check for docstrings (triple quotes)
    if '"""' in content or "'''" in content:
        return True

    # Check for single-line string literals that look like docstrings
    # (often used as docstrings at the start of functions/classes)
    if re.match(r'^["\'].*["\']$', content):
        return True

    # Check for type hints and annotations (often just documentation)
    if re.match(r"^\s*->\s*.*:", content):
        return True

    # Check for docstring content (common patterns)
    docstring_patterns = [
        r"^\s*Args:\s*$",
        r"^\s*Returns:\s*$",
        r"^\s*Raises:\s*$",
        r"^\s*Note:\s*$",
        r"^\s*Example:\s*$",
        r"^\s*\w+\s*\([^)]*\):\s*.*$",  # Args descriptions
        r"^\s*\w+:\s+.*$",  # Parameter descriptions
    ]

    return any(re.match(pattern, content, re.IGNORECASE) for pattern in docstring_patterns)


def analyze_file_changes(file_diff: str) -> tuple[bool, list[str]]:  # noqa: C901 - Complex docstring parsing logic
    """Analyze changes in a file and determine if they're substantial.
    Returns (has_substantial_changes, substantial_lines).
    """
    lines = file_diff.split("\n")
    substantial_lines = []
    in_docstring = False
    docstring_delimiter = None

    for line in lines:
        stripped = line.strip()

        # Track if we're entering/exiting a docstring
        if '"""' in stripped or "'''" in stripped:
            # Count occurrences to handle single-line docstrings
            triple_double = stripped.count('"""')
            triple_single = stripped.count("'''")

            if triple_double > 0:
                if triple_double == 2:
                    # Single-line docstring (opening and closing on same line)
                    # Consider it as docstring content
                    if line.startswith(("+", "-")) and not line.startswith(("+++", "---")):
                        continue  # Skip this line, it's a docstring
                elif not in_docstring:
                    # Starting a multi-line docstring
                    in_docstring = True
                    docstring_delimiter = '"""'
                    continue  # Skip the opening line
                elif in_docstring and docstring_delimiter == '"""':
                    # Closing a multi-line docstring
                    in_docstring = False
                    docstring_delimiter = None
                    continue  # Skip the closing line

            if triple_single > 0:
                if triple_single == 2:
                    # Single-line docstring
                    if line.startswith(("+", "-")) and not line.startswith(("+++", "---")):
                        continue
                elif not in_docstring:
                    # Starting a multi-line docstring
                    in_docstring = True
                    docstring_delimiter = "'''"
                    continue
                elif in_docstring and docstring_delimiter == "'''":
                    # Closing a multi-line docstring
                    in_docstring = False
                    docstring_delimiter = None
                    continue

        # If we're inside a docstring, skip all changes
        if in_docstring:
            continue

        # Check for substantial changes outside of docstrings
        if line.startswith(("+", "-")) and not line.startswith(("+++", "---")) and not is_docstring_or_comment_line(line):
            substantial_lines.append(line)

    return len(substantial_lines) > 0, substantial_lines


def main() -> None:
    """Main function to analyze git changes."""
    # Get list of modified files
    modified_files = run_git_command(["git", "diff", "--name-only", "HEAD"]).strip().split("\n")
    modified_files = [f for f in modified_files if f and f.endswith(".py")]

    if not modified_files:
        return

    substantial_changes_found = False
    files_with_substantial_changes = []

    for file_path in modified_files:
        # Get diff for this file
        file_diff = run_git_command(["git", "diff", "HEAD", "--", file_path])

        if not file_diff:
            continue

        has_substantial, substantial_lines = analyze_file_changes(file_diff)

        if has_substantial:
            substantial_changes_found = True
            files_with_substantial_changes.append((file_path, substantial_lines))

    # Only print files with substantial changes
    for file_path, substantial_lines in files_with_substantial_changes:
<<<<<<< HEAD
        print(f"{'=' * 60}")
        print(f"Analyzing: {file_path}")
        print(f"{'=' * 60}")
        print(f"✗ SUBSTANTIAL CHANGES DETECTED ({len(substantial_lines)} lines)")
        print("\nSubstantial changes:")
        for line in substantial_lines[:20]:  # Limit to first 20 lines
            print(f"  {line}")
=======
        for _line in substantial_lines[:20]:  # Limit to first 20 lines
            pass
>>>>>>> a47f3b42
        if len(substantial_lines) > 20:
            pass

<<<<<<< HEAD
    print(f"{'=' * 60}")
    print("SUMMARY:")
    print(f"{'=' * 60}")
=======
>>>>>>> a47f3b42

    if substantial_changes_found:
        pass
    else:
        pass


if __name__ == "__main__":
    main()<|MERGE_RESOLUTION|>--- conflicted
+++ resolved
@@ -5,11 +5,8 @@
 
 import re
 import subprocess
-<<<<<<< HEAD
 import sys
-from typing import List, Tuple
-=======
->>>>>>> a47f3b42
+from typing import List, Tuple, Dict
 
 
 def run_git_command(cmd: list[str]) -> str:
@@ -164,27 +161,19 @@
 
     # Only print files with substantial changes
     for file_path, substantial_lines in files_with_substantial_changes:
-<<<<<<< HEAD
-        print(f"{'=' * 60}")
+        print(f"{'='*60}")
         print(f"Analyzing: {file_path}")
-        print(f"{'=' * 60}")
+        print(f"{'='*60}")
         print(f"✗ SUBSTANTIAL CHANGES DETECTED ({len(substantial_lines)} lines)")
         print("\nSubstantial changes:")
         for line in substantial_lines[:20]:  # Limit to first 20 lines
             print(f"  {line}")
-=======
-        for _line in substantial_lines[:20]:  # Limit to first 20 lines
-            pass
->>>>>>> a47f3b42
         if len(substantial_lines) > 20:
             pass
 
-<<<<<<< HEAD
     print(f"{'=' * 60}")
     print("SUMMARY:")
     print(f"{'=' * 60}")
-=======
->>>>>>> a47f3b42
 
     if substantial_changes_found:
         pass
