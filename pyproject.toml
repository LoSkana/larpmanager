[project]
name = "larpmanager"
version = "1.0.0"
license = "AGPL-3.0-or-later"
classifiers = [
  "License :: OSI Approved :: GNU Affero General Public License v3",
  "Programming Language :: Python :: 3"
]

[tool.djlint]
ignore="H006"
extend_exclude="static/,larpmanager/static/"

[tool.ruff]
line-length = 120
extend-exclude = ["main", "*/migrations/*", "*/tests/*"]

[tool.ruff.format]
quote-style = "double"

[tool.ruff.lint]
select = ["ALL"]

ignore = [
	"ISC001", # Implicit string concatenation, ignored to use ruff formatter
	"E501", # Line too long, ignored to use ruff formatter
	"D100", # Missing docstring in public module
	"D101", # Missing docstring in public class, to be removed later,
	"D104", # Missing docstring in public package
	"D105", # Missing docstring in magic method
	"D106", # Missing docstring in public nested class, would be useless on Meta
    "ANN401",  # Dynamically typed expressions (Any) are disallowed
    "COM812",  # Trailing comma missing (conflicts with formatter)
    "TD002",   # Missing author in TODO
    "TD003",   # Missing issue link in TODO
    "FIX002",  # Line contains TODO
    "DJ001",  # TODO remove django-nullable-model-string-field
    "ANN001",  # TODO remove Missing type annotation for functions
    "ANN002",  # TODO remove Missing type annotation for *args
    "ANN003",  # TODO remove Missing type annotation for **kwargs
    "ANN201",  # TODO remove Missing return type annotation for public function
    "ANN202",  # TODO remove Missing return type annotation for private function
    "ANN204",  # TODO remove Missing return type annotation for special method
    "ANN205",  # TODO remove Missing return type annotation for staticmethod
    "ANN206",  # TODO remove Missing return type annotation for classmethod
<<<<<<< HEAD
    "ARG001",  # TODO remove 	unused-function-argument
    "ARG002",  # TODO remove 	unused-method-argument
    "DTZ005",  # TODO remove 	call-datetime-now-without-tzinfo
    "DTZ002",  # TODO remove 	call-datetime-today
    "INP001",  # TODO remove 	implicit-namespace-package
    "TRY401",  # TODO remove 	verbose-log-message
=======
    "RUF012",  # TODO remove 	mutable-class-default
    "ERA001",  # TODO remove 	commented-out-code
    "SLF001",  # TODO remove	private-member-access
    "PTH118",  # TODO remove 	os-path-join
    "BLE001",  # TODO remove 	blind-except
    "C901",  # TODO remove   	complex-structure
    "PERF401",  # TODO remove	manual-list-comprehension
    "SIM102",  # TODO remove 	collapsible-if
    "PTH110",  # TODO remove 	os-path-exists
    "PERF203",  # TODO remove	try-except-in-loop
    "PTH123",  # TODO remove 	builtin-open
>>>>>>> 1225b50e
]

[tool.ruff.lint.pydocstyle]
convention = "google"

[tool.ruff.lint.pylint]
max-args = 8<|MERGE_RESOLUTION|>--- conflicted
+++ resolved
@@ -43,26 +43,6 @@
     "ANN204",  # TODO remove Missing return type annotation for special method
     "ANN205",  # TODO remove Missing return type annotation for staticmethod
     "ANN206",  # TODO remove Missing return type annotation for classmethod
-<<<<<<< HEAD
-    "ARG001",  # TODO remove 	unused-function-argument
-    "ARG002",  # TODO remove 	unused-method-argument
-    "DTZ005",  # TODO remove 	call-datetime-now-without-tzinfo
-    "DTZ002",  # TODO remove 	call-datetime-today
-    "INP001",  # TODO remove 	implicit-namespace-package
-    "TRY401",  # TODO remove 	verbose-log-message
-=======
-    "RUF012",  # TODO remove 	mutable-class-default
-    "ERA001",  # TODO remove 	commented-out-code
-    "SLF001",  # TODO remove	private-member-access
-    "PTH118",  # TODO remove 	os-path-join
-    "BLE001",  # TODO remove 	blind-except
-    "C901",  # TODO remove   	complex-structure
-    "PERF401",  # TODO remove	manual-list-comprehension
-    "SIM102",  # TODO remove 	collapsible-if
-    "PTH110",  # TODO remove 	os-path-exists
-    "PERF203",  # TODO remove	try-except-in-loop
-    "PTH123",  # TODO remove 	builtin-open
->>>>>>> 1225b50e
 ]
 
 [tool.ruff.lint.pydocstyle]
