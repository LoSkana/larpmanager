# LarpManager - https://larpmanager.com
# Copyright (C) 2025 Scanagatta Mauro
#
# This file is part of LarpManager and is dual-licensed:
#
# 1. Under the terms of the GNU Affero General Public License (AGPL) version 3,
#    as published by the Free Software Foundation. You may use, modify, and
#    distribute this file under those terms.
#
# 2. Under a commercial license, allowing use in closed-source or proprietary
#    environments without the obligations of the AGPL.
#
# If you have obtained this file under the AGPL, and you make it available over
# a network, you must also make the complete source code available under the same license.
#
# For more information or to purchase a commercial license, contact:
# commercial@larpmanager.com
#
# SPDX-License-Identifier: AGPL-3.0-or-later OR Proprietary
<<<<<<< HEAD
from __future__ import annotations

from typing import TYPE_CHECKING
=======
from typing import Any
>>>>>>> 7f2b531a

from admin_auto_filters.filters import AutocompleteFilter
from django.contrib import admin
from django.utils.html import format_html

from larpmanager.admin.base import AssociationFilter, DefModelAdmin, RunFilter, reduced
from larpmanager.admin.character import TargetFilter
from larpmanager.models.miscellanea import (
    Album,
    AlbumImage,
    AlbumUpload,
    ChatMessage,
    Contact,
    Email,
    HelpQuestion,
    OneTimeAccessToken,
    OneTimeContent,
    PlayerRelationship,
    ShuttleService,
    Util,
    WarehouseArea,
    WarehouseContainer,
    WarehouseItem,
    WarehouseItemAssignment,
    WarehouseTag,
    WorkshopMemberRel,
    WorkshopModule,
    WorkshopOption,
    WorkshopQuestion,
)

if TYPE_CHECKING:
    from django.http import HttpRequest


@admin.register(Contact)
class ContactAdmin(DefModelAdmin):
    list_display = ("me", "you", "channel")
    autocomplete_fields = ["me", "you", "association"]


@admin.register(ChatMessage)
class ChatMessageAdmin(DefModelAdmin):
    list_display = ("id", "sender", "receiver")
    autocomplete_fields = ("sender", "receiver", "association")


@admin.register(Album)
class AlbumAdmin(DefModelAdmin):
    list_display = ("name", "parent", "run", "show_thumb")
    autocomplete_fields = ["parent", "run", "association"]
    search_fields = ["name"]


@admin.register(AlbumImage)
class AlbumImageAdmin(DefModelAdmin):
    list_display = ("upload", "show_thumb", "width", "height")


@admin.register(AlbumUpload)
class AlbumUploadAdmin(DefModelAdmin):
    list_display = ("id", "album")
    autocomplete_fields = ["album"]


class WorkshopQuestionInline(admin.TabularInline):
    model = WorkshopQuestion
    exclude = ("search",)
    show_change_link = True


@admin.register(WorkshopModule)
class WorkshopModuleAdmin(DefModelAdmin):
    search_fields = ("search",)
    list_display = ("name", "event", "number", "is_generic")
    inlines = [
        WorkshopQuestionInline,
    ]
    autocomplete_fields = ["event", "members"]


class WorkshopModuleFilter(AutocompleteFilter):
    title = "WorkshopModule"
    field_name = "module"


class WorkshopOptionInline(admin.TabularInline):
    model = WorkshopOption
    exclude = ("search",)


@admin.register(WorkshopQuestion)
class WorkshopQuestionAdmin(DefModelAdmin):
    search_fields = ("search",)
    list_display = ("name", "number", "module")
    autocomplete_fields = ("module", "event")
    list_filter = (WorkshopModuleFilter,)
    inlines = [
        WorkshopOptionInline,
    ]


class WorkshopOptionFilter(AutocompleteFilter):
    title = "WorkshopQuestion"
    field_name = "question"


@admin.register(WorkshopOption)
class WorkshopOptionAdmin(DefModelAdmin):
    list_display = ("name", "question", "is_correct")
    autocomplete_fields = ("question",)
    list_filter = (WorkshopOptionFilter,)


@admin.register(WorkshopMemberRel)
class WorkshopMemberRelAdmin(DefModelAdmin):
    list_display = ("workshop", "member")


@admin.register(HelpQuestion)
class HelpQuestionAdmin(DefModelAdmin):
    list_display = ("member", "is_user", "small_text")
    autocomplete_fields = ["member", "run", "association"]


@admin.register(WarehouseContainer)
class WarehouseContainerAdmin(DefModelAdmin):
    list_display = ("name", "position")
    autocomplete_fields = ["association"]
    search_fields = ["name"]


@admin.register(WarehouseTag)
class WarehouseTagAdmin(DefModelAdmin):
    list_display = ("name", "description")
    search_fields = ["name"]


@admin.register(WarehouseItem)
class WarehouseItemAdmin(DefModelAdmin):
    list_display = ("name", "quantity", "container", "description")
    autocomplete_fields = ["association", "container", "tags"]
    search_fields = ["name"]


@admin.register(WarehouseArea)
class WarehouseAreaAdmin(DefModelAdmin):
    list_display = ("name", "position", "description")
    search_fields = ["name"]


@admin.register(WarehouseItemAssignment)
class WarehouseItemAssignmentAdmin(DefModelAdmin):
    list_display = ("area", "quantity", "item", "notes")
    autocomplete_fields = ["event", "item", "area"]


@admin.register(ShuttleService)
class ShuttleServiceAdmin(DefModelAdmin):
    list_display = ("member", "passengers", "address", "info", "working")
    autocomplete_fields = ["member", "working", "association"]


@admin.register(Util)
class UtilAdmin(DefModelAdmin):
    list_display = ("name", "cod", "event")
    autocomplete_fields = ["event"]


@admin.register(PlayerRelationship)
class PlayerRelationshipAdmin(DefModelAdmin):
    list_display = ("reg_red", "target", "text_red")
    list_filter = (TargetFilter,)
    autocomplete_fields = ["target", "reg"]

    @staticmethod
    def text_red(instance: PlayerRelationship) -> str:
        """Return reduced text for admin display."""
        return reduced(instance.text)

    @staticmethod
    def reg_red(instance: PlayerRelationship) -> str:
        """Return registration with run number for admin display."""
        return f"{instance.reg} ({instance.reg.run.number})"


@admin.register(Email)
class EmailAdmin(DefModelAdmin):
    list_display = ("id", "association", "run", "recipient", "sent", "subj", "body_red")
    list_filter = (AssociationFilter, RunFilter)
    autocomplete_fields = ["association", "run"]
    search_fields = ["subj", "body", "recipient"]

    @staticmethod
    def body_red(instance: Email) -> str:
        """Return reduced body text for admin display."""
        return reduced(instance.body)


class OneTimeAccessTokenInline(admin.TabularInline):
    """Inline admin for access tokens."""

    model = OneTimeAccessToken
    extra = 0
    readonly_fields = ("token", "used", "used_at", "used_by", "ip_address", "user_agent", "created")
    fields = ("note", "token", "used", "used_at", "used_by", "ip_address")
    can_delete = True

<<<<<<< HEAD
    def has_add_permission(self, request: object, obj: object | None = None) -> bool:
=======
    def has_add_permission(self, request: HttpRequest, obj: Any = None) -> bool:  # noqa: ARG002
>>>>>>> 7f2b531a
        """Allow adding new tokens."""
        return True


@admin.register(OneTimeContent)
class OneTimeContentAdmin(DefModelAdmin):
    """Admin interface for OneTimeContent."""

    list_display = (
        "name",
        "event",
        "file_display",
        "content_type",
        "file_size_display",
        "token_count",
        "active",
        "created",
    )
    list_filter = ("event", "active", "created")
    search_fields = ("name", "description", "event__name")
    readonly_fields = ("content_type", "file_size", "created", "updated")
    inlines = [OneTimeAccessTokenInline]
    autocomplete_fields = ["event"]

    fieldsets = (
        (
            None,
            {
                "fields": (
                    "event",
                    "name",
                    "description",
                    "file",
                    "active",
                ),
            },
        ),
        (
            "Metadata",
            {
                "fields": ("content_type", "file_size", "duration", "created", "updated"),
                "classes": ("collapse",),
            },
        ),
    )

    def file_display(self, obj: OneTimeContent) -> str:
        """Display file name."""
        if obj.file:
            return obj.file.name.split("/")[-1]
        return "-"

    file_display.short_description = "File"

    def file_size_display(self, obj: OneTimeContent) -> str:
        """Display human-readable file size."""
        if not obj.file_size:
            return "-"
        size = obj.file_size
        for unit in ["B", "KB", "MB", "GB"]:
            max_size = 1024.0
            if size < max_size:
                return f"{size:.1f} {unit}"
            size /= max_size
        return f"{size:.1f} TB"

    file_size_display.short_description = "File size"

    def token_count(self, obj: OneTimeContent) -> str:
        """Display token statistics."""
        stats = obj.get_token_stats()
        return format_html(
            '<span style="color: green;">{}</span> / <span style="color: gray;">{}</span>',
            stats["used"],
            stats["total"],
        )

    token_count.short_description = "Tokens (used/total)"


@admin.register(OneTimeAccessToken)
class OneTimeAccessTokenAdmin(DefModelAdmin):
    """Admin interface for OneTimeAccessToken."""

    list_display = (
        "token_short",
        "content",
        "note",
        "used",
        "used_at",
        "used_by",
        "ip_address",
        "created",
    )
    list_filter = ("used", "used_at", "created", "content__event")
    search_fields = ("token", "note", "content__name", "used_by__name", "ip_address")
    readonly_fields = ("token", "used", "used_at", "used_by", "ip_address", "user_agent", "created", "updated")
    autocomplete_fields = ["content", "used_by"]

    fieldsets = (
        (
            None,
            {
                "fields": (
                    "content",
                    "token",
                    "note",
                ),
            },
        ),
        (
            "Usage information",
            {
                "fields": ("used", "used_at", "used_by", "ip_address", "user_agent"),
                "classes": ("collapse",),
            },
        ),
        (
            "Metadata",
            {
                "fields": ("created", "updated"),
                "classes": ("collapse",),
            },
        ),
    )

    def token_short(self, obj: OneTimeAccessToken) -> str:
        """Display shortened token."""
        return f"{obj.token[:12]}..."

    token_short.short_description = "Token"

    def has_add_permission(self, request: HttpRequest) -> bool:  # noqa: ARG002
        """Prevent adding tokens through admin - they should be generated via the content."""
        return True<|MERGE_RESOLUTION|>--- conflicted
+++ resolved
@@ -17,13 +17,9 @@
 # commercial@larpmanager.com
 #
 # SPDX-License-Identifier: AGPL-3.0-or-later OR Proprietary
-<<<<<<< HEAD
 from __future__ import annotations
 
 from typing import TYPE_CHECKING
-=======
-from typing import Any
->>>>>>> 7f2b531a
 
 from admin_auto_filters.filters import AutocompleteFilter
 from django.contrib import admin
@@ -232,11 +228,7 @@
     fields = ("note", "token", "used", "used_at", "used_by", "ip_address")
     can_delete = True
 
-<<<<<<< HEAD
-    def has_add_permission(self, request: object, obj: object | None = None) -> bool:
-=======
-    def has_add_permission(self, request: HttpRequest, obj: Any = None) -> bool:  # noqa: ARG002
->>>>>>> 7f2b531a
+    def has_add_permission(self, request: object, obj: object | None = None) -> bool:  # noqa: ARG002
         """Allow adding new tokens."""
         return True
 
