--- conflicted
+++ resolved
@@ -17,13 +17,9 @@
 # commercial@larpmanager.com
 #
 # SPDX-License-Identifier: AGPL-3.0-or-later OR Proprietary
-<<<<<<< HEAD
-from typing import Any, ClassVar
-=======
 from __future__ import annotations
 
-from typing import TYPE_CHECKING
->>>>>>> e09a8e19
+from typing import TYPE_CHECKING, ClassVar
 
 from admin_auto_filters.filters import AutocompleteFilter
 from django.contrib import admin
