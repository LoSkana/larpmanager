# LarpManager - https://larpmanager.com
# Copyright (C) 2025 Scanagatta Mauro
#
# This file is part of LarpManager and is dual-licensed:
#
# 1. Under the terms of the GNU Affero General Public License (AGPL) version 3,
#    as published by the Free Software Foundation. You may use, modify, and
#    distribute this file under those terms.
#
# 2. Under a commercial license, allowing use in closed-source or proprietary
#    environments without the obligations of the AGPL.
#
# If you have obtained this file under the AGPL, and you make it available over
# a network, you must also make the complete source code available under the same license.
#
# For more information or to purchase a commercial license, contact:
# commercial@larpmanager.com
#
# SPDX-License-Identifier: AGPL-3.0-or-later OR Proprietary
import re
from pathlib import Path

import pytest

from larpmanager.tests.utils import check_download, fill_tinymce, go_to, login_orga, submit, submit_confirm

pytestmark = pytest.mark.e2e


def test_mail_generation(pw_page):
    page, live_server, _ = pw_page

    login_orga(page, live_server)

    chat(live_server, page)

    image_path = Path(__file__).parent / "image.jpg"

    badge(live_server, page, image_path)

    submit_membership(live_server, page, image_path)

    resubmit_membership(live_server, page)

    expense(image_path, live_server, page)


def expense(image_path, live_server, page):
    # approve it
    go_to(page, live_server, "/manage/membership/")
    page.get_by_role("link", name="Request").click()
    page.get_by_role("textbox", name="Response").fill("yeaaaa")
    submit_confirm(page)

    # expenses
<<<<<<< HEAD
    go_to(page, live_server, "/manage/features/expense/on")
    go_to(page, live_server, "/test/1/manage/expenses/my")
=======
    go_to(page, live_server, "/manage/features/106/on")
    go_to(page, live_server, "/test/manage/expenses/my")
>>>>>>> baaea63d
    page.get_by_role("link", name="New").click()
    page.get_by_role("spinbutton", name="Value").click()
    page.get_by_role("spinbutton", name="Value").fill("10")
    page.locator("#id_invoice").set_input_files(str(image_path))
    page.get_by_label("Type").select_option("g")
    page.get_by_role("textbox", name="Descr").click()
    page.get_by_role("textbox", name="Descr").fill("dsadas")
    submit_confirm(page)
    go_to(page, live_server, "/test/manage/expenses")
    page.get_by_role("link", name="Approve").click()


def resubmit_membership(live_server, page):
    # refute it
    go_to(page, live_server, "/manage/membership/")
    page.get_by_role("link", name="Request").click()
    page.locator("form").locator("#id_is_approved").click()
    page.locator("form").locator("#id_response").fill("nope")
    submit_confirm(page)

    # signup
    go_to(page, live_server, "/test/manage/tickets/")
    page.locator("a:has(i.fas.fa-edit)").click()
    page.locator("#id_price").click()
    page.locator("#id_price").fill("100")
    submit_confirm(page)

    go_to(page, live_server, "/test/register/")
    page.get_by_role("button", name="Continue").click()
    submit_confirm(page)
    # Set membership fee
    go_to(page, live_server, "/manage/config/")
    page.get_by_role("link", name=re.compile(r"^Members\s.+")).click()
    page.locator("#id_membership_fee").click()
    page.locator("#id_membership_fee").fill("10")
    page.locator("#id_membership_day").click()
    page.locator("#id_membership_day").fill("01-01")
    submit_confirm(page)
    # update signup, go to membership
    go_to(page, live_server, "/test/register/")
    page.get_by_role("button", name="Continue").click()
    submit_confirm(page)
    submit(page)
    page.locator("#id_confirm_1").check()
    page.locator("#id_confirm_2").check()
    page.locator("#id_confirm_3").check()
    page.locator("#id_confirm_4").check()
    submit(page)


def submit_membership(live_server, page, image_path):
    # Test membership
    go_to(page, live_server, "/manage/features/membership/on")
    go_to(page, live_server, "/manage/texts")
    page.wait_for_timeout(2000)
    page.get_by_role("link", name="New").click()

    fill_tinymce(page, "id_text", "Ciao {{ member.name }}!")

    page.locator("#main_form").click()
    page.locator("#id_typ").select_option("m")
    submit_confirm(page)
    go_to(page, live_server, "/membership")
    page.get_by_role("checkbox", name="Authorisation").check()
    submit(page)

    check_download(page, "download it here")

    page.locator("#id_request").set_input_files(str(image_path))
    page.locator("#id_document").set_input_files(str(image_path))

    submit(page)
    page.locator("#id_confirm_1").check()
    page.get_by_text("I confirm that I have").click()
    page.locator("#id_confirm_2").check()
    page.get_by_text("I confirm that I have").click()
    page.locator("#id_confirm_3").check()
    page.locator("#id_confirm_4").check()
    submit(page)


def badge(live_server, page, image_path):
    # Test badge
    go_to(page, live_server, "/manage/features/badge/on")
    go_to(page, live_server, "/manage/badges")
    page.get_by_role("link", name="New").click()
    page.locator("#id_name").click()
    page.locator("#id_name").fill("prova")
    page.locator("#id_name").press("Tab")
    page.locator("#id_name_eng").fill("prova")
    page.locator("#id_name_eng").press("Tab")
    page.locator("#id_descr").fill("asdsa")
    page.locator("#id_descr").press("Tab")
    page.locator("#id_descr_eng").fill("asdsadaasd")
    page.locator("#id_cod").click()
    page.locator("#id_cod").fill("asd")
    page.locator("#id_cod").click()
    page.locator("#id_cod").fill("asasdsadd")
    page.locator("#id_img").click()

    page.locator("#id_img").set_input_files(str(image_path))
    page.get_by_role("searchbox").fill("user")
    page.get_by_role("option", name="User Test - user@test.it").click()
    submit_confirm(page)


def chat(live_server, page):
    # Test chat
    go_to(page, live_server, "/manage/features/chat/on")
    go_to(page, live_server, "/public/3/")
    page.get_by_role("link", name="Chat").click()
    page.get_by_role("textbox").fill("ciao!")
    submit(page)<|MERGE_RESOLUTION|>--- conflicted
+++ resolved
@@ -53,13 +53,8 @@
     submit_confirm(page)
 
     # expenses
-<<<<<<< HEAD
     go_to(page, live_server, "/manage/features/expense/on")
     go_to(page, live_server, "/test/1/manage/expenses/my")
-=======
-    go_to(page, live_server, "/manage/features/106/on")
-    go_to(page, live_server, "/test/manage/expenses/my")
->>>>>>> baaea63d
     page.get_by_role("link", name="New").click()
     page.get_by_role("spinbutton", name="Value").click()
     page.get_by_role("spinbutton", name="Value").fill("10")
