# LarpManager - https://larpmanager.com
# Copyright (C) 2025 Scanagatta Mauro
#
# This file is part of LarpManager and is dual-licensed:
#
# 1. Under the terms of the GNU Affero General Public License (AGPL) version 3,
#    as published by the Free Software Foundation. You may use, modify, and
#    distribute this file under those terms.
#
# 2. Under a commercial license, allowing use in closed-source or proprietary
#    environments without the obligations of the AGPL.
#
# If you have obtained this file under the AGPL, and you make it available over
# a network, you must also make the complete source code available under the same license.
#
# For more information or to purchase a commercial license, contact:
# commercial@larpmanager.com
#
# SPDX-License-Identifier: AGPL-3.0-or-later OR Proprietary
import re

import pytest
from playwright.sync_api import expect

from larpmanager.tests.utils import go_to, login_orga, submit, submit_confirm

pytestmark = pytest.mark.e2e


def test_orga_mirror(pw_page):
    page, live_server, _ = pw_page

    login_orga(page, live_server)

    # activate characters
<<<<<<< HEAD
    go_to(page, live_server, "/test/1/manage/features/character/on")
=======
    go_to(page, live_server, "/test/manage/features/178/on")
>>>>>>> baaea63d

    # show chars
    go_to(page, live_server, "/test/manage/config")
    page.get_by_role("link", name=re.compile(r"^Writing")).click()
    page.locator("#id_writing_field_visibility").check()
    submit_confirm(page)

    go_to(page, live_server, "/test/manage/run")
    page.locator("#id_show_character_0").check()
    submit_confirm(page)

    # check gallery
    go_to(page, live_server, "/test/")
    expect(page.locator("#one")).to_contain_text("Test Character")

    # activate casting
<<<<<<< HEAD
    go_to(page, live_server, "/test/1/manage/features/casting/on")
=======
    go_to(page, live_server, "/test/manage/features/27/on")
>>>>>>> baaea63d

    # activate mirror
    go_to(page, live_server, "/test/manage/config")
    page.get_by_role("link", name=re.compile(r"^Casting\s.+")).click()
    page.locator("#id_casting_mirror").check()
    submit_confirm(page)

    # create mirror
    go_to(page, live_server, "/test/manage/characters/")
    page.get_by_role("link", name="New").click()
    page.locator("#id_name").click()
    page.locator("#id_name").fill("Mirror")
    page.locator("#id_mirror").select_option("1")
    submit_confirm(page)

    # check gallery
    go_to(page, live_server, "/test/")
    expect(page.locator("#one")).to_contain_text("Mirror")
    expect(page.locator("#one")).to_contain_text("Test Character")

    casting(live_server, page)


def casting(live_server, page):
    go_to(page, live_server, "/test/manage/config")
    page.get_by_role("link", name=re.compile(r"^Casting\s.+")).click()
    page.locator("#id_casting_characters").click()
    page.locator("#id_casting_characters").fill("1")
    page.locator("#id_casting_min").click()
    page.locator("#id_casting_min").fill("1")
    page.locator("#id_casting_max").click()
    page.locator("#id_casting_max").fill("1")
    submit_confirm(page)

    # sign up and fill preferences
    go_to(page, live_server, "/test/register")
    page.get_by_role("button", name="Continue").click()
    submit_confirm(page)

    go_to(page, live_server, "/test/casting")
    page.locator("#faction0").select_option("all")
    page.locator("#choice0").click()
    expect(page.locator("#casting")).to_contain_text("Mirror")
    expect(page.locator("#casting")).to_contain_text("Test Character")
    page.locator("#choice0").select_option("2")
    submit(page)

    # perform casting
    go_to(page, live_server, "/test/manage/casting")
    page.get_by_role("button", name="Start algorithm").click()
    expect(page.locator("#assegnazioni")).to_contain_text("#1 Test Character")
    expect(page.locator("#assegnazioni")).to_contain_text("-> #2 Mirror")
    page.get_by_role("button", name="Upload").click()

    # check assignment
    go_to(page, live_server, "/test/manage/registrations")
    expect(page.locator("#one")).to_contain_text("#1 Test Character")

    go_to(page, live_server, "/test")
    expect(page.locator("#one")).to_contain_text("Test Character")
    expect(page.locator("#one")).not_to_contain_text("Mirror")<|MERGE_RESOLUTION|>--- conflicted
+++ resolved
@@ -33,11 +33,7 @@
     login_orga(page, live_server)
 
     # activate characters
-<<<<<<< HEAD
     go_to(page, live_server, "/test/1/manage/features/character/on")
-=======
-    go_to(page, live_server, "/test/manage/features/178/on")
->>>>>>> baaea63d
 
     # show chars
     go_to(page, live_server, "/test/manage/config")
@@ -54,11 +50,7 @@
     expect(page.locator("#one")).to_contain_text("Test Character")
 
     # activate casting
-<<<<<<< HEAD
     go_to(page, live_server, "/test/1/manage/features/casting/on")
-=======
-    go_to(page, live_server, "/test/manage/features/27/on")
->>>>>>> baaea63d
 
     # activate mirror
     go_to(page, live_server, "/test/manage/config")
