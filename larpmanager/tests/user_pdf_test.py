--- conflicted
+++ resolved
@@ -30,7 +30,6 @@
     login_orga(page, live_server)
 
     # activate characters
-<<<<<<< HEAD
     go_to(page, live_server, "/test/1/manage/features/character/on")
 
     # activate relationships
@@ -38,15 +37,6 @@
 
     # activate pdf
     go_to(page, live_server, "/test/1/manage/features/print_pdf/on")
-=======
-    go_to(page, live_server, "/test/manage/features/178/on")
-
-    # activate relationships
-    go_to(page, live_server, "/test/manage/features/75/on")
-
-    # activate pdf
-    go_to(page, live_server, "/test/manage/features/21/on")
->>>>>>> baaea63d
 
     # signup
     go_to(page, live_server, "/test/register")
