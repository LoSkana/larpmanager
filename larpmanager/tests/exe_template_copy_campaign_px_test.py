# LarpManager - https://larpmanager.com
# Copyright (C) 2025 Scanagatta Mauro
#
# This file is part of LarpManager and is dual-licensed:
#
# 1. Under the terms of the GNU Affero General Public License (AGPL) version 3,
#    as published by the Free Software Foundation. You may use, modify, and
#    distribute this file under those terms.
#
# 2. Under a commercial license, allowing use in closed-source or proprietary
#    environments without the obligations of the AGPL.
#
# If you have obtained this file under the AGPL, and you make it available over
# a network, you must also make the complete source code available under the same license.
#
# For more information or to purchase a commercial license, contact:
# commercial@larpmanager.com
#
# SPDX-License-Identifier: AGPL-3.0-or-later OR Proprietary

import re

import pytest
from playwright.sync_api import expect

from larpmanager.tests.utils import check_feature, fill_tinymce, go_to, login_orga, submit_confirm

pytestmark = pytest.mark.e2e


def test_exe_template_copy(pw_page):
    page, live_server, _ = pw_page

    login_orga(page, live_server)

    template(live_server, page)

    setup(live_server, page)

    px(live_server, page)

    rulepx(live_server, page)

    copy(live_server, page)

    campaign(live_server, page)


def template(live_server, page):
    # Activate template
    go_to(page, live_server, "/manage/features/template/on")
    go_to(page, live_server, "/manage/template")
    page.get_by_role("link", name="New").click()
    page.get_by_role("row", name="Name").locator("td").click()
    page.locator("#id_name").fill("template")
    page.get_by_role("checkbox", name="Characters").check()
    page.locator("div.feature_checkbox", has_text="Copy").locator("input[type='checkbox']").check()
    submit_confirm(page)
    page.get_by_role("link", name="Add").click()
    page.locator("#id_name").click()
    page.locator("#id_name").fill("base role")
    page.locator("#id_name").press("Tab")
    page.get_by_role("searchbox").fill("user")
    page.get_by_role("option", name="User Test - user@test.it").click()
    check_feature(page, "Texts")
    submit_confirm(page)
    page.locator("#one").get_by_role("link", name="Configuration").click()
    page.get_by_role("link", name="Gallery ").click()
    page.locator("#id_gallery_hide_signup").check()
    submit_confirm(page)
    # create new event from template
    go_to(page, live_server, "/manage/events")
    page.get_by_role("link", name="New event").click()
    page.locator("#id_name").click()
    page.locator("#id_name").fill("from template")
    page.locator("#id_name").press("Tab")
    page.locator("#slug").fill("fromtemplate")
    # the template should be auto-selected
    submit_confirm(page)

    # check roles
    go_to(page, live_server, "/fromtemplate/1/manage/roles/")
    expect(page.locator('[id="\\36 "]')).to_contain_text("User Test")
    expect(page.locator('[id="\\36 "]')).to_contain_text("Texts")
    # check configuration
    go_to(page, live_server, "/fromtemplate/1/manage/config/")
    page.get_by_role("link", name="Gallery ").click()
    expect(page.locator("#id_gallery_hide_signup")).to_be_checked()
    # check features
    go_to(page, live_server, "/fromtemplate/1/manage/characters")
    expect(page.locator("#header")).to_contain_text("Characters")
    go_to(page, live_server, "/fromtemplate/1/manage/copy")


def setup(live_server, page):
    # activate factions
<<<<<<< HEAD
    go_to(page, live_server, "/test/1/manage/features/faction/on")
    # activate xp
    go_to(page, live_server, "/test/1/manage/features/px/on")
    # activate characters
    go_to(page, live_server, "/test/1/manage/features/character/on")
=======
    go_to(page, live_server, "/test/manage/features/104/on")
    # activate xp
    go_to(page, live_server, "/test/manage/features/118/on")
    # activate characters
    go_to(page, live_server, "/test/manage/features/178/on")
>>>>>>> baaea63d
    # configure test larp
    go_to(page, live_server, "/test/manage/config/")
    page.get_by_role("link", name="Gallery ").click()
    page.locator("#id_gallery_hide_login").check()
    submit_confirm(page)

    go_to(page, live_server, "/test/manage/roles/")
    page.get_by_role("link", name="New").click()
    page.locator("#id_name").click()
    page.locator("#id_name").fill("blabla")
    page.locator("#id_name").press("Tab")
    page.get_by_role("searchbox").fill("user")
    page.get_by_role("option", name="User Test - user@test.it").click()
    check_feature(page, "Navigation")
    check_feature(page, "Factions")
    submit_confirm(page)


def px(live_server, page):
    # set up xp
    go_to(page, live_server, "/test/manage/config/")
    page.get_by_role("link", name=re.compile(r"^Experience points\s.+")).click()
    page.locator("#id_px_start").click()
    page.locator("#id_px_start").fill("10")
    submit_confirm(page)

    go_to(page, live_server, "/test/manage/px/ability_types/")
    page.get_by_role("link", name="New").click()
    page.locator("#id_name").click()
    page.locator("#id_name").fill("base ability")
    submit_confirm(page)

    go_to(page, live_server, "/test/manage/px/abilities/")
    page.get_by_role("link", name="New").click()
    page.locator("#id_name").click()
    page.locator("#id_name").fill("standard")
    page.locator("#id_cost").click()
    page.locator("#id_name").dblclick()
    page.locator("#id_name").fill("sword1")
    page.locator("#id_cost").click()
    page.locator("#id_cost").fill("1")
    fill_tinymce(page, "id_descr", "sdsfdsfds")
    submit_confirm(page)

    go_to(page, live_server, "/test/manage/px/deliveries/")
    page.get_by_role("link", name="New").click()
    page.locator("#id_name").click()
    page.locator("#id_name").fill("first live")
    page.locator("#id_name").press("Tab")
    page.locator("#id_amount").fill("2")
    page.get_by_role("searchbox").click()
    page.get_by_role("searchbox").fill("te")
    page.get_by_role("option", name="#1 Test Character").click()
    submit_confirm(page)

    # check px computation
    go_to(page, live_server, "/test/manage/characters/")
    page.get_by_role("link", name="XP").click()
    expect(page.locator('[id="\\31 "]')).to_contain_text("12")
    expect(page.locator('[id="\\31 "]')).to_contain_text("12")
    expect(page.locator('[id="\\31 "]')).to_contain_text("0")
    page.get_by_role("link", name="").click()
    page.wait_for_load_state("load")
    page.wait_for_timeout(2000)
    row = page.get_by_role("row", name="Abilities Show")
    row.get_by_role("link").click()
    row.get_by_role("searchbox").click()
    row.get_by_role("searchbox").fill("swo")
    page.locator(".select2-results__option").first.click()
    submit_confirm(page)
    page.get_by_role("link", name="XP").click()
    expect(page.locator('[id="\\31 "]')).to_contain_text("11")
    expect(page.locator('[id="\\31 "]')).to_contain_text("12")
    expect(page.locator('[id="\\31 "]')).to_contain_text("1")


def rulepx(live_server, page):
    # create field
    page.locator("#orga_character_form").get_by_role("link", name="Form").click()
    page.get_by_role("link", name="New").click()
    page.locator("#id_typ").select_option("c")
    page.locator("#id_name").click()
    page.locator("#id_name").fill("Hit Point")
    page.locator("#id_description").click()
    page.locator("#id_description").fill("sasad")
    page.locator("#id_name").click()
    page.get_by_role("button", name="Confirm").click()

    # create first rule - for everyone
    page.get_by_role("link", name="Rules").click()
    page.get_by_role("link", name="New").click()
    page.locator("#id_field").select_option("11")
    page.locator("#id_amount").click()
    page.locator("#id_amount").fill("2")
    page.get_by_role("checkbox", name="After confirmation, add").check()
    page.get_by_role("button", name="Confirm").click()
    page.get_by_role("searchbox").click()

    # create second rule - only for sword
    page.get_by_role("searchbox").fill("swor")
    page.locator(".select2-results__option").first.click()
    page.locator("#id_field").select_option("11")
    page.locator("#id_operation").select_option("MUL")
    page.locator("#id_amount").click()
    page.locator("#id_amount").fill("3")
    page.get_by_role("button", name="Confirm").click()

    # check value
    page.get_by_role("link", name="Characters").click()
    page.get_by_role("link", name="Hit Point").click()
    expect(page.locator("#one")).to_contain_text("#1 Test Character Test Teaser Test Text 6")

    # remove ability
    page.get_by_role("link", name="").click()
    page.get_by_role("row", name="Abilities Show").get_by_role("link").click()
    page.get_by_role("listitem", name="sword1").locator("span").click()
    page.get_by_role("button", name="Confirm").click()

    # recheck value
    page.get_by_role("link", name="Hit Point").click()
    expect(page.locator("#one")).to_contain_text("#1 Test Character Test Teaser Test Text 2")

    # readd ability
    page.get_by_role("link", name="").click()
    page.wait_for_load_state("load")
    page.wait_for_timeout(2000)
    row = page.get_by_role("row", name="Abilities Show")
    row.get_by_role("link").click()
    row.get_by_role("searchbox").click()
    row.get_by_role("searchbox").fill("swo")
    page.locator(".select2-results__option").first.click()
    submit_confirm(page)


def copy(live_server, page):
    # copy event
    go_to(page, live_server, "/manage/events")
    page.get_by_role("link", name="New event").click()
    page.locator("#id_name").click()
    page.locator("#id_name").fill("copy")
    page.locator("#id_name").press("Tab")
    page.locator("#slug").fill("copy")
    submit_confirm(page)

    go_to(page, live_server, "/copy/1/manage/features/copy/on")
    go_to(page, live_server, "/copy/1/manage/copy/")
    page.locator("#select2-id_parent-container").click()
    page.get_by_role("searchbox").fill("tes")
    page.get_by_role("option", name="Test Larp").click()
    page.get_by_role("button", name="Submit").click()

    go_to(page, live_server, "/copy/1/manage/roles/")
    row = page.locator('tr[id="12"]')
    expect(row).to_contain_text("User Test")
    expect(row).to_contain_text("Appearance (Navigation), Writing (Factions) ")
    go_to(page, live_server, "/copy/1/manage/config/")

    page.get_by_role("link", name="Gallery ").click()
    expect(page.locator("#id_gallery_hide_login")).to_be_checked()
    page.get_by_role("link", name=re.compile(r"^Experience points\s.+")).click()
    expect(page.locator("#id_px_start")).to_have_value("10")

    go_to(page, live_server, "/copy/1/manage/characters/")
    page.get_by_role("link", name="XP").click()
    expect(page.locator('[id="\\32 "]')).to_contain_text("12")
    expect(page.locator('[id="\\32 "]')).to_contain_text("1")
    expect(page.locator('[id="\\32 "]')).to_contain_text("11")


def campaign(live_server, page):
    # create campaign
    go_to(page, live_server, "/manage/features/campaign/on")
    go_to(page, live_server, "/manage/events")
    page.get_by_role("link", name="New event").click()
    page.locator("#id_name").click()
    page.locator("#id_name").fill("campaign")
    page.locator("#id_name").press("Tab")
    page.locator("#slug").fill("campaign")
    page.wait_for_timeout(2000)
    page.locator("#select2-id_parent-container").click()
    page.get_by_role("searchbox").fill("tes")
    page.get_by_role("option", name="Test Larp", exact=True).click()
    submit_confirm(page)
    go_to(page, live_server, "/campaign/1/manage/characters/")
    page.get_by_role("link", name="XP").click()
    expect(page.locator('[id="\\31 "]')).to_contain_text("12")
    expect(page.locator('[id="\\31 "]')).to_contain_text("1")
    expect(page.locator('[id="\\31 "]')).to_contain_text("11")<|MERGE_RESOLUTION|>--- conflicted
+++ resolved
@@ -94,19 +94,11 @@
 
 def setup(live_server, page):
     # activate factions
-<<<<<<< HEAD
     go_to(page, live_server, "/test/1/manage/features/faction/on")
     # activate xp
     go_to(page, live_server, "/test/1/manage/features/px/on")
     # activate characters
     go_to(page, live_server, "/test/1/manage/features/character/on")
-=======
-    go_to(page, live_server, "/test/manage/features/104/on")
-    # activate xp
-    go_to(page, live_server, "/test/manage/features/118/on")
-    # activate characters
-    go_to(page, live_server, "/test/manage/features/178/on")
->>>>>>> baaea63d
     # configure test larp
     go_to(page, live_server, "/test/manage/config/")
     page.get_by_role("link", name="Gallery ").click()
