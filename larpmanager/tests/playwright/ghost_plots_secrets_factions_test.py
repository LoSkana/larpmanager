--- conflicted
+++ resolved
@@ -163,11 +163,7 @@
     page.get_by_role("link", name="teeeeest").click()
     page.get_by_role("link", name="Faction", exact=True).click()
     page.locator("#one").get_by_role("link", name="Plots").click()
-<<<<<<< HEAD
-    page.wait_for_load_state("networkidle")
-=======
-    page.wait_for_timeout(2000)
->>>>>>> 80fdb2b2
+    page.wait_for_load_state("networkidle")  
     expect(page.locator("#one")).to_contain_text(
         "#1 Test Character 211 Test Teaser2 Test Text eefqq gggerwe first qweeerr"
     )
