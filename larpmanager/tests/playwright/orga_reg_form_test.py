# LarpManager - https://larpmanager.com
# Copyright (C) 2025 Scanagatta Mauro
#
# This file is part of LarpManager and is dual-licensed:
#
# 1. Under the terms of the GNU Affero General Public License (AGPL) version 3,
#    as published by the Free Software Foundation. You may use, modify, and
#    distribute this file under those terms.
#
# 2. Under a commercial license, allowing use in closed-source or proprietary
#    environments without the obligations of the AGPL.
#
# If you have obtained this file under the AGPL, and you make it available over
# a network, you must also make the complete source code available under the same license.
#
# For more information or to purchase a commercial license, contact:
# commercial@larpmanager.com
#
# SPDX-License-Identifier: AGPL-3.0-or-later OR Proprietary


from typing import Any

import pytest
from playwright.sync_api import expect

from larpmanager.tests.utils import go_to, login_orga

pytestmark = pytest.mark.e2e


def test_orga_reg_form(pw_page: Any) -> None:
    page, live_server, _ = pw_page

    login_orga(page, live_server)

    prepare_form(page, live_server)

    prepare_surcharge(page, live_server)

    signup(page, live_server)

    check_filler(page, live_server)


def prepare_form(page: Any, live_server: Any) -> None:
    go_to(page, live_server, "test/manage")
    # check initial reg form
    page.locator("#orga_registration_form").get_by_role("link", name="Form").click()
    page.wait_for_load_state("networkidle")
    expect(page.locator("#one")).to_contain_text("Ticket Your registration ticket Ticket")

    # Add features
    page.get_by_role("link", name="Features").click()
    page.get_by_role("checkbox", name="Additional tickets").check()
    page.get_by_role("checkbox", name="Dynamic rates").check()
    page.get_by_role("checkbox", name="Surcharge").check()
    page.get_by_role("checkbox", name="Pay what you want").check()
    page.get_by_role("button", name="Confirm").click()

    # check there are questions for all features
    page.get_by_role("link", name="Form").click()
<<<<<<< HEAD
    page.locator('[id="u1"]').get_by_role("cell", name="").click()
=======
    page.wait_for_load_state("networkidle")
    page.locator('[id="\\31 "]').get_by_role("cell", name="").click()
>>>>>>> e0604a08
    page.get_by_text("Your registration ticket").click()
    page.get_by_text("Your registration ticket").fill("Your registration ticket2")
    page.get_by_role("button", name="Confirm").click()

    expect(page.locator("#one")).to_contain_text(
        "Ticket Your registration ticket2 Ticket Additional Reserve additional tickets beyond your own Additional Optional Pay what you want Freely indicate the amount of your donation Pay what you want Optional Rate Number of installments to split the fee: payments… Rate Optional Surcharge Registration surcharge Surcharge Optional"
    )
    page.locator('[id="u4"]').get_by_role("link", name="").click()
    page.locator('[id="u2"]').get_by_role("link", name="").click()
    expect(page.locator("#one")).to_contain_text(
        "Additional Reserve additional tickets beyond your own Additional Optional Ticket Your registration ticket2 Ticket Rate Number of installments to split the fee: payments… Rate Optional Pay what you want Freely indicate the amount of your donation Pay what you want Optional Surcharge Registration surcharge Surcharge Optional"
    )
    page.locator('[id="u2"]').get_by_role("link", name="").click()
    page.get_by_text("Reserve additional tickets").click()
    page.get_by_text("Reserve additional tickets").fill("Reserve additional tickets beyond your own2")
    page.get_by_role("button", name="Confirm").click()
    expect(page.locator('[id="u2"]')).to_contain_text("Reserve additional tickets beyond your own2")

    # change ticket price
    page.locator("#orga_registration_tickets").get_by_role("link", name="Tickets").click()
    page.get_by_role("link", name="").click()
    page.locator("#id_price").click()
    page.locator("#id_price").fill("5")
    page.locator("#id_description").click()
    page.locator("#id_description").fill("sadsadsadsa")
    page.get_by_role("button", name="Confirm").click()


def prepare_surcharge(page: Any, live_server: Any) -> None:
    go_to(page, live_server, "test/manage")
    # Add surcharges
    page.get_by_role("link", name="Surcharges").click()
    page.get_by_role("link", name="New").click()
    page.locator("#id_amount").click()
    page.locator("#id_amount").fill("5")
    page.locator("#id_date").fill("2024-06-11")
    page.wait_for_timeout(2000)
    page.locator("#id_date").click()
    page.get_by_role("button", name="Confirm").click()

    # set up payments
    go_to(page, live_server, "manage")
    page.locator("#exe_features").get_by_role("link", name="Features").click()
    page.get_by_role("checkbox", name="Payments", exact=True).check()
    page.get_by_role("button", name="Confirm").click()
    page.get_by_role("checkbox", name="Wire").check()
    page.locator("#id_wire_descr").click()
    page.locator("#id_wire_descr").fill("dasdsadsa")
    page.locator("#id_wire_fee").click()
    page.locator("#id_wire_fee").fill("0")
    page.locator("#id_wire_payee").click()
    page.locator("#id_wire_payee").fill("dsadsadsadas")
    page.locator("#id_wire_iban").click()
    page.locator("#id_wire_iban").fill("dasda")
    page.locator("#id_wire_fee").click()
    page.locator("#id_wire_fee").fill("0")
    page.get_by_role("button", name="Confirm").click()


def signup(page: Any, live_server: Any) -> None:
    # try signup
    go_to(page, live_server, "test/")
    page.get_by_role("link", name="Register").click()
    page.get_by_label("Additional").select_option("3")
    page.get_by_role("spinbutton", name="Pay what you want").click()
    page.get_by_role("spinbutton", name="Pay what you want").fill("4")
    page.get_by_role("button", name="Continue").click()
    expect(page.locator("#riepilogo")).to_contain_text("Your updated registration total is: 29€")
    page.get_by_role("button", name="Confirm").click()
    expect(page.locator("#one")).to_contain_text("The total registration fee is: 29€")

    # check form
    page.get_by_role("link", name="Event").click()
    page.get_by_role("link", name="Registration", exact=True).click()
    expect(page.locator("#register_form")).to_contain_text(
        "(*) : These fields are mandatory Additional 0 1 2 3 4 5 Reserve additional tickets beyond your own2 Ticket (*) Standard - 5€ Your registration ticket2Standard: sadsadsadsa Pay what you want Freely indicate the amount of your donation Surcharge 5€ Registration surcharge"
    )


def check_filler(page: Any, live_server: Any) -> None:
    # set up filler
    go_to(page, live_server, "test/manage")
    page.locator("#orga_features").get_by_role("link", name="Features").click()
    page.get_by_role("checkbox", name="Filler").check()
    page.get_by_role("button", name="Confirm").click()
    page.get_by_role("link", name="Event").click()
    page.locator("#id_form1-max_filler").click()
    page.locator("#id_form1-max_filler").fill("5")
    page.get_by_role("button", name="Confirm").click()

    # check filler is not there
    go_to(page, live_server, "test/")
    page.get_by_role("link", name="Registration", exact=True).click()
    page.get_by_label("Ticket (*)").click()
    expect(page.get_by_label("Ticket (*)")).to_match_aria_snapshot(
        '- combobox "Ticket (*)":\n  - option "Standard - 5€" [selected]'
    )

    # enable config
    go_to(page, live_server, "test/manage")
    page.locator("#orga_config").get_by_role("link", name="Configuration").click()
    page.get_by_role("link", name="Ticket Filler ").click()
    page.locator("#id_filler_always").check()
    page.get_by_role("button", name="Confirm").click()

    # check filler is not available
    go_to(page, live_server, "test/")
    page.get_by_role("link", name="Registration", exact=True).click()
    page.get_by_label("Ticket (*)").click()
    expect(page.get_by_label("Ticket (*)")).to_match_aria_snapshot(
        '- combobox "Ticket (*)":\n  - option "Standard - 5€" [selected]\n  - option "Filler"'
    )<|MERGE_RESOLUTION|>--- conflicted
+++ resolved
@@ -60,12 +60,8 @@
 
     # check there are questions for all features
     page.get_by_role("link", name="Form").click()
-<<<<<<< HEAD
+    page.wait_for_load_state("networkidle")
     page.locator('[id="u1"]').get_by_role("cell", name="").click()
-=======
-    page.wait_for_load_state("networkidle")
-    page.locator('[id="\\31 "]').get_by_role("cell", name="").click()
->>>>>>> e0604a08
     page.get_by_text("Your registration ticket").click()
     page.get_by_text("Your registration ticket").fill("Your registration ticket2")
     page.get_by_role("button", name="Confirm").click()
