# LarpManager - https://larpmanager.com
# Copyright (C) 2025 Scanagatta Mauro
#
# This file is part of LarpManager and is dual-licensed:
#
# 1. Under the terms of the GNU Affero General Public License (AGPL) version 3,
#    as published by the Free Software Foundation. You may use, modify, and
#    distribute this file under those terms.
#
# 2. Under a commercial license, allowing use in closed-source or proprietary
#    environments without the obligations of the AGPL.
#
# If you have obtained this file under the AGPL, and you make it available over
# a network, you must also make the complete source code available under the same license.
#
# For more information or to purchase a commercial license, contact:
# commercial@larpmanager.com
#
# SPDX-License-Identifier: AGPL-3.0-or-later OR Proprietary

import io
import os
import zipfile
from datetime import datetime
from pathlib import Path
from urllib.parse import urlparse

import pandas as pd
from playwright.sync_api import expect

password = "banana"
orga_user = "orga@test.it"
test_user = "user@test.it"


def logout(page):
    page.locator("a#menu-open").click()
    page.get_by_role("link", name="Logout").click()


def login_orga(page, live_server):
    login(page, live_server, orga_user)


def login_user(page, live_server):
    login(page, live_server, test_user)


def login(page, live_server, name):
    go_to(page, live_server, "/login")

    page.locator("#id_username").fill(name)
    page.locator("#id_password").fill(password)
    page.get_by_role("button", name="Submit").click()
    expect(page.locator("#banner")).not_to_contain_text("Login")


def handle_error(page, e, test_name):
    print(f"Error on {test_name}: {page.url}\n")
    print(e)

    uid = datetime.now().strftime("%Y%m%d_%H%M%S")
    page.screenshot(path=f"test_screenshots/{test_name}_{uid}.png")

    raise e


def print_text(page):
    visible_text = page.evaluate("""
        () => {
            function getVisibleText(element) {
                return [...element.querySelectorAll('*')]
                    .filter(el => el.offsetParent !== null) // Filter only visible elements
                    .map(el => el.innerText.trim()) // Extract text
                    .filter(text => text.length > 0) // Remove empty strings
                    .join('\\n'); // Join with new lines
            }
            return getVisibleText(document.body);
        }
    """)

    print(visible_text)


def go_to(page, live_server, path):
    go_to_check(page, f"{live_server}/{path}")


def go_to_check(page, path):
    page.goto(path)
    page.wait_for_load_state("load")
    page.wait_for_load_state("domcontentloaded")
    page.wait_for_load_state("networkidle")
    ooops_check(page)


def submit(page):
    page.get_by_role("button", name="Submit").click()
    page.wait_for_load_state("networkidle")
    page.wait_for_load_state("load")
    ooops_check(page)


def ooops_check(page):
    banner = page.locator("#banner")
    if banner.count() > 0:
        expect(banner).not_to_contain_text("Oops!")
        expect(banner).not_to_contain_text("404")


def check_download(page, link: str) -> None:
    max_tries = 3
    current_try = 0

    while current_try < max_tries:
        try:
            with page.expect_download(timeout=100_000) as download_info:
                page.click(f"text={link}")
            download = download_info.value
            download_path = download.path()
            assert download_path is not None, "Download failed"

            with open(download_path, "rb") as f:
                content = f.read()

            file_size = os.path.getsize(download_path)
            assert file_size > 0, "File empty"

            # handle zip: extract CSVs, read with pandas
            if zipfile.is_zipfile(io.BytesIO(content)) or zipfile.is_zipfile(download_path):
                with zipfile.ZipFile(io.BytesIO(content)) as zf:
                    csv_members = [m for m in zf.namelist() if m.lower().endswith(".csv")]
                    assert csv_members, "ZIP contains no CSV files"
                    for member in csv_members:
                        with zf.open(member) as f:
                            df = pd.read_csv(f)
                            assert not df.empty, f"Empty csv {member}"
                return

            # if plain CSV, read with pandas
            lower_name = str(os.path.basename(download.suggested_filename or download_path).lower())
            if lower_name.endswith(".csv"):
                df = pd.read_csv(io.BytesIO(content))
                assert not df.empty, f"Empty csv {lower_name}"
                return

            return

        except Exception as err:
            print(err)
            current_try += 1
            if current_try >= max_tries:
                raise


<<<<<<< HEAD
def fill_tinymce(page, iframe_id, text, show=True):
    page.wait_for_load_state("load")
    page.wait_for_load_state("domcontentloaded")
    if show:
        locator = page.locator(f'a.my_toggle[tog="f_{iframe_id}"]')
        locator.scroll_into_view_if_needed()
        expect(locator).to_be_visible(timeout=5000)
        locator.wait_for(state="visible")
        locator.click()
    frame_locator = page.frame_locator(f"iframe#{iframe_id}_ifr")
    editor = frame_locator.locator("body#tinymce")
    expect(editor).to_be_visible(timeout=5000)
    editor.wait_for(state="visible")
    editor.fill(text)
=======
def fill_tinymce(page, iframe_id, text, show=True, timeout=10000):
    page.wait_for_load_state("load")
    page.wait_for_load_state("domcontentloaded")

    if show:
        show_link_selector = f'a.my_toggle[tog="f_{iframe_id}"]'
        page.wait_for_selector(show_link_selector, timeout=timeout)
        show_link = page.locator(show_link_selector)
        show_link.wait_for(state="attached", timeout=timeout)
        show_link.scroll_into_view_if_needed()
        show_link.click()

    # Wait for TinyMCE to initialize the editor instance
    page.wait_for_function(
        """(id) => window.tinymce && tinymce.get(id) && tinymce.get(id).initialized === true""",
        arg=iframe_id,
        timeout=timeout,
    )

    # Set content via TinyMCE API and mark dirty/change
    page.evaluate(
        """([id, html]) => {
            const ed = tinymce.get(id);
            ed.setContent(html);
            ed.fire('change');
            ed.undoManager.add();
        }""",
        [iframe_id, text],
    )
>>>>>>> 56f93365


def _checkboxes(page, check=True):
    checkboxes = page.locator('input[type="checkbox"]')
    count = checkboxes.count()
    for i in range(count):
        checkbox = checkboxes.nth(i)
        if checkbox.is_visible() and checkbox.is_enabled():
            if check:
                if not checkbox.is_checked():
                    checkbox.check()
            elif checkbox.is_checked():
                checkbox.uncheck()

    submit_confirm(page)


def submit_confirm(page):
    submit_btn = page.get_by_role("button", name="Confirm", exact=True)
    submit_btn.scroll_into_view_if_needed()
    expect(submit_btn).to_be_visible()
    submit_btn.click()


def add_links_to_visit(links_to_visit, page, visited_links):
    new_links = page.eval_on_selector_all("a", "elements => elements.map(e => e.href)")
    for link in new_links:
        if "logout" in link:
            continue
        if link.endswith(("#", "#menu", "#sidebar", "print")):
            continue
        if any(s in link for s in ["features", "pdf", "backup", "upload/template"]):
            continue
        parsed_url = urlparse(link)
        if parsed_url.hostname not in ("localhost", "127.0.0.1"):
            continue
        if link not in visited_links:
            links_to_visit.add(link)


def check_feature(page, name):
    block = page.locator(".feature_checkbox").filter(has=page.get_by_text(name, exact=True))
    block.get_by_role("checkbox").check()


def load_image(page, element_id):
    image_path = Path(__file__).parent / "image.jpg"
    upload(page, element_id, image_path)


<<<<<<< HEAD
def upload(page, element_id, path):
    inp = page.locator(element_id)
    inp.wait_for(state="attached")
    inp.scroll_into_view_if_needed()
    inp.wait_for(state="visible")
    inp.set_input_files(str(path))
=======
def upload(page, element_id, image_path):
    inp = page.locator(element_id)
    inp.scroll_into_view_if_needed()
    expect(inp).to_be_visible(timeout=60000)
    inp.set_input_files(str(image_path))
>>>>>>> 56f93365
<|MERGE_RESOLUTION|>--- conflicted
+++ resolved
@@ -153,22 +153,6 @@
                 raise
 
 
-<<<<<<< HEAD
-def fill_tinymce(page, iframe_id, text, show=True):
-    page.wait_for_load_state("load")
-    page.wait_for_load_state("domcontentloaded")
-    if show:
-        locator = page.locator(f'a.my_toggle[tog="f_{iframe_id}"]')
-        locator.scroll_into_view_if_needed()
-        expect(locator).to_be_visible(timeout=5000)
-        locator.wait_for(state="visible")
-        locator.click()
-    frame_locator = page.frame_locator(f"iframe#{iframe_id}_ifr")
-    editor = frame_locator.locator("body#tinymce")
-    expect(editor).to_be_visible(timeout=5000)
-    editor.wait_for(state="visible")
-    editor.fill(text)
-=======
 def fill_tinymce(page, iframe_id, text, show=True, timeout=10000):
     page.wait_for_load_state("load")
     page.wait_for_load_state("domcontentloaded")
@@ -198,7 +182,6 @@
         }""",
         [iframe_id, text],
     )
->>>>>>> 56f93365
 
 
 def _checkboxes(page, check=True):
@@ -249,17 +232,8 @@
     upload(page, element_id, image_path)
 
 
-<<<<<<< HEAD
-def upload(page, element_id, path):
-    inp = page.locator(element_id)
-    inp.wait_for(state="attached")
-    inp.scroll_into_view_if_needed()
-    inp.wait_for(state="visible")
-    inp.set_input_files(str(path))
-=======
 def upload(page, element_id, image_path):
     inp = page.locator(element_id)
     inp.scroll_into_view_if_needed()
     expect(inp).to_be_visible(timeout=60000)
-    inp.set_input_files(str(image_path))
->>>>>>> 56f93365
+    inp.set_input_files(str(image_path))