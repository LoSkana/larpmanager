# LarpManager - https://larpmanager.com
# Copyright (C) 2025 Scanagatta Mauro
#
# This file is part of LarpManager and is dual-licensed:
#
# 1. Under the terms of the GNU Affero General Public License (AGPL) version 3,
#    as published by the Free Software Foundation. You may use, modify, and
#    distribute this file under those terms.
#
# 2. Under a commercial license, allowing use in closed-source or proprietary
#    environments without the obligations of the AGPL.
#
# If you have obtained this file under the AGPL, and you make it available over
# a network, you must also make the complete source code available under the same license.
#
# For more information or to purchase a commercial license, contact:
# commercial@larpmanager.com
#
# SPDX-License-Identifier: AGPL-3.0-or-later OR Proprietary

from django.conf import settings as conf_settings
from django.core.cache import cache
from django.core.exceptions import ObjectDoesNotExist

from larpmanager.models.association import Association
from larpmanager.models.event import Event


def reset_assoc_features(assoc_id):
    """Clear cached association features.

    Args:
        assoc_id (int): Association ID to clear cache for
    """
    cache.delete(cache_assoc_features(assoc_id))


def cache_assoc_features(assoc_id):
    """Generate cache key for association features.

    Args:
        assoc_id (int): Association ID

    Returns:
        str: Cache key for association features
    """
    return f"assoc_features_{assoc_id}"


def get_assoc_features(assoc_id: int) -> dict[str, int]:
    """Get cached association features, updating cache if needed.

    Retrieves the enabled features for a specific association from cache.
    If the data is not cached, fetches it from the database and caches it
    for future requests.

    Args:
        assoc_id: The unique identifier for the association.

    Returns:
        A dictionary mapping feature slugs to their enabled status.
        Keys are feature slug strings, values are 1 for enabled features.

    Example:
        >>> get_assoc_features(123)
        {'registration': 1, 'accounting': 1, 'character_creation': 1}
    """
    # Generate the cache key for this association's features
    key = cache_assoc_features(assoc_id)

    # Attempt to retrieve features from cache
    res = cache.get(key)

    # If not cached, fetch from database and cache the result
    if res is None:
        res = update_assoc_features(assoc_id)
        cache.set(key, res, timeout=conf_settings.CACHE_TIMEOUT_1_DAY)

    return res


def update_assoc_features(assoc_id: int) -> dict[str, int]:
    """Update association feature cache from database.

    Retrieves enabled features for an association and builds a cache dictionary
    containing both database-stored features and configuration-based features.

    Args:
        assoc_id: Association ID to update cache for

    Returns:
<<<<<<< HEAD
        Dictionary mapping feature slugs to enabled status (1 for enabled)

    Raises:
        None: Catches ObjectDoesNotExist and returns empty dict on failure
    """
    res = {}
    try:
        # Get association object and retrieve enabled features
=======
        Dictionary mapping feature slugs to enabled status (1 if enabled)

    Raises:
        No exceptions raised - ObjectDoesNotExist is handled gracefully
    """
    res = {}
    try:
        # Get association object from database
>>>>>>> 7ec28e8e
        assoc = Association.objects.get(pk=assoc_id)

        # Add all database-stored features to result
        for s in assoc.features.values_list("slug", flat=True):
            res[s] = 1

<<<<<<< HEAD
        # Add calendar-based configuration features
=======
        # Check calendar-related configuration features
>>>>>>> 7ec28e8e
        for sl in [
            "genre",
            "show_event",
            "website",
            "past_events",
            "description",
            "where",
            "authors",
            "visible",
            "tagline",
        ]:
            # Add calendar features based on configuration
            if assoc.get_config("calendar_" + sl, False):
                res[sl] = 1

<<<<<<< HEAD
        # Add field-based features (safety and diet)
=======
        # Check field-based features (safety and diet)
>>>>>>> 7ec28e8e
        for slug in ["safety", "diet"]:
            # Enable if field is either mandatory or optional
            if slug in assoc.mandatory_fields or slug in assoc.optional_fields:
                res[slug] = 1

    except ObjectDoesNotExist:
<<<<<<< HEAD
        # Return empty dict if association not found
=======
        # Return empty dict if association doesn't exist
>>>>>>> 7ec28e8e
        pass
    return res


def clear_event_features_cache(ev_id):
    cache.delete(cache_event_features_key(ev_id))


def cache_event_features_key(ev_id):
    return f"event_features_{ev_id}"


def get_event_features(ev_id: int) -> dict[str, int]:
    """Get cached event features, updating cache if needed.

    Retrieves event features from cache. If not found in cache, updates
    the cache by fetching fresh data and stores it for future requests.

    Args:
        ev_id: Event ID to fetch features for.

    Returns:
        Dictionary mapping feature slugs to enabled status (1 for enabled).
        Example: {'registration': 1, 'accounting': 1}

    Note:
        Cache timeout is set to 1 day as defined in conf_settings.
    """
    # Generate cache key for this specific event
    key = cache_event_features_key(ev_id)

    # Attempt to retrieve cached features
    res = cache.get(key)

    # If not in cache, fetch fresh data and cache it
    if res is None:
        res = update_event_features(ev_id)
        cache.set(key, res, timeout=conf_settings.CACHE_TIMEOUT_1_DAY)

    return res


def update_event_features(ev_id):
    """Update event feature cache with dependencies.

    Args:
        ev_id: Event ID to update features for

    Returns:
        dict: Feature dictionary with enabled features marked as 1
    """
    try:
        ev = Event.objects.get(pk=ev_id)
        res = get_assoc_features(ev.assoc_id)
        for slug in ev.features.values_list("slug", flat=True):
            res[slug] = 1
        ex_features = {
            "writing": ["paste_text", "title", "cover", "hide", "assigned"],
            "registration": ["reg_que_age", "reg_que_faction", "reg_que_tickets", "unique_code", "reg_que_allowed"],
            "character_form": ["wri_que_max", "wri_que_tickets", "wri_que_requirements"],
            "casting": ["mirror"],
            "user_character": ["player_relationships"],
        }
        for config_type, config_names in ex_features.items():
            for slug in config_names:
                if ev.get_config(f"{config_type}_{slug}", False):
                    res[slug] = 1
        return res
    except ObjectDoesNotExist:
        return {}


def on_association_post_save_reset_features_cache(instance):
    """Handle association post-save feature cache reset.

    Args:
        instance: Association instance that was saved
    """
    reset_assoc_features(instance.id)
    for ev_id in instance.events.values_list("pk", flat=True):
        clear_event_features_cache(ev_id)<|MERGE_RESOLUTION|>--- conflicted
+++ resolved
@@ -47,35 +47,20 @@
     return f"assoc_features_{assoc_id}"
 
 
-def get_assoc_features(assoc_id: int) -> dict[str, int]:
+def get_assoc_features(assoc_id):
     """Get cached association features, updating cache if needed.
 
-    Retrieves the enabled features for a specific association from cache.
-    If the data is not cached, fetches it from the database and caches it
-    for future requests.
-
     Args:
-        assoc_id: The unique identifier for the association.
+        assoc_id (int): Association ID
 
     Returns:
-        A dictionary mapping feature slugs to their enabled status.
-        Keys are feature slug strings, values are 1 for enabled features.
-
-    Example:
-        >>> get_assoc_features(123)
-        {'registration': 1, 'accounting': 1, 'character_creation': 1}
+        dict: Dictionary of enabled features {feature_slug: 1}
     """
-    # Generate the cache key for this association's features
     key = cache_assoc_features(assoc_id)
-
-    # Attempt to retrieve features from cache
     res = cache.get(key)
-
-    # If not cached, fetch from database and cache the result
     if res is None:
         res = update_assoc_features(assoc_id)
         cache.set(key, res, timeout=conf_settings.CACHE_TIMEOUT_1_DAY)
-
     return res
 
 
@@ -89,16 +74,6 @@
         assoc_id: Association ID to update cache for
 
     Returns:
-<<<<<<< HEAD
-        Dictionary mapping feature slugs to enabled status (1 for enabled)
-
-    Raises:
-        None: Catches ObjectDoesNotExist and returns empty dict on failure
-    """
-    res = {}
-    try:
-        # Get association object and retrieve enabled features
-=======
         Dictionary mapping feature slugs to enabled status (1 if enabled)
 
     Raises:
@@ -107,18 +82,13 @@
     res = {}
     try:
         # Get association object from database
->>>>>>> 7ec28e8e
         assoc = Association.objects.get(pk=assoc_id)
 
         # Add all database-stored features to result
         for s in assoc.features.values_list("slug", flat=True):
             res[s] = 1
 
-<<<<<<< HEAD
-        # Add calendar-based configuration features
-=======
         # Check calendar-related configuration features
->>>>>>> 7ec28e8e
         for sl in [
             "genre",
             "show_event",
@@ -134,22 +104,14 @@
             if assoc.get_config("calendar_" + sl, False):
                 res[sl] = 1
 
-<<<<<<< HEAD
-        # Add field-based features (safety and diet)
-=======
         # Check field-based features (safety and diet)
->>>>>>> 7ec28e8e
         for slug in ["safety", "diet"]:
             # Enable if field is either mandatory or optional
             if slug in assoc.mandatory_fields or slug in assoc.optional_fields:
                 res[slug] = 1
 
     except ObjectDoesNotExist:
-<<<<<<< HEAD
-        # Return empty dict if association not found
-=======
         # Return empty dict if association doesn't exist
->>>>>>> 7ec28e8e
         pass
     return res
 
@@ -162,33 +124,20 @@
     return f"event_features_{ev_id}"
 
 
-def get_event_features(ev_id: int) -> dict[str, int]:
+def get_event_features(ev_id):
     """Get cached event features, updating cache if needed.
 
-    Retrieves event features from cache. If not found in cache, updates
-    the cache by fetching fresh data and stores it for future requests.
-
     Args:
-        ev_id: Event ID to fetch features for.
+        ev_id (int): Event ID
 
     Returns:
-        Dictionary mapping feature slugs to enabled status (1 for enabled).
-        Example: {'registration': 1, 'accounting': 1}
-
-    Note:
-        Cache timeout is set to 1 day as defined in conf_settings.
+        dict: Dictionary of enabled event features {feature_slug: 1}
     """
-    # Generate cache key for this specific event
     key = cache_event_features_key(ev_id)
-
-    # Attempt to retrieve cached features
     res = cache.get(key)
-
-    # If not in cache, fetch fresh data and cache it
     if res is None:
         res = update_event_features(ev_id)
         cache.set(key, res, timeout=conf_settings.CACHE_TIMEOUT_1_DAY)
-
     return res
 
 
