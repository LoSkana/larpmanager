--- conflicted
+++ resolved
@@ -152,13 +152,7 @@
         return
 
     # get visible question fields
-<<<<<<< HEAD
-    que = ctx["event"].get_elements(WritingQuestion).order_by("order")
-    que = que.filter(applicable=QuestionApplicable.CHARACTER)
-    que = que.exclude(visibility=QuestionVisibility.HIDDEN)
-=======
     que = get_writing_fields(ctx, QuestionApplicable.CHARACTER)
->>>>>>> c43e831a
     if "pdf" in ctx:
         que = que.exclude(printable=False)
     if only_visible:
@@ -186,7 +180,7 @@
 def get_writing_fields(ctx, applicable):
     que = ctx["event"].get_elements(WritingQuestion).order_by("order")
     que = que.filter(applicable=applicable)
-    que = que.exclude(Q(status=QuestionStatus.HIDDEN) | Q(visibility=QuestionVisibility.HIDDEN))
+    que = que.exclude(visibility=QuestionVisibility.HIDDEN)
     return que
 
 
