--- conflicted
+++ resolved
@@ -510,19 +510,11 @@
     cache.delete(cache_key)
 
 
-<<<<<<< HEAD
-def update_character_fields(instance: Character, character_data: dict) -> None:
-    """Update character fields with event-specific data if character features are enabled.
-
-    Args:
-        instance: Character instance with event_id attribute
-=======
 def update_character_fields(character: Character, character_data: dict) -> None:
     """Update character fields with event-specific data if character features are enabled.
 
     Args:
         character: Character instance with event_id attribute
->>>>>>> 7f2b531a
         character_data: Dictionary to update with character element fields
 
     """
@@ -702,11 +694,7 @@
         clear_event_cache_all_runs(char.event)
 
 
-<<<<<<< HEAD
-def on_character_factions_m2m_changed(sender: type, **kwargs: Any) -> None:
-=======
-def on_character_factions_m2m_changed(sender, **kwargs) -> None:  # noqa: ARG001
->>>>>>> 7f2b531a
+def on_character_factions_m2m_changed(sender: type, **kwargs: Any) -> None:  # noqa: ARG001
     """Clear event cache when character factions change."""
     # Check if action is one that affects the relationship
     action = kwargs.pop("action", None)
