# LarpManager - https://larpmanager.com
# Copyright (C) 2025 Scanagatta Mauro
#
# This file is part of LarpManager and is dual-licensed:
#
# 1. Under the terms of the GNU Affero General Public License (AGPL) version 3,
#    as published by the Free Software Foundation. You may use, modify, and
#    distribute this file under those terms.
#
# 2. Under a commercial license, allowing use in closed-source or proprietary
#    environments without the obligations of the AGPL.
#
# If you have obtained this file under the AGPL, and you make it available over
# a network, you must also make the complete source code available under the same license.
#
# For more information or to purchase a commercial license, contact:
# commercial@larpmanager.com
#
# SPDX-License-Identifier: AGPL-3.0-or-later OR Proprietary

from django.conf import settings as conf_settings
from django.core.cache import cache

from larpmanager.models.event import Event
from larpmanager.models.form import (
    QuestionApplicable,
    QuestionVisibility,
    WritingOption,
    WritingQuestion,
    get_def_writing_types,
)


def event_fields_key(event_id):
    return f"event_fields_{event_id}"


def clear_event_fields_cache(event_id):
    cache.delete(event_fields_key(event_id))


def update_event_fields(event_id: int) -> dict:
    """Update cached event fields including writing questions and registration data.

    This function fetches an event and builds a hierarchical cache structure
    containing writing questions, options, and default field mappings organized
    by question applicability (e.g., 'player', 'character', etc.).

    Args:
        event_id: The primary key of the Event to update fields cache for.

    Returns:
        A nested dictionary containing cached event field data with structure:
        {
            'applicability_label': {
                'questions': {question_id: question_data, ...},
                'options': {option_id: option_data, ...},
                'names': {question_type: question_name, ...},
                'ids': {question_type: question_id, ...}
            }
        }
    """
    res = {}
    event = Event.objects.get(pk=event_id)

    # Fetch visible writing questions and organize by applicability
    que = event.get_elements(WritingQuestion).exclude(visibility=QuestionVisibility.HIDDEN).order_by("order")
    for el in que.values("id", "name", "typ", "printable", "visibility", "applicable"):
        first_key = QuestionApplicable(el["applicable"]).label
        # Initialize nested dictionary structure for each applicability type
        if first_key not in res:
            res[first_key] = {}
        if "questions" not in res[first_key]:
            res[first_key]["questions"] = {}
        res[first_key]["questions"][el["id"]] = el

    # Fetch writing options and group by parent question's applicability
    que = event.get_elements(WritingOption).order_by("order")
    for el in que.values("id", "name", "question_id", "question__applicable"):
        first_key = QuestionApplicable(el["question__applicable"]).label
        # Ensure options section exists in the nested structure
        if first_key not in res:
            res[first_key] = {}
        if "options" not in res[first_key]:
            res[first_key]["options"] = {}
        res[first_key]["options"][el["id"]] = el

    # Create name and ID mappings for default writing question types
    que = event.get_elements(WritingQuestion).filter(typ__in=get_def_writing_types())
    for el in que.values("id", "typ", "name", "applicable"):
        first_key = QuestionApplicable(el["applicable"]).label
        second_key = el["typ"]
        # Initialize names and ids dictionaries for quick type-based lookups
        if first_key not in res:
            res[first_key] = {}
        if "names" not in res[first_key]:
            res[first_key]["names"] = {}
        res[first_key]["names"][second_key] = el["name"]
        if "ids" not in res[first_key]:
            res[first_key]["ids"] = {}
        res[first_key]["ids"][second_key] = el["id"]

    # Cache the complete result structure with 1-day timeout
    cache.set(event_fields_key(event_id), res, timeout=conf_settings.CACHE_TIMEOUT_1_DAY)
    return res


def get_event_fields_cache(event_id):
    res = cache.get(event_fields_key(event_id))
    if res is None:
        res = update_event_fields(event_id)
    return res


def visible_writing_fields(ctx: dict, applicable: QuestionApplicable, only_visible: bool = True) -> None:
    """
    Filter and cache visible writing fields based on visibility settings.

<<<<<<< HEAD
    This function processes writing fields stored in the context and filters them
    based on visibility criteria, organizing them into questions, options, and
    searchable categories.

    Args:
        ctx (dict): Context dictionary to store filtered results. Must contain
            a 'writing_fields' key with the data to process.
        applicable (QuestionApplicable): Enum value specifying the field type
            to process from the writing fields.
        only_visible (bool, optional): Whether to include only visible fields.
            Defaults to True. When True, only PUBLIC and SEARCHABLE fields
            are included.

    Returns:
        None: The function modifies the ctx dictionary in-place, adding
            'questions', 'options', and 'searchable' keys.

    Note:
        The function expects ctx['writing_fields'] to contain a structure with
        questions and options organized by the applicable key.
    """
    # Get the label for the applicable enum to use as key
=======
    This function processes writing fields from the context and filters them based on
    visibility rules, storing the results in separate categories for questions, options,
    and searchable fields.

    Args:
        ctx: Context dictionary to store filtered results. Must contain 'writing_fields'.
        applicable: QuestionApplicable enum value specifying the field type to process.
        only_visible: If True, includes only PUBLIC and SEARCHABLE fields. If False,
                     includes all fields regardless of visibility. Defaults to True.

    Returns:
        None: Results are stored directly in the ctx dictionary under 'questions',
              'options', and 'searchable' keys.
    """
    # Get the label key for the applicable question type
>>>>>>> 7ec28e8e
    key = QuestionApplicable(applicable).label

    # Initialize result containers in context
    ctx["questions"] = {}
    ctx["options"] = {}
    ctx["searchable"] = {}

    # Early return if no writing fields or key not found
    if "writing_fields" not in ctx or key not in ctx["writing_fields"]:
        return

    # Get the relevant writing fields data
    res = ctx["writing_fields"][key]

<<<<<<< HEAD
    # Track IDs for filtering related data
    question_ids = []
    searcheable_ids = []

    # Process questions based on visibility criteria
    if "questions" in res:
        for id, el in res["questions"].items():
            # Include question if visibility check passes
=======
    # Initialize tracking lists for question and searchable IDs
    question_ids = []
    searcheable_ids = []

    # Process questions if they exist in the data
    if "questions" in res:
        for id, el in res["questions"].items():
            # Filter based on visibility settings
>>>>>>> 7ec28e8e
            if not only_visible or el["visibility"] in [QuestionVisibility.PUBLIC, QuestionVisibility.SEARCHABLE]:
                ctx["questions"][id] = el
                question_ids.append(el["id"])

            # Track searchable questions separately
            if el["visibility"] == QuestionVisibility.SEARCHABLE:
                searcheable_ids.append(el["id"])

<<<<<<< HEAD
    # Process options, filtering by associated question visibility
=======
    # Process options if they exist, linking them to visible questions
>>>>>>> 7ec28e8e
    if "options" in res:
        for id, el in res["options"].items():
            # Include options for visible questions
            if el["question_id"] in question_ids:
                ctx["options"][id] = el

<<<<<<< HEAD
            # Group searchable options by question ID
=======
            # Build searchable options mapping by question ID
>>>>>>> 7ec28e8e
            if el["question_id"] in searcheable_ids:
                if el["question_id"] not in ctx["searchable"]:
                    ctx["searchable"][el["question_id"]] = []
                ctx["searchable"][el["question_id"]].append(el["id"])<|MERGE_RESOLUTION|>--- conflicted
+++ resolved
@@ -116,30 +116,6 @@
     """
     Filter and cache visible writing fields based on visibility settings.
 
-<<<<<<< HEAD
-    This function processes writing fields stored in the context and filters them
-    based on visibility criteria, organizing them into questions, options, and
-    searchable categories.
-
-    Args:
-        ctx (dict): Context dictionary to store filtered results. Must contain
-            a 'writing_fields' key with the data to process.
-        applicable (QuestionApplicable): Enum value specifying the field type
-            to process from the writing fields.
-        only_visible (bool, optional): Whether to include only visible fields.
-            Defaults to True. When True, only PUBLIC and SEARCHABLE fields
-            are included.
-
-    Returns:
-        None: The function modifies the ctx dictionary in-place, adding
-            'questions', 'options', and 'searchable' keys.
-
-    Note:
-        The function expects ctx['writing_fields'] to contain a structure with
-        questions and options organized by the applicable key.
-    """
-    # Get the label for the applicable enum to use as key
-=======
     This function processes writing fields from the context and filters them based on
     visibility rules, storing the results in separate categories for questions, options,
     and searchable fields.
@@ -155,7 +131,6 @@
               'options', and 'searchable' keys.
     """
     # Get the label key for the applicable question type
->>>>>>> 7ec28e8e
     key = QuestionApplicable(applicable).label
 
     # Initialize result containers in context
@@ -170,16 +145,6 @@
     # Get the relevant writing fields data
     res = ctx["writing_fields"][key]
 
-<<<<<<< HEAD
-    # Track IDs for filtering related data
-    question_ids = []
-    searcheable_ids = []
-
-    # Process questions based on visibility criteria
-    if "questions" in res:
-        for id, el in res["questions"].items():
-            # Include question if visibility check passes
-=======
     # Initialize tracking lists for question and searchable IDs
     question_ids = []
     searcheable_ids = []
@@ -188,7 +153,6 @@
     if "questions" in res:
         for id, el in res["questions"].items():
             # Filter based on visibility settings
->>>>>>> 7ec28e8e
             if not only_visible or el["visibility"] in [QuestionVisibility.PUBLIC, QuestionVisibility.SEARCHABLE]:
                 ctx["questions"][id] = el
                 question_ids.append(el["id"])
@@ -197,22 +161,14 @@
             if el["visibility"] == QuestionVisibility.SEARCHABLE:
                 searcheable_ids.append(el["id"])
 
-<<<<<<< HEAD
-    # Process options, filtering by associated question visibility
-=======
     # Process options if they exist, linking them to visible questions
->>>>>>> 7ec28e8e
     if "options" in res:
         for id, el in res["options"].items():
             # Include options for visible questions
             if el["question_id"] in question_ids:
                 ctx["options"][id] = el
 
-<<<<<<< HEAD
-            # Group searchable options by question ID
-=======
             # Build searchable options mapping by question ID
->>>>>>> 7ec28e8e
             if el["question_id"] in searcheable_ids:
                 if el["question_id"] not in ctx["searchable"]:
                     ctx["searchable"][el["question_id"]] = []
