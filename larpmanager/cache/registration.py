# LarpManager - https://larpmanager.com
# Copyright (C) 2025 Scanagatta Mauro
#
# This file is part of LarpManager and is dual-licensed:
#
# 1. Under the terms of the GNU Affero General Public License (AGPL) version 3,
#    as published by the Free Software Foundation. You may use, modify, and
#    distribute this file under those terms.
#
# 2. Under a commercial license, allowing use in closed-source or proprietary
#    environments without the obligations of the AGPL.
#
# If you have obtained this file under the AGPL, and you make it available over
# a network, you must also make the complete source code available under the same license.
#
# For more information or to purchase a commercial license, contact:
# commercial@larpmanager.com
#
# SPDX-License-Identifier: AGPL-3.0-or-later OR Proprietary

from django.conf import settings as conf_settings
from django.core.cache import cache
from django.db.models import Count
from django.db.models.signals import post_save
from django.dispatch import receiver

from larpmanager.accounting.base import is_reg_provisional
from larpmanager.models.event import Event, Run
from larpmanager.models.form import RegistrationChoice, WritingChoice
from larpmanager.models.registration import Registration, RegistrationCharacterRel, TicketTier
from larpmanager.models.writing import Character
from larpmanager.utils.common import _search_char_reg


def reset_cache_reg_counts(run_id):
    cache.delete(cache_reg_counts_key(run_id))


def cache_reg_counts_key(run_id):
    return f"reg_counts{run_id}"


def get_reg_counts(run, reset=False):
    key = cache_reg_counts_key(run.id)
    if reset:
        res = None
    else:
        res = cache.get(key)
    if not res:
<<<<<<< HEAD
        res = update_reg_counts(run)
        cache.set(key, res, timeout=60 * 5)
=======
        res = update_reg_counts(r)
        cache.set(key, res, timeout=conf_settings.CACHE_TIMEOUT_1_DAY)
>>>>>>> 4ea321bb
    return res


def add_count(s, param, v=1):
    if param not in s:
        s[param] = v
        return

    s[param] += v


def update_reg_counts(run):
    """Update registration counts cache for the given run.

    Args:
        run: Run instance to update registration counts for

    Returns:
        dict: Updated registration counts data by ticket tier
    """
    s = {"count_reg": 0, "count_wait": 0, "count_staff": 0, "count_fill": 0}
    que = Registration.objects.filter(run=run, cancellation_date__isnull=True)
    for reg in que.select_related("ticket"):
        num_tickets = 1 + reg.additionals
        if not reg.ticket:
            add_count(s, "count_unknown", num_tickets)
        else:
            tier_map = {
                TicketTier.STAFF: "staff",
                TicketTier.WAITING: "wait",
                TicketTier.FILLER: "fill",
                TicketTier.SELLER: "seller",
                TicketTier.LOTTERY: "lottery",
                TicketTier.NPC: "npc",
                TicketTier.COLLABORATOR: "collaborator",
            }
            key = tier_map.get(reg.ticket.tier)
            if key:
                add_count(s, f"count_{key}", num_tickets)
            else:
                add_count(s, "count_player", num_tickets)

            if is_reg_provisional(reg):
                add_count(s, "count_provisional", num_tickets)

        add_count(s, "count_reg", num_tickets)

        add_count(s, f"tk_{reg.ticket_id}", num_tickets)

    que = RegistrationChoice.objects.filter(reg__run=run, reg__cancellation_date__isnull=True)
    for el in que.values("option_id").annotate(total=Count("option_id")):
        s[f"option_{el['option_id']}"] = el["total"]

    character_ids = Character.objects.filter(event_id=run.event_id).values_list("id", flat=True)

    que = WritingChoice.objects.filter(element_id__in=character_ids)
    for el in que.values("option_id").annotate(total=Count("option_id")):
        s[f"option_char_{el['option_id']}"] = el["total"]

    return s


@receiver(post_save, sender=Registration)
def post_save_registration_cache(sender, instance, created, **kwargs):
    reset_cache_reg_counts(instance.run_id)


@receiver(post_save, sender=Character)
def post_save_registration_character_rel_cache(sender, instance, created, **kwargs):
    handle_update_registration_character_rel(instance)


def handle_update_registration_character_rel(instance):
    for run_id in instance.event.runs.values_list("id", flat=True):
        reset_cache_reg_counts(run_id)
    if instance.event.get_config("user_character_approval", False):
        for rcr in RegistrationCharacterRel.objects.filter(character=instance):
            rcr.reg.save()


@receiver(post_save, sender=Run)
def post_save_run_cache(sender, instance, created, **kwargs):
    reset_cache_reg_counts(instance.id)


@receiver(post_save, sender=Event)
def post_save_event_cache(sender, instance, created, **kwargs):
    for run_id in instance.runs.values_list("id", flat=True):
        reset_cache_reg_counts(run_id)


def search_player(char, js, ctx):
    """
    Search for players in registration cache and populate results.

    Args:
        char: Character instance with player data
        js: JSON object to populate with search results
        ctx: Context dictionary with search parameters and assignments
    """
    if "assignments" in ctx:
        if char.number in ctx["assignments"]:
            char.rcr = ctx["assignments"][char.number]
            char.reg = char.rcr.reg
            char.member = char.reg.member
        else:
            char.rcr = None
            char.reg = None
            char.member = None
    else:
        try:
            char.rcr = RegistrationCharacterRel.objects.select_related("reg", "reg__member").get(
                reg__run_id=ctx["run"].id, character=char
            )
            char.reg = char.rcr.reg
            char.member = char.reg.member
        except Exception:
            char.rcr = None
            char.reg = None
            char.member = None

    if char.reg:
        _search_char_reg(ctx, char, js)
    else:
        js["player_id"] = 0<|MERGE_RESOLUTION|>--- conflicted
+++ resolved
@@ -47,13 +47,8 @@
     else:
         res = cache.get(key)
     if not res:
-<<<<<<< HEAD
         res = update_reg_counts(run)
         cache.set(key, res, timeout=60 * 5)
-=======
-        res = update_reg_counts(r)
-        cache.set(key, res, timeout=conf_settings.CACHE_TIMEOUT_1_DAY)
->>>>>>> 4ea321bb
     return res
 
 
