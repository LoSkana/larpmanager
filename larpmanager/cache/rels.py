# LarpManager - https://larpmanager.com
# Copyright (C) 2025 Scanagatta Mauro
#
# This file is part of LarpManager and is dual-licensed:
#
# 1. Under the terms of the GNU Affero General Public License (AGPL) version 3,
#    as published by the Free Software Foundation. You may use, modify, and
#    distribute this file under those terms.
#
# 2. Under a commercial license, allowing use in closed-source or proprietary
#    environments without the obligations of the AGPL.
#
# If you have obtained this file under the AGPL, and you make it available over
# a network, you must also make the complete source code available under the same license.
#
# For more information or to purchase a commercial license, contact:
# commercial@larpmanager.com
#
# SPDX-License-Identifier: AGPL-3.0-or-later OR Proprietary
from __future__ import annotations

import logging
from typing import Any, Callable

from django.conf import settings as conf_settings
from django.core.cache import cache
from django.core.exceptions import ObjectDoesNotExist

from larpmanager.cache.character import update_event_cache_all
from larpmanager.cache.config import get_event_config
from larpmanager.cache.feature import get_event_features
from larpmanager.models.casting import Quest, QuestType, Trait
from larpmanager.models.event import Event, Run
from larpmanager.models.utils import strip_tags
from larpmanager.models.writing import Character, Faction, Plot, Prologue, Relationship, SpeedLarp

logger = logging.getLogger(__name__)


def get_event_rels_key(event_id: int) -> str:
    """Generate cache key for event relationships.

    Args:
        event_id: The ID of the event

    Returns:
        str: Cache key in format 'event__rels__{event_id}'

    """
    return f"event__rels__{event_id}"


def clear_event_relationships_cache(event_id: int) -> None:
    """Reset event relationships cache for given event ID.

    This function clears the cache for the specified event and all its child events
    to ensure data consistency when event relationships change.

    Args:
        event_id: The ID of the event whose cache should be cleared.

    Returns:
        None

    """
    # Clear cache for the main event
    cache_key = get_event_rels_key(event_id)
    cache.delete(cache_key)
    logger.debug("Reset cache for event %s", event_id)

    # Invalidate cache for all child events to maintain consistency
    for child_event_id in Event.objects.filter(parent_id=event_id).values_list("pk", flat=True):
        cache_key = get_event_rels_key(child_event_id)
        cache.delete(cache_key)


def build_relationship_dict(relationship_items: list) -> dict[str, Any]:
    """Build relationship dictionary with list and count.

    Args:
        relationship_items: List of (id, name) tuples

    Returns:
        Dict with "list" and "count" keys

    """
    return {"list": relationship_items, "count": len(relationship_items)}


def update_cache_section(event_id: int, section_name: str, section_id: int, data: dict[str, Any]) -> None:
    """Update a specific section in the event cache.

    Args:
        event_id: The event ID
        section_name: Name of the cache section (e.g., 'characters', 'factions')
        section_id: ID of the item within the section
        data: Data to store for this item

    """
    try:
        cache_key = get_event_rels_key(event_id)
        cached_event_data = cache.get(cache_key)

        if cached_event_data is None:
            logger.debug("Cache miss during %s update for event %s, reinitializing", section_name, event_id)
            # We need to get the event to reinitialize
            event = Event.objects.get(id=event_id)
            init_event_rels_all(event)
            return

        if section_name not in cached_event_data:
            cached_event_data[section_name] = {}

        cached_event_data[section_name][section_id] = data
        cache.set(cache_key, cached_event_data, timeout=conf_settings.CACHE_TIMEOUT_1_DAY)
        logger.debug("Updated %s %s relationships in cache", section_name, section_id)

    except Exception:
        logger.exception("Error updating %s %s relationships", section_name, section_id)
        clear_event_relationships_cache(event_id)


def remove_item_from_cache_section(event_id: int, section_name: str, section_id: int) -> None:
    """Remove an item from a specific section in the event cache.

    Args:
        event_id: The event ID
        section_name: Name of the cache section (e.g., 'factions', 'plots')
        section_id: ID of the item to remove

    """
    try:
        cache_key = get_event_rels_key(event_id)
        cached_data = cache.get(cache_key)
        if cached_data and section_name in cached_data and section_id in cached_data[section_name]:
            del cached_data[section_name][section_id]
            cache.set(cache_key, cached_data, timeout=conf_settings.CACHE_TIMEOUT_1_DAY)
            logger.debug("Removed %s %s from cache", section_name, section_id)
    except Exception:
        logger.exception("Error removing %s %s from cache", section_name, section_id)
        clear_event_relationships_cache(event_id)


def refresh_character_related_caches(character: Character) -> None:
    """Update all caches that are related to a character.

    This function refreshes caches for all entities that have relationships
    with the given character, including plots, factions, speedlarps, and prologues.

    Args:
        character (Character): The Character instance whose related caches need to be refreshed.

    Returns:
        None

    """
    # Update plots that this character is part of
    for plot_character_relationship in character.get_plot_characters():
        refresh_event_plot_relationships(plot_character_relationship.plot)

    # Update factions that this character is part of
    for faction in character.factions_list.all():
        refresh_event_faction_relationships(faction)

    # Update speedlarps that this character is part of
    for speedlarp in character.speedlarps_list.all():
        refresh_event_speedlarp_relationships(speedlarp)

    # Update prologues that this character is part of
    for prologue in character.prologues_list.all():
        refresh_event_prologue_relationships(prologue)


def update_m2m_related_characters(
    instance: Plot | Faction | SpeedLarp, character_ids: set[int], action: str, update_func: Callable
) -> None:
    """Update character caches for M2M relationship changes.

    Args:
        instance: The instance that changed (Plot, Faction, SpeedLarp)
        character_ids: Set of character primary keys affected
        action: The M2M action type
        update_func: Function to update the instance cache

    """
    if action in ("post_add", "post_remove", "post_clear"):
        # Update the instance cache (relationship cache)
        update_func(instance)

        # Collect all affected characters
        affected_characters = []
        if character_ids:
            # Get characters from provided IDs
            for character_id in character_ids:
                try:
                    character = Character.objects.get(id=character_id)
                    affected_characters.append(character)
                except ObjectDoesNotExist:
                    logger.warning("Character %s not found during relationship update", character_id)
        elif action == "post_clear":
            # For post_clear, get all characters that were related
            if hasattr(instance, "characters"):
                affected_characters = list(instance.characters.all())
            elif hasattr(instance, "get_plot_characters"):
                affected_characters = [rel.character for rel in instance.get_plot_characters()]

        # Get all runs to update (event and child events)
        event = instance.event
        events_id = list(Event.objects.filter(parent=event).values_list("pk", flat=True))
        events_id.append(event.id)
        runs = Run.objects.filter(event_id__in=events_id)

        # Update event cache selectively for each affected character
        for character in affected_characters:
            # Update relationship cache
            refresh_character_relationships(character)

            # Update event cache for all runs
            for run in runs:
                update_event_cache_all(run, character)


def get_event_rels_cache(event: Event) -> dict[str, Any]:
    """Get event relationships from cache, initializing if not present.

    Retrieves cached relationship data for the specified event. If no cached
    data exists, initializes the cache with fresh relationship data.

    Args:
        event (Event): The Event instance to get relationships for.

    Returns:
        dict[str, Any]: Dictionary containing cached relationship data including
            event associations, permissions, and related objects.

    Note:
        Cache miss will trigger full relationship initialization via
        init_event_rels_all().

    """
    # Generate cache key for this specific event
    cache_key = get_event_rels_key(event.id)

    # Attempt to retrieve cached relationships
    cached_relationships = cache.get(cache_key)

    # Initialize cache if no data found
    if cached_relationships is None:
        logger.debug("Cache miss for event %s, initializing", event.id)
        cached_relationships = init_event_rels_all(event)

    return cached_relationships


def init_event_rels_all(event: Event) -> dict[str, dict[int, dict[str, Any]]]:
    """Initialize all relationships for an event and cache the result.

    Builds a complete relationship cache for all characters in the event,
    including plot and faction relationships based on enabled features.

    Args:
        event: The Event instance to initialize relationships for

    Returns:
        Dictionary with relationship data structure organized by element type:
        {
            'characters': {
                char_id: {
                    'plot_rels': [(plot_id, plot_name), ...],
                    'faction_rels': [(faction_id, faction_name), ...]
                }
            },
            'factions': {
                faction_id: relationship_data
            },
            ...
        }

    Raises:
        Exception: Any error during relationship initialization is logged
                  and an empty dict is returned

    """
    relationship_cache: dict[str, dict[int, dict[str, Any]]] = {}

    try:
        # Get enabled features for this event to determine which relationships to build
        features = get_event_features(event.id)

        # Configuration mapping for each relationship type with their corresponding
        # feature name, cache key, model class, relationship function, and feature flag
        relationship_configs = [
            ("character", "characters", Character, get_event_char_rels, True),
            ("faction", "factions", Faction, get_event_faction_rels, False),
            ("plot", "plots", Plot, get_event_plot_rels, False),
            ("speedlarp", "speedlarps", SpeedLarp, get_event_speedlarp_rels, False),
            ("prologue", "prologues", Prologue, get_event_prologue_rels, False),
            ("quest", "quests", Quest, get_event_quest_rels, False),
            ("questtype", "questtypes", QuestType, get_event_questtype_rels, False),
        ]

        # Process each relationship type if the corresponding feature is enabled
        for (
            feature_name,
            cache_key_plural,
            model_class,
            get_relationships_function,
            should_pass_features,
        ) in relationship_configs:
            if feature_name not in features:
                continue

            # Initialize the cache section for this relationship type
            relationship_cache[cache_key_plural] = {}

            # Get all elements of this type associated with the event
            elements = event.get_elements(model_class)

            # Build relationships for each element, passing features if required
            for element in elements:
                if should_pass_features:
                    relationship_cache[cache_key_plural][element.id] = get_relationships_function(
                        element,
                        features,
                        event,
                    )
                else:
                    relationship_cache[cache_key_plural][element.id] = get_relationships_function(element)

            logger.debug("Initialized %s %s relationships for event %s", len(elements), feature_name, event.id)

        # Cache the complete relationship data structure
        cache_key = get_event_rels_key(event.id)
        cache.set(cache_key, relationship_cache, timeout=conf_settings.CACHE_TIMEOUT_1_DAY)
        logger.debug("Cached relationships for event %s", event.id)

    except Exception:
        # Log the error with full traceback and return empty result
        logger.exception("Error initializing relationships for event %s", event.id)
        relationship_cache = {}

    return relationship_cache


def refresh_character_relationships(character: Character) -> None:
    """Refresh character relationships for the character's event and all child events."""
    # Refresh relationships for the character's primary event
    refresh_event_character_relationships(character, character.event)

    # Refresh relationships for all child events if this is a campaign parent
    for child_event in Event.objects.filter(parent_id=character.event_id):
        refresh_event_character_relationships(character, child_event)


def refresh_event_character_relationships(char: Character, event: Event) -> None:
    """Update character relationships in cache.

    Updates the cached relationship data for a specific character within an event.
    If the cache doesn't exist, it will be initialized for the entire event.

    Args:
        char: The Character instance to update relationships for.
        event: The Event instance for which we are building the cache.

    Raises:
        Exception: If there's an error updating relationships, the cache is cleared.

    """
    try:
        # Get the cache key for this event's relationships
        cache_key = get_event_rels_key(event.id)
        cached_relationships = cache.get(cache_key)

        # If cache doesn't exist, initialize it for the entire event
        if cached_relationships is None:
            logger.debug("Cache miss during character update for event %s, reinitializing", event)
            init_event_rels_all(event)
            return

        # Ensure characters dictionary exists in cache structure
        if "characters" not in cached_relationships:
            cached_relationships["characters"] = {}

        # Get event features and update character relationships
        event_features = get_event_features(event.id)
        cached_relationships["characters"][char.id] = get_event_char_rels(char, event_features, event)

        # Save updated cache with 1-day timeout
        cache.set(cache_key, cached_relationships, timeout=conf_settings.CACHE_TIMEOUT_1_DAY)
        logger.debug("Updated character %s relationships in cache", char.id)

    except Exception:
        # Log error and clear cache to prevent inconsistent state
        logger.exception("Error updating character %s relationships", char.id)
        clear_event_relationships_cache(event.id)


def get_event_char_rels(char: Character, features: dict[str, Any], event: Event) -> dict[str, Any]:
    """Get character relationships for a specific character.

    Builds relationship data for a character based on enabled event features.
    Includes plot relationships, faction relationships, character relationships,
    speedlarp relationships, and prologue relationships if those features are enabled.

    Args:
        char: The Character instance to get relationships for.
        features: Dictionary of enabled features for the event.
        event: Optional Event instance for which we are rebuilding the cache.
               Used for faction independence configuration.

    Returns:
        Dictionary containing relationship data with keys:
            - 'plot_rels': Plot relationships with list and counts
            - 'faction_rels': Faction relationships with list and counts
            - 'relationships_rels': Character relationships with list and counts
            - 'speedlarp_rels': Speedlarp relationships with list and counts
            - 'prologue_rels': Prologue relationships with list and counts

        Each relationship type contains:
            - 'list': List of tuples (id, name)
            - 'count': Total count of relationships
            - 'important': Count excluding unimportant items (where applicable)

    Raises:
        Exception: Logs error and returns empty dict if relationship building fails.

    """
    relations: dict[str, Any] = {}

    try:
        # Handle plot relationships if plot feature is enabled
        if "plot" in features:
            related_plots = char.get_plot_characters()
            plot_list = [(plot_rel.plot_id, plot_rel.plot.name) for plot_rel in related_plots]
            relations["plot_rels"] = build_relationship_dict(plot_list)

            # Calculate important plot count (excluding $unimportant entries)
            unimportant_plot_count = 0
            if get_event_config(char.event_id, "writing_unimportant", default_value=False):
                unimportant_plot_count = sum(
                    1 for plot_rel in related_plots if strip_tags(plot_rel.text).lstrip().startswith("$unimportant")
                )
            relations["plot_rels"]["important"] = relations["plot_rels"]["count"] - unimportant_plot_count

        # Handle faction relationships if faction feature is enabled
        if "faction" in features:
            cache_event_id = event.id if event else char.event_id
            if get_event_config(cache_event_id, "campaign_faction_indep", default_value=False):
                # Use the cache event for independent faction lookup
                faction_event_id = cache_event_id
            else:
                # Use the parent event for inherited faction lookup
                faction_event_id = char.event.get_class_parent("faction").id

            # Build faction list based on determined event
            if faction_event_id:
                character_factions = char.factions_list.filter(event_id=faction_event_id)
                faction_list = [(faction.id, faction.name) for faction in character_factions]
            else:
                faction_list = []

            relations["faction_rels"] = build_relationship_dict(faction_list)

        # Handle character-to-character relationships if relationships feature is enabled
        if "relationships" in features:
            character_relationships = Relationship.objects.filter(deleted=None, source=char)
            relationship_list = [
                (relationship.target.id, relationship.target.name) for relationship in character_relationships
            ]
            relations["relationships_rels"] = build_relationship_dict(relationship_list)

            # Calculate important relationship count (excluding $unimportant entries)
            unimportant_relationship_count = 0
            if get_event_config(char.event_id, "writing_unimportant", default_value=False):
                unimportant_relationship_count = sum(
                    1
                    for relationship in character_relationships
                    if strip_tags(relationship.text).lstrip().startswith("$unimportant")
                )
            relations["relationships_rels"]["important"] = (
                relations["relationships_rels"]["count"] - unimportant_relationship_count
            )

        # Handle speedlarp relationships if speedlarp feature is enabled
        if "speedlarp" in features:
            character_speedlarps = char.speedlarps_list.all()
            speedlarp_list = [(speedlarp.id, speedlarp.name) for speedlarp in character_speedlarps]
            relations["speedlarp_rels"] = build_relationship_dict(speedlarp_list)

        # Handle prologue relationships if prologue feature is enabled
        if "prologue" in features:
            character_prologues = char.prologues_list.all()
            prologue_list = [(prologue.id, prologue.name) for prologue in character_prologues]
            relations["prologue_rels"] = build_relationship_dict(prologue_list)

    except Exception:
        # Log the error with full traceback and return empty dict as fallback
        logger.exception("Error getting relationships for character %s", char.id)
        relations = {}

    return relations


def get_event_faction_rels(faction: Faction) -> dict[str, Any]:
    """Get faction relationships for a specific faction.

    Retrieves all characters associated with the given faction and formats
    them into a relationship dictionary structure.

    Args:
        faction (Faction): The Faction instance to get relationships for.
            Must be a valid Faction model instance.

    Returns:
        dict[str, Any]: Dictionary containing relationship data with the structure:
            {
                'character_rels': {
                    'list': [(char_id, char_name), ...],
                    'count': int
                }
            }
            Returns empty dict if an error occurs.

    Raises:
        Exception: Logs any database or processing errors and returns empty dict.

    Example:
        >>> faction = Faction.objects.get(id=1)
        >>> rels = get_event_faction_rels(faction)
        >>> print(rels['character_rels']['count'])
        5

    """
    faction_relations = {}

    try:
        # Get all characters associated with this faction
        faction_characters = faction.characters.all()

        # Build list of character ID and name tuples
        character_id_name_tuples = [(character.id, character.name) for character in faction_characters]

        # Structure the relationship data using helper function
        faction_relations["character_rels"] = build_relationship_dict(character_id_name_tuples)

    except Exception:
        # Log error with full traceback for debugging
        logger.exception("Error getting relationships for faction %s", faction.id)

        # Return empty dict on error to prevent downstream issues
        faction_relations = {}

    return faction_relations


def get_event_plot_rels(plot: Plot) -> dict[str, Any]:
    """Get plot relationships for a specific plot.

    Retrieves all character relationships associated with the given plot
    and formats them into a structured dictionary format.

    Args:
        plot (Plot): The Plot instance to get relationships for

    Returns:
        dict[str, Any]: Dictionary containing relationship data with structure:
            {
                'character_rels': {
                    'list': [(char_id, char_name), ...],
                    'count': int
                }
            }
            Returns empty dict if an error occurs.

    Raises:
        Logs errors but does not raise exceptions, returns empty dict instead.

    """
    relationships = {}

    try:
        # Get all character relationships for this plot
        character_relationships = plot.get_plot_characters()

        # Extract character ID and name tuples from relationships
        character_id_name_pairs = [
            (relationship.character_id, relationship.character.name) for relationship in character_relationships
        ]

        # Build structured relationship dictionary with list and count
        relationships["character_rels"] = build_relationship_dict(character_id_name_pairs)

    except Exception:
        # Log error with full traceback for debugging
        logger.exception("Error getting relationships for plot %s", plot.id)

        # Return empty dict on any error to maintain consistent return type
        relationships = {}

    return relationships


def get_event_speedlarp_rels(speedlarp: SpeedLarp) -> dict[str, Any]:
    """Get speedlarp relationships for a specific speedlarp.

    Retrieves all characters associated with the given speedlarp and formats
    them into a structured dictionary containing relationship data.

    Args:
        speedlarp (SpeedLarp): The SpeedLarp instance to get relationships for.

    Returns:
        dict[str, Any]: Dictionary containing relationship data with the structure:
            {
                'character_rels': {
                    'list': [(char_id, char_name), ...],
                    'count': int
                }
            }
            Returns empty dict if an error occurs.

    Raises:
        Logs errors but does not raise exceptions.

    """
    relationships = {}

    try:
        # Fetch all characters associated with the speedlarp
        speedlarp_characters = speedlarp.characters.all()

        # Build list of tuples containing character ID and name
        character_id_name_pairs = [(character.id, character.name) for character in speedlarp_characters]

        # Structure the character data using helper function
        relationships["character_rels"] = build_relationship_dict(character_id_name_pairs)

    except Exception:
        # Log the error with full traceback for debugging
        logger.exception("Error getting relationships for speedlarp %s", speedlarp.id)
        relationships = {}

    return relationships


def get_event_prologue_rels(prologue: Prologue) -> dict[str, Any]:
    """Get prologue relationships for a specific prologue.

    Retrieves all characters associated with the given prologue and formats
    them into a structured relationship dictionary for use in templates
    and API responses.

    Args:
        prologue (Prologue): The Prologue instance to get relationships for.
            Must be a valid Prologue object with accessible characters relationship.

    Returns:
        dict[str, Any]: Dictionary containing relationship data with the following structure:
            {
                'character_rels': {
                    'list': [(char_id, char_name), ...],
                    'count': int
                }
            }
            Returns empty dict if an error occurs during processing.

    Raises:
        Exception: Logs any database or processing errors but returns empty dict
            instead of propagating the exception.

    Example:
        >>> prologue = Prologue.objects.get(id=1)
        >>> rels = get_event_prologue_rels(prologue)
        >>> print(rels['character_rels']['count'])
        3

    """
    relationships = {}

    try:
        # Fetch all characters associated with this prologue
        prologue_characters = prologue.characters.all()

        # Build list of character ID and name tuples for template rendering
        character_id_name_list = [(character.id, character.name) for character in prologue_characters]

        # Format character data using helper function to create standardized structure
        relationships["character_rels"] = build_relationship_dict(character_id_name_list)

    except Exception:
        # Log error with full traceback for debugging while preventing crashes
        logger.exception("Error getting relationships for prologue %s", prologue.id)
        relationships = {}

    return relationships


def get_event_quest_rels(quest: Quest) -> dict[str, Any]:
    """Get quest relationships for a specific quest.

    Retrieves all non-deleted traits associated with the given quest and formats
    them into a relationship dictionary structure.

    Args:
        quest (Quest): The Quest instance to get relationships for

    Returns:
        dict[str, Any]: Dictionary containing relationship data with the structure:
            {
                'trait_rels': {
                    'list': [(trait_id, trait_name), ...],
                    'count': int
                }
            }
            Returns empty dict if an error occurs during processing.

    Raises:
        Logs errors but does not raise exceptions - returns empty dict instead.

    """
    relationships = {}

    try:
        # Query for all non-deleted traits associated with this quest
        associated_traits = Trait.objects.filter(quest=quest, deleted=None)

        # Build list of tuples containing trait ID and name pairs
        trait_id_name_pairs = [(trait.id, trait.name) for trait in associated_traits]

        # Format trait data into standardized relationship dictionary structure
        relationships["trait_rels"] = build_relationship_dict(trait_id_name_pairs)

    except Exception:
        # Log error details for debugging while maintaining function stability
        logger.exception("Error getting relationships for quest %s", quest.id)
        relationships = {}

    return relationships


def get_event_questtype_rels(questtype: QuestType) -> dict[str, Any]:
    """Get questtype relationships for a specific questtype.

    Retrieves all related quests for the given questtype and formats them
    into a structured dictionary with count information.

    Args:
        questtype (QuestType): The QuestType instance to get relationships for.

    Returns:
        dict[str, Any]: Dictionary containing relationship data with the following structure:
            {
                'quest_rels': {
                    'list': [(quest_id, quest_name), ...],
                    'count': int
                }
            }

    Raises:
        Exception: Logs error if relationship retrieval fails and returns empty dict.

    """
    relationships = {}

    try:
        # Retrieve all related quests for the questtype
        related_quests = questtype.quests.all()

        # Build list of tuples containing quest ID and name
        quest_id_name_pairs = [(quest.id, quest.name) for quest in related_quests]

        # Format quest relationships using helper function
        relationships["quest_rels"] = build_relationship_dict(quest_id_name_pairs)

    except Exception:
        # Log error and return empty dict on failure
        logger.exception("Error getting relationships for questtype %s", questtype.id)
        relationships = {}

    return relationships


def refresh_event_faction_relationships(faction: Faction) -> None:
    """Update faction relationships in cache.

    Updates the cached relationship data for a specific faction.
    If the cache doesn't exist, it will be initialized for the entire event.

    Args:
        faction (Faction): The Faction instance to update relationships for

    Returns:
        None

    """
    # Get the current faction relationship data from the event
    faction_relationship_data = get_event_faction_rels(faction)

    # Update the cache with the faction's relationship data
    update_cache_section(faction.event_id, "factions", faction.id, faction_relationship_data)


def refresh_event_plot_relationships(plot: Plot) -> None:
    """Update plot relationships in cache.

    Updates the cached relationship data for a specific plot within an event.
    If the cache doesn't exist, it will be initialized for the entire event.

    Args:
        plot (Plot): The Plot instance to update relationships for.

    Returns:
        None

    Note:
        This function modifies the cache in-place and does not return any value.
        The cache is organized by event_id with a "plots" section containing
        plot-specific relationship data.

    """
    # Retrieve the current plot relationship data from the event
    plot_relationship_data = get_event_plot_rels(plot)

    # Update the cache with the new plot relationship data
    # Cache structure: event_id -> "plots" -> plot.id -> plot_relationship_data
    update_cache_section(plot.event_id, "plots", plot.id, plot_relationship_data)


def refresh_event_speedlarp_relationships(speedlarp: SpeedLarp) -> None:
    """Update speedlarp relationships in cache.

    Updates the cached relationship data for a specific speedlarp by retrieving
    fresh data and updating the cache section. If the cache doesn't exist for
    the event, it will be initialized for the entire event.

    Args:
        speedlarp (SpeedLarp): The SpeedLarp instance to update relationships for.
            Must have a valid event_id and id.

    Returns:
        None: This function performs cache updates and does not return a value.

    Note:
        This function depends on get_event_speedlarp_rels() and update_cache_section()
        being available in the current scope.

    """
    # Retrieve fresh speedlarp relationship data from the database
    speedlarp_relationships_data = get_event_speedlarp_rels(speedlarp)

    # Update the cache with the new speedlarp relationship data
    update_cache_section(speedlarp.event_id, "speedlarps", speedlarp.id, speedlarp_relationships_data)


def refresh_event_prologue_relationships(prologue: Prologue) -> None:
    """Update prologue relationships in cache.

    Updates the cached relationship data for a specific prologue.
    If the cache doesn't exist, it will be initialized for the entire event.

    Args:
        prologue (Prologue): The Prologue instance to update relationships for

    Returns:
        None

    """
    # Get the prologue relationship data for caching
    prologue_relationship_data = get_event_prologue_rels(prologue)

    # Update the cache section with the prologue data
    update_cache_section(prologue.event_id, "prologues", prologue.id, prologue_relationship_data)


def refresh_event_quest_relationships(quest: Quest) -> None:
    """Update quest relationships in cache.

    Updates the cached relationship data for a specific quest.
    If the cache doesn't exist, it will be initialized for the entire event.

    Args:
        quest (Quest): The Quest instance to update relationships for

    Returns:
        None

    """
    # Get the current quest relationship data
    quest_relationship_data = get_event_quest_rels(quest)

    # Update the cache with the new quest data
    update_cache_section(quest.event_id, "quests", quest.id, quest_relationship_data)


def refresh_event_questtype_relationships(quest_type: QuestType) -> None:
    """Update questtype relationships in cache.

    Updates the cached relationship data for a specific questtype.
    If the cache doesn't exist, it will be initialized for the entire event.

    Args:
        quest_type (QuestType): The QuestType instance to update relationships for.

    Returns:
        None

    """
    # Get the current questtype relationship data from the database
    quest_type_relationship_data = get_event_questtype_rels(quest_type)

    # Update the cache with the refreshed questtype data
    update_cache_section(quest_type.event_id, "questtypes", quest_type.id, quest_type_relationship_data)


def on_faction_characters_m2m_changed(
    sender: type,  # noqa: ARG001
    instance: Faction,
    action: str,
    pk_set: set[int] | None,
    **kwargs: dict,  # noqa: ARG001
) -> None:
    """Handle faction-character relationship changes.

    Updates both faction cache and character caches when relationships change.
    This signal handler is triggered when characters are added to or removed
    from a faction's characters many-to-many relationship.

    Args:
        sender: The through model class that manages the M2M relationship
        instance: The Faction instance whose relationships are changing
        action: The type of change being performed on the relationship.
            Common values include 'post_add', 'post_remove', 'post_clear'
        pk_set: Set of primary keys of the Character objects being affected.
            May be None for certain actions like 'post_clear'
        **kwargs: Additional keyword arguments passed by the Django signal system

    Returns:
        None

    Note:
        This function delegates the actual cache update logic to the generic
        update_m2m_related_characters helper function.

    """
    # Delegate to the generic M2M character update handler
    # This will handle cache invalidation for both the faction and related characters
    update_m2m_related_characters(instance, pk_set, action, refresh_event_faction_relationships)


def on_plot_characters_m2m_changed(
<<<<<<< HEAD
    sender: type,
=======
    sender: type,  # noqa: ARG001
>>>>>>> 7f2b531a
    instance: Plot,
    action: str,
    pk_set: set[int] | None,
    **kwargs,  # noqa: ARG001
) -> None:
    """Handle plot-character relationship changes.

    Updates both plot cache and character caches when relationships change.
    This signal handler is triggered when characters are added, removed, or
    cleared from a plot's character relationships.

    """
    # Delegate to the generic M2M relationship handler for character updates
    # This ensures both plot and character caches are properly invalidated
    update_m2m_related_characters(instance, pk_set, action, refresh_event_plot_relationships)


def on_speedlarp_characters_m2m_changed(
<<<<<<< HEAD
    sender: type,
=======
    sender: type,  # noqa: ARG001
>>>>>>> 7f2b531a
    instance: SpeedLarp,
    action: str,
    pk_set: set[int] | None,
    **kwargs,  # noqa: ARG001
) -> None:
    """Handle speedlarp-character relationship changes.

    Updates both speedlarp cache and character caches when relationships change.
    This signal handler is triggered when characters are added, removed, or cleared
    from a speedlarp's character relationships.

    Args:
        sender: The through model class for the many-to-many relationship
        instance: The SpeedLarp instance whose relationships are changing
        action: The type of change being performed on the relationship.
            Common values include 'post_add', 'post_remove', 'post_clear'
        pk_set: Set of primary keys of the Character objects being affected.
            May be None for actions like 'post_clear'
        **kwargs: Additional keyword arguments passed by Django's m2m_changed signal

    Returns:
        None

    Note:
        This function delegates the actual cache update logic to the generic
        update_m2m_related_characters function with the speedlarp-specific
        refresh callback.

    """
    # Delegate to the generic M2M relationship handler with speedlarp-specific refresh function
    update_m2m_related_characters(instance, pk_set, action, refresh_event_speedlarp_relationships)


def on_prologue_characters_m2m_changed(
    sender: type,  # noqa: ARG001
    instance: Prologue,
    action: str,
    pk_set: set[int] | None,
    **kwargs,  # noqa: ARG001
) -> None:
    """Handle prologue-character relationship changes.

    Updates both prologue cache and character caches when relationships change.
    This signal handler is triggered when characters are added, removed, or cleared
    from a prologue's character relationships.

    """
    # Delegate to utility function that handles m2m relationship cache updates
    # This ensures consistent cache invalidation for both prologue and character caches
    update_m2m_related_characters(instance, pk_set, action, refresh_event_prologue_relationships)<|MERGE_RESOLUTION|>--- conflicted
+++ resolved
@@ -948,11 +948,7 @@
 
 
 def on_plot_characters_m2m_changed(
-<<<<<<< HEAD
-    sender: type,
-=======
     sender: type,  # noqa: ARG001
->>>>>>> 7f2b531a
     instance: Plot,
     action: str,
     pk_set: set[int] | None,
@@ -971,11 +967,7 @@
 
 
 def on_speedlarp_characters_m2m_changed(
-<<<<<<< HEAD
-    sender: type,
-=======
     sender: type,  # noqa: ARG001
->>>>>>> 7f2b531a
     instance: SpeedLarp,
     action: str,
     pk_set: set[int] | None,
