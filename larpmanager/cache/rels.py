--- conflicted
+++ resolved
@@ -21,7 +21,6 @@
 import logging
 from typing import Any
 
-from django.conf import settings as conf_settings
 from django.core.cache import cache
 from django.core.exceptions import ObjectDoesNotExist
 
@@ -54,12 +53,6 @@
     """
     cache_key = get_event_rels_key(event_id)
     cache.delete(cache_key)
-
-    # invalidate also for children events
-    for children_id in Event.objects.filter(parent_id=event_id).values_list("pk", flat=True):
-        cache_key = get_event_rels_key(children_id)
-        cache.delete(cache_key)
-
     logger.debug(f"Reset cache for event {event_id}")
 
 
@@ -99,7 +92,7 @@
             res[section_name] = {}
 
         res[section_name][section_id] = data
-        cache.set(cache_key, res, timeout=conf_settings.CACHE_TIMEOUT_1_DAY)
+        cache.set(cache_key, res)
         logger.debug(f"Updated {section_name} {section_id} relationships in cache")
 
     except Exception as e:
@@ -120,7 +113,7 @@
         res = cache.get(cache_key)
         if res and section_name in res and section_id in res[section_name]:
             del res[section_name][section_id]
-            cache.set(cache_key, res, timeout=conf_settings.CACHE_TIMEOUT_1_DAY)
+            cache.set(cache_key, res)
             logger.debug(f"Removed {section_name} {section_id} from cache")
     except Exception as e:
         logger.error(f"Error removing {section_name} {section_id} from cache: {e}", exc_info=True)
@@ -168,28 +161,17 @@
             for char_id in pk_set:
                 try:
                     char = Character.objects.get(id=char_id)
-<<<<<<< HEAD
                     refresh_event_character_relationships(char)
-=======
-                    update_character_rels(char)
->>>>>>> d502f3aa
                 except ObjectDoesNotExist:
                     logger.warning(f"Character {char_id} not found during relationship update")
         elif action == "post_clear":
             # For post_clear, we need to update all characters that were related
             if hasattr(instance, "characters"):
                 for char in instance.characters.all():
-<<<<<<< HEAD
                     refresh_event_character_relationships(char)
             elif hasattr(instance, "get_plot_characters"):
                 for char_rel in instance.get_plot_characters():
                     refresh_event_character_relationships(char_rel.character)
-=======
-                    update_character_rels(char)
-            elif hasattr(instance, "get_plot_characters"):
-                for char_rel in instance.get_plot_characters():
-                    update_character_rels(char_rel.character)
->>>>>>> d502f3aa
 
 
 def get_event_rels_cache(event: Event) -> dict[str, Any]:
@@ -253,13 +235,13 @@
             elements = event.get_elements(model_class)
             for element in elements:
                 if pass_features:
-                    res[cache_key_plural][element.id] = get_rels_func(element, features, event)
+                    res[cache_key_plural][element.id] = get_rels_func(element, features)
                 else:
                     res[cache_key_plural][element.id] = get_rels_func(element)
             logger.debug(f"Initialized {len(elements)} {feature_name} relationships for event {event.id}")
 
         cache_key = get_event_rels_key(event.id)
-        cache.set(cache_key, res, timeout=conf_settings.CACHE_TIMEOUT_1_DAY)
+        cache.set(cache_key, res)
         logger.debug(f"Cached relationships for event {event.id}")
 
     except Exception as e:
@@ -269,18 +251,7 @@
     return res
 
 
-<<<<<<< HEAD
-def refresh_event_character_relationships(char: Character) -> None:
-=======
-def update_character_rels(char: Character) -> None:
-    update_character_event_rels(char, char.event)
-    # update char also for children events (if parent of campaign)
-    for children in Event.objects.filter(parent_id=char.event_id):
-        update_character_event_rels(char, children)
-
-
-def update_character_event_rels(char: Character, event: Event) -> None:
->>>>>>> d502f3aa
+def refresh_event_character_relationships(char: Character, event: Event) -> None:
     """Update character relationships in cache.
 
     Updates the cached relationship data for a specific character.
@@ -288,36 +259,30 @@
 
     Args:
         char: The Character instance to update relationships for
-        event: The Event for which we are updating the cache
-    """
-
+        event: The event for which we are building the cache
+    """
     try:
         cache_key = get_event_rels_key(event.id)
         res = cache.get(cache_key)
 
         if res is None:
-            logger.debug(f"Cache miss during character update for event {event.id}, reinitializing")
-            init_event_rels_all(char.event)
+            logger.debug(f"Cache miss during character update for event {event}, reinitializing")
+            init_event_rels_all(event)
             return
 
         if "characters" not in res:
             res["characters"] = {}
 
-        features = get_event_features(event.id)
-        res["characters"][char.id] = get_event_char_rels(char, features, event)
-        cache.set(cache_key, res, timeout=conf_settings.CACHE_TIMEOUT_1_DA)
+        res["characters"][char.id] = get_event_char_rels(char)
+        cache.set(cache_key, res)
         logger.debug(f"Updated character {char.id} relationships in cache")
 
     except Exception as e:
         logger.error(f"Error updating character {char.id} relationships: {e}", exc_info=True)
-<<<<<<< HEAD
-        clear_event_relationships_cache(char.event_id)
-=======
-        reset_event_rels_cache(event.id)
->>>>>>> d502f3aa
-
-
-def get_event_char_rels(char: Character, features: dict = None, event: Event = None) -> dict[str, Any]:
+        clear_event_relationships_cache(event.id)
+
+
+def get_event_char_rels(char: Character, features: dict = None) -> dict[str, Any]:
     """Get character relationships for a specific character.
 
     Builds relationship data for a character based on enabled event features.
@@ -325,8 +290,7 @@
 
     Args:
         char: The Character instance to get relationships for
-        features: Set of enabled features
-        event: Optional Event instance for caching context. If None, uses char.event
+        features: Optional set of enabled features. If None, will be fetched from cache
 
     Returns:
         Dict[str, Any]: Dictionary containing relationship data:
@@ -335,6 +299,8 @@
                 'faction_rels': {'list': [(faction_id, faction_name), ...], 'count': int}
             }
     """
+    if features is None:
+        features = get_event_features(char.event_id)
 
     relations = {}
 
@@ -351,17 +317,12 @@
             relations["plot_rels"]["important"] = relations["plot_rels"]["count"] - unimportant_count
 
         if "faction" in features:
-            if char.event.get_config("campaign_faction_indep", False):
-                fac_event = event
-            else:
-                fac_event = char.event.get_class_parent("faction")
-
+            fac_event = char.event.get_class_parent("faction")
             if fac_event:
                 factions = char.factions_list.filter(event=fac_event)
                 faction_list = [(faction.id, faction.name) for faction in factions]
             else:
                 faction_list = []
-
             relations["faction_rels"] = build_relationship_dict(faction_list)
 
         if "relationships" in features:
@@ -626,86 +587,7 @@
     update_cache_section(questtype.event_id, "questtypes", questtype.id, questtype_data)
 
 
-<<<<<<< HEAD
 def on_faction_characters_m2m_changed(sender, instance, action, pk_set, **kwargs):
-=======
-@receiver(post_save, sender=Character)
-def post_save_character_reset_rels(sender, instance, **kwargs):
-    """Handle character save to update cache.
-
-    Args:
-        sender: The model class that sent the signal
-        instance: The Character instance that was saved
-        **kwargs: Additional keyword arguments from the signal
-    """
-    update_character_rels(instance)
-    for rel in Relationship.objects.filter(target=instance):
-        update_character_rels(rel.source)
-
-    # Update all related caches
-    update_character_related_caches(instance)
-
-
-@receiver(post_delete, sender=Character)
-def post_delete_character_reset_rels(sender, instance, **kwargs):
-    """Handle character deletion to reset cache.
-
-    Resets the entire event cache when a character is deleted to ensure
-    all references to the deleted character are removed.
-
-    Args:
-        sender: The model class that sent the signal
-        instance: The Character instance that was deleted
-        **kwargs: Additional keyword arguments from the signal
-    """
-    # Update all related caches
-    update_character_related_caches(instance)
-
-    reset_event_rels_cache(instance.event_id)
-    for rel in Relationship.objects.filter(target=instance):
-        update_character_rels(rel.source)
-
-
-@receiver(post_save, sender=Faction)
-def post_save_faction_reset_rels(sender, instance, **kwargs):
-    """Handle faction save to update related caches.
-
-    Updates both faction cache and related character caches.
-
-    Args:
-        sender: The model class that sent the signal
-        instance: The Faction instance that was saved
-        **kwargs: Additional keyword arguments from the signal
-    """
-    # Update faction cache
-    update_event_faction_rels(instance)
-
-    # Update cache for all characters in this faction
-    for char in instance.characters.all():
-        update_character_rels(char)
-
-
-@receiver(post_delete, sender=Faction)
-def post_delete_faction_reset_rels(sender, instance, **kwargs):
-    """Handle faction deletion to update related caches.
-
-    Removes faction from cache and updates related character caches.
-
-    Args:
-        sender: The model class that sent the signal
-        instance: The Faction instance that was deleted
-        **kwargs: Additional keyword arguments from the signal
-    """
-    # Update cache for all characters that were in this faction
-    for char in instance.characters.all():
-        update_character_rels(char)
-
-    # Remove faction from cache
-    remove_from_cache_section(instance.event_id, "factions", instance.id)
-
-
-def handle_faction_characters_changed(sender, instance, action, pk_set, **kwargs):
->>>>>>> d502f3aa
     """Handle faction-character relationship changes.
 
     Updates both faction cache and character caches when relationships change.
@@ -762,267 +644,4 @@
         pk_set: Set of primary keys of the Character objects
         **kwargs: Additional keyword arguments from the signal
     """
-<<<<<<< HEAD
-    update_m2m_related_characters(instance, pk_set, action, refresh_event_prologue_relationships)
-=======
-    update_m2m_related_characters(instance, pk_set, action, update_event_prologue_rels)
-
-
-@receiver(post_save, sender=Plot)
-def post_save_plot_reset_rels(sender, instance, **kwargs):
-    """Handle plot save to update related caches.
-
-    Updates both plot cache and related character caches.
-
-    Args:
-        sender: The model class that sent the signal
-        instance: The Plot instance that was saved
-        **kwargs: Additional keyword arguments from the signal
-    """
-    # Update plot cache
-    update_event_plot_rels(instance)
-
-    # Update cache for all characters in this plot
-    for char_rel in instance.get_plot_characters():
-        update_character_rels(char_rel.character)
-
-
-@receiver(post_delete, sender=Plot)
-def post_delete_plot_reset_rels(sender, instance, **kwargs):
-    """Handle plot deletion to update related caches.
-
-    Removes plot from cache and updates related character caches.
-
-    Args:
-        sender: The model class that sent the signal
-        instance: The Plot instance that was deleted
-        **kwargs: Additional keyword arguments from the signal
-    """
-    # Update cache for all characters that were in this plot
-    for char_rel in instance.get_plot_characters():
-        update_character_rels(char_rel.character)
-
-    # Remove plot from cache
-    remove_from_cache_section(instance.event_id, "plots", instance.id)
-
-
-@receiver(post_save, sender=SpeedLarp)
-def post_save_speedlarp_reset_rels(sender, instance, **kwargs):
-    """Handle speedlarp save to update related caches.
-
-    Updates both speedlarp cache and related character caches.
-
-    Args:
-        sender: The model class that sent the signal
-        instance: The SpeedLarp instance that was saved
-        **kwargs: Additional keyword arguments from the signal
-    """
-    # Update speedlarp cache
-    update_event_speedlarp_rels(instance)
-
-    # Update cache for all characters in this speedlarp
-    for char in instance.characters.all():
-        update_character_rels(char)
-
-
-@receiver(post_delete, sender=SpeedLarp)
-def post_delete_speedlarp_reset_rels(sender, instance, **kwargs):
-    """Handle speedlarp deletion to update related caches.
-
-    Removes speedlarp from cache and updates related character caches.
-
-    Args:
-        sender: The model class that sent the signal
-        instance: The SpeedLarp instance that was deleted
-        **kwargs: Additional keyword arguments from the signal
-    """
-    # Update cache for all characters that were in this speedlarp
-    for char in instance.characters.all():
-        update_character_rels(char)
-
-    # Remove speedlarp from cache
-    remove_from_cache_section(instance.event_id, "speedlarps", instance.id)
-
-
-@receiver(post_save, sender=Prologue)
-def post_save_prologue_reset_rels(sender, instance, **kwargs):
-    """Handle prologue save to update related caches.
-
-    Updates both prologue cache and related character caches.
-
-    Args:
-        sender: The model class that sent the signal
-        instance: The Prologue instance that was saved
-        **kwargs: Additional keyword arguments from the signal
-    """
-    # Update prologue cache
-    update_event_prologue_rels(instance)
-
-    # Update cache for all characters in this prologue
-    for char in instance.characters.all():
-        update_character_rels(char)
-
-
-@receiver(post_delete, sender=Prologue)
-def post_delete_prologue_reset_rels(sender, instance, **kwargs):
-    """Handle prologue deletion to update related caches.
-
-    Removes prologue from cache and updates related character caches.
-
-    Args:
-        sender: The model class that sent the signal
-        instance: The Prologue instance that was deleted
-        **kwargs: Additional keyword arguments from the signal
-    """
-    # Update cache for all characters that were in this prologue
-    for char in instance.characters.all():
-        update_character_rels(char)
-
-    # Remove prologue from cache
-    remove_from_cache_section(instance.event_id, "prologues", instance.id)
-
-
-@receiver(post_save, sender=Relationship)
-def post_save_relationship_reset_rels(sender, instance, **kwargs):
-    """Handle relationship save to update character caches.
-
-    Updates cache for both source and target characters when relationship changes.
-
-    Args:
-        sender: The model class that sent the signal
-        instance: The Relationship instance that was saved
-        **kwargs: Additional keyword arguments from the signal
-    """
-    # Update cache for source character
-    update_character_rels(instance.source)
-
-
-@receiver(post_delete, sender=Relationship)
-def post_delete_relationship_reset_rels(sender, instance, **kwargs):
-    """Handle relationship deletion to update character caches.
-
-    Updates cache for both source and target characters when relationship is deleted.
-
-    Args:
-        sender: The model class that sent the signal
-        instance: The Relationship instance that was deleted
-        **kwargs: Additional keyword arguments from the signal
-    """
-    # Update cache for source character
-    update_character_rels(instance.source)
-
-
-@receiver(post_save, sender=Quest)
-def post_save_quest_reset_rels(sender, instance, **kwargs):
-    """Handle quest save to update related caches.
-
-    Updates both quest cache and related questtype cache.
-
-    Args:
-        sender: The model class that sent the signal
-        instance: The Quest instance that was saved
-        **kwargs: Additional keyword arguments from the signal
-    """
-    # Update quest cache
-    update_event_quest_rels(instance)
-
-    # Update questtype cache if quest has a type
-    if instance.typ:
-        update_event_questtype_rels(instance.typ)
-
-
-@receiver(post_delete, sender=Quest)
-def post_delete_quest_reset_rels(sender, instance, **kwargs):
-    """Handle quest deletion to update related caches.
-
-    Removes quest from cache and updates related questtype cache.
-
-    Args:
-        sender: The model class that sent the signal
-        instance: The Quest instance that was deleted
-        **kwargs: Additional keyword arguments from the signal
-    """
-    # Update questtype cache if quest had a type
-    if instance.typ:
-        update_event_questtype_rels(instance.typ)
-
-    # Remove quest from cache
-    remove_from_cache_section(instance.event_id, "quests", instance.id)
-
-
-@receiver(post_save, sender=QuestType)
-def post_save_questtype_reset_rels(sender, instance, **kwargs):
-    """Handle questtype save to update related caches.
-
-    Updates both questtype cache and related quest caches.
-
-    Args:
-        sender: The model class that sent the signal
-        instance: The QuestType instance that was saved
-        **kwargs: Additional keyword arguments from the signal
-    """
-    # Update questtype cache
-    update_event_questtype_rels(instance)
-
-    # Update cache for all quests of this type
-    for quest in instance.quests.all():
-        update_event_quest_rels(quest)
-
-
-@receiver(post_delete, sender=QuestType)
-def post_delete_questtype_reset_rels(sender, instance, **kwargs):
-    """Handle questtype deletion to update related caches.
-
-    Removes questtype from cache and updates related quest caches.
-
-    Args:
-        sender: The model class that sent the signal
-        instance: The QuestType instance that was deleted
-        **kwargs: Additional keyword arguments from the signal
-    """
-    # Update cache for all quests that were of this type
-    for quest in instance.quests.all():
-        update_event_quest_rels(quest)
-
-    # Remove questtype from cache
-    remove_from_cache_section(instance.event_id, "questtypes", instance.id)
-
-
-@receiver(post_save, sender=Trait)
-def post_save_trait_reset_rels(sender, instance, **kwargs):
-    """Handle trait save to update quest cache.
-
-    Updates the quest cache when a trait changes.
-
-    Args:
-        sender: The model class that sent the signal
-        instance: The Trait instance that was saved
-        **kwargs: Additional keyword arguments from the signal
-    """
-    # Update quest cache if trait has a quest
-    if instance.quest:
-        update_event_quest_rels(instance.quest)
-
-
-@receiver(post_delete, sender=Trait)
-def post_delete_trait_reset_rels(sender, instance, **kwargs):
-    """Handle trait deletion to update quest cache.
-
-    Updates the quest cache when a trait is deleted.
-
-    Args:
-        sender: The model class that sent the signal
-        instance: The Trait instance that was deleted
-        **kwargs: Additional keyword arguments from the signal
-    """
-    # Update quest cache if trait had a quest
-    if instance.quest:
-        update_event_quest_rels(instance.quest)
-
-
-# Connect M2M signals manually for better control
-m2m_changed.connect(handle_faction_characters_changed, sender=Faction.characters.through)
-m2m_changed.connect(handle_plot_characters_changed, sender=Plot.characters.through)
-m2m_changed.connect(handle_speedlarp_characters_changed, sender=SpeedLarp.characters.through)
-m2m_changed.connect(handle_prologue_characters_changed, sender=Prologue.characters.through)
->>>>>>> d502f3aa
+    update_m2m_related_characters(instance, pk_set, action, refresh_event_prologue_relationships)