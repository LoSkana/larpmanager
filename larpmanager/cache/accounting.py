# LarpManager - https://larpmanager.com
# Copyright (C) 2025 Scanagatta Mauro
#
# This file is part of LarpManager and is dual-licensed:
#
# 1. Under the terms of the GNU Affero General Public License (AGPL) version 3,
#    as published by the Free Software Foundation. You may use, modify, and
#    distribute this file under those terms.
#
# 2. Under a commercial license, allowing use in closed-source or proprietary
#    environments without the obligations of the AGPL.
#
# If you have obtained this file under the AGPL, and you make it available over
# a network, you must also make the complete source code available under the same license.
#
# For more information or to purchase a commercial license, contact:
# commercial@larpmanager.com
#
# SPDX-License-Identifier: AGPL-3.0-or-later OR Proprietary

from django.conf import settings as conf_settings
from django.core.cache import cache
from django.core.exceptions import ObjectDoesNotExist

from larpmanager.cache.feature import get_event_features
from larpmanager.models.accounting import (
    AccountingItemPayment,
    PaymentChoices,
)
from larpmanager.models.event import Run
from larpmanager.models.registration import Registration, RegistrationTicket


def round_to_nearest_cent(number: float) -> float:
    """Round a number to the nearest cent with tolerance for small differences.

    This function rounds the input number to the nearest 0.1 (cent) and returns
    the rounded value only if the difference between the original and rounded
    values is within an acceptable tolerance. Otherwise, it returns the original
    number unchanged.

    Args:
        number: The number to round to the nearest cent.

    Returns:
        The rounded number if within tolerance, otherwise the original number.

    Example:
        >>> round_to_nearest_cent(1.23456)
        1.2
        >>> round_to_nearest_cent(1.26789)
        1.26789
    """
    # Round to nearest 0.1 (cent) by multiplying by 10, rounding, then dividing
    rounded = round(number * 10) / 10

    # Set maximum acceptable difference between original and rounded values
    max_rounding = 0.03

    # Check if the rounding difference is within acceptable tolerance
    if abs(float(number) - rounded) <= max_rounding:
        return rounded

    # Return original number if rounding difference exceeds tolerance
    return float(number)


def get_registration_accounting_cache_key(run_id):
    """Generate cache key for registration accounting data.

    Args:
        run_id: id of Run instance

    Returns:
        str: Cache key for registration accounting data
    """
    return f"reg_accounting_{run_id}"


def clear_registration_accounting_cache(run_id):
    """Reset registration accounting cache for a run.

    Args:
        run_id: id of Run instance to reset cache for
    """
    cache.delete(get_registration_accounting_cache_key(run_id))


def _get_accounting_context(run: Run, member_filter=None) -> tuple[dict, dict, dict]:
    """Get the context data needed for accounting calculations.

<<<<<<< HEAD
    This function retrieves features, registration tickets, and builds a cache
    for token/credit payments associated with a specific run.

    Args:
        run: Run instance to get accounting context for
        member_filter: Optional member ID to filter payments for a specific member
=======
    This function retrieves and organizes data required for accounting operations
    including event features, registration tickets, and payment cache information.

    Args:
        run: Run instance representing the event run
        member_filter (int, optional): Member ID to filter payments for specific member.
            If None, includes all members. Defaults to None.
>>>>>>> 7ec28e8e

    Returns:
        tuple: A 3-tuple containing:
            - features (dict): Event features configuration
<<<<<<< HEAD
            - reg_tickets (dict): Registration tickets indexed by ID
            - cache_aip (dict): Cached accounting item payments by member
    """
    # Get event features configuration, ensuring we have a dict
=======
            - reg_tickets (dict): Registration tickets indexed by ticket ID
            - cache_aip (dict): Aggregated payment data by member ID
    """
    # Retrieve event features and ensure it's a dictionary
>>>>>>> 7ec28e8e
    features = get_event_features(run.event_id)
    if not isinstance(features, dict):
        features = {}

<<<<<<< HEAD
    # Build dictionary of all registration tickets for this event
    # Ordered by price descending for consistent processing
=======
    # Get all registration tickets for this event, ordered by price (highest first)
>>>>>>> 7ec28e8e
    reg_tickets = {}
    for t in RegistrationTicket.objects.filter(event_id=run.event_id).order_by("-price"):
        reg_tickets[t.id] = t

<<<<<<< HEAD
    # Initialize cache for token/credit payment tracking
=======
    # Build cache for token/credit payments if feature is enabled
>>>>>>> 7ec28e8e
    cache_aip = {}

    # Build cache only if token_credit feature is enabled
    if "token_credit" in features:
<<<<<<< HEAD
        # Query all token/credit payments for this run
=======
        # Query accounting item payments for this run
>>>>>>> 7ec28e8e
        que = AccountingItemPayment.objects.filter(reg__run=run)

        # Apply member filter if specified
        if member_filter:
            que = que.filter(member_id=member_filter)

        # Filter for token and credit payments only
        que = que.filter(pay__in=[PaymentChoices.TOKEN, PaymentChoices.CREDIT])

<<<<<<< HEAD
        # Process each payment and aggregate by member and payment type
=======
        # Aggregate payment data by member and payment type
>>>>>>> 7ec28e8e
        for el in que.exclude(hide=True).values_list("member_id", "value", "pay"):
            # Initialize member entry if not exists
            if el[0] not in cache_aip:
                cache_aip[el[0]] = {"total": 0}

            # Add to total and payment type specific amounts
            cache_aip[el[0]]["total"] += el[1]
            if el[2] not in cache_aip[el[0]]:
                cache_aip[el[0]][el[2]] = 0
            cache_aip[el[0]][el[2]] += el[1]

    return features, reg_tickets, cache_aip


def refresh_member_accounting_cache(run: Run, member_id: int) -> None:
    """Update accounting cache for a specific member's registrations in a run.

    This function efficiently updates the accounting cache for a single member's
    registrations within a specific run, either by creating the entire cache if
    it doesn't exist or by selectively updating only the affected member's data.

    Args:
        run: Run instance for which to update the accounting cache
        member_id: ID of the member whose accounting data should be updated

    Returns:
        None
    """
    # Get the cache key and retrieve existing cached data
    key = get_registration_accounting_cache_key(run.id)
    cached_data = cache.get(key)

    # If no cache exists, rebuild the entire cache and return early
    if not cached_data:
        update_registration_accounting_cache(run)
        return

    # Fetch all active registrations for this member in the current run
    member_regs = Registration.objects.filter(run=run, member_id=member_id, cancellation_date__isnull=True)

    # Handle case where member has no active registrations
    if not member_regs.exists():
        # Clean up any stale cache entries for this member's old registrations
        for reg_id in list(cached_data.keys()):
            try:
                reg = Registration.objects.get(id=reg_id, member_id=member_id)
                # Remove cache entry if it belongs to this run and member
                if reg.run_id == run.id:
                    cached_data.pop(reg_id, None)
            except ObjectDoesNotExist:
                # Skip if registration no longer exists
                pass
    else:
        # Recalculate accounting data for member's active registrations
        features, reg_tickets, cache_aip = _get_accounting_context(run, member_id)

        # Update cache with fresh accounting data for each registration
        for reg in member_regs:
            dt = _calculate_registration_accounting(reg, reg_tickets, cache_aip, features)
            # Store calculated values as formatted strings in cache
            cached_data[reg.id] = {key: f"{value:g}" for key, value in dt.items()}

    # Persist the updated cache data with 1-day timeout
    cache.set(key, cached_data, timeout=conf_settings.CACHE_TIMEOUT_1_DAY)


def get_registration_accounting_cache(run: Run) -> dict:
    """Get or create registration accounting cache for a run.

    Retrieves cached registration accounting data for the given run. If the cache
    is empty or expired, regenerates the data and stores it in cache with a 1-day timeout.

    Args:
        run (Run): The Run instance to get accounting data for.

    Returns:
        dict: Cached registration accounting data containing payment summaries,
              registration statistics, and financial information.
    """
    # Generate the cache key for this specific run
    key = get_registration_accounting_cache_key(run.id)

    # Attempt to retrieve cached data
    res = cache.get(key)

    # If cache miss, regenerate and store the data
    if res is None:
        res = update_registration_accounting_cache(run)
        cache.set(key, res, timeout=conf_settings.CACHE_TIMEOUT_1_DAY)

    return res


def update_registration_accounting_cache(run: Run) -> dict[int, dict[str, str]]:
    """Update registration accounting cache for the given run.

    Processes all active (non-cancelled) registrations for a run and calculates
    their accounting data, formatting monetary values as strings without trailing zeros.

    Args:
        run: Run instance to update accounting cache for

    Returns:
        Dictionary mapping registration IDs to their accounting data, where each
        accounting entry contains string-formatted monetary values
    """
    # Get accounting context data (features, tickets, pricing)
    features, reg_tickets, cache_aip = _get_accounting_context(run)

    # Filter for active registrations only (exclude cancelled ones)
    regs = Registration.objects.filter(run=run, cancellation_date__isnull=True)
    res = {}

    # Process each registration to calculate accounting data
    for reg in regs:
        # Calculate accounting details for this registration
        dt = _calculate_registration_accounting(reg, reg_tickets, cache_aip, features)

        # Format monetary values as strings without trailing zeros
        res[reg.id] = {key: f"{value:g}" for key, value in dt.items()}

    return res


def _calculate_registration_accounting(reg, reg_tickets: dict, cache_aip: dict, features: dict) -> dict:
    """Calculate accounting data for a single registration.

    Computes financial totals, payment breakdowns, and remaining balances
    for a registration based on tickets, payments, and enabled features.

    Args:
        reg: Registration instance containing financial data
        reg_tickets: Dictionary mapping ticket ID to RegistrationTicket objects
        cache_aip: Cached accounting payment data by member ID
        features: Dictionary of enabled features for the event

    Returns:
        dict: Registration accounting data containing:
            - Basic financial fields (tot_payed, tot_iscr, quota, etc.)
            - Payment breakdown by type (pay_a, pay_b, pay_c)
            - Remaining balance and ticket pricing information
    """
    dt = {}
    max_rounding = 0.05

    # Extract and round basic registration financial fields
    for k in ["tot_payed", "tot_iscr", "quota", "deadline", "pay_what", "surcharge"]:
        dt[k] = round_to_nearest_cent(getattr(reg, k, 0))

    # Process token/credit payments if the feature is enabled
    if isinstance(features, dict) and "token_credit" in features:
        if reg.member_id in cache_aip:
            # Extract credit (b) and token (c) payments from cache
            for pay in ["b", "c"]:  # b=CREDIT, c=TOKEN
                v = 0
                if pay in cache_aip[reg.member_id]:
                    v = cache_aip[reg.member_id][pay]
                dt["pay_" + pay] = float(v)
            # Calculate cash payment (a) as remainder
            dt["pay_a"] = dt["tot_payed"] - (dt["pay_b"] + dt["pay_c"])
        else:
            # No cached payments, all payment is cash
            dt["pay_a"] = dt["tot_payed"]

    # Calculate remaining balance and apply rounding threshold
    dt["remaining"] = dt["tot_iscr"] - dt["tot_payed"]
    if abs(dt["remaining"]) < max_rounding:
        dt["remaining"] = 0

    # Add ticket pricing breakdown if ticket exists
    if reg.ticket_id in reg_tickets:
        t = reg_tickets[reg.ticket_id]
        dt["ticket_price"] = t.price
        # Add custom payment amount to base ticket price
        if reg.pay_what:
            dt["ticket_price"] += reg.pay_what
        # Calculate additional options cost
        dt["options_price"] = reg.tot_iscr - dt["ticket_price"]

    return dt<|MERGE_RESOLUTION|>--- conflicted
+++ resolved
@@ -89,14 +89,6 @@
 def _get_accounting_context(run: Run, member_filter=None) -> tuple[dict, dict, dict]:
     """Get the context data needed for accounting calculations.
 
-<<<<<<< HEAD
-    This function retrieves features, registration tickets, and builds a cache
-    for token/credit payments associated with a specific run.
-
-    Args:
-        run: Run instance to get accounting context for
-        member_filter: Optional member ID to filter payments for a specific member
-=======
     This function retrieves and organizes data required for accounting operations
     including event features, registration tickets, and payment cache information.
 
@@ -104,50 +96,29 @@
         run: Run instance representing the event run
         member_filter (int, optional): Member ID to filter payments for specific member.
             If None, includes all members. Defaults to None.
->>>>>>> 7ec28e8e
 
     Returns:
         tuple: A 3-tuple containing:
             - features (dict): Event features configuration
-<<<<<<< HEAD
-            - reg_tickets (dict): Registration tickets indexed by ID
-            - cache_aip (dict): Cached accounting item payments by member
-    """
-    # Get event features configuration, ensuring we have a dict
-=======
             - reg_tickets (dict): Registration tickets indexed by ticket ID
             - cache_aip (dict): Aggregated payment data by member ID
     """
     # Retrieve event features and ensure it's a dictionary
->>>>>>> 7ec28e8e
     features = get_event_features(run.event_id)
     if not isinstance(features, dict):
         features = {}
 
-<<<<<<< HEAD
-    # Build dictionary of all registration tickets for this event
-    # Ordered by price descending for consistent processing
-=======
     # Get all registration tickets for this event, ordered by price (highest first)
->>>>>>> 7ec28e8e
     reg_tickets = {}
     for t in RegistrationTicket.objects.filter(event_id=run.event_id).order_by("-price"):
         reg_tickets[t.id] = t
 
-<<<<<<< HEAD
-    # Initialize cache for token/credit payment tracking
-=======
     # Build cache for token/credit payments if feature is enabled
->>>>>>> 7ec28e8e
     cache_aip = {}
 
     # Build cache only if token_credit feature is enabled
     if "token_credit" in features:
-<<<<<<< HEAD
-        # Query all token/credit payments for this run
-=======
         # Query accounting item payments for this run
->>>>>>> 7ec28e8e
         que = AccountingItemPayment.objects.filter(reg__run=run)
 
         # Apply member filter if specified
@@ -157,11 +128,7 @@
         # Filter for token and credit payments only
         que = que.filter(pay__in=[PaymentChoices.TOKEN, PaymentChoices.CREDIT])
 
-<<<<<<< HEAD
-        # Process each payment and aggregate by member and payment type
-=======
         # Aggregate payment data by member and payment type
->>>>>>> 7ec28e8e
         for el in que.exclude(hide=True).values_list("member_id", "value", "pay"):
             # Initialize member entry if not exists
             if el[0] not in cache_aip:
