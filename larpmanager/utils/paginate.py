from decimal import Decimal

from django.db.models import Case, DecimalField, ExpressionWrapper, F, IntegerField, OuterRef, Q, Subquery, Value, When
from django.db.models.functions import Cast, Coalesce
from django.http import JsonResponse
from django.shortcuts import render
from django.urls import reverse
from django.utils.translation import gettext_lazy as _

from larpmanager.models.accounting import (
    AccountingItem,
    AccountingItemExpense,
<<<<<<< HEAD
    AccountingItemOther,
    AccountingItemPayment,
    AccountingItemTransaction,
=======
    OtherChoices,
>>>>>>> fa4e1c45
    PaymentInvoice,
    PaymentStatus,
    RefundRequest,
)
from larpmanager.models.member import Membership


def paginate(request, ctx, typ, template, view, exe=True):
    cls = typ.objects
    # noinspection PyProtectedMember
    class_name = typ._meta.model_name

    if request.method != "POST":
        ctx["table_name"] = f"{class_name}_{ctx['a_id'] if exe else ctx['run'].id}"

        return render(request, template, ctx)

    draw = int(request.POST.get("draw", 0))

    elements = _get_elements_query(cls, ctx, request, typ)

    records_total = typ.objects.count()
    records_filtered = len(elements)

    edit = _("Edit")
    data = _prepare_data_json(ctx, elements, view, edit)

    return JsonResponse(
        {
            "draw": draw,
            "recordsTotal": records_total,
            "recordsFiltered": records_filtered,
            "data": data,
        }
    )


def _get_elements_query(cls, ctx, request, typ):
    start, length, order, filters = _get_query_params(request)

    elements = cls.filter(assoc_id=ctx["a_id"])

    # noinspection PyProtectedMember
    if "hide" in [f.name for f in typ._meta.get_fields()]:
        elements = elements.filter(hide=False)

    selrel = ctx.get("selrel")
    if selrel:
        for e in selrel:
            elements = elements.select_related(e)

    # elements, run = _apply_run_queries(ctx, elements, exe, run)

    elements = _apply_custom_queries(ctx, elements, typ)

    elements = _set_filtering(ctx, elements, filters)

    ordering = _get_ordering(ctx, order)
    elements = elements.order_by(*ordering)

    elements = elements[start : start + length]

    return elements


def _set_filtering(ctx, elements, filters):
    field_map = _get_field_map()

    for column, value in filters.items():
        column_ix = int(column)
        if column_ix >= len(ctx["fields"]):
            print(f"this shouldn't happen! _get_ordering {filters} {ctx['fields']}")
        field, name = ctx["fields"][column_ix - 1]

        if field == "run":
            field = "run__search"
            afield = ctx.get("afield")
            if afield:
                field = f"{afield}__{field}"
        elif field in ctx.get("callbacks", {}):
            continue

        if field in field_map:
            field = field_map[field]
        else:
            field = [field]

        q_filter = Q()
        for el in field:
            q_filter |= Q(**{f"{el}__icontains": value})

        elements = elements.filter(q_filter)

    return elements


def _get_ordering(ctx, order):
    ordering = []

    field_map = _get_field_map()

    for column in order:
        column_ix = int(column)
        if not column_ix:
            continue

        asc = True
        if column_ix < 0:
            asc = False
            column_ix = -column_ix

        if column_ix >= len(ctx["fields"]):
            print(f"this shouldn't happen! _get_ordering {order} {ctx['fields']}")
        field, name = ctx["fields"][column_ix - 1]

        if field in ctx.get("callbacks", {}):
            continue

        if field in field_map:
            field = field_map[field]
        else:
            field = [field]

        for el in field:
            if asc:
                ordering.append(el)
            else:
                ordering.append(f"-{el}")

    ordering.append("-created")
    return ordering


def _get_field_map():
    field_map = {"member": ["member__surname", "member__name"]}
    return field_map


def _get_query_params(request):
    start = int(request.POST.get("start", 0))
    length = int(request.POST.get("length", 10))

    order = []
    for i in range(len(request.POST.getlist("order[0][column]"))):
        col_idx = request.POST.get(f"order[{i}][column]")
        col_dir = request.POST.get(f"order[{i}][dir]")
        col_name = request.POST.get(f"columns[{col_idx}][data]")
        prefix = "" if col_dir == "asc" else "-"
        order.append(prefix + col_name)

    filters = {}
    i = 0
    while True:
        col_name = request.POST.get(f"columns[{i}][data]")
        if col_name is None:
            break

        search_value = request.POST.get(f"columns[{i}][search][fixed][0][term]")
        if search_value and not search_value.startswith("function"):
            filters[col_name] = search_value
        i += 1

    return start, length, order, filters


def _prepare_data_json(ctx, elements, view, edit):
    data = []

    field_map = {
        "created": lambda obj: obj.created.strftime("%d/%m/%Y"),
        "payment_date": lambda obj: obj.created.strftime("%d/%m/%Y"),
        "member": lambda obj: str(obj.member),
        "run": lambda obj: str(obj.run) if obj.run else "",
        "descr": lambda obj: str(obj.descr),
        "value": lambda obj: int(obj.value) if obj.value == obj.value.to_integral() else str(obj.value),
    }

    if "callbacks" in ctx:
        field_map.update(ctx["callbacks"])

    for row in elements:
        url = reverse(view, args=[row.id])
        res = {"0": f'<a href="{url}" qtip="{edit}"><i class="fas fa-edit"></i></a>'}
        for idx, (field, _name) in enumerate(ctx["fields"], start=1):
            res[str(idx)] = field_map.get(field, lambda r: "")(row)
        data.append(res)

    return data


def _apply_run_queries(ctx, elements, exe, run):
    if not exe:
        run = ctx["run"].id
    afield = ctx.get("afield")
    if run >= 0:
        if run == 0:
            if afield:
                kwargs = {f"{afield}__run__isnull": True}
                elements = elements.filter(**kwargs)
            else:
                elements = elements.filter(run__isnull=True)
        elif afield:
            kwargs = {f"{afield}__run": run}
            elements = elements.filter(**kwargs)
        else:
            elements = elements.filter(run=run)
    return elements, run


def _apply_custom_queries(ctx, elements, typ):
    if issubclass(typ, AccountingItem):
        elements = elements.select_related("member")

    if issubclass(typ, AccountingItemExpense):
        elements = elements.select_related("member").order_by("is_approved", "-created")

    if issubclass(typ, PaymentInvoice):
        elements = elements.annotate(
            is_submitted=Case(
                When(status=PaymentStatus.SUBMITTED, then=Value(0)),
                default=Value(1),
                output_field=IntegerField(),
            )
        )
        elements = elements.order_by("is_submitted", "-created")

    if issubclass(typ, RefundRequest):
        elements = elements.prefetch_related("member__memberships")
        elements = elements.order_by("-status", "-updated")

        memberships = Membership.objects.filter(member_id=OuterRef("member_id"), assoc_id=ctx["a_id"]).order_by("id")[
            :1
        ]
        elements = elements.annotate(credits=Subquery(memberships.values("credit")))

    if issubclass(typ, AccountingItemPayment):
        # noinspection PyUnresolvedReferences, PyProtectedMember
        val_field = AccountingItemPayment._meta.get_field("value")
        dec = DecimalField(max_digits=val_field.max_digits, decimal_places=val_field.decimal_places)

        zero = Value(Decimal("0"), output_field=dec)

        subq_base = (
            AccountingItemTransaction.objects.filter(inv_id=OuterRef("inv_id"))
            .values("inv_id")
            .annotate(total=Coalesce(Cast(F("value"), output_field=dec), zero))
            .values("total")[:1]
        )

        subq = Subquery(subq_base, output_field=dec)

        elements = elements.annotate(
            trans=Coalesce(subq, zero),
            net=ExpressionWrapper(F("value") - Coalesce(subq, zero), output_field=dec),
        )

    subtype = ctx.get("subtype")
    if subtype == "credits":
<<<<<<< HEAD
        elements = elements.filter(oth=AccountingItemOther.CREDIT)
    elif subtype == "tokens":
        elements = elements.filter(oth=AccountingItemOther.TOKEN)

=======
        elements = elements.filter(oth=OtherChoices.CREDIT)

    elif subtype == "tokens":
        elements = elements.filter(oth=OtherChoices.TOKEN)
>>>>>>> fa4e1c45
    return elements


def exe_paginate(request, ctx, typ, template, view):
    return paginate(request, ctx, typ, template, view, True)


def orga_paginate(request, ctx, typ, template, view):
    return paginate(request, ctx, typ, template, view, False)<|MERGE_RESOLUTION|>--- conflicted
+++ resolved
@@ -10,13 +10,9 @@
 from larpmanager.models.accounting import (
     AccountingItem,
     AccountingItemExpense,
-<<<<<<< HEAD
-    AccountingItemOther,
     AccountingItemPayment,
     AccountingItemTransaction,
-=======
     OtherChoices,
->>>>>>> fa4e1c45
     PaymentInvoice,
     PaymentStatus,
     RefundRequest,
@@ -275,17 +271,10 @@
 
     subtype = ctx.get("subtype")
     if subtype == "credits":
-<<<<<<< HEAD
-        elements = elements.filter(oth=AccountingItemOther.CREDIT)
-    elif subtype == "tokens":
-        elements = elements.filter(oth=AccountingItemOther.TOKEN)
-
-=======
         elements = elements.filter(oth=OtherChoices.CREDIT)
 
     elif subtype == "tokens":
         elements = elements.filter(oth=OtherChoices.TOKEN)
->>>>>>> fa4e1c45
     return elements
 
 
