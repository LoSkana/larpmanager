from decimal import Decimal
from typing import Any, Union

from django.db.models import (
    Case,
    DecimalField,
    ExpressionWrapper,
    F,
    IntegerField,
    Model,
    OuterRef,
    Q,
    QuerySet,
    Subquery,
    Value,
    When,
)
from django.db.models.functions import Cast, Coalesce
from django.http import HttpRequest, HttpResponse, JsonResponse
from django.shortcuts import render
from django.urls import reverse
from django.utils.translation import gettext_lazy as _

from larpmanager.models.accounting import (
    AccountingItem,
    AccountingItemExpense,
    AccountingItemPayment,
    AccountingItemTransaction,
    OtherChoices,
    PaymentInvoice,
    PaymentStatus,
    RefundRequest,
)
from larpmanager.models.member import Membership


def paginate(
    request: HttpRequest, ctx: dict[str, Any], typ: type[Model], template: str, view: str, exe: bool = True
) -> Union[HttpResponse, JsonResponse]:
    """Paginate objects for DataTables with support for both GET and POST requests.

    Args:
        request: The HTTP request object
        ctx: Template context dictionary containing pagination data
        typ: Django model class to paginate
        template: Template path for GET requests
        view: View name for generating edit URLs
        exe: Whether this is an organization-wide (True) or event-specific (False) view

    Returns:
        HttpResponse for GET requests (renders template)
        JsonResponse for POST requests (returns DataTables JSON format)
    """
    cls = typ.objects
    # Extract model name from Django model metadata for table naming
    # noinspection PyProtectedMember
    class_name = typ._meta.model_name

    # Handle GET requests - render template with table configuration
    if request.method != "POST":
        # Generate unique table name based on context type
        if exe:
            # Organization-wide table uses association ID
            ctx["table_name"] = f"{class_name}_{ctx['a_id']}"
        else:
            # Event-specific table uses run slug
            ctx["table_name"] = f"{class_name}_{ctx['run'].get_slug()}"

        return render(request, template, ctx)

    # Handle POST requests - return DataTables JSON response
    # Extract draw parameter for DataTables synchronization
    draw = int(request.POST.get("draw", 0))

    # Get filtered elements and count based on DataTables parameters
    elements, records_filtered = _get_elements_query(cls, ctx, request, typ, exe)

    # Get total count of all records (unfiltered)
    records_total = typ.objects.count()

    # Prepare localized edit button text
    edit = _("Edit")
    # Transform elements into DataTables-compatible JSON data
    data = _prepare_data_json(ctx, elements, view, edit, exe)

    # Return DataTables-formatted JSON response
    return JsonResponse(
        {
            "draw": draw,
            "recordsTotal": records_total,
            "recordsFiltered": records_filtered,
            "data": data,
        }
    )


def _get_elements_query(cls, ctx: dict, request, typ, exe: bool = True) -> tuple[any, int]:
    """
    Get filtered and paginated query elements based on context and request parameters.

    Args:
        cls: The model class to query
        ctx: Context dictionary containing association ID, run, event, and other filters
        request: HTTP request object containing query parameters
        typ: Model type for field inspection
        exe: Whether this is an executive (organization-wide) view or event-specific view

    Returns:
        tuple: (filtered_elements_queryset, total_filtered_count)
    """
    # Extract pagination and filtering parameters from request
    start, length, order, filters = _get_query_params(request)

    # Start with base queryset filtered by association
    elements = cls.filter(assoc_id=ctx["a_id"])

    # Apply event-specific filtering for non-executive views
    if not exe and "run" in ctx:
        # Check which relation field exists on the model to filter by run/event
        # noinspection PyProtectedMember
        field_names = [f.name for f in typ._meta.get_fields()]
        if "run" in field_names:
            elements = elements.filter(run=ctx["run"])
        elif "reg" in field_names:
            elements = elements.filter(reg__run=ctx["run"])
        elif "event" in field_names:
            elements = elements.filter(event=ctx["event"])

    # Filter out hidden elements if the model supports it
    # noinspection PyProtectedMember
    if "hide" in [f.name for f in typ._meta.get_fields()]:
        elements = elements.filter(hide=False)

    # Apply select_related optimization if specified in context
    selrel = ctx.get("selrel")
    if selrel:
        for e in selrel:
            elements = elements.select_related(e)

    # Apply any custom query modifications defined in context
    elements = _apply_custom_queries(ctx, elements, typ)

    # Apply user-defined filters from the request
    elements = _set_filtering(ctx, elements, filters)

    # Count filtered records before applying pagination
    records_filtered = elements.count()

    # Apply ordering if specified in context
    ordering = _get_ordering(ctx, order)
    if ordering:
        elements = elements.order_by(*ordering)

    # Apply pagination using slice notation
    elements = elements[start : start + length]

    return elements, records_filtered


def _set_filtering(ctx: dict, elements, filters: dict) -> object:
    """Apply filtering to elements based on provided filters and context.

    Args:
        ctx: Context dictionary containing fields and optional callbacks/afield
        elements: QuerySet or collection to filter
        filters: Dictionary mapping column indices to filter values

    Returns:
        Filtered elements collection
    """
    # Get field mapping configuration
    field_map = _get_field_map()

    # Process each filter column and value
    for column, value in filters.items():
        column_ix = int(column)

        # Validate column index bounds
        if column_ix >= len(ctx["fields"]):
            print(f"this shouldn't happen! _get_ordering {filters} {ctx['fields']}")

        # Extract field and name from context
        field, name = ctx["fields"][column_ix - 1]

        # Handle special 'run' field case with optional afield prefix
        if field == "run":
            field = "run__search"
            afield = ctx.get("afield")
            if afield:
                field = f"{afield}__{field}"
        # Skip fields that have custom callbacks defined
        elif field in ctx.get("callbacks", {}):
            continue

        # Map field to actual database fields (single or multiple)
        if field in field_map:
            field = field_map[field]
        else:
            field = [field]

        # Build OR query for all mapped fields with icontains lookup
        q_filter = Q()
        for el in field:
            q_filter |= Q(**{f"{el}__icontains": value})

        # Apply the filter to elements
        elements = elements.filter(q_filter)

    return elements


def _get_ordering(ctx: dict, order: list) -> list[str]:
<<<<<<< HEAD
    """
    Generate ordering list for database queries based on column specifications.
=======
    """Get database ordering fields from DataTables column order specification.
>>>>>>> 7ec28e8e

    Args:
        ctx: Context dictionary containing 'fields' list and optional 'callbacks' dict
        order: List of column indices as strings, negative values indicate descending order

    Returns:
<<<<<<< HEAD
        List of field names with optional '-' prefix for descending order

    Example:
        >>> ctx = {'fields': [('name', 'Name'), ('created', 'Created')]}
        >>> _get_ordering(ctx, ['1', '-2'])
        ['name', '-created']
=======
        List of Django ORM ordering field names with '-' prefix for descending order
>>>>>>> 7ec28e8e
    """
    ordering = []

    # Get field mapping for any field name transformations
    field_map = _get_field_map()

    # Process each column specification in the order list
    for column in order:
        # Convert column index to integer, skip if invalid
        column_ix = int(column)
        if not column_ix:
            continue

<<<<<<< HEAD
        # Determine sort direction from column index sign
=======
        # Determine sort direction from sign of column index
>>>>>>> 7ec28e8e
        asc = True
        if column_ix < 0:
            asc = False
            column_ix = -column_ix

        # Validate column index is within bounds
        if column_ix >= len(ctx["fields"]):
            print(f"this shouldn't happen! _get_ordering {order} {ctx['fields']}")
        field, name = ctx["fields"][column_ix - 1]

<<<<<<< HEAD
        # Skip fields that have callback functions (non-database fields)
        if field in ctx.get("callbacks", {}):
            continue

        # Apply field mapping or use field as-is
=======
        # Skip callback fields as they can't be used for database ordering
        if field in ctx.get("callbacks", {}):
            continue

        # Map field name if transformation exists, otherwise use as-is
>>>>>>> 7ec28e8e
        if field in field_map:
            field = field_map[field]
        else:
            field = [field]

<<<<<<< HEAD
        # Add ordering specification for each field element
=======
        # Add ordering fields with proper direction prefix
>>>>>>> 7ec28e8e
        for el in field:
            if asc:
                ordering.append(el)
            else:
                ordering.append(f"-{el}")

    return ordering


def _get_field_map():
    field_map = {"member": ["member__surname", "member__name"]}
    return field_map


def _get_query_params(request: HttpRequest) -> tuple[int, int, list[str], dict[str, str]]:
    """Extract query parameters from DataTables request.

    Args:
        request: Django HttpRequest object containing POST data with DataTables parameters

    Returns:
        tuple: Contains (start, length, order, filters) where:
            - start: Starting record index for pagination
            - length: Number of records to return
            - order: List of column names with sort direction prefixes
            - filters: Dictionary mapping column names to search values
    """
    # Extract pagination parameters with defaults
    start = int(request.POST.get("start", 0))
    length = int(request.POST.get("length", 10))

    # Build ordering list from DataTables sort parameters
    order = []
    for i in range(len(request.POST.getlist("order[0][column]"))):
        col_idx = request.POST.get(f"order[{i}][column]")
        col_dir = request.POST.get(f"order[{i}][dir]")
        col_name = request.POST.get(f"columns[{col_idx}][data]")

        # Add descending prefix for Django ORM ordering
        prefix = "" if col_dir == "asc" else "-"
        order.append(prefix + col_name)

    # Extract column filters from search parameters
    filters = {}
    i = 0
    while True:
        col_name = request.POST.get(f"columns[{i}][data]")
        if col_name is None:
            break

        # Get fixed search term, skip function-based searches
        search_value = request.POST.get(f"columns[{i}][search][fixed][0][term]")
        if search_value and not search_value.startswith("function"):
            filters[col_name] = search_value
        i += 1

    return start, length, order, filters


def _prepare_data_json(ctx: dict, elements: list, view: str, edit: str, exe: bool = True) -> list[dict[str, str]]:
<<<<<<< HEAD
    """
    Prepare data for JSON response in DataTables format.

    Args:
        ctx: Context dictionary containing fields, callbacks, and run information
        elements: List of objects to process
        view: Name of the view for generating URLs
        edit: Tooltip text for edit links
        exe: If True, generate executive URLs; if False, generate organization URLs

    Returns:
        List of dictionaries with string keys and values for DataTables
    """
    data = []

    # Define field mapping functions for common object attributes
=======
    """Prepare data for JSON response in DataTables format.

    Args:
        ctx: Context dictionary containing fields, callbacks, and optionally run
        elements: List of model objects to process
        view: View name for generating edit URLs
        edit: Tooltip text for edit links
        exe: Whether to use executive view URLs (True) or organization view URLs (False)

    Returns:
        List of dictionaries where each dict represents a row with string keys
        corresponding to column indices and HTML/text values
    """
    data = []

    # Map field names to lambda functions for data extraction and formatting
>>>>>>> 7ec28e8e
    field_map = {
        "created": lambda obj: obj.created.strftime("%d/%m/%Y"),
        "payment_date": lambda obj: obj.created.strftime("%d/%m/%Y"),
        "member": lambda obj: str(obj.member),
        "run": lambda obj: str(obj.run) if obj.run else "",
        "descr": lambda obj: str(obj.descr),
        # Convert decimal values to int if they're whole numbers, otherwise keep as string
        "value": lambda obj: int(obj.value) if obj.value == obj.value.to_integral() else str(obj.value),
        "details": lambda obj: str(obj.details),
        "credits": lambda obj: int(obj.credits) if obj.credits == obj.credits.to_integral() else str(obj.credits),
        "info": lambda obj: str(obj.info) if obj.info else "",
        "vat_ticket": lambda obj: round(float(obj.vat_ticket), 2),
        "vat_options": lambda obj: round(float(obj.vat_options), 2),
    }

<<<<<<< HEAD
    # Override default field mappings with custom callbacks if provided
    if "callbacks" in ctx:
        field_map.update(ctx["callbacks"])

    # Process each element to create DataTables row data
    for row in elements:
        # Generate appropriate URL based on context (executive vs organization)
=======
    # Allow custom field callbacks to override default mappings
    if "callbacks" in ctx:
        field_map.update(ctx["callbacks"])

    # Process each element and build row data
    for row in elements:
        # Generate appropriate URL based on view type (exe vs orga)
>>>>>>> 7ec28e8e
        if exe:
            url = reverse(view, args=[row.id])
        else:
            # For orga views, we need both slug and ID
            url = reverse(view, args=[ctx["run"].get_slug(), row.id])

<<<<<<< HEAD
        # Create edit link as first column (index "0")
        res = {"0": f'<a href="{url}" qtip="{edit}"><i class="fas fa-edit"></i></a>'}

        # Add data columns using field mappings
=======
        # Start each row with edit link in column 0
        res = {"0": f'<a href="{url}" qtip="{edit}"><i class="fas fa-edit"></i></a>'}

        # Add data for each configured field, starting from column 1
>>>>>>> 7ec28e8e
        for idx, (field, _name) in enumerate(ctx["fields"], start=1):
            res[str(idx)] = field_map.get(field, lambda r: "")(row)

        data.append(res)

    return data


def _apply_custom_queries(ctx: dict[str, Any], elements: QuerySet, typ: type[Model]) -> QuerySet:
    """Apply custom queries and optimizations based on model type.

    Args:
        ctx: Context dictionary containing request data and parameters
        elements: Base queryset to apply modifications to
        typ: Model class type to determine which optimizations to apply

    Returns:
        Modified queryset with applied select_related, prefetch_related,
        annotations, and ordering based on the model type
    """
    # Apply select_related optimization for AccountingItem and subclasses
    if issubclass(typ, AccountingItem):
        elements = elements.select_related("member")

    # Handle AccountingItemExpense with member relation and approval-based ordering
    if issubclass(typ, AccountingItemExpense):
        elements = elements.select_related("member").order_by("is_approved", "-created")

    # Handle PaymentInvoice with submission status annotation and ordering
    elif issubclass(typ, PaymentInvoice):
        elements = elements.annotate(
            is_submitted=Case(
                When(status=PaymentStatus.SUBMITTED, then=Value(0)),
                default=Value(1),
                output_field=IntegerField(),
            )
        )
        elements = elements.order_by("is_submitted", "-created")

    # Handle RefundRequest with membership prefetch and credit annotation
    elif issubclass(typ, RefundRequest):
        elements = elements.prefetch_related("member__memberships")
        elements = elements.order_by("-status", "-updated")

        # Subquery to get the latest membership credit for each member
        memberships = Membership.objects.filter(member_id=OuterRef("member_id"), assoc_id=ctx["a_id"]).order_by("id")[
            :1
        ]
        elements = elements.annotate(credits=Subquery(memberships.values("credit")))

    # Handle AccountingItemPayment with transaction calculations
    elif issubclass(typ, AccountingItemPayment):
        # Get field definition for proper decimal handling
        # noinspection PyUnresolvedReferences, PyProtectedMember
        val_field = AccountingItemPayment._meta.get_field("value")
        dec = DecimalField(max_digits=val_field.max_digits, decimal_places=val_field.decimal_places)

        # Define zero value with proper decimal field type
        zero = Value(Decimal("0"), output_field=dec)

        # Subquery to calculate total transaction value per invoice
        subq_base = (
            AccountingItemTransaction.objects.filter(inv_id=OuterRef("inv_id"))
            .values("inv_id")
            .annotate(total=Coalesce(Cast(F("value"), output_field=dec), zero))
            .values("total")[:1]
        )

        subq = Subquery(subq_base, output_field=dec)

        # Annotate with transaction totals and net calculations
        elements = elements.annotate(
            trans=Coalesce(subq, zero),
            net=ExpressionWrapper(F("value") - Coalesce(subq, zero), output_field=dec),
        )
    # Default ordering for other model types
    else:
        elements = elements.order_by("-created")

    # Apply subtype-specific filters based on context
    subtype = ctx.get("subtype")
    if subtype == "credits":
        elements = elements.filter(oth=OtherChoices.CREDIT)
    elif subtype == "tokens":
        elements = elements.filter(oth=OtherChoices.TOKEN)

    return elements


def exe_paginate(request, ctx, typ, template, view):
    return paginate(request, ctx, typ, template, view, True)


def orga_paginate(request, ctx, typ, template, view):
    return paginate(request, ctx, typ, template, view, False)<|MERGE_RESOLUTION|>--- conflicted
+++ resolved
@@ -1,5 +1,5 @@
 from decimal import Decimal
-from typing import Any, Union
+from typing import Any
 
 from django.db.models import (
     Case,
@@ -16,7 +16,7 @@
     When,
 )
 from django.db.models.functions import Cast, Coalesce
-from django.http import HttpRequest, HttpResponse, JsonResponse
+from django.http import JsonResponse
 from django.shortcuts import render
 from django.urls import reverse
 from django.utils.translation import gettext_lazy as _
@@ -34,56 +34,28 @@
 from larpmanager.models.member import Membership
 
 
-def paginate(
-    request: HttpRequest, ctx: dict[str, Any], typ: type[Model], template: str, view: str, exe: bool = True
-) -> Union[HttpResponse, JsonResponse]:
-    """Paginate objects for DataTables with support for both GET and POST requests.
-
-    Args:
-        request: The HTTP request object
-        ctx: Template context dictionary containing pagination data
-        typ: Django model class to paginate
-        template: Template path for GET requests
-        view: View name for generating edit URLs
-        exe: Whether this is an organization-wide (True) or event-specific (False) view
-
-    Returns:
-        HttpResponse for GET requests (renders template)
-        JsonResponse for POST requests (returns DataTables JSON format)
-    """
+def paginate(request, ctx, typ, template, view, exe=True):
     cls = typ.objects
-    # Extract model name from Django model metadata for table naming
     # noinspection PyProtectedMember
     class_name = typ._meta.model_name
 
-    # Handle GET requests - render template with table configuration
     if request.method != "POST":
-        # Generate unique table name based on context type
         if exe:
-            # Organization-wide table uses association ID
             ctx["table_name"] = f"{class_name}_{ctx['a_id']}"
         else:
-            # Event-specific table uses run slug
             ctx["table_name"] = f"{class_name}_{ctx['run'].get_slug()}"
 
         return render(request, template, ctx)
 
-    # Handle POST requests - return DataTables JSON response
-    # Extract draw parameter for DataTables synchronization
     draw = int(request.POST.get("draw", 0))
 
-    # Get filtered elements and count based on DataTables parameters
     elements, records_filtered = _get_elements_query(cls, ctx, request, typ, exe)
 
-    # Get total count of all records (unfiltered)
     records_total = typ.objects.count()
 
-    # Prepare localized edit button text
     edit = _("Edit")
-    # Transform elements into DataTables-compatible JSON data
     data = _prepare_data_json(ctx, elements, view, edit, exe)
 
-    # Return DataTables-formatted JSON response
     return JsonResponse(
         {
             "draw": draw,
@@ -157,99 +129,59 @@
     return elements, records_filtered
 
 
-def _set_filtering(ctx: dict, elements, filters: dict) -> object:
-    """Apply filtering to elements based on provided filters and context.
-
-    Args:
-        ctx: Context dictionary containing fields and optional callbacks/afield
-        elements: QuerySet or collection to filter
-        filters: Dictionary mapping column indices to filter values
-
-    Returns:
-        Filtered elements collection
-    """
-    # Get field mapping configuration
+def _set_filtering(ctx, elements, filters):
     field_map = _get_field_map()
 
-    # Process each filter column and value
     for column, value in filters.items():
         column_ix = int(column)
-
-        # Validate column index bounds
         if column_ix >= len(ctx["fields"]):
             print(f"this shouldn't happen! _get_ordering {filters} {ctx['fields']}")
-
-        # Extract field and name from context
         field, name = ctx["fields"][column_ix - 1]
 
-        # Handle special 'run' field case with optional afield prefix
         if field == "run":
             field = "run__search"
             afield = ctx.get("afield")
             if afield:
                 field = f"{afield}__{field}"
-        # Skip fields that have custom callbacks defined
         elif field in ctx.get("callbacks", {}):
             continue
 
-        # Map field to actual database fields (single or multiple)
         if field in field_map:
             field = field_map[field]
         else:
             field = [field]
 
-        # Build OR query for all mapped fields with icontains lookup
         q_filter = Q()
         for el in field:
             q_filter |= Q(**{f"{el}__icontains": value})
 
-        # Apply the filter to elements
         elements = elements.filter(q_filter)
 
     return elements
 
 
 def _get_ordering(ctx: dict, order: list) -> list[str]:
-<<<<<<< HEAD
-    """
-    Generate ordering list for database queries based on column specifications.
-=======
     """Get database ordering fields from DataTables column order specification.
->>>>>>> 7ec28e8e
 
     Args:
         ctx: Context dictionary containing 'fields' list and optional 'callbacks' dict
         order: List of column indices as strings, negative values indicate descending order
 
     Returns:
-<<<<<<< HEAD
-        List of field names with optional '-' prefix for descending order
-
-    Example:
-        >>> ctx = {'fields': [('name', 'Name'), ('created', 'Created')]}
-        >>> _get_ordering(ctx, ['1', '-2'])
-        ['name', '-created']
-=======
         List of Django ORM ordering field names with '-' prefix for descending order
->>>>>>> 7ec28e8e
     """
     ordering = []
 
     # Get field mapping for any field name transformations
     field_map = _get_field_map()
 
-    # Process each column specification in the order list
     for column in order:
         # Convert column index to integer, skip if invalid
         column_ix = int(column)
         if not column_ix:
             continue
 
-<<<<<<< HEAD
-        # Determine sort direction from column index sign
-=======
         # Determine sort direction from sign of column index
->>>>>>> 7ec28e8e
         asc = True
         if column_ix < 0:
             asc = False
@@ -260,29 +192,17 @@
             print(f"this shouldn't happen! _get_ordering {order} {ctx['fields']}")
         field, name = ctx["fields"][column_ix - 1]
 
-<<<<<<< HEAD
-        # Skip fields that have callback functions (non-database fields)
-        if field in ctx.get("callbacks", {}):
-            continue
-
-        # Apply field mapping or use field as-is
-=======
         # Skip callback fields as they can't be used for database ordering
         if field in ctx.get("callbacks", {}):
             continue
 
         # Map field name if transformation exists, otherwise use as-is
->>>>>>> 7ec28e8e
         if field in field_map:
             field = field_map[field]
         else:
             field = [field]
 
-<<<<<<< HEAD
-        # Add ordering specification for each field element
-=======
         # Add ordering fields with proper direction prefix
->>>>>>> 7ec28e8e
         for el in field:
             if asc:
                 ordering.append(el)
@@ -297,35 +217,18 @@
     return field_map
 
 
-def _get_query_params(request: HttpRequest) -> tuple[int, int, list[str], dict[str, str]]:
-    """Extract query parameters from DataTables request.
-
-    Args:
-        request: Django HttpRequest object containing POST data with DataTables parameters
-
-    Returns:
-        tuple: Contains (start, length, order, filters) where:
-            - start: Starting record index for pagination
-            - length: Number of records to return
-            - order: List of column names with sort direction prefixes
-            - filters: Dictionary mapping column names to search values
-    """
-    # Extract pagination parameters with defaults
+def _get_query_params(request):
     start = int(request.POST.get("start", 0))
     length = int(request.POST.get("length", 10))
 
-    # Build ordering list from DataTables sort parameters
     order = []
     for i in range(len(request.POST.getlist("order[0][column]"))):
         col_idx = request.POST.get(f"order[{i}][column]")
         col_dir = request.POST.get(f"order[{i}][dir]")
         col_name = request.POST.get(f"columns[{col_idx}][data]")
-
-        # Add descending prefix for Django ORM ordering
         prefix = "" if col_dir == "asc" else "-"
         order.append(prefix + col_name)
 
-    # Extract column filters from search parameters
     filters = {}
     i = 0
     while True:
@@ -333,7 +236,6 @@
         if col_name is None:
             break
 
-        # Get fixed search term, skip function-based searches
         search_value = request.POST.get(f"columns[{i}][search][fixed][0][term]")
         if search_value and not search_value.startswith("function"):
             filters[col_name] = search_value
@@ -343,24 +245,6 @@
 
 
 def _prepare_data_json(ctx: dict, elements: list, view: str, edit: str, exe: bool = True) -> list[dict[str, str]]:
-<<<<<<< HEAD
-    """
-    Prepare data for JSON response in DataTables format.
-
-    Args:
-        ctx: Context dictionary containing fields, callbacks, and run information
-        elements: List of objects to process
-        view: Name of the view for generating URLs
-        edit: Tooltip text for edit links
-        exe: If True, generate executive URLs; if False, generate organization URLs
-
-    Returns:
-        List of dictionaries with string keys and values for DataTables
-    """
-    data = []
-
-    # Define field mapping functions for common object attributes
-=======
     """Prepare data for JSON response in DataTables format.
 
     Args:
@@ -377,7 +261,6 @@
     data = []
 
     # Map field names to lambda functions for data extraction and formatting
->>>>>>> 7ec28e8e
     field_map = {
         "created": lambda obj: obj.created.strftime("%d/%m/%Y"),
         "payment_date": lambda obj: obj.created.strftime("%d/%m/%Y"),
@@ -393,15 +276,6 @@
         "vat_options": lambda obj: round(float(obj.vat_options), 2),
     }
 
-<<<<<<< HEAD
-    # Override default field mappings with custom callbacks if provided
-    if "callbacks" in ctx:
-        field_map.update(ctx["callbacks"])
-
-    # Process each element to create DataTables row data
-    for row in elements:
-        # Generate appropriate URL based on context (executive vs organization)
-=======
     # Allow custom field callbacks to override default mappings
     if "callbacks" in ctx:
         field_map.update(ctx["callbacks"])
@@ -409,24 +283,16 @@
     # Process each element and build row data
     for row in elements:
         # Generate appropriate URL based on view type (exe vs orga)
->>>>>>> 7ec28e8e
         if exe:
             url = reverse(view, args=[row.id])
         else:
             # For orga views, we need both slug and ID
             url = reverse(view, args=[ctx["run"].get_slug(), row.id])
 
-<<<<<<< HEAD
-        # Create edit link as first column (index "0")
-        res = {"0": f'<a href="{url}" qtip="{edit}"><i class="fas fa-edit"></i></a>'}
-
-        # Add data columns using field mappings
-=======
         # Start each row with edit link in column 0
         res = {"0": f'<a href="{url}" qtip="{edit}"><i class="fas fa-edit"></i></a>'}
 
         # Add data for each configured field, starting from column 1
->>>>>>> 7ec28e8e
         for idx, (field, _name) in enumerate(ctx["fields"], start=1):
             res[str(idx)] = field_map.get(field, lambda r: "")(row)
 
