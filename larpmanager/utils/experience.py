# LarpManager - https://larpmanager.com
# Copyright (C) 2025 Scanagatta Mauro
#
# This file is part of LarpManager and is dual-licensed:
#
# 1. Under the terms of the GNU Affero General Public License (AGPL) version 3,
#    as published by the Free Software Foundation. You may use, modify, and
#    distribute this file under those terms.
#
# 2. Under a commercial license, allowing use in closed-source or proprietary
#    environments without the obligations of the AGPL.
#
# If you have obtained this file under the AGPL, and you make it available over
# a network, you must also make the complete source code available under the same license.
#
# For more information or to purchase a commercial license, contact:
# commercial@larpmanager.com
#
# SPDX-License-Identifier: AGPL-3.0-or-later OR Proprietary
import ast
import json
from collections import defaultdict
from decimal import Decimal
from typing import Optional

from django.db import transaction
from django.db.models import Prefetch, Q, Sum
from django.db.models.functions import Coalesce

from larpmanager.cache.config import save_all_element_configs, save_single_config
from larpmanager.cache.feature import get_event_features
from larpmanager.models.experience import AbilityPx, DeliveryPx, ModifierPx, Operation, RulePx
from larpmanager.models.form import (
    QuestionApplicable,
    WritingAnswer,
    WritingChoice,
    WritingOption,
    WritingQuestion,
    WritingQuestionType,
)
from larpmanager.models.writing import Character, CharacterConfig


def _build_px_context(char) -> tuple[set[int], set[int], dict[int, list[tuple[int, set[int], set[int]]]]]:
    """Build context for character experience point calculations.

    Gathers character abilities, choices, and modifiers with optimized queries
    to create the foundation for PX cost and availability calculations.

    Args:
        char: Character instance for which to build the PX context.

    Returns:
        A tuple containing:
        - Set of ability IDs already learned by the character
        - Set of option IDs selected for the character
        - Dictionary mapping ability IDs to lists of modifier tuples (cost, prerequisites, requirements)
    """
    # Get all abilities already learned by the character
    # This creates a set of primary keys for efficient lookup operations
    current_char_abilities = set(char.px_ability_list.values_list("pk", flat=True))

    # Get the options selected for the character from writing choices
    # Filter by character ID and applicable question type for accuracy
    current_char_choices = set(
        WritingChoice.objects.filter(element_id=char.id, question__applicable=QuestionApplicable.CHARACTER).values_list(
            "option_id", flat=True
        )
    )

    # Get all modifiers with optimized prefetch for related objects
    # Use only() to limit fields and prefetch_related to avoid N+1 queries
    all_modifiers = (
        char.event.get_elements(ModifierPx)
        .only("id", "order", "cost")
        .order_by("order")
        .prefetch_related(
            Prefetch("abilities", queryset=AbilityPx.objects.only("id")),
            Prefetch("prerequisites", queryset=AbilityPx.objects.only("id")),
            Prefetch("requirements", queryset=WritingOption.objects.only("id")),
        )
    )

    # Build mapping for cost, prerequisites, and requirements by ability
    # This creates an efficient lookup structure for modifier calculations
    mods_by_ability = defaultdict(list)
    for m in all_modifiers:
        # Extract IDs from prefetched objects to avoid additional queries
        # Use list comprehension and set comprehension for performance
        ability_ids = [a.id for a in m.abilities.all()]
        prereq_ids = {a.id for a in m.prerequisites.all()}
        req_ids = {o.id for o in m.requirements.all()}

        # Create payload tuple with modifier data for easy access
        payload = (m.cost, prereq_ids, req_ids)

        # Map each ability to its applicable modifiers
        for aid in ability_ids:
            mods_by_ability[aid].append(payload)

    return current_char_abilities, current_char_choices, mods_by_ability


def _apply_modifier_cost(ability, mods_by_ability, current_char_abilities, current_char_choices):
    # look only inf modifiers for that ability
    for cost, prereq_ids, req_ids in mods_by_ability.get(ability.id, ()):
        if prereq_ids and not prereq_ids.issubset(current_char_abilities):
            continue
        if req_ids and not req_ids.issubset(current_char_choices):
            continue
        ability.cost = cost
        break  # first valid wins


def get_free_abilities(char):
    config_name = _free_abilities_idx()
    val = char.get_config(config_name, "[]")
    return ast.literal_eval(val)


def _free_abilities_idx():
    return "free_abilities"


def set_free_abilities(char, frees):
    config_name = _free_abilities_idx()
    save_single_config(char, config_name, json.dumps(frees))


def calculate_character_experience_points(char: Character) -> None:
    """
    Update character experience points and apply ability calculations.

    This function calculates the total, used, and available experience points
    for a character, updates their configuration, and applies computed rules.
    Only processes characters for events that have the "px" feature enabled.

    Args:
        char: Character instance to update with experience point calculations

    Returns:
        None
    """
    # Check if experience points feature is enabled for this event
    if "px" not in get_event_features(char.event_id):
        return

    # Get starting experience points from event configuration
    start = char.event.get_config("px_start", 0)

    # Handle any free abilities that don't cost experience points
    _handle_free_abilities(char)

    # Get all current abilities and their experience point costs
    abilities = get_current_ability_px(char)

    # Calculate total experience points from starting amount and deliveries
    px_tot = int(start) + (char.px_delivery_list.aggregate(t=Coalesce(Sum("amount"), 0))["t"] or 0)

    # Calculate used experience points from ability costs
    px_used = sum(a.cost for a in abilities)

    # Prepare experience point summary for character configuration
    addit = {
        "px_tot": px_tot,
        "px_used": px_used,
        "px_avail": px_tot - px_used,
    }

    # Save experience point calculations to character configuration
    save_all_element_configs(char, addit)

    # Apply any computed rules based on updated experience points
    apply_rules_computed(char)


def _handle_free_abilities(char: Character) -> None:
    """
    Handle free abilities that characters should automatically receive.

    This function manages the automatic assignment and removal of free abilities
    based on their current cost. Abilities with cost 0 are automatically added
    to the character, while abilities that previously had cost 0 but now have
    a positive cost are removed.

    Args:
        char: Character instance to process for free ability management

    Returns:
        None
    """
    # Get the current list of free abilities for this character
    free_abilities = get_free_abilities(char)

    # Process available abilities with cost 0 - these should be automatically assigned
    # Look for abilities that are visible, cost 0, and not already in the free list
    for ability in get_available_ability_px(char, 0):
        if ability.visible and ability.cost == 0:
            # Add ability to character if not already marked as free
            if ability.id not in free_abilities:
                char.px_ability_list.add(ability)
                free_abilities.append(ability.id)

    # Process current abilities that may need removal
    # Look for abilities that now cost more than 0 but were previously free
    for ability in get_current_ability_px(char):
        if ability.visible and ability.cost > 0:
            # Remove ability if it was previously free but now has a cost
            if ability.id in free_abilities:
                removed_ids = remove_char_ability(char, ability.id)
                # Update free abilities list by removing all removed IDs
                free_abilities = list(set(free_abilities) - set(removed_ids))

    # Save the updated free abilities list back to the character
    set_free_abilities(char, free_abilities)


def get_current_ability_px(char: Character) -> list:
    """Get current ability PX costs for a character with applied modifiers.

    Retrieves all abilities available to the character and applies any cost
    modifiers based on the character's current state and choices.

    Args:
        char: Character instance to get abilities for

    Returns:
        list: List of ability objects with modified costs applied
    """
    # Build context for current character state and modifiers
    current_char_abilities, current_char_choices, mods_by_ability = _build_px_context(char)

    # Query abilities with only required fields for performance
    abilities_qs = char.px_ability_list.only("id", "cost").order_by("name")

    # Process each ability and apply cost modifiers
    abilities = []
    for ability in abilities_qs:
        # Apply any cost modifiers based on character state
        _apply_modifier_cost(ability, mods_by_ability, current_char_abilities, current_char_choices)
        abilities.append(ability)
    return abilities


def check_available_ability_px(ability, current_char_abilities, current_char_choices):
    prereq_ids = {a.id for a in ability.prerequisites.all()}
    requirements_ids = {o.id for o in ability.requirements.all()}
    return prereq_ids.issubset(current_char_abilities) and requirements_ids.issubset(current_char_choices)


def get_available_ability_px(char, px_avail: int | None = None) -> list:
    """Get list of abilities available for purchase with character's PX.

    Retrieves all visible abilities that the character can purchase based on their
    available PX points, prerequisites, and requirements. Applies cost modifiers
    and filters out unaffordable abilities.

    Args:
        char: Character instance to check abilities for
        px_avail: Available PX points. If None, calculated from character's
            additional data

    Returns:
        List of AbilityPx instances that the character can purchase with their
        current PX and that meet all prerequisites and requirements
    """
    # Build context with current character abilities, choices, and modifiers
    current_char_abilities, current_char_choices, mods_by_ability = _build_px_context(char)

    # Calculate available PX if not provided
    if px_avail is None:
        add_char_addit(char)
        px_avail = int(char.addit.get("px_avail", 0))

    # Get all visible abilities excluding those already owned by character
    all_abilities = (
        char.event.get_elements(AbilityPx)
        .filter(visible=True)
        .exclude(pk__in=current_char_abilities)
        .select_related("typ")
        .order_by("name")
        .prefetch_related(
            Prefetch("prerequisites", queryset=AbilityPx.objects.only("id")),
            Prefetch("requirements", queryset=WritingOption.objects.only("id")),
        )
    )

    abilities = []
    for ability in all_abilities:
        # Check if character meets prerequisites and requirements
        if not check_available_ability_px(ability, current_char_abilities, current_char_choices):
            continue

        # Apply cost modifiers based on character's current state
        _apply_modifier_cost(ability, mods_by_ability, current_char_abilities, current_char_choices)

        # Filter out abilities that cost more than available PX
        if ability.cost > px_avail:
            continue

        abilities.append(ability)

    return abilities


def on_experience_characters_m2m_changed(sender, instance: Optional[DeliveryPx], action, pk_set, **kwargs):
    if action not in {"post_add", "post_remove", "post_clear"}:
        return

    if isinstance(instance, Character):
        calculate_character_experience_points(instance)
    else:
        if pk_set:
            characters = Character.objects.filter(pk__in=pk_set)
        else:
            characters = instance.characters.all()

        for char in characters:
            calculate_character_experience_points(char)


def on_rule_abilities_m2m_changed(sender, instance, action, pk_set, **kwargs):
    if action not in {"post_add", "post_remove", "post_clear"}:
        return

    event = instance.event.get_class_parent(RulePx)
    for char in event.get_elements(Character).all():
        calculate_character_experience_points(char)


def on_modifier_abilities_m2m_changed(sender, instance, action, pk_set, **kwargs):
    if action not in {"post_add", "post_remove", "post_clear"}:
        return

    event = instance.event.get_class_parent(ModifierPx)
    for char in event.get_elements(Character).all():
        calculate_character_experience_points(char)


<<<<<<< HEAD
def apply_rules_computed(char: Character) -> None:
    """
    Apply computed field rules to calculate character statistics.

    This function processes computation rules for a character's event, calculating
    values based on the character's abilities and applying mathematical operations
    defined in the rules. The computed values are then saved as WritingAnswer objects.

    Args:
        char: Character instance to apply rules to. Must have an associated event
              and px_ability_list relationship.

    Returns:
        None: Function modifies the database state by creating/updating WritingAnswer objects.

    Note:
        Rules are applied in order as defined by the 'order' field. Division by zero
        is handled by keeping the original value unchanged.
    """
    # Get the character's event and initialize computed questions
=======
def apply_rules_computed(char) -> None:
    """
    Apply computed field rules to calculate character statistics.

    This function processes all computed writing questions for a character's event,
    applies mathematical rules based on the character's abilities, and saves the
    calculated values as writing answers.

    Args:
        char: Character instance to apply rules to. Must have an associated event
              and ability list.

    Returns:
        None: Function modifies character data in-place by creating/updating
              WritingAnswer objects.

    Note:
        Division operations are safe-guarded against division by zero.
        Computed values are formatted to remove trailing zeros and decimal points.
    """
    # Get the character's event and initialize computed question values
>>>>>>> 7ec28e8e
    event = char.event
    computed_ques = event.get_elements(WritingQuestion).filter(typ=WritingQuestionType.COMPUTED)

    # Initialize values dictionary with zero for each computed question
    values = {question.id: Decimal(0) for question in computed_ques}

<<<<<<< HEAD
    # Get character's ability IDs for rule filtering
    ability_ids = char.px_ability_list.values_list("pk", flat=True)

    # Filter rules that apply to this character (no abilities specified or character has the ability)
=======
    # Retrieve character's ability IDs for rule filtering
    ability_ids = char.px_ability_list.values_list("pk", flat=True)

    # Get applicable rules: either global rules or rules matching character's abilities
>>>>>>> 7ec28e8e
    rules = (
        event.get_elements(RulePx)
        .filter(Q(abilities__isnull=True) | Q(abilities__in=ability_ids))
        .distinct()
        .order_by("order")
    )

<<<<<<< HEAD
    # Define mathematical operations with division by zero protection
=======
    # Define mathematical operations with division-by-zero protection
>>>>>>> 7ec28e8e
    ops = {
        Operation.ADDITION: lambda x, y: x + y,
        Operation.SUBTRACTION: lambda x, y: x - y,
        Operation.MULTIPLICATION: lambda x, y: x * y,
        Operation.DIVISION: lambda x, y: x / y if y != 0 else x,
    }

<<<<<<< HEAD
    # Apply each rule in order to calculate field values
=======
    # Apply each rule to update the corresponding computed field value
>>>>>>> 7ec28e8e
    for rule in rules:
        f_id = rule.field.id
        values[f_id] = ops.get(rule.operation, lambda x, y: x)(values[f_id], rule.amount)

<<<<<<< HEAD
    # Save computed values as WritingAnswer objects
    for question_id, value in values.items():
        (qa, created) = WritingAnswer.objects.get_or_create(question_id=question_id, element_id=char.id)

        # Format decimal value removing trailing zeros and decimal point if integer
=======
    # Save computed values as WritingAnswer objects with clean formatting
    for question_id, value in values.items():
        (qa, created) = WritingAnswer.objects.get_or_create(question_id=question_id, element_id=char.id)
        # Format decimal value and remove trailing zeros/decimal point
>>>>>>> 7ec28e8e
        qa.text = format(value, "f").rstrip("0").rstrip(".")
        qa.save()


def add_char_addit(char: Character) -> None:
    """
    Add additional configuration data to character object.

    This function populates the character's `addit` attribute with configuration
    data from CharacterConfig objects. If no configurations exist, it calculates
    experience points first to generate the necessary configs.

    Args:
        char (Character): Character instance to add additional data to.
            The character object will be modified in-place with an `addit`
            attribute containing configuration key-value pairs.

    Returns:
        None: The function modifies the character object in-place.

    Note:
        The `addit` attribute will be a dictionary where keys are config names
        and values are the corresponding config values.
    """
    # Initialize the additional data dictionary
    char.addit = {}

    # Fetch existing character configurations
    configs = CharacterConfig.objects.filter(character__id=char.id)

    # If no configs exist, calculate experience points to generate them
    if not configs.count():
        calculate_character_experience_points(char)
        configs = CharacterConfig.objects.filter(character__id=char.id)

    # Populate the addit dictionary with config name-value pairs
    for config in configs:
        char.addit[config.name] = config.value


def remove_char_ability(char: Character, ability_id: int) -> set[int]:
    """
    Remove character ability and all dependent abilities.

    This function recursively identifies and removes abilities that depend on the
    specified ability, ensuring no orphaned dependencies remain.

    Args:
        char: Character instance with px_ability_list relationship
        ability_id: ID of the ability to remove

    Returns:
        Set of ability IDs that were removed, including the original ability
        and all its dependents

    Note:
        The removal is performed atomically to ensure database consistency.
    """
    # Start with the target ability to remove
    to_remove_ids = {ability_id}

    # Recursively find all dependent abilities
    while True:
        # Query for abilities that have prerequisites in our removal set
        dependents_qs = (
            char.px_ability_list.filter(prerequisites__in=to_remove_ids).values_list("id", flat=True).distinct()
        )

        # Find new dependencies not already marked for removal
        new_ids = set(dependents_qs) - to_remove_ids
        if not new_ids:
            break

        # Add newly found dependencies to removal set
        to_remove_ids |= new_ids

    # Perform atomic removal to ensure database consistency
    with transaction.atomic():
        char.px_ability_list.remove(*to_remove_ids)

    return to_remove_ids


def update_characters_experience_on_ability_change(instance):
    for char in instance.characters.all():
        calculate_character_experience_points(char)


def refresh_delivery_characters(instance):
    for char in instance.characters.all():
        char.save()


def update_characters_experience_on_rule_change(instance):
    event = instance.event.get_class_parent(RulePx)
    for char in event.get_elements(Character).all():
        calculate_character_experience_points(char)


def update_characters_experience_on_modifier_change(instance):
    event = instance.event.get_class_parent(ModifierPx)
    for char in event.get_elements(Character).all():
        calculate_character_experience_points(char)<|MERGE_RESOLUTION|>--- conflicted
+++ resolved
@@ -127,116 +127,69 @@
     save_single_config(char, config_name, json.dumps(frees))
 
 
-def calculate_character_experience_points(char: Character) -> None:
+def calculate_character_experience_points(char):
     """
     Update character experience points and apply ability calculations.
 
-    This function calculates the total, used, and available experience points
-    for a character, updates their configuration, and applies computed rules.
-    Only processes characters for events that have the "px" feature enabled.
-
-    Args:
-        char: Character instance to update with experience point calculations
-
-    Returns:
-        None
-    """
-    # Check if experience points feature is enabled for this event
+    Args:
+        char: Character instance to update
+    """
     if "px" not in get_event_features(char.event_id):
         return
 
-    # Get starting experience points from event configuration
     start = char.event.get_config("px_start", 0)
 
-    # Handle any free abilities that don't cost experience points
     _handle_free_abilities(char)
 
-    # Get all current abilities and their experience point costs
     abilities = get_current_ability_px(char)
 
-    # Calculate total experience points from starting amount and deliveries
     px_tot = int(start) + (char.px_delivery_list.aggregate(t=Coalesce(Sum("amount"), 0))["t"] or 0)
-
-    # Calculate used experience points from ability costs
     px_used = sum(a.cost for a in abilities)
 
-    # Prepare experience point summary for character configuration
     addit = {
         "px_tot": px_tot,
         "px_used": px_used,
         "px_avail": px_tot - px_used,
     }
 
-    # Save experience point calculations to character configuration
     save_all_element_configs(char, addit)
 
-    # Apply any computed rules based on updated experience points
     apply_rules_computed(char)
 
 
-def _handle_free_abilities(char: Character) -> None:
+def _handle_free_abilities(char):
     """
     Handle free abilities that characters should automatically receive.
 
-    This function manages the automatic assignment and removal of free abilities
-    based on their current cost. Abilities with cost 0 are automatically added
-    to the character, while abilities that previously had cost 0 but now have
-    a positive cost are removed.
-
-    Args:
-        char: Character instance to process for free ability management
-
-    Returns:
-        None
-    """
-    # Get the current list of free abilities for this character
+    Args:
+        char: Character instance to process
+    """
     free_abilities = get_free_abilities(char)
 
-    # Process available abilities with cost 0 - these should be automatically assigned
-    # Look for abilities that are visible, cost 0, and not already in the free list
+    # look for available ability with cost 0, and not already in the free list: get them!
     for ability in get_available_ability_px(char, 0):
         if ability.visible and ability.cost == 0:
-            # Add ability to character if not already marked as free
             if ability.id not in free_abilities:
                 char.px_ability_list.add(ability)
                 free_abilities.append(ability.id)
 
-    # Process current abilities that may need removal
-    # Look for abilities that now cost more than 0 but were previously free
+    # look for current abilities with cost non 0, yet got in the past as free: remove them!
     for ability in get_current_ability_px(char):
         if ability.visible and ability.cost > 0:
-            # Remove ability if it was previously free but now has a cost
             if ability.id in free_abilities:
                 removed_ids = remove_char_ability(char, ability.id)
-                # Update free abilities list by removing all removed IDs
                 free_abilities = list(set(free_abilities) - set(removed_ids))
 
-    # Save the updated free abilities list back to the character
     set_free_abilities(char, free_abilities)
 
 
-def get_current_ability_px(char: Character) -> list:
-    """Get current ability PX costs for a character with applied modifiers.
-
-    Retrieves all abilities available to the character and applies any cost
-    modifiers based on the character's current state and choices.
-
-    Args:
-        char: Character instance to get abilities for
-
-    Returns:
-        list: List of ability objects with modified costs applied
-    """
-    # Build context for current character state and modifiers
+def get_current_ability_px(char):
     current_char_abilities, current_char_choices, mods_by_ability = _build_px_context(char)
 
-    # Query abilities with only required fields for performance
     abilities_qs = char.px_ability_list.only("id", "cost").order_by("name")
 
-    # Process each ability and apply cost modifiers
     abilities = []
     for ability in abilities_qs:
-        # Apply any cost modifiers based on character state
         _apply_modifier_cost(ability, mods_by_ability, current_char_abilities, current_char_choices)
         abilities.append(ability)
     return abilities
@@ -337,28 +290,6 @@
         calculate_character_experience_points(char)
 
 
-<<<<<<< HEAD
-def apply_rules_computed(char: Character) -> None:
-    """
-    Apply computed field rules to calculate character statistics.
-
-    This function processes computation rules for a character's event, calculating
-    values based on the character's abilities and applying mathematical operations
-    defined in the rules. The computed values are then saved as WritingAnswer objects.
-
-    Args:
-        char: Character instance to apply rules to. Must have an associated event
-              and px_ability_list relationship.
-
-    Returns:
-        None: Function modifies the database state by creating/updating WritingAnswer objects.
-
-    Note:
-        Rules are applied in order as defined by the 'order' field. Division by zero
-        is handled by keeping the original value unchanged.
-    """
-    # Get the character's event and initialize computed questions
-=======
 def apply_rules_computed(char) -> None:
     """
     Apply computed field rules to calculate character statistics.
@@ -380,24 +311,14 @@
         Computed values are formatted to remove trailing zeros and decimal points.
     """
     # Get the character's event and initialize computed question values
->>>>>>> 7ec28e8e
     event = char.event
     computed_ques = event.get_elements(WritingQuestion).filter(typ=WritingQuestionType.COMPUTED)
-
-    # Initialize values dictionary with zero for each computed question
     values = {question.id: Decimal(0) for question in computed_ques}
 
-<<<<<<< HEAD
-    # Get character's ability IDs for rule filtering
-    ability_ids = char.px_ability_list.values_list("pk", flat=True)
-
-    # Filter rules that apply to this character (no abilities specified or character has the ability)
-=======
     # Retrieve character's ability IDs for rule filtering
     ability_ids = char.px_ability_list.values_list("pk", flat=True)
 
     # Get applicable rules: either global rules or rules matching character's abilities
->>>>>>> 7ec28e8e
     rules = (
         event.get_elements(RulePx)
         .filter(Q(abilities__isnull=True) | Q(abilities__in=ability_ids))
@@ -405,11 +326,7 @@
         .order_by("order")
     )
 
-<<<<<<< HEAD
-    # Define mathematical operations with division by zero protection
-=======
     # Define mathematical operations with division-by-zero protection
->>>>>>> 7ec28e8e
     ops = {
         Operation.ADDITION: lambda x, y: x + y,
         Operation.SUBTRACTION: lambda x, y: x - y,
@@ -417,104 +334,56 @@
         Operation.DIVISION: lambda x, y: x / y if y != 0 else x,
     }
 
-<<<<<<< HEAD
-    # Apply each rule in order to calculate field values
-=======
     # Apply each rule to update the corresponding computed field value
->>>>>>> 7ec28e8e
     for rule in rules:
         f_id = rule.field.id
         values[f_id] = ops.get(rule.operation, lambda x, y: x)(values[f_id], rule.amount)
 
-<<<<<<< HEAD
-    # Save computed values as WritingAnswer objects
-    for question_id, value in values.items():
-        (qa, created) = WritingAnswer.objects.get_or_create(question_id=question_id, element_id=char.id)
-
-        # Format decimal value removing trailing zeros and decimal point if integer
-=======
     # Save computed values as WritingAnswer objects with clean formatting
     for question_id, value in values.items():
         (qa, created) = WritingAnswer.objects.get_or_create(question_id=question_id, element_id=char.id)
         # Format decimal value and remove trailing zeros/decimal point
->>>>>>> 7ec28e8e
         qa.text = format(value, "f").rstrip("0").rstrip(".")
         qa.save()
 
 
-def add_char_addit(char: Character) -> None:
+def add_char_addit(char):
     """
     Add additional configuration data to character object.
 
-    This function populates the character's `addit` attribute with configuration
-    data from CharacterConfig objects. If no configurations exist, it calculates
-    experience points first to generate the necessary configs.
-
-    Args:
-        char (Character): Character instance to add additional data to.
-            The character object will be modified in-place with an `addit`
-            attribute containing configuration key-value pairs.
-
-    Returns:
-        None: The function modifies the character object in-place.
-
-    Note:
-        The `addit` attribute will be a dictionary where keys are config names
-        and values are the corresponding config values.
-    """
-    # Initialize the additional data dictionary
+    Args:
+        char: Character instance to add additional data to
+    """
     char.addit = {}
-
-    # Fetch existing character configurations
     configs = CharacterConfig.objects.filter(character__id=char.id)
-
-    # If no configs exist, calculate experience points to generate them
     if not configs.count():
         calculate_character_experience_points(char)
         configs = CharacterConfig.objects.filter(character__id=char.id)
 
-    # Populate the addit dictionary with config name-value pairs
     for config in configs:
         char.addit[config.name] = config.value
 
 
-def remove_char_ability(char: Character, ability_id: int) -> set[int]:
+def remove_char_ability(char, ability_id):
     """
     Remove character ability and all dependent abilities.
 
-    This function recursively identifies and removes abilities that depend on the
-    specified ability, ensuring no orphaned dependencies remain.
-
-    Args:
-        char: Character instance with px_ability_list relationship
-        ability_id: ID of the ability to remove
-
-    Returns:
-        Set of ability IDs that were removed, including the original ability
-        and all its dependents
-
-    Note:
-        The removal is performed atomically to ensure database consistency.
-    """
-    # Start with the target ability to remove
+    Args:
+        char: Character instance
+        ability_id: ID of ability to remove
+    """
     to_remove_ids = {ability_id}
 
-    # Recursively find all dependent abilities
     while True:
-        # Query for abilities that have prerequisites in our removal set
         dependents_qs = (
             char.px_ability_list.filter(prerequisites__in=to_remove_ids).values_list("id", flat=True).distinct()
         )
-
-        # Find new dependencies not already marked for removal
         new_ids = set(dependents_qs) - to_remove_ids
         if not new_ids:
             break
-
-        # Add newly found dependencies to removal set
         to_remove_ids |= new_ids
 
-    # Perform atomic removal to ensure database consistency
+    # atomic removal
     with transaction.atomic():
         char.px_ability_list.remove(*to_remove_ids)
 
