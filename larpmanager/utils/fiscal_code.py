import csv
import os
import re
import unicodedata
from typing import Any

from django.conf import settings as conf_settings
from django.utils.translation import gettext_lazy as _

from larpmanager.models.member import Member
from larpmanager.utils.member import almost_equal, count_differences


def calculate_fiscal_code(member: Member) -> dict:
    """Calculate and validate Italian fiscal code for a member.

    This function calculates the Italian fiscal code (codice fiscale) for a given member
    and validates its correctness. It handles gender ambiguity by trying both male and
    female options if the initial calculation fails.

    Args:
        member: Member object containing personal data required for fiscal code calculation.
                Must have attributes: nationality, fiscal_code, and other personal details.

    Returns:
        dict: Dictionary containing fiscal code validation results. Returns empty dict
              if member is not Italian or has fiscal_code set to "n/a".
              Otherwise contains validation status and calculated fiscal code.

    Note:
        Only processes Italian citizens (nationality "it"). Non-Italian citizens
        and members with fiscal_code "n/a" are skipped.
    """
    # Skip non-Italian citizens - fiscal code only applies to Italian residents
    if member.nationality and member.nationality.lower() != "it":
        return {}

    # Skip members who explicitly don't have a fiscal code
    if member.fiscal_code and member.fiscal_code.lower() == "n/a":
        return {}

    # First attempt: calculate fiscal code assuming male gender
    first_ctx = _go(member, True)

    # If first calculation failed, try with female gender assumption
    # This handles cases where gender determination is ambiguous
    if not first_ctx["correct_cf"]:
        second_ctx = _go(member, False)

        # Return female calculation if it succeeded
        if second_ctx["correct_cf"]:
            return second_ctx

    # Return the first calculation result (either successful or failed)
    return first_ctx


def _calculate_consonants(s):
    return "".join([c for c in s if c.isalpha() and c not in "AEIOUÀÈÉÌÒÙ"])


def _calculate_vowels(s):
    return "".join([c for c in s if c in "AEIOU"])


def _extract_last_name(last_name):
    last_name = last_name.upper()
    consonants = _calculate_consonants(last_name)
    vowels = _calculate_vowels(last_name)
    return (consonants + vowels + "XXX")[:3]


def _extract_first_name(first_name):
    first_name = first_name.upper()
    consonants = _calculate_consonants(first_name)
    max_consonants = 4
    if len(consonants) >= max_consonants:
        consonants = consonants[0] + consonants[2] + consonants[3]
    vowels = _calculate_vowels(first_name)
    return (consonants + vowels + "XXX")[:3]


def _extract_birth_date(birth_date, male):
    month_codes = "ABCDEHLMPRST"
    if not birth_date:
        return ""
    year = str(birth_date.year)[-2:]
    month = month_codes[birth_date.month - 1]
    day = birth_date.day + (40 if not male else 0)
    return f"{year}{month}{str(day).zfill(2)}"


def _clean_birth_place(birth_place):
    if not birth_place:
        return ""
    # Remove everything in parenthesis
    cleaned_birth_place = re.sub(r"\(.*?\)", "", birth_place)
    return cleaned_birth_place


def _slugify(text: str) -> str:
    """Normalize text for fiscal code generation by removing accents and special characters.

    This function performs comprehensive text normalization by removing Italian accents,
    converting to ASCII, normalizing whitespace, and creating URL-friendly slugs.

    Args:
        text (str): Input text to be normalized

    Returns:
        str: Normalized text with accents removed, lowercased, and special characters replaced

    Example:
        >>> _slugify("Café à Paris")
        "cafe-a-paris"
    """
    # Remove common Italian accented characters manually
    for char in ["à", "è", "é", "ì", "ò", "ù"]:
        text = text.replace(char, "")

    # Normalize text using Unicode normalization to decompose accented characters
    # then encode to ASCII ignoring non-ASCII characters
    text = unicodedata.normalize("NFKD", text).encode("ascii", "ignore").decode("ascii")

    # Convert to lowercase for consistency
    text = text.lower()

    # Remove quotation marks that could interfere with processing
    text = text.replace('"', "").replace("'", "")

    # Remove all non-alphanumeric characters except spaces and hyphens
    text = re.sub(r"[^a-z0-9\s-]", "", text)

    # Replace sequences of whitespace or hyphens with single hyphen
    text = re.sub(r"[\s-]+", "-", text)

    # Clean up leading and trailing hyphens
    text = text.strip("-")
    return text


def _extract_municipality_code(birth_place: str) -> str:
    """Extract municipality code from birth place name using ISTAT data.

<<<<<<< HEAD
    Searches for the given birth place in ISTAT nation and municipality databases.
    First checks for exact matches in nations, then in municipalities (including
    alternative names separated by '/'), and finally performs partial matching.

    Args:
        birth_place (str): Name of the birth place (city/nation)

    Returns:
        str: ISTAT code for the municipality, or empty string if not found

    Note:
        Uses slugified comparison for fuzzy matching of place names.
=======
    This function searches for ISTAT codes by first checking against nation codes,
    then municipality codes with exact matching, and finally partial matching.

    Args:
        birth_place (str): Name of the birth place (city/nation) to look up.

    Returns:
        str: ISTAT code for the municipality, or empty string if not found.

    Note:
        The function performs case-insensitive matching using slugified names.
        It searches first in nations data, then in municipality codes with
        exact and partial matching strategies.
>>>>>>> 7ec28e8e
    """
    # Convert birth place to slugified format for consistent matching
    slug = _slugify(birth_place)

<<<<<<< HEAD
    # Search in nations database for exact matches
    file_path = os.path.join(conf_settings.BASE_DIR, "../data/istat-nations.csv")
    with open(file_path) as file:
        reader = csv.reader(file)
        # Check each nation name for exact match
=======
    # First search: Look for exact matches in nations data
    file_path = os.path.join(conf_settings.BASE_DIR, "../data/istat-nations.csv")
    with open(file_path) as file:
        reader = csv.reader(file)
        # Search for exact nation name matches
>>>>>>> 7ec28e8e
        for row in reader:
            if slug == _slugify(row[0]):
                return row[1]

<<<<<<< HEAD
    # Search in municipalities database
    file_path = os.path.join(conf_settings.BASE_DIR, "../data/istat-codes.csv")
    with open(file_path) as file:
        reader = csv.reader(file)

        # First pass: check exact matches including alternative names (separated by '/')
=======
    # Second search: Look in municipality codes file
    file_path = os.path.join(conf_settings.BASE_DIR, "../data/istat-codes.csv")
    with open(file_path) as file:
        reader = csv.reader(file)
        # First pass: Search for exact matches in split municipality names
>>>>>>> 7ec28e8e
        for row in reader:
            for el in row[0].split("/"):
                if slug == _slugify(el):
                    return row[1]

<<<<<<< HEAD
        # Second pass: check partial matches in municipality names
=======
        # Second pass: Search for partial matches in municipality names
>>>>>>> 7ec28e8e
        for row in reader:
            if slug in _slugify(row[0]):
                return row[1]

<<<<<<< HEAD
    # Return empty string if no match found
=======
    # Return empty string if no match found in any dataset
>>>>>>> 7ec28e8e
    return ""


def _calculate_check_digit(cf_without_check_digit: str) -> str:
    """Calculate the check digit for Italian fiscal codes (Codice Fiscale).

    Implements the official Italian algorithm using lookup tables for even and odd
    position character values to compute the final check digit according to the
    Ministry of Finance specifications.

    Args:
        cf_without_check_digit: 15-character fiscal code without check digit
                                (format: AAABBB00A00A000)

    Returns:
        Single character check digit (A-Z) to complete the 16-character fiscal code
    """
    # Lookup table for characters in even positions (0-indexed: 1, 3, 5, etc.)
    # Maps each alphanumeric character to its numeric value for checksum calculation
    even_values = {
        "0": 0,
        "1": 1,
        "2": 2,
        "3": 3,
        "4": 4,
        "5": 5,
        "6": 6,
        "7": 7,
        "8": 8,
        "9": 9,
        "A": 0,
        "B": 1,
        "C": 2,
        "D": 3,
        "E": 4,
        "F": 5,
        "G": 6,
        "H": 7,
        "I": 8,
        "J": 9,
        "K": 10,
        "L": 11,
        "M": 12,
        "N": 13,
        "O": 14,
        "P": 15,
        "Q": 16,
        "R": 17,
        "S": 18,
        "T": 19,
        "U": 20,
        "V": 21,
        "W": 22,
        "X": 23,
        "Y": 24,
        "Z": 25,
    }

    # Lookup table for characters in odd positions (0-indexed: 0, 2, 4, etc.)
    # Uses different values than even positions as per fiscal code specification
    odd_values = {
        "0": 1,
        "1": 0,
        "2": 5,
        "3": 7,
        "4": 9,
        "5": 13,
        "6": 15,
        "7": 17,
        "8": 19,
        "9": 21,
        "A": 1,
        "B": 0,
        "C": 5,
        "D": 7,
        "E": 9,
        "F": 13,
        "G": 15,
        "H": 17,
        "I": 19,
        "J": 21,
        "K": 2,
        "L": 4,
        "M": 18,
        "N": 20,
        "O": 11,
        "P": 3,
        "Q": 6,
        "R": 8,
        "S": 12,
        "T": 14,
        "U": 16,
        "V": 10,
        "W": 22,
        "X": 25,
        "Y": 24,
        "Z": 23,
    }

    # Calculate weighted sum of all characters
    total = 0
    for i, char in enumerate(cf_without_check_digit):
        # Even positions (1, 3, 5, ...) use even_values table
        if i % 2 == 1 and char in even_values:
            total += even_values[char]
        # Odd positions (0, 2, 4, ...) use odd_values table
        elif char in odd_values:
            total += odd_values[char]

    # Convert the modulo 26 result to a letter (A=0, B=1, ..., Z=25)
    check_digit = chr((total % 26) + ord("A"))
    return check_digit


def _go(member: Member, male: bool = True) -> dict[str, Any]:
    """Generate Italian fiscal code for a member and validate against existing code.

    Implements the complete fiscal code algorithm including name/surname processing,
    date encoding, and municipality code lookup. Validates the generated code against
    the member's existing fiscal code and provides detailed error messages.

    Args:
        member: Member instance with personal information for fiscal code generation.
                Must have attributes: legal_name, name, surname, birth_date,
                birth_place, fiscal_code.
        male: Gender flag for date encoding. True for male, False for female.
              Defaults to True.

    Returns:
        Dictionary containing validation results with keys:
            - membership_cf (bool): Always True, indicates fiscal code context
            - calculated_cf (str): Generated fiscal code
            - supplied_cf (str): Member's existing fiscal code (uppercase)
            - error_cf (str): Error message if validation fails
            - correct_cf (bool): True if calculated matches supplied code
    """
    fiscal_code_length = 16
    name_number = 2

    # Process legal name by splitting into name and surname components
    if member.legal_name:
        splitted = member.legal_name.rsplit(" ", 1)
        if len(splitted) == name_number:
            member.name, member.surname = splitted
        else:
            member.name = splitted[0]

    # Initialize validation context
    ctx: dict[str, Any] = {"membership_cf": True}

    # Extract fiscal code components using helper functions
    last_name_code = _extract_last_name(member.surname)
    first_name_code = _extract_first_name(member.name)
    birth_date_code = _extract_birth_date(member.birth_date, male)

    # Process birth place and get municipality code
    cleaned_birth_place = _clean_birth_place(member.birth_place)
    municipality_code = _extract_municipality_code(cleaned_birth_place)

    # Construct fiscal code without check digit and add check digit
    cf_without_check_digit = f"{last_name_code}{first_name_code}{birth_date_code}{municipality_code}"
    check_digit = _calculate_check_digit(cf_without_check_digit)

    # Store calculated and supplied fiscal codes in context
    ctx["calculated_cf"] = cf_without_check_digit + check_digit
    if member.fiscal_code:
        ctx["supplied_cf"] = member.fiscal_code.upper()
    else:
        ctx["supplied_cf"] = ""

    # Check for municipality code validity
    if not municipality_code:
        ctx["error_cf"] = _("Place of birth not included in the ISTAT list")

    # Perform detailed validation checks with specific error messages
    if almost_equal(ctx["calculated_cf"], ctx["supplied_cf"]):
        ctx["error_cf"] = _("One character more or less than expected")
    elif len(ctx["supplied_cf"]) != fiscal_code_length:
        ctx["error_cf"] = _("Wrong number of characters")
    elif count_differences(ctx["calculated_cf"], ctx["supplied_cf"]) == 1:
        ctx["error_cf"] = _("Differing by only one character from the expected one")

    # Check specific sections of the fiscal code for targeted error messages
    elif ctx["calculated_cf"][:6] != ctx["supplied_cf"][:6]:
        ctx["error_cf"] = _(
            "First and last name characters do not match (remember to enter the correct first "
            "and last names in legal_name)"
        )
    elif ctx["calculated_cf"][-6:-1] != ctx["supplied_cf"][-6:-1]:
        ctx["error_cf"] = _("Characters relating to place of birth do not match (check exact municipality)")
    elif ctx["calculated_cf"][6:10] != ctx["supplied_cf"][6:10]:
        ctx["error_cf"] = _("Date of birth characters do not match (check exact date)")

    # Set final validation result
    ctx["correct_cf"] = ctx["calculated_cf"] == ctx["supplied_cf"]

    return ctx<|MERGE_RESOLUTION|>--- conflicted
+++ resolved
@@ -11,47 +11,29 @@
 from larpmanager.utils.member import almost_equal, count_differences
 
 
-def calculate_fiscal_code(member: Member) -> dict:
+def calculate_fiscal_code(member):
     """Calculate and validate Italian fiscal code for a member.
 
-    This function calculates the Italian fiscal code (codice fiscale) for a given member
-    and validates its correctness. It handles gender ambiguity by trying both male and
-    female options if the initial calculation fails.
-
-    Args:
-        member: Member object containing personal data required for fiscal code calculation.
-                Must have attributes: nationality, fiscal_code, and other personal details.
-
-    Returns:
-        dict: Dictionary containing fiscal code validation results. Returns empty dict
-              if member is not Italian or has fiscal_code set to "n/a".
-              Otherwise contains validation status and calculated fiscal code.
-
-    Note:
-        Only processes Italian citizens (nationality "it"). Non-Italian citizens
-        and members with fiscal_code "n/a" are skipped.
-    """
-    # Skip non-Italian citizens - fiscal code only applies to Italian residents
+    Args:
+        member: Member object with personal data for fiscal code calculation
+
+    Returns:
+        dict: Dictionary containing fiscal code validation results
+    """
+    # ignore non-italian citizens
     if member.nationality and member.nationality.lower() != "it":
         return {}
-
-    # Skip members who explicitly don't have a fiscal code
     if member.fiscal_code and member.fiscal_code.lower() == "n/a":
         return {}
 
-    # First attempt: calculate fiscal code assuming male gender
     first_ctx = _go(member, True)
 
-    # If first calculation failed, try with female gender assumption
-    # This handles cases where gender determination is ambiguous
+    # If the first try didn't work, try if the user has to indicate the gender female
     if not first_ctx["correct_cf"]:
         second_ctx = _go(member, False)
-
-        # Return female calculation if it succeeded
         if second_ctx["correct_cf"]:
             return second_ctx
 
-    # Return the first calculation result (either successful or failed)
     return first_ctx
 
 
@@ -98,43 +80,29 @@
     return cleaned_birth_place
 
 
-def _slugify(text: str) -> str:
+def _slugify(text):
     """Normalize text for fiscal code generation by removing accents and special characters.
 
-    This function performs comprehensive text normalization by removing Italian accents,
-    converting to ASCII, normalizing whitespace, and creating URL-friendly slugs.
-
-    Args:
-        text (str): Input text to be normalized
+    Args:
+        text: Input text to be normalized
 
     Returns:
         str: Normalized text with accents removed, lowercased, and special characters replaced
-
-    Example:
-        >>> _slugify("Café à Paris")
-        "cafe-a-paris"
-    """
-    # Remove common Italian accented characters manually
+    """
+    # Remove accents
     for char in ["à", "è", "é", "ì", "ò", "ù"]:
         text = text.replace(char, "")
-
-    # Normalize text using Unicode normalization to decompose accented characters
-    # then encode to ASCII ignoring non-ASCII characters
+    # Normalize text to remove accents and convert to ASCII
     text = unicodedata.normalize("NFKD", text).encode("ascii", "ignore").decode("ascii")
-
-    # Convert to lowercase for consistency
+    # Convert text to lowercase
     text = text.lower()
-
-    # Remove quotation marks that could interfere with processing
+    # Remove quotes
     text = text.replace('"', "").replace("'", "")
-
-    # Remove all non-alphanumeric characters except spaces and hyphens
+    # Replace any non-alphanumeric character (excluding hyphens) with a space
     text = re.sub(r"[^a-z0-9\s-]", "", text)
-
-    # Replace sequences of whitespace or hyphens with single hyphen
+    # Replace any sequence of whitespace or hyphens with a single hyphen
     text = re.sub(r"[\s-]+", "-", text)
-
-    # Clean up leading and trailing hyphens
+    # Strip leading and trailing hyphens
     text = text.strip("-")
     return text
 
@@ -142,20 +110,6 @@
 def _extract_municipality_code(birth_place: str) -> str:
     """Extract municipality code from birth place name using ISTAT data.
 
-<<<<<<< HEAD
-    Searches for the given birth place in ISTAT nation and municipality databases.
-    First checks for exact matches in nations, then in municipalities (including
-    alternative names separated by '/'), and finally performs partial matching.
-
-    Args:
-        birth_place (str): Name of the birth place (city/nation)
-
-    Returns:
-        str: ISTAT code for the municipality, or empty string if not found
-
-    Note:
-        Uses slugified comparison for fuzzy matching of place names.
-=======
     This function searches for ISTAT codes by first checking against nation codes,
     then municipality codes with exact matching, and finally partial matching.
 
@@ -169,61 +123,35 @@
         The function performs case-insensitive matching using slugified names.
         It searches first in nations data, then in municipality codes with
         exact and partial matching strategies.
->>>>>>> 7ec28e8e
     """
     # Convert birth place to slugified format for consistent matching
     slug = _slugify(birth_place)
 
-<<<<<<< HEAD
-    # Search in nations database for exact matches
-    file_path = os.path.join(conf_settings.BASE_DIR, "../data/istat-nations.csv")
-    with open(file_path) as file:
-        reader = csv.reader(file)
-        # Check each nation name for exact match
-=======
     # First search: Look for exact matches in nations data
     file_path = os.path.join(conf_settings.BASE_DIR, "../data/istat-nations.csv")
     with open(file_path) as file:
         reader = csv.reader(file)
         # Search for exact nation name matches
->>>>>>> 7ec28e8e
         for row in reader:
             if slug == _slugify(row[0]):
                 return row[1]
 
-<<<<<<< HEAD
-    # Search in municipalities database
-    file_path = os.path.join(conf_settings.BASE_DIR, "../data/istat-codes.csv")
-    with open(file_path) as file:
-        reader = csv.reader(file)
-
-        # First pass: check exact matches including alternative names (separated by '/')
-=======
     # Second search: Look in municipality codes file
     file_path = os.path.join(conf_settings.BASE_DIR, "../data/istat-codes.csv")
     with open(file_path) as file:
         reader = csv.reader(file)
         # First pass: Search for exact matches in split municipality names
->>>>>>> 7ec28e8e
         for row in reader:
             for el in row[0].split("/"):
                 if slug == _slugify(el):
                     return row[1]
 
-<<<<<<< HEAD
-        # Second pass: check partial matches in municipality names
-=======
         # Second pass: Search for partial matches in municipality names
->>>>>>> 7ec28e8e
         for row in reader:
             if slug in _slugify(row[0]):
                 return row[1]
 
-<<<<<<< HEAD
-    # Return empty string if no match found
-=======
     # Return empty string if no match found in any dataset
->>>>>>> 7ec28e8e
     return ""
 
 
