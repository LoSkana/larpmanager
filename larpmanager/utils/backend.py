--- conflicted
+++ resolved
@@ -21,11 +21,7 @@
 
 from django.contrib.auth import get_user_model
 from django.contrib.auth.backends import ModelBackend
-<<<<<<< HEAD
-from django.contrib.auth.models import User
-=======
 from django.contrib.auth.models import AbstractUser
->>>>>>> 7ec28e8e
 from django.db.models import Q
 from django.http import HttpRequest
 
@@ -39,31 +35,6 @@
     """
 
     def authenticate(
-<<<<<<< HEAD
-        self, request: HttpRequest, username: str | None = None, password: str | None = None, **kwargs
-    ) -> User | None:
-        """
-        Authenticate user with username/password allowing email or username.
-
-        Supports authentication using either username or email address. When multiple
-        users match the provided identifier, tests password against each candidate
-        until a valid match is found.
-
-        Args:
-            request: HTTP request object from Django authentication middleware
-            username: Username or email address for authentication
-            password: Plain text password for authentication
-            **kwargs: Additional authentication parameters from Django auth backends
-
-        Returns:
-            Authenticated user object if credentials are valid, None otherwise
-
-        Note:
-            Implements timing attack protection by running password hasher even
-            when no matching users are found.
-        """
-        # n.b. Django <2.1 does not pass the `request`
-=======
         self,
         request: Optional[HttpRequest],
         username: Optional[str] = None,
@@ -85,7 +56,6 @@
 
         Returns:
             Authenticated user object if credentials are valid, None otherwise
->>>>>>> 7ec28e8e
 
         Note:
             Django <2.1 does not pass the request parameter.
@@ -97,39 +67,22 @@
         if username is None:
             username = kwargs.get(user_model.USERNAME_FIELD)
 
-<<<<<<< HEAD
-        # The `username` field is allows to contain `@` characters so
-        # technically a given email address could be present in either field,
-        # possibly even for different users, so we'll query for all matching
-        # records and test each one.
-
-        # Query for users matching either username field or email field
-=======
         # Query for users matching either username field or email field
         # The username field allows '@' characters so email addresses could
         # potentially exist in either field, even for different users
->>>>>>> 7ec28e8e
         # noinspection PyProtectedMember
         users = user_model._default_manager.filter(
             Q(**{user_model.USERNAME_FIELD: username}) | Q(email__iexact=username)
         )
 
-<<<<<<< HEAD
-        # Test whether any matched user has the provided password:
-        # Iterate through all potential matches to find valid credentials
-=======
         # Test password against each matching user record
         # Return the first user with valid credentials
->>>>>>> 7ec28e8e
         for user in users:
             if user.check_password(password):
                 return user
 
         # Timing attack protection: run password hasher even when no users found
-<<<<<<< HEAD
-=======
         # This ensures consistent response time regardless of username existence
->>>>>>> 7ec28e8e
         if not users:
             # Run the default password hasher once to reduce the timing
             # difference between an existing and a non-existing user (see
