--- conflicted
+++ resolved
@@ -58,87 +58,59 @@
 logger = logging.getLogger(__name__)
 
 
-def fix_filename(s: str) -> str:
+def fix_filename(s):
     """Remove special characters from filename for safe PDF generation.
 
-    This function sanitizes filenames by removing all characters that are not
-    alphanumeric or spaces, making them safe for PDF generation and file system
-    operations.
-
-    Args:
-        s: Original filename string to be sanitized.
+    Args:
+        s (str): Original filename string
 
     Returns:
-        Sanitized filename containing only alphanumeric characters and spaces.
-
-    Example:
-        >>> fix_filename("my-file@name!.pdf")
-        "my filename pdf"
-    """
-    # Remove all non-alphanumeric characters except spaces using regex substitution
+        str: Sanitized filename with only alphanumeric characters and spaces
+    """
     return re.sub(r"[^A-Za-z0-9 ]+", "", s)
 
 
 # reprint if file not exists, older than 1 day, or debug
-def reprint(fp: str) -> bool:
+def reprint(fp):
     """Determine if PDF file should be regenerated.
 
-    Checks if a PDF file needs to be regenerated based on debug mode,
-    file existence, and modification time. Files are regenerated in debug
-    mode, when missing, or when older than 1 day.
-
-    Args:
-        fp: File path to check for regeneration.
+    Args:
+        fp (str): File path to check
 
     Returns:
-        True if file should be regenerated, False otherwise.
-    """
-    # Always regenerate in debug mode for development
+        bool: True if file should be regenerated (debug mode, missing, or older than 1 day)
+    """
     if conf_settings.DEBUG:
         return True
 
-    # Regenerate if file doesn't exist
     if not os.path.isfile(fp):
         return True
 
-    # Check if file is older than 1 day
     cutoff = datetime.now(timezone.utc) - timedelta(days=1)
     mtime = datetime.fromtimestamp(os.path.getmtime(fp), timezone.utc)
     return mtime < cutoff
 
 
-def return_pdf(fp: str, fn: str) -> HttpResponse:
-    """Return PDF file as HTTP response for download or inline viewing.
-
-    Opens a PDF file from the filesystem and returns it as an HTTP response
-    with appropriate headers for browser handling. The file is served with
-    inline disposition to allow viewing in browser.
-
-    Args:
-        fp: File path to the PDF file on the filesystem
-        fn: Base filename for the download (without .pdf extension)
+def return_pdf(fp, fn):
+    """Return PDF file as HTTP response.
+
+    Args:
+        fp (str): File path to PDF file
+        fn (str): Filename for download
 
     Returns:
-        HttpResponse object containing the PDF file data with proper
-        content type and disposition headers
+        HttpResponse: PDF file response with appropriate headers
 
     Raises:
-        Http404: If the specified PDF file is not found at the given path
+        Http404: If PDF file is not found
     """
     try:
-        # Open PDF file in binary read mode
         f = open(fp, "rb")
-
-        # Create HTTP response with PDF content and proper MIME type
         response = HttpResponse(f.read(), content_type="application/pdf")
         f.close()
-
-        # Set content disposition header for inline viewing with sanitized filename
         response["Content-Disposition"] = f"inline;filename={fix_filename(fn)}.pdf"
-
         return response
     except FileNotFoundError as err:
-        # Convert file system error to HTTP 404 error
         raise Http404("File not found") from err
 
 
@@ -150,54 +122,32 @@
 
     Args:
         uri: URI from HTML content (e.g., '/static/css/style.css')
-<<<<<<< HEAD
-        rel: Relative URI reference (unused but required by xhtml2pdf)
-
-    Returns:
-        Absolute file path if file exists, empty string otherwise.
-=======
         rel: Relative URI reference (currently unused)
 
     Returns:
         Absolute file path if file exists, empty string otherwise
->>>>>>> 7ec28e8e
 
     Example:
         >>> link_callback('/static/css/style.css', '')
         '/path/to/static/css/style.css'
     """
-<<<<<<< HEAD
-    # Get Django settings for static and media configurations
-=======
     # Get Django settings for URL and filesystem paths
->>>>>>> 7ec28e8e
     s_url = conf_settings.STATIC_URL
     s_root = conf_settings.STATIC_ROOT
     m_url = conf_settings.MEDIA_URL
     m_root = conf_settings.MEDIA_ROOT
 
-<<<<<<< HEAD
-    # Check if URI is a media file and construct absolute path
-    if uri.startswith(m_url):
-        path = os.path.join(m_root, uri.replace(m_url, ""))
-    # Check if URI is a static file and construct absolute path
-=======
     # Check if URI is a media URL and build corresponding file path
     if uri.startswith(m_url):
         path = os.path.join(m_root, uri.replace(m_url, ""))
     # Check if URI is a static URL and build corresponding file path
->>>>>>> 7ec28e8e
     elif uri.startswith(s_url):
         path = os.path.join(s_root, uri.replace(s_url, ""))
     # Return empty string for unrecognized URI patterns
     else:
         return ""
 
-<<<<<<< HEAD
-    # Verify file exists before returning path
-=======
     # Verify the file actually exists on the filesystem
->>>>>>> 7ec28e8e
     if not os.path.isfile(path):
         return ""
 
@@ -208,17 +158,6 @@
     """Add PDF generation instructions to template context.
 
     Processes template variables and utility codes for PDF headers,
-<<<<<<< HEAD
-    footers, and CSS styling. Modifies the context dictionary in-place
-    by adding processed PDF styling and content instructions.
-
-    Args:
-        ctx: Template context dictionary containing event and sheet_char data.
-             Must include 'event' and 'sheet_char' keys.
-
-    Returns:
-        None: Function modifies ctx dictionary in-place.
-=======
     footers, and CSS styling. Updates the context dictionary in-place
     with processed PDF styling and content instructions.
 
@@ -228,36 +167,23 @@
 
     Returns:
         None: Modifies the context dictionary in-place.
->>>>>>> 7ec28e8e
 
     Side Effects:
         - Updates ctx with 'page_css', 'header_content', 'footer_content' keys
         - Replaces template variables with actual values
-<<<<<<< HEAD
-        - Substitutes utility codes with their corresponding URLs
-=======
         - Replaces utility codes with URLs
->>>>>>> 7ec28e8e
     """
     # Extract PDF configuration from event settings
     for instr in ["page_css", "header_content", "footer_content"]:
         ctx[instr] = ctx["event"].get_config(instr, "", bypass_cache=True)
 
-<<<<<<< HEAD
-    # Define template variable replacements for organization and event info
-=======
     # Build replacement codes dictionary with event and character data
->>>>>>> 7ec28e8e
     codes = {
         "<pdf:organization>": ctx["event"].assoc.name,
         "<pdf:event>": ctx["event"].name,
     }
 
-<<<<<<< HEAD
-    # Add character-specific template variables (number, name, title)
-=======
     # Add character-specific replacement codes
->>>>>>> 7ec28e8e
     for m in ["number", "name", "title"]:
         codes[f"<pdf:{m}>"] = str(ctx["sheet_char"][m])
 
@@ -265,66 +191,44 @@
     for s in ["header_content", "footer_content"]:
         if s not in ctx:
             continue
-<<<<<<< HEAD
-        # Substitute each template variable with its actual value
-=======
         # Apply all code replacements to current section
->>>>>>> 7ec28e8e
         for el, value in codes.items():
             if el not in ctx[s]:
                 continue
             ctx[s] = ctx[s].replace(el, value)
 
-<<<<<<< HEAD
-    # Replace utility codes (#code#) with their corresponding URLs
-    for s in ["header_content", "footer_content", "page_css"]:
-        if s not in ctx:
-            continue
-        # Find all utility code patterns (#code#) and replace with URLs
-=======
     # Replace utility codes with actual URLs in all PDF sections
     for s in ["header_content", "footer_content", "page_css"]:
         if s not in ctx:
             continue
         # Find all utility codes in format #code# and replace with URLs
->>>>>>> 7ec28e8e
         for x in re.findall(r"(#[\w-]+#)", ctx[s]):
             cod = x.replace("#", "")
             util = get_object_or_404(Util, cod=cod)
             ctx[s] = ctx[s].replace(x, util.util.url)
-        # Log processing completion for debugging
         logger.debug(f"Processed PDF context for key '{s}': {len(ctx[s])} characters")
 
 
-def xhtml_pdf(context: dict, template_path: str, output_filename: str) -> None:
+def xhtml_pdf(context, template_path, output_filename):
     """Generate PDF from Django template using xhtml2pdf.
 
     Args:
-        context: Template context dictionary containing variables for rendering.
-        template_path: Path to Django template file to be converted to PDF.
-        output_filename: Output PDF file path where the generated PDF will be saved.
+        context (dict): Template context dictionary
+        template_path (str): Path to Django template file
+        output_filename (str): Output PDF file path
 
     Raises:
-        Http404: If PDF generation fails with errors during conversion process.
-
-    Example:
-        >>> context = {'title': 'Report', 'data': [1, 2, 3]}
-        >>> xhtml_pdf(context, 'reports/template.html', '/tmp/report.pdf')
-    """
-    # Load the Django template from the specified path
+        Http404: If PDF generation fails with errors
+    """
     template = get_template(template_path)
 
-    # Render the template with provided context to generate HTML
     html = template.render(context)
 
-    # Open output file in binary write mode for PDF creation
     with open(output_filename, "wb") as result_file:
-        # Generate PDF from HTML using xhtml2pdf library
-        # link_callback handles external resources like images and CSS
+        # create a pdf
         result = pisa.CreatePDF(html, dest=result_file, link_callback=link_callback)
 
-        # Check for errors during PDF generation process
-        # Raise Http404 with HTML content for debugging if errors occurred
+        # check result
         if result.err:
             raise Http404("We had some errors <pre>" + html + "</pre>")
 
@@ -435,39 +339,17 @@
     return return_pdf(fp, f"{ctx['character']} - " + _("Relationships"))
 
 
-def print_gallery(ctx: dict, force: bool = False) -> tuple:
-    """Generate and return a PDF gallery of character portraits.
-
-    Args:
-        ctx: Context dictionary containing run information and character data
-        force: If True, regenerate the PDF even if it already exists
-
-    Returns:
-        tuple: PDF response tuple containing the generated gallery file
-    """
-    # Get the file path for the gallery PDF
+def print_gallery(ctx, force=False):
     fp = ctx["run"].get_gallery_filepath()
-
-    # Check if we need to regenerate the PDF (force or file needs reprinting)
     if force or reprint(fp):
-        # Load all event cache data into context
         get_event_cache_all(ctx)
-
-        # Initialize first aid characters list
         ctx["first_aid"] = []
-
-        # Iterate through characters to find those with first aid capability
         for _num, el in ctx["chars"].items():
             if "first_aid" in el and el["first_aid"] == "y":
                 ctx["first_aid"].append(el)
-
-        # Get the file path again (in case it changed)
         fp = ctx["run"].get_gallery_filepath()
-
-        # Generate the PDF from the gallery template
         xhtml_pdf(ctx, "pdf/sheets/gallery.html", fp)
 
-    # Return the PDF file as a downloadable response
     return return_pdf(fp, str(ctx["run"]) + " - " + _("Portraits"))
 
 
@@ -632,29 +514,16 @@
         delete_character_pdf_files(char, instance.run)
 
 
-def cleanup_pdfs_on_trait_assignment(instance: AssignmentTrait, created: bool) -> None:
+def cleanup_pdfs_on_trait_assignment(instance, created):
     """Handle assignment trait post-save PDF cleanup.
 
-    This function is called after an AssignmentTrait instance is saved.
-    It checks if the instance has a member and was newly created, then
-    triggers PDF cleanup and casting deactivation if conditions are met.
-
-    Parameters
-    ----------
-    instance : AssignmentTrait
-        The AssignmentTrait instance that was saved
-    created : bool
-        True if the instance was newly created, False if it was updated
-
-    Returns
-    -------
-    None
-    """
-    # Early return if no member associated or instance wasn't newly created
+    Args:
+        instance: AssignmentTrait instance that was saved
+        created: Boolean indicating if instance was created
+    """
     if not instance.member or not created:
         return
 
-    # Deactivate related castings and remove associated PDF files
     deactivate_castings_and_remove_pdfs(instance)
 
 
@@ -700,29 +569,16 @@
 
 
 @background_auto(queue="pdf")
-def print_run_bkg(a, s) -> None:
-    """Print all run background materials including gallery, profiles, characters, and handouts.
-
-    Args:
-        a: Association object for creating the fake request context
-        s: Run slug or identifier for retrieving the specific event run
-
-    Returns:
-        None: This function performs printing operations and returns nothing
-    """
-    # Create fake request context and retrieve event run data
+def print_run_bkg(a, s):
     request = get_fake_request(a)
     ctx = get_event_run(request, s)
 
-    # Print gallery and character profiles for the run
     print_gallery(ctx)
     print_profiles(ctx)
 
-    # Iterate through all characters in the event and print each one
     for ch in ctx["run"].event.get_elements(Character).values_list("number", flat=True):
         print_character_go(ctx, ch)
 
-    # Iterate through all handouts in the event and print each one
     for h in ctx["run"].event.get_elements(Handout).values_list("number", flat=True):
         print_handout_go(ctx, h)
 
@@ -730,47 +586,21 @@
 # ## OLD PRINTING
 
 
-def odt_template(ctx: dict, char: object, fp: str, template: str, aux_template: str) -> None:
-    """Generate ODT document from template with retry mechanism.
-
-    Attempts to execute ODT template generation with automatic retry on failure.
-    Uses exponential backoff between retries to handle transient errors.
-
-    Args:
-        ctx: Context dictionary containing template variables
-        char: Character object for template processing
-        fp: File path for output document
-        template: Main template file path or content
-        aux_template: Auxiliary template file path or content
-
-    Raises:
-        Exception: After max_attempts failures, logs all exceptions encountered
-    """
-    # Initialize retry mechanism variables
+def odt_template(ctx, char, fp, template, aux_template):
     attempt = 0
     excepts = []
     max_attempts = 5
-
-    # Retry loop with exponential backoff
     while attempt < max_attempts:
         try:
-            # Attempt ODT template execution
             exec_odt_template(ctx, char, fp, template, aux_template)
             return
         except Exception as e:
-            # Log detailed error information for debugging
             logger.error(f"Error in PDF creation: {e}")
             logger.error(f"Character: {char}")
             logger.error(f"Template: {template}")
-
-            # Update retry tracking variables
             attempt += 1
             excepts.append(e)
-
-            # Wait before next attempt (backoff strategy)
             time.sleep(2)
-
-    # Log final failure after all retry attempts exhausted
     logger.error(f"ERROR IN odt_template: {excepts}")
 
 
@@ -903,69 +733,39 @@
     }
 
 
-def clean_tag(tag: str) -> str:
+def clean_tag(tag):
     """
     Clean XML tag by removing namespace prefix.
 
-    Removes the namespace prefix from an XML tag string. XML namespaces are
-    typically formatted as '{namespace}tagname', and this function extracts
-    only the tag name portion.
-
-    Args:
-        tag (str): XML tag string to clean, potentially containing namespace prefix
+    Args:
+        tag: XML tag string to clean
 
     Returns:
         str: Cleaned tag without namespace prefix
-
-    Example:
-        >>> clean_tag('{http://example.com/ns}element')
-        'element'
-        >>> clean_tag('simple_tag')
-        'simple_tag'
-    """
-    # Find the position of the closing brace in the namespace
+    """
     i = tag.find("}")
-
-    # If namespace exists, extract the tag name after the closing brace
     if i >= 0:
         tag = tag[i + 1 :]
-
     return tag
 
 
-def replace_data(path: str, char: dict[str, str]) -> None:
+def replace_data(path, char):
     """
     Replace character data placeholders in template file.
 
-    Reads a template file and replaces placeholder patterns (#{key}#) with
-    corresponding values from the character data dictionary. Supports
-    replacement of 'number', 'name', and 'title' placeholders.
-
-    Args:
-        path: Path to the template file to process.
-        char: Dictionary containing character data with keys as placeholder
-            names and values as replacement strings.
-
-    Returns:
-        None: Modifies the file in-place.
-
-    Example:
-        >>> char_data = {'name': 'John', 'title': 'Knight'}
-        >>> replace_data('/path/to/template.txt', char_data)
-    """
-    # Read the entire template file content
+    Args:
+        path: Path to template file
+        char: Character data dictionary with replacement values
+    """
     with open(path) as file:
         filedata = file.read()
 
-    # Process each supported placeholder type
     for s in ["number", "name", "title"]:
-        # Skip if placeholder key not present in character data
         if s not in char:
             continue
-        # Replace all occurrences of placeholder pattern with actual value
         filedata = filedata.replace(f"#{s}#", str(char[s]))
 
-    # Write the modified content back to the file
+    # Write the file out again
     with open(path, "w") as file:
         file.write(filedata)
 
