# LarpManager - https://larpmanager.com
# Copyright (C) 2025 Scanagatta Mauro
#
# This file is part of LarpManager and is dual-licensed:
#
# 1. Under the terms of the GNU Affero General Public License (AGPL) version 3,
#    as published by the Free Software Foundation. You may use, modify, and
#    distribute this file under those terms.
#
# 2. Under a commercial license, allowing use in closed-source or proprietary
#    environments without the obligations of the AGPL.
#
# If you have obtained this file under the AGPL, and you make it available over
# a network, you must also make the complete source code available under the same license.
#
# For more information or to purchase a commercial license, contact:
# commercial@larpmanager.com
#
# SPDX-License-Identifier: AGPL-3.0-or-later OR Proprietary

import logging
import os.path
import re
import shutil
import time
from datetime import datetime, timedelta, timezone

import lxml.etree
import pdfkit
from django.conf import settings as conf_settings
from django.contrib.auth.models import AnonymousUser
from django.core.exceptions import ObjectDoesNotExist
from django.db.models.signals import post_save, pre_delete
from django.dispatch import receiver
from django.http import Http404, HttpRequest, HttpResponse
from django.shortcuts import get_object_or_404
from django.template import Context, Template
from django.template.loader import get_template
from django.utils.translation import gettext_lazy as _
from xhtml2pdf import pisa

from larpmanager.cache.association import get_cache_assoc
from larpmanager.cache.character import get_event_cache_all
from larpmanager.models.association import AssocTextType
from larpmanager.models.casting import AssignmentTrait, Casting, Trait
from larpmanager.models.miscellanea import PlayerRelationship, Util
from larpmanager.models.registration import RegistrationCharacterRel
from larpmanager.models.writing import (
    Character,
    Faction,
    Handout,
    HandoutTemplate,
    Relationship,
)
from larpmanager.utils.character import get_char_check, get_character_relationships, get_character_sheet
from larpmanager.utils.common import get_handout
from larpmanager.utils.event import get_event_run
from larpmanager.utils.exceptions import NotFoundError
from larpmanager.utils.tasks import background_auto
from larpmanager.utils.text import get_assoc_text

logger = logging.getLogger(__name__)


def fix_filename(s):
    """Remove special characters from filename for safe PDF generation.

    Args:
        s (str): Original filename string

    Returns:
        str: Sanitized filename with only alphanumeric characters and spaces
    """
    return re.sub(r"[^A-Za-z0-9 ]+", "", s)


# reprint if file not exists, older than 1 day, or debug
def reprint(fp):
    """Determine if PDF file should be regenerated.

    Args:
        fp (str): File path to check

    Returns:
        bool: True if file should be regenerated (debug mode, missing, or older than 1 day)
    """
    if conf_settings.DEBUG:
        return True

    if not os.path.isfile(fp):
        return True

    cutoff = datetime.now(timezone.utc) - timedelta(days=1)
    mtime = datetime.fromtimestamp(os.path.getmtime(fp), timezone.utc)
    return mtime < cutoff


def return_pdf(fp, fn):
    """Return PDF file as HTTP response.

    Args:
        fp (str): File path to PDF file
        fn (str): Filename for download

    Returns:
        HttpResponse: PDF file response with appropriate headers

    Raises:
        Http404: If PDF file is not found
    """
    try:
        f = open(fp, "rb")
        response = HttpResponse(f.read(), content_type="application/pdf")
        f.close()
        response["Content-Disposition"] = f"inline;filename={fix_filename(fn)}.pdf"
        return response
    except FileNotFoundError as err:
        raise Http404("File not found") from err


def link_callback(uri, rel):
    """Convert HTML URIs to absolute system paths for xhtml2pdf.

    Resolves static and media URLs to absolute file paths so the PDF
    generator can access resources like images and stylesheets.

    Args:
        uri (str): URI from HTML content
        rel (str): Relative URI reference

    Returns:
        str: Absolute file path or empty string if file not found
    """
    """
    Convert HTML URIs to absolute system paths so xhtml2pdf can access those
    resources. Raises an exception if the file doesn't exist.
    """
    s_url = conf_settings.STATIC_URL
    s_root = conf_settings.STATIC_ROOT
    m_url = conf_settings.MEDIA_URL
    m_root = conf_settings.MEDIA_ROOT

    if uri.startswith(m_url):
        path = os.path.join(m_root, uri.replace(m_url, ""))
    elif uri.startswith(s_url):
        path = os.path.join(s_root, uri.replace(s_url, ""))
    else:
        return ""

    if not os.path.isfile(path):
        return ""

    return path


def add_pdf_instructions(ctx):
    """Add PDF generation instructions to template context.

    Processes template variables and utility codes for PDF headers,
    footers, and CSS styling.

    Args:
        ctx (dict): Template context dictionary to modify

    Side effects:
        Updates ctx with processed PDF styling and content instructions
    """
    for instr in ["page_css", "header_content", "footer_content"]:
        ctx[instr] = ctx["event"].get_config(instr, "")

    codes = {
        "<pdf:organization>": ctx["event"].assoc.name,
        "<pdf:event>": ctx["event"].name,
    }
    for m in ["number", "name", "title"]:
        codes[f"<pdf:{m}>"] = str(ctx["sheet_char"][m])

    # replace char infos
    for s in ["header_content", "footer_content"]:
        if s not in ctx:
            continue
        for el, value in codes.items():
            if el not in ctx[s]:
                continue
            ctx[s] = ctx[s].replace(el, value)

    # replace utils by code
    for s in ["header_content", "footer_content", "page_css"]:
        if s not in ctx:
            continue
        for x in re.findall(r"(#[\w-]+#)", ctx[s]):
            cod = x.replace("#", "")
            util = get_object_or_404(Util, cod=cod)
            ctx[s] = ctx[s].replace(x, util.util.url)
        logger.debug(f"Processed PDF context for key '{s}': {len(ctx[s])} characters")


def xhtml_pdf(context, template_path, output_filename):
    """Generate PDF from Django template using xhtml2pdf.

    Args:
        context (dict): Template context dictionary
        template_path (str): Path to Django template file
        output_filename (str): Output PDF file path

    Raises:
        Http404: If PDF generation fails with errors
    """
    template = get_template(template_path)

    html = template.render(context)

    with open(output_filename, "wb") as result_file:
        # create a pdf
        result = pisa.CreatePDF(html, dest=result_file, link_callback=link_callback)

        # check result
        if result.err:
            raise Http404("We had some errors <pre>" + html + "</pre>")


def pdf_template(ctx, tmp, out, small=False, html=False):
    """Generate PDF from template using pdfkit with configurable options.

    Args:
        ctx (dict): Template context dictionary
        tmp (str): Template path or HTML string
        out (str): Output PDF file path
        small (bool): Use minimal margins for compact layout
        html (bool): If True, treat tmp as HTML string; if False, as template path

    Side effects:
        Creates PDF file at specified output path
    """
    if small:
        options = {
            "page-size": "A4",
            "margin-top": "0.1in",
            "margin-right": "0.1in",
            "margin-bottom": "0.1in",
            "margin-left": "0.1in",
            "encoding": "UTF-8",
            "custom-header": [("Accept-Encoding", "gzip")],
            # 'no-outline': None,
            "quiet": "",
        }
    else:
        options = {
            "page-size": "A4",
            "margin-top": "0.6in",
            "margin-right": "0.6in",
            "margin-bottom": "0.4in",
            "margin-left": "0.4in",
            "encoding": "UTF-8",
            "custom-header": [("Accept-Encoding", "gzip")],
            # 'no-outline': None,
            "quiet": "",
        }

    try:
        if html:
            t = Template(tmp)
            c = Context(ctx)
            html = t.render(c)
        else:
            template = get_template(tmp)
            html = template.render(ctx)
            logger.debug(f"Generated HTML for PDF: {len(html)} characters")
        # html = html.replace(conf_settings.STATIC_URL, request.build_absolute_uri(conf_settings.STATIC_URL))
        # html = html.replace(conf_settings.MEDIA_URL, request.build_absolute_uri(conf_settings.MEDIA_URL))
        pdfkit.from_string(html, out, options)
    except Exception as e:
        logger.error(f"PDF generation error: {e}")


# ##print


def get_membership_request(ctx):
    fp = ctx["member"].get_request_filepath()
    temp_ctx = {"member": ctx["member"]}
    template = get_assoc_text(ctx["a_id"], AssocTextType.MEMBERSHIP)
    pdf_template(temp_ctx, template, fp, html=True)
    return return_pdf(fp, _("Membership registration of %(user)s") % {"user": ctx["member"]})


def print_character(ctx, force=False):
    fp = ctx["character"].get_sheet_filepath(ctx["run"])
    ctx["pdf"] = True
    if force or reprint(fp):
        get_character_sheet(ctx)
        add_pdf_instructions(ctx)
        xhtml_pdf(ctx, "pdf/sheets/auxiliary.html", fp)
    return return_pdf(fp, f"{ctx['character']}")


def print_character_friendly(ctx, force=False):
    fp = ctx["character"].get_sheet_friendly_filepath(ctx["run"])
    ctx["pdf"] = True
    if force or reprint(fp):
        get_character_sheet(ctx)
        pdf_template(ctx, "pdf/sheets/friendly.html", fp, True)
    return return_pdf(fp, f"{ctx['character']} - " + _("Lightweight"))


def print_character_rel(ctx, force=False):
    fp = ctx["character"].get_relationships_filepath(ctx["run"])
    if force or reprint(fp):
        get_event_cache_all(ctx)
        get_character_relationships(ctx)
        pdf_template(ctx, "pdf/sheets/relationships.html", fp, True)
    return return_pdf(fp, f"{ctx['character']} - " + _("Relationships"))


def print_gallery(ctx, force=False):
    fp = ctx["run"].get_gallery_filepath()
    if force or reprint(fp):
        get_event_cache_all(ctx)
        ctx["first_aid"] = []
        for _num, el in ctx["chars"].items():
            if "first_aid" in el and el["first_aid"] == "y":
                ctx["first_aid"].append(el)
        fp = ctx["run"].get_gallery_filepath()
        xhtml_pdf(ctx, "pdf/sheets/gallery.html", fp)

    return return_pdf(fp, str(ctx["run"]) + " - " + _("Portraits"))


def print_profiles(ctx, force=False):
    fp = ctx["run"].get_profiles_filepath()
    if force or reprint(fp):
        get_event_cache_all(ctx)
        xhtml_pdf(ctx, "pdf/sheets/profiles.html", fp)
    return return_pdf(fp, str(ctx["run"]) + " - " + _("Profiles"))


def print_handout(ctx, force=True):
    fp = ctx["handout"].get_filepath(ctx["run"])
    if force or reprint(fp):
        ctx["handout"].data = ctx["handout"].show_complete()
        xhtml_pdf(ctx, "pdf/sheets/handout.html", fp)
    return return_pdf(fp, f"{ctx['handout'].data['name']}")


def print_volunteer_registry(ctx):
    fp = os.path.join(conf_settings.MEDIA_ROOT, f"volunteer_registry/{ctx['assoc'].slug}.pdf")
    xhtml_pdf(ctx, "pdf/volunteer_registry.html", fp)
    return fp


# ## HANDLE - DELETE FILES WHEN UPDATED


def handle_handout_pre_delete(instance):
    """Handle handout pre-delete PDF cleanup.

    Args:
        instance: Handout instance being deleted
    """
    for run in instance.event.runs.all():
<<<<<<< HEAD
        os.remove(instance.get_filepath(run))
=======
        safe_remove(instance.get_filepath(run))
>>>>>>> 60e41016


@receiver(pre_delete, sender=Handout)
def pre_delete_pdf_handout(sender, instance, **kwargs):
    handle_handout_pre_delete(instance)


def handle_handout_post_save(instance):
    """Handle handout post-save PDF cleanup.

    Args:
        instance: Handout instance that was saved
    """
    for run in instance.event.runs.all():
        safe_remove(instance.get_filepath(run))


@receiver(post_save, sender=Handout)
def post_save_pdf_handout(sender, instance, **kwargs):
    handle_handout_post_save(instance)


def handle_handout_template_pre_delete(instance):
    """Handle handout template pre-delete PDF cleanup.

    Args:
        instance: HandoutTemplate instance being deleted
    """
    for run in instance.event.runs.all():
<<<<<<< HEAD
        for el in instance.handouts.all():
            os.remove(el.get_filepath(run))
=======
        safe_remove(instance.get_filepath(run))
>>>>>>> 60e41016


@receiver(pre_delete, sender=HandoutTemplate)
def pre_delete_pdf_handout_template(sender, instance, **kwargs):
    handle_handout_template_pre_delete(instance)


def handle_handout_template_post_save(instance):
    """Handle handout template post-save PDF cleanup.

    Args:
        instance: HandoutTemplate instance that was saved
    """
    for run in instance.event.runs.all():
        for el in instance.handouts.all():
            safe_remove(el.get_filepath(run))


@receiver(post_save, sender=HandoutTemplate)
def post_save_pdf_handout_template(sender, instance, **kwargs):
    handle_handout_template_post_save(instance)


def safe_remove(path):
    try:
        os.remove(path)
    except FileNotFoundError:
        pass


def remove_run_pdf(event):
    for run in event.runs.all():
        safe_remove(run.get_profiles_filepath())
        safe_remove(run.get_gallery_filepath())


def remove_char_pdf(instance, single=None, runs=None):
    if not runs:
        runs = instance.event.runs.all()
    for run in runs:
        if single and run != single:
            continue
        safe_remove(instance.get_sheet_filepath(run))
        safe_remove(instance.get_sheet_friendly_filepath(run))
        safe_remove(instance.get_relationships_filepath(run))


def handle_character_pre_delete(instance):
    """Handle character pre-delete PDF cleanup.

    Args:
        instance: Character instance being deleted
    """
    remove_run_pdf(instance.event)
    remove_char_pdf(instance)


@receiver(pre_delete, sender=Character)
def pre_delete_pdf_character(sender, instance, **kwargs):
    handle_character_pre_delete(instance)


def handle_character_post_save(instance):
    """Handle character post-save PDF cleanup.

    Args:
        instance: Character instance that was saved
    """
    remove_run_pdf(instance.event)
    remove_char_pdf(instance)


@receiver(post_save, sender=Character)
def post_save_pdf_character(sender, instance, **kwargs):
    handle_character_post_save(instance)


def handle_player_relationship_pre_delete(instance):
    """Handle player relationship pre-delete PDF cleanup.

    Args:
        instance: PlayerRelationship instance being deleted
    """
    for el in instance.reg.rcrs.all():
        remove_char_pdf(el.character, instance.reg.run)


@receiver(pre_delete, sender=PlayerRelationship)
def pre_delete_pdf_player_relationship(sender, instance, **kwargs):
    handle_player_relationship_pre_delete(instance)


def handle_player_relationship_post_save(instance):
    """Handle player relationship post-save PDF cleanup.

    Args:
        instance: PlayerRelationship instance that was saved
    """
    for el in instance.reg.rcrs.all():
        remove_char_pdf(el.character, instance.reg.run)


@receiver(post_save, sender=PlayerRelationship)
def post_save_pdf_player_relationship(sender, instance, **kwargs):
    handle_player_relationship_post_save(instance)


@receiver(pre_delete, sender=Relationship)
def pre_delete_pdf_relationship(sender, instance, **kwargs):
    remove_char_pdf(instance.source)


@receiver(post_save, sender=Relationship)
def post_save_pdf_relationship(sender, instance, **kwargs):
    remove_char_pdf(instance.source)


def handle_faction_pre_delete(instance):
    """Handle faction pre-delete PDF cleanup.

    Args:
        instance: Faction instance being deleted
    """
<<<<<<< HEAD
    for char in instance.event.characters.all():
        remove_char_pdf(char)


@receiver(pre_delete, sender=Faction)
def pre_delete_pdf_faction(sender, instance, **kwargs):
    handle_faction_pre_delete(instance)


=======
    for char in instance.event.character_set.all():
        remove_char_pdf(char)


@receiver(pre_delete, sender=Faction)
def pre_delete_pdf_faction(sender, instance, **kwargs):
    handle_faction_pre_delete(instance)


>>>>>>> 60e41016
def handle_faction_post_save(instance):
    """Handle faction post-save PDF cleanup.

    Args:
        instance: Faction instance that was saved
    """
    runs = instance.event.runs.all()
    for char in instance.characters.all():
        remove_char_pdf(char, runs=runs)


@receiver(post_save, sender=Faction)
def post_save_pdf_faction(sender, instance, **kwargs):
    handle_faction_post_save(instance)


def remove_pdf_assignment_trait(instance):
    for casting in Casting.objects.filter(member=instance.member, run=instance.run, typ=instance.typ):
        casting.active = False
        casting.save()

    char = get_trait_character(instance.run, instance.trait.number)
    if char:
        remove_char_pdf(char, instance.run)


@receiver(pre_delete, sender=AssignmentTrait)
def pre_delete_pdf_assignment_trait(sender, instance, **kwargs):
    remove_pdf_assignment_trait(instance)


def handle_assignment_trait_post_save(instance, created):
    """Handle assignment trait post-save PDF cleanup.

    Args:
        instance: AssignmentTrait instance that was saved
        created: Boolean indicating if instance was created
    """
    if not instance.member or not created:
        return

    remove_pdf_assignment_trait(instance)


@receiver(post_save, sender=AssignmentTrait)
def post_save_assignment_trait(sender, instance, created, **kwargs):
    handle_assignment_trait_post_save(instance, created)


# ## TASKS


def print_handout_go(ctx, c):
    get_handout(ctx, c)
    print_handout(ctx)


def get_fake_request(assoc_slug):
    request = HttpRequest()
    request.assoc = get_cache_assoc(assoc_slug)
    request.user = AnonymousUser()
    return request


@background_auto(queue="pdf")
def print_handout_bkg(a, s, c):
    request = get_fake_request(a)
    ctx = get_event_run(request, s)
    print_handout_go(ctx, c)


def print_character_go(ctx, c):
    try:
        get_char_check(None, ctx, c, False, True)
        print_character(ctx, True)
        print_character_friendly(ctx, True)
        print_character_rel(ctx, True)
    except Http404:
        pass
    except NotFoundError:
        pass


@background_auto(queue="pdf")
def print_character_bkg(a, s, c):
    request = get_fake_request(a)
    ctx = get_event_run(request, s)
    print_character_go(ctx, c)


@background_auto(queue="pdf")
def print_run_bkg(a, s):
    request = get_fake_request(a)
    ctx = get_event_run(request, s)

    print_gallery(ctx)
    print_profiles(ctx)

    for ch in ctx["run"].event.get_elements(Character).values_list("number", flat=True):
        print_character_go(ctx, ch)

    for h in ctx["run"].event.get_elements(Handout).values_list("number", flat=True):
        print_handout_go(ctx, h)


# ## OLD PRINTING


def odt_template(ctx, char, fp, template, aux_template):
    attempt = 0
    excepts = []
    max_attempts = 5
    while attempt < max_attempts:
        try:
            exec_odt_template(ctx, char, fp, template, aux_template)
            return
        except Exception as e:
            logger.error(f"Error in PDF creation: {e}")
            logger.error(f"Character: {char}")
            logger.error(f"Template: {template}")
            attempt += 1
            excepts.append(e)
            time.sleep(2)
    logger.error(f"ERROR IN odt_template: {excepts}")


def exec_odt_template(ctx, char, fp, template, aux_template):
    """
    Process ODT template to generate PDF for character data.

    Args:
        ctx: Context dictionary with template data
        char: Character data dictionary
        fp: Output file path for generated PDF
        template: ODT template file object
        aux_template: Auxiliary template for content processing
    """
    working_dir = os.path.dirname(fp)
    working_dir = os.path.join(working_dir, str(char["number"]))
    logger.debug(f"Character PDF working directory: {working_dir}")
    # deletes file if existing
    if os.path.exists(fp):
        os.remove(fp)
    working_dir += "-work"
    # deletes directory if existing
    if os.path.exists(working_dir):
        logger.debug(f"Cleaning up existing character directory: {working_dir}")
        shutil.rmtree(working_dir)
    os.makedirs(working_dir)
    zip_dir = os.path.join(working_dir, "zipdd")
    # creates directory
    os.makedirs(zip_dir)
    # unzip event template there
    os.chdir(zip_dir)
    os.system(f"unzip -q {template.path}")
    update_content(ctx, working_dir, zip_dir, char, aux_template)
    # zip back again
    os.chdir(zip_dir)
    os.system("zip -q -r ../out.odt *")
    # convert to pdf
    os.chdir(working_dir)
    # os.system("unoconv -f pdf out.odt")
    os.system("/usr/bin/unoconv -f pdf out.odt")
    # move
    os.rename("out.pdf", fp)
    # ## TODO shutil.rmtree(working_dir)
    # if os.path.exists(working_dir):
    # shutil.rmtree(working_dir)


# translate html markup to odt
def get_odt_content(ctx, working_dir, aux_template):
    """
    Extract ODT content from HTML template for PDF generation.

    Args:
        ctx: Template context dictionary
        working_dir: Working directory for file operations
        aux_template: Django template object

    Returns:
        dict: ODT content with txt, auto, and styles elements
    """
    html = aux_template.render(ctx)
    # get odt teaser
    o_html = os.path.join(working_dir, "auxiliary.html")
    f = open(o_html, "w")
    f.write(html)
    f.close()
    # convert to odt
    os.chdir(working_dir)
    os.system("soffice --headless --convert-to odt auxiliary.html")
    # extract zip
    aux_dir = os.path.join(working_dir, "aux")
    if os.path.exists(aux_dir):
        shutil.rmtree(aux_dir)
    os.makedirs(aux_dir)
    os.chdir(aux_dir)
    os.system("unzip -q ../aux.odt")
    # get data from content
    doc = lxml.etree.parse("content.xml")
    txt_elements = doc.xpath('//*[local-name()="text"]')
    auto_elements = doc.xpath('//*[local-name()="automatic-styles"]')
    if not txt_elements or not auto_elements:
        raise ValueError("Required XML elements not found in content.xml")
    txt = txt_elements[0]
    auto = auto_elements[0]
    # get data from styles
    doc = lxml.etree.parse("styles.xml")
    styles_elements = doc.xpath('//*[local-name()="styles"]')
    if not styles_elements:
        raise ValueError("Required XML elements not found in styles.xml")
    styles = styles_elements[0]
    return {
        "txt": txt.getchildren(),
        "auto": auto.getchildren(),
        "styles": styles.getchildren(),
    }


def clean_tag(tag):
    """
    Clean XML tag by removing namespace prefix.

    Args:
        tag: XML tag string to clean

    Returns:
        str: Cleaned tag without namespace prefix
    """
    i = tag.find("}")
    if i >= 0:
        tag = tag[i + 1 :]
    return tag


def replace_data(path, char):
    """
    Replace character data placeholders in template file.

    Args:
        path: Path to template file
        char: Character data dictionary with replacement values
    """
    with open(path) as file:
        filedata = file.read()

    for s in ["number", "name", "title"]:
        if s not in char:
            continue
        filedata = filedata.replace(f"#{s}#", str(char[s]))

    # Write the file out again
    with open(path, "w") as file:
        file.write(filedata)


def update_content(ctx, working_dir, zip_dir, char, aux_template):
    """Update PDF content for character sheets.

    Modifies LibreOffice document content with character data for PDF
    generation, handling template replacement and content formatting.
    """
    # ## NOW CONTENT
    content = os.path.join(zip_dir, "content.xml")
    replace_data(content, char)
    doc = lxml.etree.parse(content)
    elements = get_odt_content(ctx, working_dir, aux_template)

    styles_elements = doc.xpath('//*[local-name()="automatic-styles"]')
    if not styles_elements:
        raise ValueError("automatic-styles element not found in content.xml")
    styles = styles_elements[0]
    for ch in styles.getchildren():
        styles.remove(ch)
    for ch in elements["auto"]:
        master_page = None
        for k in ch.attrib.keys():
            if clean_tag(k) == "master-page-name":
                master_page = k
        if master_page is not None:
            del ch.attrib[master_page]
        styles.append(ch)

    cnt = doc.xpath('//*[text()="@content@"]')
    if cnt:
        cnt = cnt[0]
        prnt = cnt.getparent()
        prnt.remove(cnt)
        for e in elements["txt"]:
            if clean_tag(e.tag) == "sequence-decls":
                continue
            prnt.append(e)

    doc.write(content, pretty_print=True)

    # ## NOW STYLE
    content = os.path.join(zip_dir, "styles.xml")
    replace_data(content, char)
    doc = lxml.etree.parse(content)
    styles_elements = doc.xpath('//*[local-name()="styles"]')
    if not styles_elements:
        raise ValueError("styles element not found in styles.xml")
    styles = styles_elements[0]
    # pprint(styles)
    for ch in elements["styles"]:
        # ~ Skip = false
        # ~ if ch.tag.endswith("default-style"):
        # ~ skip = True
        # ~ for key in ch.attrib:
        # ~ if key.endswith("name") and ch.attrib[key] in ["Footer", "Header", "Title", "Subtitle", "Text_20_body", "Heading_20_1", "Heading_20_2"]:
        # ~ skip = True
        # ~ if skip:
        # ~ continue
        styles.append(ch)

    doc.write(content, pretty_print=True)


def get_trait_character(run, number):
    try:
        tr = Trait.objects.get(event=run.event, number=number)
        mb = AssignmentTrait.objects.get(run=run, trait=tr).member
        rcrs = RegistrationCharacterRel.objects.filter(reg__run=run, reg__member=mb).select_related("character")
        if rcrs.count() == 0:
            return None
        return rcrs.first().character
    except ObjectDoesNotExist:
        return None<|MERGE_RESOLUTION|>--- conflicted
+++ resolved
@@ -358,11 +358,7 @@
         instance: Handout instance being deleted
     """
     for run in instance.event.runs.all():
-<<<<<<< HEAD
-        os.remove(instance.get_filepath(run))
-=======
         safe_remove(instance.get_filepath(run))
->>>>>>> 60e41016
 
 
 @receiver(pre_delete, sender=Handout)
@@ -392,12 +388,7 @@
         instance: HandoutTemplate instance being deleted
     """
     for run in instance.event.runs.all():
-<<<<<<< HEAD
-        for el in instance.handouts.all():
-            os.remove(el.get_filepath(run))
-=======
         safe_remove(instance.get_filepath(run))
->>>>>>> 60e41016
 
 
 @receiver(pre_delete, sender=HandoutTemplate)
@@ -521,8 +512,7 @@
     Args:
         instance: Faction instance being deleted
     """
-<<<<<<< HEAD
-    for char in instance.event.characters.all():
+    for char in instance.event.character_set.all():
         remove_char_pdf(char)
 
 
@@ -531,17 +521,6 @@
     handle_faction_pre_delete(instance)
 
 
-=======
-    for char in instance.event.character_set.all():
-        remove_char_pdf(char)
-
-
-@receiver(pre_delete, sender=Faction)
-def pre_delete_pdf_faction(sender, instance, **kwargs):
-    handle_faction_pre_delete(instance)
-
-
->>>>>>> 60e41016
 def handle_faction_post_save(instance):
     """Handle faction post-save PDF cleanup.
 
