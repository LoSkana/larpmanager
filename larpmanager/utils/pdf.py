--- conflicted
+++ resolved
@@ -358,7 +358,7 @@
         instance: Handout instance being deleted
     """
     for run in instance.event.runs.all():
-        os.remove(instance.get_filepath(run))
+        safe_remove(instance.get_filepath(run))
 
 
 @receiver(pre_delete, sender=Handout)
@@ -388,12 +388,7 @@
         instance: HandoutTemplate instance being deleted
     """
     for run in instance.event.runs.all():
-<<<<<<< HEAD
-        for el in instance.handouts.all():
-            os.remove(el.get_filepath(run))
-=======
         safe_remove(instance.get_filepath(run))
->>>>>>> 43c176f6
 
 
 @receiver(pre_delete, sender=HandoutTemplate)
@@ -414,13 +409,7 @@
 
 @receiver(post_save, sender=HandoutTemplate)
 def post_save_pdf_handout_template(sender, instance, **kwargs):
-<<<<<<< HEAD
     handle_handout_template_post_save(instance)
-=======
-    for run in instance.event.runs.all():
-        for el in instance.handouts.all():
-            safe_remove(el.get_filepath(run))
->>>>>>> 43c176f6
 
 
 def safe_remove(path):
@@ -517,7 +506,6 @@
     remove_char_pdf(instance.source)
 
 
-<<<<<<< HEAD
 def handle_faction_pre_delete(instance):
     """Handle faction pre-delete PDF cleanup.
 
@@ -525,11 +513,6 @@
         instance: Faction instance being deleted
     """
     for char in instance.event.characters.all():
-=======
-@receiver(pre_delete, sender=Faction)
-def pre_delete_pdf_faction(sender, instance, **kwargs):
-    for char in instance.event.character_set.all():
->>>>>>> 43c176f6
         remove_char_pdf(char)
 
 
