# LarpManager - https://larpmanager.com
# Copyright (C) 2025 Scanagatta Mauro
#
# This file is part of LarpManager and is dual-licensed:
#
# 1. Under the terms of the GNU Affero General Public License (AGPL) version 3,
#    as published by the Free Software Foundation. You may use, modify, and
#    distribute this file under those terms.
#
# 2. Under a commercial license, allowing use in closed-source or proprietary
#    environments without the obligations of the AGPL.
#
# If you have obtained this file under the AGPL, and you make it available over
# a network, you must also make the complete source code available under the same license.
#
# For more information or to purchase a commercial license, contact:
# commercial@larpmanager.com
#
# SPDX-License-Identifier: AGPL-3.0-or-later OR Proprietary

import csv
import io
import zipfile

import pandas as pd
from bs4 import BeautifulSoup
from django.db.models import F, QuerySet
from django.http import HttpResponse
from django.utils.translation import gettext_lazy as _

from larpmanager.accounting.registration import round_to_nearest_cent
from larpmanager.cache.accounting import get_registration_accounting_cache
from larpmanager.cache.character import get_event_cache_all
from larpmanager.cache.config import get_configs
from larpmanager.models.association import Association
from larpmanager.models.experience import AbilityPx
from larpmanager.models.form import (
    BaseQuestionType,
    QuestionApplicable,
    QuestionStatus,
    QuestionVisibility,
    RegistrationAnswer,
    RegistrationChoice,
    RegistrationOption,
    RegistrationQuestion,
    WritingAnswer,
    WritingChoice,
    WritingOption,
    WritingQuestion,
    get_ordered_registration_questions,
)
from larpmanager.models.registration import RegistrationCharacterRel, RegistrationTicket, TicketTier
from larpmanager.models.writing import Character, Plot, PlotCharacterRel, Relationship
from larpmanager.utils.common import check_field
from larpmanager.utils.edit import _get_values_mapping


def _temp_csv_file(keys: list[str], vals: list[list]) -> str:
    """Create CSV content from keys and values.

    Args:
        keys (list[str]): Column headers for the CSV file.
        vals (list[list]): Data rows where each inner list represents a row of data.

    Returns:
        str: CSV formatted string with headers and data.

    Example:
        >>> keys = ['Name', 'Age']
        >>> vals = [['Alice', 25], ['Bob', 30]]
        >>> csv_content = _temp_csv_file(keys, vals)
    """
    # Create DataFrame with provided data and column headers
    df = pd.DataFrame(vals, columns=keys)

    # Initialize string buffer to capture CSV output
    buffer = io.StringIO()

    # Write DataFrame to buffer in CSV format without row indices
    df.to_csv(buffer, index=False)

    # Reset buffer position to beginning for reading
    buffer.seek(0)

    # Return the complete CSV content as string
    return buffer.getvalue()


def zip_exports(ctx: dict, exports: list[tuple[str, list, list]], filename: str) -> HttpResponse:
    """Create ZIP file containing multiple CSV exports.

    Args:
        ctx: Context dictionary containing run information and metadata.
        exports: List of tuples where each tuple contains (name, keys, values)
                for CSV export. Name is the CSV filename, keys are column headers,
                values are row data.
        filename: Base filename for the ZIP archive (without extension).

    Returns:
        HttpResponse: ZIP file download response with appropriate headers set
                     for file attachment download.

    Note:
        Empty exports (no keys or values) are automatically skipped.
        The final ZIP filename includes the run information from context.
    """
    # Create in-memory buffer for ZIP file construction
    zip_buffer = io.BytesIO()

    # Build ZIP archive with CSV files
    with zipfile.ZipFile(zip_buffer, "w", zipfile.ZIP_DEFLATED) as zip_file:
        # Process each export tuple
        for name, key, vals in exports:
            # Skip empty exports to avoid creating invalid CSV files
            if not key or not vals:
                continue
            # Add CSV file to ZIP archive with proper naming
            zip_file.writestr(f"{name}.csv", _temp_csv_file(key, vals))

    # Reset buffer position for reading
    zip_buffer.seek(0)

    # Create HTTP response with ZIP content
    response = HttpResponse(zip_buffer.read(), content_type="application/zip")
    # Set download headers with contextual filename
    response["Content-Disposition"] = f"attachment; filename={str(ctx['run'])} - {filename}.zip"
    return response


def download(ctx: dict, typ: type, nm: str) -> HttpResponse:
    """Generate downloadable ZIP export for model type.

    Creates a ZIP file containing exported data for the specified model type
    and returns it as an HTTP download response.

    Args:
        ctx: Context dictionary containing event data and configuration
        typ: Model class to export data from
        nm: Name prefix for the generated file

    Returns:
        HttpResponse: ZIP file download response with exported data

    Example:
        >>> download(context_dict, EventModel, "events")
    """
    # Export data from the specified model type using context
    exports = export_data(ctx, typ)

    # Create and return ZIP file response with capitalized filename
    return zip_exports(ctx, exports, nm.capitalize())


def export_data(ctx: dict, typ: type, member_cover: bool = False) -> list[tuple[str, list, list]]:
    """Export model data to structured format with questions and answers.

    Processes data export for various model types with question handling,
    answer processing, and cover image support for members when specified.

    Args:
        ctx: Context dictionary containing export configuration and features
        typ: Model class to export data from
        member_cover: Whether to include member cover images in export

    Returns:
        List of tuples containing (model_name, headers, data_rows) for export
    """
    # Initialize query and prepare basic export data
    query = typ.objects.all()
    get_event_cache_all(ctx)
    model = typ.__name__.lower()

    # Apply filters and prepare query based on model type
    query = _download_prepare(ctx, model, query, typ)
    _prepare_export(ctx, model, query)

    # Process each record to extract data rows
    key = None
    vals = []
    for el in query:
        # Handle applicable records or registration-specific processing
        if ctx["applicable"] or model == "registration":
            val, key = _get_applicable_row(ctx, el, model, member_cover)
        else:
            val, key = _get_standard_row(ctx, el)
        vals.append(val)

    # Sort data by appropriate column (adjust for member cover offset)
    order_column = 0
    if member_cover:
        order_column = 1
    vals = sorted(vals, key=lambda x: x[order_column])

    # Build base export structure
    exports = [(model, key, vals)]

    # Add plot relationships if exporting plot data
    if model == "plot":
        exports.extend(export_plot_rels(ctx))

    # Add character relationships if feature is enabled
    if model == "character":
        if "relationships" in ctx["features"]:
            exports.extend(export_relationships(ctx))

    return exports


def export_plot_rels(ctx: dict) -> list[tuple[str, list[str], list[list[str]]]]:
    """Export plot-character relationships.

    Extracts and formats plot-character relationship data from the database
    for export purposes. Retrieves all relationships for plots within the
    specified event context.

    Args:
        ctx: Context dictionary containing event data with 'event' key
            that has get_class_parent method

    Returns:
        List containing a single tuple with:
        - Export type identifier ('plot_rels')
        - Column headers list ['plot', 'character', 'text']
        - Data rows as list of lists containing plot name, character name, and relationship text
    """
    # Define the column headers for the export
    keys = ["plot", "character", "text"]
    vals = []

    # Get the event ID for filtering plot relationships
    event_id = ctx["event"].get_class_parent(Plot)

    # Query plot-character relationships for the event with optimized prefetching
    for rel in (
        PlotCharacterRel.objects.filter(plot__event_id=event_id).prefetch_related("plot", "character").order_by("order")
    ):
        # Extract relationship data: plot name, character name, and relationship text
        vals.append([rel.plot.name, rel.character.name, rel.text])

    return [("plot_rels", keys, vals)]


def export_relationships(ctx: dict) -> list[tuple[str, list[str], list[list[str]]]]:
    """Export character relationships for the given event context.

    Extracts all relationships between characters in the event and formats them
    for export with source character name, target character name, and relationship text.

    Args:
        ctx: Context dictionary containing event data with 'event' key that has
             a get_class_parent method to retrieve the event ID for Character model

    Returns:
        List containing a single tuple with:
        - 'relationships' as the export type identifier
        - List of column headers: ['source', 'target', 'text']
        - List of relationship data rows, each containing [source_name, target_name, text]
    """
    # Define column headers for the export
    keys = ["source", "target", "text"]
    vals = []

    # Get the event ID for filtering characters
    event_id = ctx["event"].get_class_parent(Character)

    # Query all relationships for characters in this event
    # Use prefetch_related to optimize database queries for source/target characters
    for rel in Relationship.objects.filter(source__event_id=event_id).prefetch_related("source", "target"):
        # Extract relationship data: source name, target name, and relationship text
        vals.append([rel.source.name, rel.target.name, rel.text])

    # Return formatted export data as expected by the export system
    return [("relationships", keys, vals)]


def _prepare_export(ctx: dict, model: str, query: QuerySet) -> None:
    """Prepare data for export operations.

    Processes questions, choices, and answers for data export functionality,
    organizing the data by question type and element relationships for
    registration and character model exports.

    Args:
        ctx: Context dictionary containing export configuration and data.
            Will be modified in-place to include prepared export data structures.
        model: String identifier for the Django model to export data from.
            Expected values: "registration", "character", or other model names.
        query: QuerySet containing the filtered data to export.

    Returns:
        None: Function modifies ctx in-place, adding the following keys:
            - applicable: Question applicability filter
            - answers: Dictionary mapping question_id -> element_id -> answer_text
            - choices: Dictionary mapping question_id -> element_id -> [choice_names]
            - questions: List of applicable questions for the model
            - assignments: (character model only) character_id -> member mapping
    """
    # Determine applicable question types for the model
    # noinspection PyProtectedMember
    applicable = QuestionApplicable.get_applicable(model)

    # Initialize data structures for export organization
    choices: dict[int, dict[int, list[str]]] = {}
    answers: dict[int, dict[int, str]] = {}
    questions: list = []

    # Process questions, choices, and answers if applicable or for registration model
    if applicable or model == "registration":
        # Determine model-specific classes and field names
        is_reg = model == "registration"
        question_cls = RegistrationQuestion if is_reg else WritingQuestion
        choices_cls = RegistrationChoice if is_reg else WritingChoice
        answers_cls = RegistrationAnswer if is_reg else WritingAnswer
        ref_field = "reg_id" if is_reg else "element_id"

        # Extract element IDs from query for filtering related objects
        el_ids = {el.id for el in query}

        # Get applicable questions for the event and features
        questions = question_cls.get_instance_questions(ctx["event"], ctx["features"])
        if model != "registration":
            questions = questions.filter(applicable=applicable)

        # Extract question IDs for efficient database filtering
        que_ids = {que.id for que in questions}
        filter_kwargs = {"question_id__in": que_ids, f"{ref_field}__in": el_ids}

        # Process multiple choice answers and organize by question and element
        que_choice = choices_cls.objects.filter(**filter_kwargs)
        for choice in que_choice.select_related("option"):
            element_id = getattr(choice, ref_field)
            # Initialize nested dictionaries as needed
            if choice.question_id not in choices:
                choices[choice.question_id] = {}
            if element_id not in choices[choice.question_id]:
                choices[choice.question_id][element_id] = []
            choices[choice.question_id][element_id].append(choice.option.name)

        # Process text answers and organize by question and element
        que_answer = answers_cls.objects.filter(**filter_kwargs)
        for answer in que_answer:
            element_id = getattr(answer, ref_field)
            # Initialize nested dictionary as needed
            if answer.question_id not in answers:
                answers[answer.question_id] = {}
            answers[answer.question_id][element_id] = answer.text

    # Special handling for character model: build character-to-member assignments
    if model == "character":
        ctx["assignments"] = {}
        for rcr in RegistrationCharacterRel.objects.filter(reg__run=ctx["run"]).select_related("reg", "reg__member"):
            ctx["assignments"][rcr.character.id] = rcr.reg.member

    # Update context with all prepared export data
    ctx["applicable"] = applicable
    ctx["answers"] = answers
    ctx["choices"] = choices
    ctx["questions"] = questions


def _get_applicable_row(ctx: dict, el: object, model: str, member_cover: bool = False) -> tuple[list, list]:
    """Build row data for export with question answers and element information.

    This function constructs export data by combining element metadata with
    question-specific answers and choices based on the applicable context type.

    Parameters
    ----------
    ctx : dict
        Context dictionary containing:
        - questions: List of question objects
        - answers: Dict mapping question IDs to element answers
        - choices: Dict mapping question IDs to element choice selections
        - applicable: QuestionApplicable enum value
    el : object
        Element instance (registration, character, etc.) to extract data from
    model : str
        Model type identifier ('registration', 'character', etc.)
    member_cover : bool, optional
        Whether to include member profile images in export, by default False

    Returns
    -------
    tuple[list, list]
        Tuple containing (values_list, headers_list) for the export row
    """
    val = []
    key = []

    # Build base headers and values for the element
    _row_header(ctx, el, key, member_cover, model, val)

    # Add context-specific fields based on applicable type
    if ctx["applicable"] == QuestionApplicable.QUEST:
        key.append("typ")
        val.append(el.typ.name)
    elif ctx["applicable"] == QuestionApplicable.TRAIT:
        key.append("quest")
        val.append(el.quest.name)

    # Extract answers and choices from context
    answers = ctx["answers"]
    choices = ctx["choices"]

    # Process each question and extract corresponding values
    for que in ctx["questions"]:
        key.append(que.name)

        # Get element-specific value mapping for special question types
        mapping = _get_values_mapping(el)
        value = ""

        # Handle mapped question types (direct element attributes)
        if que.typ in mapping:
            value = mapping[que.typ]()
        # Handle text-based question types (paragraph, text, email)
        elif que.typ in {"p", "t", "e"}:
            if que.id in answers and el.id in answers[que.id]:
                value = answers[que.id][el.id]
        # Handle choice-based question types (single, multiple)
        elif que.typ in {"s", "m"}:
            if que.id in choices and el.id in choices[que.id]:
                value = ", ".join(choices[que.id][el.id])

        # Clean value for export format (remove tabs, convert newlines)
        value = value.replace("\t", "").replace("\n", "<br />")
        val.append(value)

    return val, key


def _row_header(ctx: dict, el: object, key: list, member_cover: bool, model: str, val: list) -> None:
    """Build header row data with member information and basic element data.

    Constructs header rows for export tables by extracting member data, profile images,
    and model-specific information like ticket details for registrations.

    Args:
        ctx: Context dictionary containing assignments data and other export context
        el: Element instance to process (registration or character object)
        key: List to append header column names to
        member_cover: Whether to include member profile image column
        model: Model type identifier ('registration' or 'character')
        val: List to append corresponding values to

    Returns:
        None: Function modifies key and val lists in place
    """
    # Extract member based on model type
    member = None
    if model == "registration":
        member = el.member
    elif model == "character":
        # Check if character has assignment in context
        if el.id in ctx["assignments"]:
            member = ctx["assignments"][el.id]

    # Add profile image column if requested
    if member_cover:
        key.append("")
        profile = ""
        if member and member.profile:
            profile = member.profile_thumb.url
        val.append(profile)

    # Add participant and email columns for relevant models
    if model in ["registration", "character"]:
        # Add participant display name
        key.append(_("Participant"))
        display = ""
        if member:
            display = member.display_real()
        val.append(display)

        # Add participant email
        key.append(_("Email"))
        email = ""
        if member:
            email = member.email
        val.append(email)

    # Add registration-specific columns
    if model == "registration":
        # Add ticket information
        val.append(el.ticket.name if el.ticket is not None else "")
        key.append(_("Ticket"))

        # Process additional registration headers
        _header_regs(ctx, el, key, val)


def _expand_val(val, el, field):
    if hasattr(el, field):
        value = getattr(el, field)
        if value:
            val.append(value)
            return

    val.append("")


def _header_regs(ctx: dict, el: object, key: list, val: list) -> None:
    """Generate header row data for registration download with feature-based columns.

    This function dynamically builds column headers and values for registration data
    export based on enabled features in the context. It appends data to the provided
    key and val lists in-place.

    Args:
        ctx: Context dictionary containing features configuration and feature names
        el: Registration element object with registration data and relationships
        key: List to append column headers to (modified in-place)
        val: List to append column values to (modified in-place)

    Returns:
        None: Function modifies key and val lists in-place
    """
    # Handle character-related data if character feature is enabled
    if "character" in ctx["features"]:
        key.append(_("Characters"))
        val.append(", ".join([row.character.name for row in el.rcrs.all()]))

    # Add pay-what-you-want pricing if enabled
    if "pay_what_you_want" in ctx["features"]:
        val.append(el.pay_what)
        key.append("PWYW")

    # Include surcharge information if feature is active
    if "surcharge" in ctx["features"]:
        val.append(el.surcharge)
        key.append(_("Surcharge"))

    # Add quota information for installment or quota-based registrations
    if "reg_quotas" in ctx["features"] or "reg_installments" in ctx["features"]:
        val.append(el.quota)
        key.append(_("Next quota"))

    # Core payment and deadline information (always included)
    val.append(el.deadline)
    key.append(_("Deadline"))

    val.append(el.remaining)
    key.append(_("Owing"))

    val.append(el.tot_payed)
    key.append(_("Payed"))

    val.append(el.tot_iscr)
    key.append(_("Total"))

    # VAT-related pricing breakdown if VAT feature is enabled
    if "vat" in ctx["features"]:
        val.append(el.ticket_price)
        key.append(_("Ticket"))

        val.append(el.options_price)
        key.append(_("Options"))

    # Token and credit payment methods if token credit feature is enabled
    if "token_credit" in ctx["features"]:
        _expand_val(val, el, "pay_a")
        key.append(_("Money"))

        _expand_val(val, el, "pay_b")
        key.append(ctx.get("credit_name", _("Credits")))

        _expand_val(val, el, "pay_c")
        key.append(ctx.get("token_name", _("Credits")))


def _get_standard_row(ctx, el):
    val = []
    key = []
    for k, v in el.show_complete().items():
        _writing_field(ctx, k, key, v, val)

    return val, key


def _writing_field(ctx: dict, k: str, key: list, v: any, val: list) -> None:
    """Process writing field for export with feature-based filtering.

    Filters and formats writing fields based on enabled features,
    handling special cases like factions and custom fields. Modifies
    the key and val lists in-place by appending processed field data.

    Args:
        ctx: Context dictionary containing features and factions data
        k: Field name/key to process
        key: List to append field names to (modified in-place)
        v: Field value to process
        val: List to append processed values to (modified in-place)

    Returns:
        None: Function modifies key and val lists in-place
    """
    new_val = v

    # Define fields that should be skipped from export
    skip_fields = [
        "id",
        "show",
        "owner_id",
        "owner",
        "player",
        "player_full",
        "player_id",
        "first_aid",
        "player_prof",
        "profile",
        "cover",
        "thumb",
    ]

    # Skip processing if field is in exclusion list
    if k in skip_fields:
        return

    # Skip custom fields (prefixed with "custom_")
    if k.startswith("custom_"):
        return

    # Check if title field is enabled in features
    if k in ["title"]:
        if k not in ctx["features"]:
            return

    # Handle faction field processing
    if k == "factions":
        # Skip if faction feature is not enabled
        if "faction" not in ctx["features"]:
            return

        # Convert faction IDs to names and join with commas
        aux = [ctx["factions"][int(el)]["name"] for el in v]
        new_val = ", ".join(aux)

    # Clean the processed value and append to output lists
    clean = _clean(new_val)
    val.append(clean)
    key.append(k)


def _clean(new_val):
    soup = BeautifulSoup(str(new_val), features="lxml")
    clean = soup.get_text("\n").replace("\n", " ")
    return clean


<<<<<<< HEAD
def _download_prepare(ctx: dict, nm: str, query, typ: dict):
    """Prepare and filter query for CSV download based on type and context.

    This function applies various filters and optimizations to a Django queryset
    based on the model type and context configuration. It handles event/run filtering,
    ordering, and model-specific optimizations for CSV export.

    Args:
        ctx: Context dictionary containing event/run information and other metadata
        nm: Name/type of the model being downloaded (e.g., 'character', 'registration')
        query: Initial Django queryset to filter and optimize
        typ: Type configuration dictionary containing field specifications for filtering

    Returns:
        QuerySet: Filtered and optimized queryset ready for CSV export with appropriate
                 select_related/prefetch_related optimizations applied

    Note:
        For registration queries, this function also enriches objects with accounting
        data from _orga_registrations_acc and filters out cancelled registrations.
    """
    # Apply event-based filtering if event field is configured
    if check_field(typ, "event"):
        query = query.filter(event=ctx["event"])

    # Apply run-based filtering if run field is configured
    elif check_field(typ, "run"):
        query = query.filter(run=ctx["run"])

    # Apply number-based ordering if number field is configured
    if check_field(typ, "number"):
        query = query.order_by("number")

    # Optimize character queries with related data prefetching
    if nm == "character":
        query = query.prefetch_related("factions_list").select_related("player")

    # Handle registration-specific filtering and accounting data enrichment
    if nm == "registration":
        # Filter out cancelled registrations and optimize with ticket data
        query = query.filter(cancellation_date__isnull=True).select_related("ticket")

        # Fetch accounting data for registrations
        resp = _orga_registrations_acc(ctx, query)

        # Enrich each registration object with accounting information
=======
def _download_prepare(ctx: dict, nm: str, query, typ: dict) -> object:
    """Prepare and filter query for CSV download based on type and context.

    Processes a queryset by applying appropriate filters based on the model type
    and context, optimizes database queries with prefetch/select operations,
    and enriches registration data with accounting information.

    Args:
        ctx: Context dictionary containing event/run information and request data
        nm: Name/type of the model being downloaded (e.g., 'character', 'registration')
        query: Initial Django queryset to filter and optimize
        typ: Type configuration dictionary containing filtering rules and field specifications

    Returns:
        Filtered and optimized Django queryset ready for CSV export with all
        necessary related data loaded and additional computed fields attached
    """
    # Apply event-based filtering if specified in type configuration
    if check_field(typ, "event"):
        query = query.filter(event=ctx["event"])

    # Apply run-based filtering if specified in type configuration
    elif check_field(typ, "run"):
        query = query.filter(run=ctx["run"])

    # Apply number-based ordering if specified in type configuration
    if check_field(typ, "number"):
        query = query.order_by("number")

    # Optimize character queries by prefetching factions and selecting player data
    if nm == "character":
        query = query.prefetch_related("factions_list").select_related("player")

    # Handle registration-specific filtering and data enrichment
    if nm == "registration":
        # Filter out cancelled registrations and optimize ticket queries
        query = query.filter(cancellation_date__isnull=True).select_related("ticket")

        # Get accounting data for all registrations in the queryset
        resp = _orga_registrations_acc(ctx, query)

        # Attach accounting information as dynamic attributes to each registration
>>>>>>> 7ec28e8e
        for el in query:
            if el.id not in resp:
                continue
            for key, value in resp[el.id].items():
                setattr(el, key, value)

    return query


def get_writer(ctx, nm):
    response = HttpResponse(
        content_type="text/csv",
        headers={"Content-Disposition": 'attachment; filename="{}-{}.csv"'.format(ctx["event"], nm)},
    )
    writer = csv.writer(response, delimiter="\t")
    return response, writer


def orga_registration_form_download(ctx):
    return zip_exports(ctx, export_registration_form(ctx), "Registration form")


def export_registration_form(ctx: dict) -> list[tuple[str, list, list]]:
    """Export registration data to Excel format.

<<<<<<< HEAD
    Exports registration questions and options from an event to Excel-compatible format,
    including proper column mappings and ordered data structure.

    Args:
        ctx: Context dictionary containing event and form data with required keys:
            - event: Event instance with registration data
            - columns: List of column definitions for export

    Returns:
        List of tuples where each tuple contains:
            - Sheet name (str): Name for the Excel sheet
            - Headers (list): Column headers for the sheet
            - Data (list): Rows of data for the sheet

    Note:
        Function processes two sheets: registration_questions and registration_options,
        with proper ordering and type/status mappings applied.
    """
    # Initialize type and status mappings for data transformation
=======
    Extracts registration questions and options from the event context and formats
    them for Excel export with proper column mappings and ordered data.

    Args:
        ctx: Context dictionary containing event and form data. Must include
            'event' key with an Event object that has get_elements method.

    Returns:
        List of tuples where each tuple contains:
            - str: Sheet name for Excel export
            - list: Column headers
            - list: Data rows for the sheet
    """
    # Initialize mappings for question types and status values
>>>>>>> 7ec28e8e
    mappings = {
        "typ": BaseQuestionType.get_mapping(),
        "status": QuestionStatus.get_mapping(),
    }

<<<<<<< HEAD
    # Set context type and extract column information
    ctx["typ"] = "registration_form"
    _get_column_names(ctx)

    # Process registration questions sheet
=======
    # Set export type and extract column names from context
    ctx["typ"] = "registration_form"
    _get_column_names(ctx)

    # Extract registration questions data
>>>>>>> 7ec28e8e
    key = ctx["columns"][0].keys()
    que = get_ordered_registration_questions(ctx)
    vals = _extract_values(key, que, mappings)

<<<<<<< HEAD
    # Initialize exports list with registration questions data
    exports = [("registration_questions", key, vals)]

    # Process registration options sheet with modified column names
=======
    # Initialize exports list with registration questions sheet
    exports = [("registration_questions", key, vals)]

    # Prepare registration options data with modified key for relation
>>>>>>> 7ec28e8e
    key = list(ctx["columns"][1].keys())
    new_key = key.copy()
    new_key[0] = f"{new_key[0]}__name"

<<<<<<< HEAD
    # Get registration options with proper ordering and relationships
=======
    # Query registration options ordered by question order and option order
>>>>>>> 7ec28e8e
    que = ctx["event"].get_elements(RegistrationOption).select_related("question")
    que = que.order_by(F("question__order"), "order")
    vals = _extract_values(new_key, que, mappings)

    # Add registration options sheet to exports
    exports.append(("registration_options", key, vals))
    return exports


def _extract_values(key: list[str], que: any, mappings: dict[str, dict[any, any]]) -> list[list[any]]:
    """Extract and transform values from a queryset using field mappings.

    Args:
        key: List of field names to extract from the queryset.
        que: Django queryset or similar object with values() method.
        mappings: Dictionary mapping field names to value transformation dictionaries.
                 Format: {field_name: {old_value: new_value, ...}, ...}

    Returns:
        List of lists containing extracted and transformed values for each row.
        Each inner list corresponds to one row with transformed field values.
    """
    all_vals = []

    # Iterate through each row in the queryset values
    for row in que.values(*key):
        vals = []

        # Process each field-value pair in the current row
        for field, value in row.items():
            # Apply mapping transformation if field and value exist in mappings
            if field in mappings and value in mappings[field]:
                new_value = mappings[field][value]
            else:
                new_value = value
            vals.append(new_value)

        # Add the processed row to the result
        all_vals.append(vals)

    return all_vals


def orga_character_form_download(ctx):
    return zip_exports(ctx, export_character_form(ctx), "Character form")


def export_character_form(ctx: dict) -> list[tuple[str, list, list]]:
    """
    Export character form questions and options to CSV format.

<<<<<<< HEAD
    Processes writing questions and their associated options from an event,
    converting them into a structured format suitable for CSV export.

    Args:
        ctx: Context dictionary containing:
            - event: Event object to extract questions from
            - columns: Column configuration for export formatting

    Returns:
        List of export tuples in format (name, keys, values) where:
            - name: Export section identifier ('writing_questions' or 'writing_options')
            - keys: Column headers for the CSV
            - values: Data rows for the CSV
=======
    This function extracts writing questions and their associated options from an event
    and formats them for CSV export. It processes question metadata (type, status,
    applicability, visibility) and organizes the data into exportable tuples.

    Args:
        ctx: Context dictionary containing:
            - event: Event object with writing questions and options
            - columns: Column configuration for export formatting

    Returns:
        List of export tuples, each containing:
            - name (str): Export section name ('writing_questions' or 'writing_options')
            - keys (list): Column headers for CSV export
            - values (list): Data rows for CSV export

    Note:
        The function exports two sections:
        1. Writing questions with their metadata
        2. Writing options linked to their parent questions
>>>>>>> 7ec28e8e
    """
    # Define mappings for enum fields to human-readable values
    mappings = {
        "typ": BaseQuestionType.get_mapping(),
        "status": QuestionStatus.get_mapping(),
        "applicable": QuestionApplicable.get_mapping(),
        "visibility": QuestionVisibility.get_mapping(),
    }

<<<<<<< HEAD
    # Set context type and extract column configuration
    ctx["typ"] = "character_form"
    _get_column_names(ctx)

    # Extract and process writing questions
=======
    # Set context type and prepare column configuration
    ctx["typ"] = "character_form"
    _get_column_names(ctx)

    # Extract and export writing questions
>>>>>>> 7ec28e8e
    key = ctx["columns"][0].keys()
    que = ctx["event"].get_elements(WritingQuestion).order_by("applicable", "order")
    vals = _extract_values(key, que, mappings)

    # Initialize exports list with writing questions data
    exports = [("writing_questions", key, vals)]

<<<<<<< HEAD
    # Process writing options with question relationship
    key = list(ctx["columns"][1].keys())
    new_key = key.copy()
    new_key[0] = f"{new_key[0]}__name"  # Modify key to include question name

    # Query writing options with related question data, ordered by question and option order
=======
    # Prepare column configuration for writing options
    key = list(ctx["columns"][1].keys())
    new_key = key.copy()
    # Modify first column to include question name relationship
    new_key[0] = f"{new_key[0]}__name"

    # Extract and export writing options with related question data
>>>>>>> 7ec28e8e
    que = ctx["event"].get_elements(WritingOption).select_related("question")
    que = que.order_by(F("question__order"), "order")
    vals = _extract_values(new_key, que, mappings)

    # Add writing options data to exports
    exports.append(("writing_options", key, vals))
    return exports


def _orga_registrations_acc(ctx: dict, regs: list = None) -> dict:
    """Process registration accounting data for organizer reports.

    This function retrieves and processes cached registration accounting data,
    optionally filtering for specific registrations if provided.

    Args:
        ctx: Context dictionary containing event and feature information.
             Must include 'run' key with the current event run.
        regs: Optional list of registration objects to process.
              If None, returns all cached registration data.

    Returns:
        Dictionary containing processed accounting data keyed by registration ID.
        Each value contains the accounting information for that registration.

    Example:
        >>> ctx = {'run': event_run}
        >>> data = _orga_registrations_acc(ctx)
        >>> # Returns all cached accounting data
        >>>
        >>> filtered_data = _orga_registrations_acc(ctx, [reg1, reg2])
        >>> # Returns data only for reg1 and reg2
    """
    # Retrieve cached accounting data for the current event run
    # This avoids expensive database queries for repeated access
    cached_data = get_registration_accounting_cache(ctx["run"])

    # Filter cached data if specific registrations are requested
    if regs:
        res = {}
        # Iterate through requested registrations and extract their data
        for r in regs:
            # Only include registrations that exist in the cache
            if r.id in cached_data:
                res[r.id] = cached_data[r.id]
        return res

    # Return all cached data if no specific registrations requested
    return cached_data


def _orga_registrations_acc_reg(reg, ctx: dict, cache_aip: dict) -> dict:
    """
    Process registration accounting data for organizer downloads.

    Calculates payment breakdowns, remaining balances, and ticket pricing
    information for registration accounting reports.

    Args:
        reg: Registration instance containing payment and ticket data
        ctx: Context dictionary containing:
            - features: Available feature flags
            - reg_tickets: Ticket information by ID
        cache_aip: Cached accounting payment data indexed by member_id
            containing payment type breakdown ('b', 'c' payment types)

    Returns:
        dict: Processed accounting data containing:
            - Payment amounts (tot_payed, tot_iscr, quota, etc.)
            - Payment type breakdown (pay_a, pay_b, pay_c) if token_credit enabled
            - Remaining balance calculation
            - Ticket and options pricing breakdown
    """
    dt = {}

    # Maximum rounding threshold for balance calculations
    max_rounding = 0.05

    # Round all monetary values to nearest cent
    for k in ["tot_payed", "tot_iscr", "quota", "deadline", "pay_what", "surcharge"]:
        dt[k] = round_to_nearest_cent(getattr(reg, k, 0))

    # Process payment breakdown if token credit feature is enabled
    if "token_credit" in ctx["features"]:
        if reg.member_id in cache_aip:
            # Extract payment types 'b' and 'c' from cache
            for pay in ["b", "c"]:
                v = 0
                if pay in cache_aip[reg.member_id]:
                    v = cache_aip[reg.member_id][pay]
                dt["pay_" + pay] = float(v)
            # Calculate remaining payment type 'a' as difference
            dt["pay_a"] = dt["tot_payed"] - (dt["pay_b"] + dt["pay_c"])
        else:
            # If no cached data, all payment is type 'a'
            dt["pay_a"] = dt["tot_payed"]

    # Calculate remaining balance with rounding tolerance
    dt["remaining"] = dt["tot_iscr"] - dt["tot_payed"]
    if abs(dt["remaining"]) < max_rounding:
        dt["remaining"] = 0

    # Calculate ticket and options pricing breakdown
    if reg.ticket_id in ctx["reg_tickets"]:
        t = ctx["reg_tickets"][reg.ticket_id]
        dt["ticket_price"] = t.price
        # Add pay-what-you-want amount to base ticket price
        if reg.pay_what:
            dt["ticket_price"] += reg.pay_what
        # Calculate options price as difference between total and ticket
        dt["options_price"] = reg.tot_iscr - dt["ticket_price"]

    return dt


def _get_column_names(ctx: dict) -> None:
    """Define column mappings and field types for different export contexts.

    Sets up comprehensive dictionaries mapping form fields to export columns
    based on context type (registration, tickets, abilities, etc.). This function
    generates the appropriate column headers and field definitions for CSV templates
    used in bulk upload/download operations.

    Args:
        ctx: Context dictionary containing export configuration including:
            - typ: Export type ('registration', 'registration_ticket', 'px_abilitie',
                   'registration_form', 'character_form', or writing element types)
            - features: Set of available features for the export context
            - event: Event instance for question lookups (for registration types)

    Side Effects:
        Modifies ctx in-place, adding:
        - columns: List of dicts with column names and descriptions
        - fields: Dict mapping field names to types (for registration type)
        - name: Name of the export type (for px_abilitie type)
    """
    # Handle registration data export with participant, ticket, and question columns
    if ctx["typ"] == "registration":
        # Define core registration columns with participant email and ticket assignment
        ctx["columns"] = [
            {
                "email": _("The participant's email"),
                "ticket": _("The name of the ticket")
                + " <i>("
                + (_("if it doesn't exist, it will be created"))
                + ")</i>",
                # Optional character assignment for automatic character linking
                "characters": _("(Optional) The character names to assign to the player, separated by commas"),
                "donation": _("(Optional) The amount of a voluntary donation"),
            }
        ]

        # Build field type mapping from registration questions for validation
        que = get_ordered_registration_questions(ctx).values("name", "typ")
        ctx["fields"] = {el["name"]: el["typ"] for el in que}

        # Remove donation column if pay-what-you-want feature is disabled
        if "pay_what_you_want" not in ctx["features"]:
            del ctx["columns"][0]["donation"]

    # Handle ticket tier definition export
    elif ctx["typ"] == "registration_ticket":
        # Define ticket configuration columns for tier management
        ctx["columns"] = [
            {
                "name": _("The ticket's name"),
                "tier": _("The tier of the ticket"),
                "description": _("(Optional) The ticket's description"),
                # Price and availability controls for ticket management
                "price": _("(Optional) The cost of the ticket"),
                "max_available": _("(Optional) Maximun number of spots available"),
            }
        ]

    # Handle ability/experience system export
    elif ctx["typ"] == "px_abilitie":
        # Define ability system columns for character progression
        ctx["columns"] = [
            {
                "name": _("The name ability"),
                "cost": _("Cost of the ability"),
                "typ": _("Ability type"),
                "descr": _("(Optional) The ability description"),
                # Define ability dependencies and character requirements
                "prerequisites": _("(Optional) Other ability as prerequisite, comma-separated"),
                "requirements": _("(Optional) Character options as requirements, comma-separated"),
            }
        ]
        # Set export name for ability context
        ctx["name"] = "Ability"

    # Handle registration form (questions + options) export
    elif ctx["typ"] == "registration_form":
        # Define question and option columns for registration form configuration
        # First dict: Question definitions with name, type, status
        # Second dict: Option definitions linked to questions
        ctx["columns"] = [
            {
                "name": _("The question name"),
                # Define allowed question types for form validation
                "typ": _("The question type, allowed values are")
                + ": 'single-choice', 'multi-choice', 'short-text', 'long-text', 'advanced'",
                "description": _("Optional - Extended description (displayed in small gray text)"),
                # Define question visibility and requirement levels
                "status": _("The question status, allowed values are")
                + ": 'optional', 'mandatory', 'disabled', 'hidden'",
                "max_length": _(
                    "Optional - For text questions, maximum number of characters; For multiple options, maximum number of options (0 = no limit)"
                ),
            },
            {
                # Link options to their parent questions
                "question": _("The name of the question this option belongs to")
                + " <i>("
                + (_("If not found, the option will be skipped"))
                + ")</i>",
                "name": _("The name of the option"),
                "description": _("Optional – Additional information about the option, displayed below the question"),
                # Define pricing and availability constraints for options
                "price": _("Optional – Amount added to the registration fee if selected (0 = no extra cost)"),
                "max_available": _(
                    "Optional – Maximum number of times it can be selected across all registrations (0 = unlimited)"
                ),
            },
        ]

    # Handle character/writing form (questions + options) export
    elif ctx["typ"] == "character_form":
        # Define character form columns with extended question types for writing elements
        # Similar to registration form but with additional fields for writing elements
        ctx["columns"] = [
            {
                "name": _("The question name"),
                # Extended question types including writing-specific types
                "typ": _("The question type, allowed values are")
                + ": 'single-choice', 'multi-choice', 'short-text', 'long-text', 'advanced', 'name', 'teaser', 'text'",
                "description": _("Optional - Extended description (displayed in small gray text)"),
                "status": _("The question status, allowed values are")
                + ": 'optional', 'mandatory', 'disabled', 'hidden'",
                # Define which writing elements this question applies to
                "applicable": _("The writing element this question applies to, allowed values are")
                + ": 'character', 'plot', 'faction', 'quest', 'trait'",
                # Control question visibility to different user groups
                "visibility": _("The question visibility to participants, allowed values are")
                + ": 'searchable', 'public', 'private', 'hidden'",
                "max_length": _(
                    "Optional - For text questions, maximum number of characters; For multiple options, maximum number of options (0 = no limit)"
                ),
            },
            {
                # Option definitions for character form questions
                "question": _("The name of the question this option belongs to")
                + " <i>("
                + (_("If not found, the option will be skipped"))
                + ")</i>",
                "name": _("The name of the option"),
                "description": _("Optional – Additional information about the option, displayed below the question"),
                "max_available": _("Optional – Maximum number of times it can be selected (0 = unlimited)"),
            },
        ]

        # Add requirements column if the feature is enabled
        if "wri_que_requirements" in ctx["features"]:
            ctx["columns"][1]["requirements"] = _("Optional - Other options as requirements, comma-separated")

    # Handle writing element types (character, plot, faction, quest, trait)
    else:
        # Delegate to specialized function for writing element column definitions
        _get_writing_names(ctx)


def _get_writing_names(ctx: dict) -> None:
    """Get writing field names and types for download context.

    Populates the provided context dictionary with writing field information
    including applicable question types, field definitions, column configurations,
    and allowed field names for data export functionality.

    Args:
        ctx: Context dictionary containing event, typ, and features data.
             Will be modified in-place with additional writing field information:
             - writing_typ: Applicable question type
             - fields: Dictionary mapping field names to their types
             - field_name: Name field identifier (if present)
             - columns: List of column configuration dictionaries
             - allowed: List of allowed field names for export

    Returns:
        None: Function modifies ctx dictionary in-place
    """
    # Determine the applicable writing question type based on context
    ctx["writing_typ"] = QuestionApplicable.get_applicable(ctx["typ"])
    ctx["fields"] = {}

    # Retrieve and process writing questions for the event
    que = ctx["event"].get_elements(WritingQuestion).filter(applicable=ctx["writing_typ"])
    for field in que.order_by("order").values("name", "typ"):
        ctx["fields"][field["name"]] = field["typ"]
        # Store the name field for special handling
        if field["typ"] == "name":
            ctx["field_name"] = field["name"]

    # Initialize base column configuration
    ctx["columns"] = [{}]

    # Configure character-specific fields and columns
    if ctx["writing_typ"] == QuestionApplicable.CHARACTER:
        ctx["fields"]["player"] = "skip"
        ctx["fields"]["email"] = "skip"

        # Add relationship columns if feature is enabled
        if "relationships" in ctx["features"]:
            ctx["columns"].append(
                {
                    "source": _("First character in the relationship (origin)"),
                    "target": _("Second character in the relationship (destination)"),
                    "text": _("Description of the relationship from source to target"),
                }
            )

    # Configure plot-specific columns
    elif ctx["writing_typ"] == QuestionApplicable.PLOT:
        ctx["columns"].append(
            {
                "plot": _("Name of the plot"),
                "character": _("Name of the character"),
                "text": _("Description of the role of the character in the plot"),
            }
        )

    # Configure quest-specific columns
    elif ctx["writing_typ"] == QuestionApplicable.QUEST:
        ctx["columns"][0]["typ"] = _("Name of quest type")

    # Configure trait-specific columns
    elif ctx["writing_typ"] == QuestionApplicable.TRAIT:
        ctx["columns"][0]["quest"] = _("Name of quest")

    # Build the list of allowed field names for export validation
    ctx["allowed"] = list(ctx["columns"][0].keys())
    ctx["allowed"].extend(ctx["fields"].keys())


def orga_tickets_download(ctx):
    return zip_exports(ctx, export_tickets(ctx), "Tickets")


def export_tickets(ctx: dict) -> list[tuple[str, list[str], list]]:
    """Export registration tickets data for the given event context.

    Args:
        ctx: Context dictionary containing event and related data

    Returns:
        List containing a single tuple with:
        - Table name ("tickets")
        - Column headers list
        - Data values list
    """
    # Define field mappings for data transformation
    mappings = {
        "tier": TicketTier.get_mapping(),
    }

    # Specify which fields to extract from the tickets
    keys = ["name", "tier", "description", "price", "max_available"]

    # Query registration tickets for the event, ordered by number
    que = ctx["event"].get_elements(RegistrationTicket).order_by("number")

    # Extract and transform the values using the defined mappings
    vals = _extract_values(keys, que, mappings)

    return [("tickets", keys, vals)]


def export_event(ctx: dict) -> list[tuple[str, list[str], list[tuple]]]:
    """Export event configuration and features data.

    This function extracts configuration settings and features from an event,
    its associated run, and the parent association, formatting them for export.

    Args:
        ctx: Context dictionary containing event and run information.
             Must include 'event' and 'run' keys with corresponding model instances.

    Returns:
        A list of tuples where each tuple contains:
        - Export type name (str)
        - Column headers (list of str)
        - Data rows (list of tuples)

        Example:
            [
                ("configuration", ["name", "value"], [("setting1", "value1"), ...]),
                ("features", ["name", "slug"], [("feature1", "slug1"), ...])
            ]
    """
    # Prepare configuration export structure
    keys = ["name", "value"]
    vals = []

    # Get the association for the current event
    assoc = Association.objects.get(pk=ctx["event"].assoc_id)

    # Extract configuration from event, run, and association
    for element in [ctx["event"], ctx["run"], assoc]:
        for name, value in get_configs(element).items():
            vals.append((name, value))

    # Create configuration export entry
    exports = [("configuration", keys, vals)]

    # Prepare features export structure
    keys = ["name", "slug"]
    vals = []

    # Extract features from event and association
    for element in [ctx["event"], assoc]:
        for feature in element.features.all():
            vals.append((feature.name, feature.slug))

    # Add features export entry and return complete exports
    exports.append(("features", keys, vals))

    return exports


def export_abilities(ctx: dict) -> list[tuple[str, list[str], list[list]]]:
    """Export abilities data for an event.

    Extracts ability information from the event context and formats it for export.
    Each ability includes its name, cost, type, description, prerequisites, and requirements.

    Args:
        ctx: Context dictionary containing event information with 'event' key
             that has a get_elements method for querying AbilityPx objects

    Returns:
        Single-item list containing a tuple with:
        - "abilities": Export type identifier
        - keys: List of column headers for the exported data
        - values: List of lists, each containing ability data in column order
    """
    # Define column headers for the export
    keys = ["name", "cost", "typ", "descr", "prerequisites", "requirements"]

    # Query abilities for the event, ordered by number with related data prefetched
    que = (
        ctx["event"]
        .get_elements(AbilityPx)
        .order_by("number")
        .select_related("typ")
        .prefetch_related("requirements", "prerequisites")
    )

    # Process each ability and build data rows
    vals = []
    for el in que:
        # Basic ability information
        val = [el.name, el.cost, el.typ.name, el.descr]

        # Convert related objects to comma-separated strings
        val.append(", ".join([prereq.name for prereq in el.prerequisites.all()]))
        val.append(", ".join([req.name for req in el.requirements.all()]))

        vals.append(val)

    return [("abilities", keys, vals)]<|MERGE_RESOLUTION|>--- conflicted
+++ resolved
@@ -55,99 +55,58 @@
 from larpmanager.utils.edit import _get_values_mapping
 
 
-def _temp_csv_file(keys: list[str], vals: list[list]) -> str:
+def _temp_csv_file(keys, vals):
     """Create CSV content from keys and values.
 
     Args:
-        keys (list[str]): Column headers for the CSV file.
-        vals (list[list]): Data rows where each inner list represents a row of data.
-
-    Returns:
-        str: CSV formatted string with headers and data.
-
-    Example:
-        >>> keys = ['Name', 'Age']
-        >>> vals = [['Alice', 25], ['Bob', 30]]
-        >>> csv_content = _temp_csv_file(keys, vals)
-    """
-    # Create DataFrame with provided data and column headers
+        keys: Column headers
+        vals: Data rows
+
+    Returns:
+        str: CSV formatted string
+    """
     df = pd.DataFrame(vals, columns=keys)
-
-    # Initialize string buffer to capture CSV output
     buffer = io.StringIO()
-
-    # Write DataFrame to buffer in CSV format without row indices
     df.to_csv(buffer, index=False)
-
-    # Reset buffer position to beginning for reading
     buffer.seek(0)
-
-    # Return the complete CSV content as string
     return buffer.getvalue()
 
 
-def zip_exports(ctx: dict, exports: list[tuple[str, list, list]], filename: str) -> HttpResponse:
+def zip_exports(ctx, exports, filename):
     """Create ZIP file containing multiple CSV exports.
 
     Args:
-        ctx: Context dictionary containing run information and metadata.
-        exports: List of tuples where each tuple contains (name, keys, values)
-                for CSV export. Name is the CSV filename, keys are column headers,
-                values are row data.
-        filename: Base filename for the ZIP archive (without extension).
-
-    Returns:
-        HttpResponse: ZIP file download response with appropriate headers set
-                     for file attachment download.
-
-    Note:
-        Empty exports (no keys or values) are automatically skipped.
-        The final ZIP filename includes the run information from context.
-    """
-    # Create in-memory buffer for ZIP file construction
+        ctx: Context dictionary with run information
+        exports: List of (name, keys, values) tuples
+        filename: Base filename for ZIP
+
+    Returns:
+        HttpResponse: ZIP file download response
+    """
     zip_buffer = io.BytesIO()
-
-    # Build ZIP archive with CSV files
     with zipfile.ZipFile(zip_buffer, "w", zipfile.ZIP_DEFLATED) as zip_file:
-        # Process each export tuple
         for name, key, vals in exports:
-            # Skip empty exports to avoid creating invalid CSV files
             if not key or not vals:
                 continue
-            # Add CSV file to ZIP archive with proper naming
             zip_file.writestr(f"{name}.csv", _temp_csv_file(key, vals))
-
-    # Reset buffer position for reading
     zip_buffer.seek(0)
-
-    # Create HTTP response with ZIP content
     response = HttpResponse(zip_buffer.read(), content_type="application/zip")
-    # Set download headers with contextual filename
     response["Content-Disposition"] = f"attachment; filename={str(ctx['run'])} - {filename}.zip"
     return response
 
 
-def download(ctx: dict, typ: type, nm: str) -> HttpResponse:
+def download(ctx, typ, nm):
     """Generate downloadable ZIP export for model type.
 
-    Creates a ZIP file containing exported data for the specified model type
-    and returns it as an HTTP download response.
-
-    Args:
-        ctx: Context dictionary containing event data and configuration
-        typ: Model class to export data from
-        nm: Name prefix for the generated file
-
-    Returns:
-        HttpResponse: ZIP file download response with exported data
-
-    Example:
-        >>> download(context_dict, EventModel, "events")
-    """
-    # Export data from the specified model type using context
+    Args:
+        ctx: Context dictionary with event data
+        typ: Model class to export
+        nm: Name prefix for file
+
+    Returns:
+        HttpResponse: ZIP download response
+    """
     exports = export_data(ctx, typ)
-
-    # Create and return ZIP file response with capitalized filename
     return zip_exports(ctx, exports, nm.capitalize())
 
 
@@ -206,70 +165,45 @@
     return exports
 
 
-def export_plot_rels(ctx: dict) -> list[tuple[str, list[str], list[list[str]]]]:
+def export_plot_rels(ctx):
     """Export plot-character relationships.
 
-    Extracts and formats plot-character relationship data from the database
-    for export purposes. Retrieves all relationships for plots within the
-    specified event context.
-
-    Args:
-        ctx: Context dictionary containing event data with 'event' key
-            that has get_class_parent method
-
-    Returns:
-        List containing a single tuple with:
-        - Export type identifier ('plot_rels')
-        - Column headers list ['plot', 'character', 'text']
-        - Data rows as list of lists containing plot name, character name, and relationship text
-    """
-    # Define the column headers for the export
+    Args:
+        ctx: Context dictionary with event data
+
+    Returns:
+        list: Export tuple with plot relationship data
+    """
     keys = ["plot", "character", "text"]
     vals = []
 
-    # Get the event ID for filtering plot relationships
     event_id = ctx["event"].get_class_parent(Plot)
 
-    # Query plot-character relationships for the event with optimized prefetching
     for rel in (
         PlotCharacterRel.objects.filter(plot__event_id=event_id).prefetch_related("plot", "character").order_by("order")
     ):
-        # Extract relationship data: plot name, character name, and relationship text
         vals.append([rel.plot.name, rel.character.name, rel.text])
 
     return [("plot_rels", keys, vals)]
 
 
-def export_relationships(ctx: dict) -> list[tuple[str, list[str], list[list[str]]]]:
-    """Export character relationships for the given event context.
-
-    Extracts all relationships between characters in the event and formats them
-    for export with source character name, target character name, and relationship text.
-
-    Args:
-        ctx: Context dictionary containing event data with 'event' key that has
-             a get_class_parent method to retrieve the event ID for Character model
-
-    Returns:
-        List containing a single tuple with:
-        - 'relationships' as the export type identifier
-        - List of column headers: ['source', 'target', 'text']
-        - List of relationship data rows, each containing [source_name, target_name, text]
-    """
-    # Define column headers for the export
+def export_relationships(ctx):
+    """Export character relationships.
+
+    Args:
+        ctx: Context dictionary with event data
+
+    Returns:
+        list: Export tuple with relationship data
+    """
     keys = ["source", "target", "text"]
     vals = []
 
-    # Get the event ID for filtering characters
     event_id = ctx["event"].get_class_parent(Character)
 
-    # Query all relationships for characters in this event
-    # Use prefetch_related to optimize database queries for source/target characters
     for rel in Relationship.objects.filter(source__event_id=event_id).prefetch_related("source", "target"):
-        # Extract relationship data: source name, target name, and relationship text
         vals.append([rel.source.name, rel.target.name, rel.text])
 
-    # Return formatted export data as expected by the export system
     return [("relationships", keys, vals)]
 
 
@@ -647,54 +581,6 @@
     return clean
 
 
-<<<<<<< HEAD
-def _download_prepare(ctx: dict, nm: str, query, typ: dict):
-    """Prepare and filter query for CSV download based on type and context.
-
-    This function applies various filters and optimizations to a Django queryset
-    based on the model type and context configuration. It handles event/run filtering,
-    ordering, and model-specific optimizations for CSV export.
-
-    Args:
-        ctx: Context dictionary containing event/run information and other metadata
-        nm: Name/type of the model being downloaded (e.g., 'character', 'registration')
-        query: Initial Django queryset to filter and optimize
-        typ: Type configuration dictionary containing field specifications for filtering
-
-    Returns:
-        QuerySet: Filtered and optimized queryset ready for CSV export with appropriate
-                 select_related/prefetch_related optimizations applied
-
-    Note:
-        For registration queries, this function also enriches objects with accounting
-        data from _orga_registrations_acc and filters out cancelled registrations.
-    """
-    # Apply event-based filtering if event field is configured
-    if check_field(typ, "event"):
-        query = query.filter(event=ctx["event"])
-
-    # Apply run-based filtering if run field is configured
-    elif check_field(typ, "run"):
-        query = query.filter(run=ctx["run"])
-
-    # Apply number-based ordering if number field is configured
-    if check_field(typ, "number"):
-        query = query.order_by("number")
-
-    # Optimize character queries with related data prefetching
-    if nm == "character":
-        query = query.prefetch_related("factions_list").select_related("player")
-
-    # Handle registration-specific filtering and accounting data enrichment
-    if nm == "registration":
-        # Filter out cancelled registrations and optimize with ticket data
-        query = query.filter(cancellation_date__isnull=True).select_related("ticket")
-
-        # Fetch accounting data for registrations
-        resp = _orga_registrations_acc(ctx, query)
-
-        # Enrich each registration object with accounting information
-=======
 def _download_prepare(ctx: dict, nm: str, query, typ: dict) -> object:
     """Prepare and filter query for CSV download based on type and context.
 
@@ -737,7 +623,6 @@
         resp = _orga_registrations_acc(ctx, query)
 
         # Attach accounting information as dynamic attributes to each registration
->>>>>>> 7ec28e8e
         for el in query:
             if el.id not in resp:
                 continue
@@ -763,27 +648,6 @@
 def export_registration_form(ctx: dict) -> list[tuple[str, list, list]]:
     """Export registration data to Excel format.
 
-<<<<<<< HEAD
-    Exports registration questions and options from an event to Excel-compatible format,
-    including proper column mappings and ordered data structure.
-
-    Args:
-        ctx: Context dictionary containing event and form data with required keys:
-            - event: Event instance with registration data
-            - columns: List of column definitions for export
-
-    Returns:
-        List of tuples where each tuple contains:
-            - Sheet name (str): Name for the Excel sheet
-            - Headers (list): Column headers for the sheet
-            - Data (list): Rows of data for the sheet
-
-    Note:
-        Function processes two sheets: registration_questions and registration_options,
-        with proper ordering and type/status mappings applied.
-    """
-    # Initialize type and status mappings for data transformation
-=======
     Extracts registration questions and options from the event context and formats
     them for Excel export with proper column mappings and ordered data.
 
@@ -798,49 +662,29 @@
             - list: Data rows for the sheet
     """
     # Initialize mappings for question types and status values
->>>>>>> 7ec28e8e
     mappings = {
         "typ": BaseQuestionType.get_mapping(),
         "status": QuestionStatus.get_mapping(),
     }
 
-<<<<<<< HEAD
-    # Set context type and extract column information
-    ctx["typ"] = "registration_form"
-    _get_column_names(ctx)
-
-    # Process registration questions sheet
-=======
     # Set export type and extract column names from context
     ctx["typ"] = "registration_form"
     _get_column_names(ctx)
 
     # Extract registration questions data
->>>>>>> 7ec28e8e
     key = ctx["columns"][0].keys()
     que = get_ordered_registration_questions(ctx)
     vals = _extract_values(key, que, mappings)
 
-<<<<<<< HEAD
-    # Initialize exports list with registration questions data
-    exports = [("registration_questions", key, vals)]
-
-    # Process registration options sheet with modified column names
-=======
     # Initialize exports list with registration questions sheet
     exports = [("registration_questions", key, vals)]
 
     # Prepare registration options data with modified key for relation
->>>>>>> 7ec28e8e
     key = list(ctx["columns"][1].keys())
     new_key = key.copy()
     new_key[0] = f"{new_key[0]}__name"
 
-<<<<<<< HEAD
-    # Get registration options with proper ordering and relationships
-=======
     # Query registration options ordered by question order and option order
->>>>>>> 7ec28e8e
     que = ctx["event"].get_elements(RegistrationOption).select_related("question")
     que = que.order_by(F("question__order"), "order")
     vals = _extract_values(new_key, que, mappings)
@@ -850,37 +694,17 @@
     return exports
 
 
-def _extract_values(key: list[str], que: any, mappings: dict[str, dict[any, any]]) -> list[list[any]]:
-    """Extract and transform values from a queryset using field mappings.
-
-    Args:
-        key: List of field names to extract from the queryset.
-        que: Django queryset or similar object with values() method.
-        mappings: Dictionary mapping field names to value transformation dictionaries.
-                 Format: {field_name: {old_value: new_value, ...}, ...}
-
-    Returns:
-        List of lists containing extracted and transformed values for each row.
-        Each inner list corresponds to one row with transformed field values.
-    """
+def _extract_values(key, que, mappings):
     all_vals = []
-
-    # Iterate through each row in the queryset values
     for row in que.values(*key):
         vals = []
-
-        # Process each field-value pair in the current row
         for field, value in row.items():
-            # Apply mapping transformation if field and value exist in mappings
             if field in mappings and value in mappings[field]:
                 new_value = mappings[field][value]
             else:
                 new_value = value
             vals.append(new_value)
-
-        # Add the processed row to the result
         all_vals.append(vals)
-
     return all_vals
 
 
@@ -892,21 +716,6 @@
     """
     Export character form questions and options to CSV format.
 
-<<<<<<< HEAD
-    Processes writing questions and their associated options from an event,
-    converting them into a structured format suitable for CSV export.
-
-    Args:
-        ctx: Context dictionary containing:
-            - event: Event object to extract questions from
-            - columns: Column configuration for export formatting
-
-    Returns:
-        List of export tuples in format (name, keys, values) where:
-            - name: Export section identifier ('writing_questions' or 'writing_options')
-            - keys: Column headers for the CSV
-            - values: Data rows for the CSV
-=======
     This function extracts writing questions and their associated options from an event
     and formats them for CSV export. It processes question metadata (type, status,
     applicability, visibility) and organizes the data into exportable tuples.
@@ -926,7 +735,6 @@
         The function exports two sections:
         1. Writing questions with their metadata
         2. Writing options linked to their parent questions
->>>>>>> 7ec28e8e
     """
     # Define mappings for enum fields to human-readable values
     mappings = {
@@ -936,19 +744,11 @@
         "visibility": QuestionVisibility.get_mapping(),
     }
 
-<<<<<<< HEAD
-    # Set context type and extract column configuration
-    ctx["typ"] = "character_form"
-    _get_column_names(ctx)
-
-    # Extract and process writing questions
-=======
     # Set context type and prepare column configuration
     ctx["typ"] = "character_form"
     _get_column_names(ctx)
 
     # Extract and export writing questions
->>>>>>> 7ec28e8e
     key = ctx["columns"][0].keys()
     que = ctx["event"].get_elements(WritingQuestion).order_by("applicable", "order")
     vals = _extract_values(key, que, mappings)
@@ -956,14 +756,6 @@
     # Initialize exports list with writing questions data
     exports = [("writing_questions", key, vals)]
 
-<<<<<<< HEAD
-    # Process writing options with question relationship
-    key = list(ctx["columns"][1].keys())
-    new_key = key.copy()
-    new_key[0] = f"{new_key[0]}__name"  # Modify key to include question name
-
-    # Query writing options with related question data, ordered by question and option order
-=======
     # Prepare column configuration for writing options
     key = list(ctx["columns"][1].keys())
     new_key = key.copy()
@@ -971,7 +763,6 @@
     new_key[0] = f"{new_key[0]}__name"
 
     # Extract and export writing options with related question data
->>>>>>> 7ec28e8e
     que = ctx["event"].get_elements(WritingOption).select_related("question")
     que = que.order_by(F("question__order"), "order")
     vals = _extract_values(new_key, que, mappings)
@@ -981,45 +772,28 @@
     return exports
 
 
-def _orga_registrations_acc(ctx: dict, regs: list = None) -> dict:
-    """Process registration accounting data for organizer reports.
-
-    This function retrieves and processes cached registration accounting data,
-    optionally filtering for specific registrations if provided.
-
-    Args:
-        ctx: Context dictionary containing event and feature information.
-             Must include 'run' key with the current event run.
-        regs: Optional list of registration objects to process.
-              If None, returns all cached registration data.
-
-    Returns:
-        Dictionary containing processed accounting data keyed by registration ID.
-        Each value contains the accounting information for that registration.
-
-    Example:
-        >>> ctx = {'run': event_run}
-        >>> data = _orga_registrations_acc(ctx)
-        >>> # Returns all cached accounting data
-        >>>
-        >>> filtered_data = _orga_registrations_acc(ctx, [reg1, reg2])
-        >>> # Returns data only for reg1 and reg2
-    """
-    # Retrieve cached accounting data for the current event run
-    # This avoids expensive database queries for repeated access
+def _orga_registrations_acc(ctx, regs=None):
+    """
+    Process registration accounting data for organizer reports.
+
+    Args:
+        ctx: Context dictionary with event and feature information
+        regs: Optional list of registrations to process (defaults to all active registrations)
+
+    Returns:
+        dict: Processed accounting data keyed by registration ID
+    """
+    # Use cached accounting data for efficiency
     cached_data = get_registration_accounting_cache(ctx["run"])
 
-    # Filter cached data if specific registrations are requested
+    # If specific registrations are requested, filter the cached data
     if regs:
         res = {}
-        # Iterate through requested registrations and extract their data
         for r in regs:
-            # Only include registrations that exist in the cache
             if r.id in cached_data:
                 res[r.id] = cached_data[r.id]
         return res
 
-    # Return all cached data if no specific registrations requested
     return cached_data
 
 
@@ -1102,7 +876,7 @@
             - features: Set of available features for the export context
             - event: Event instance for question lookups (for registration types)
 
-    Side Effects:
+    Side effects:
         Modifies ctx in-place, adding:
         - columns: List of dicts with column names and descriptions
         - fields: Dict mapping field names to types (for registration type)
@@ -1110,7 +884,6 @@
     """
     # Handle registration data export with participant, ticket, and question columns
     if ctx["typ"] == "registration":
-        # Define core registration columns with participant email and ticket assignment
         ctx["columns"] = [
             {
                 "email": _("The participant's email"),
@@ -1118,12 +891,10 @@
                 + " <i>("
                 + (_("if it doesn't exist, it will be created"))
                 + ")</i>",
-                # Optional character assignment for automatic character linking
                 "characters": _("(Optional) The character names to assign to the player, separated by commas"),
                 "donation": _("(Optional) The amount of a voluntary donation"),
             }
         ]
-
         # Build field type mapping from registration questions for validation
         que = get_ordered_registration_questions(ctx).values("name", "typ")
         ctx["fields"] = {el["name"]: el["typ"] for el in que}
@@ -1134,13 +905,11 @@
 
     # Handle ticket tier definition export
     elif ctx["typ"] == "registration_ticket":
-        # Define ticket configuration columns for tier management
         ctx["columns"] = [
             {
                 "name": _("The ticket's name"),
                 "tier": _("The tier of the ticket"),
                 "description": _("(Optional) The ticket's description"),
-                # Price and availability controls for ticket management
                 "price": _("(Optional) The cost of the ticket"),
                 "max_available": _("(Optional) Maximun number of spots available"),
             }
@@ -1148,34 +917,28 @@
 
     # Handle ability/experience system export
     elif ctx["typ"] == "px_abilitie":
-        # Define ability system columns for character progression
         ctx["columns"] = [
             {
                 "name": _("The name ability"),
                 "cost": _("Cost of the ability"),
                 "typ": _("Ability type"),
                 "descr": _("(Optional) The ability description"),
-                # Define ability dependencies and character requirements
                 "prerequisites": _("(Optional) Other ability as prerequisite, comma-separated"),
                 "requirements": _("(Optional) Character options as requirements, comma-separated"),
             }
         ]
-        # Set export name for ability context
         ctx["name"] = "Ability"
 
     # Handle registration form (questions + options) export
     elif ctx["typ"] == "registration_form":
-        # Define question and option columns for registration form configuration
         # First dict: Question definitions with name, type, status
         # Second dict: Option definitions linked to questions
         ctx["columns"] = [
             {
                 "name": _("The question name"),
-                # Define allowed question types for form validation
                 "typ": _("The question type, allowed values are")
                 + ": 'single-choice', 'multi-choice', 'short-text', 'long-text', 'advanced'",
                 "description": _("Optional - Extended description (displayed in small gray text)"),
-                # Define question visibility and requirement levels
                 "status": _("The question status, allowed values are")
                 + ": 'optional', 'mandatory', 'disabled', 'hidden'",
                 "max_length": _(
@@ -1183,14 +946,12 @@
                 ),
             },
             {
-                # Link options to their parent questions
                 "question": _("The name of the question this option belongs to")
                 + " <i>("
                 + (_("If not found, the option will be skipped"))
                 + ")</i>",
                 "name": _("The name of the option"),
                 "description": _("Optional – Additional information about the option, displayed below the question"),
-                # Define pricing and availability constraints for options
                 "price": _("Optional – Amount added to the registration fee if selected (0 = no extra cost)"),
                 "max_available": _(
                     "Optional – Maximum number of times it can be selected across all registrations (0 = unlimited)"
@@ -1200,21 +961,17 @@
 
     # Handle character/writing form (questions + options) export
     elif ctx["typ"] == "character_form":
-        # Define character form columns with extended question types for writing elements
         # Similar to registration form but with additional fields for writing elements
         ctx["columns"] = [
             {
                 "name": _("The question name"),
-                # Extended question types including writing-specific types
                 "typ": _("The question type, allowed values are")
                 + ": 'single-choice', 'multi-choice', 'short-text', 'long-text', 'advanced', 'name', 'teaser', 'text'",
                 "description": _("Optional - Extended description (displayed in small gray text)"),
                 "status": _("The question status, allowed values are")
                 + ": 'optional', 'mandatory', 'disabled', 'hidden'",
-                # Define which writing elements this question applies to
                 "applicable": _("The writing element this question applies to, allowed values are")
                 + ": 'character', 'plot', 'faction', 'quest', 'trait'",
-                # Control question visibility to different user groups
                 "visibility": _("The question visibility to participants, allowed values are")
                 + ": 'searchable', 'public', 'private', 'hidden'",
                 "max_length": _(
@@ -1222,7 +979,6 @@
                 ),
             },
             {
-                # Option definitions for character form questions
                 "question": _("The name of the question this option belongs to")
                 + " <i>("
                 + (_("If not found, the option will be skipped"))
@@ -1239,7 +995,6 @@
 
     # Handle writing element types (character, plot, faction, quest, trait)
     else:
-        # Delegate to specialized function for writing element column definitions
         _get_writing_names(ctx)
 
 
@@ -1319,107 +1074,57 @@
     return zip_exports(ctx, export_tickets(ctx), "Tickets")
 
 
-def export_tickets(ctx: dict) -> list[tuple[str, list[str], list]]:
-    """Export registration tickets data for the given event context.
-
-    Args:
-        ctx: Context dictionary containing event and related data
-
-    Returns:
-        List containing a single tuple with:
-        - Table name ("tickets")
-        - Column headers list
-        - Data values list
-    """
-    # Define field mappings for data transformation
+def export_tickets(ctx):
     mappings = {
         "tier": TicketTier.get_mapping(),
     }
-
-    # Specify which fields to extract from the tickets
     keys = ["name", "tier", "description", "price", "max_available"]
 
-    # Query registration tickets for the event, ordered by number
     que = ctx["event"].get_elements(RegistrationTicket).order_by("number")
-
-    # Extract and transform the values using the defined mappings
     vals = _extract_values(keys, que, mappings)
 
     return [("tickets", keys, vals)]
 
 
-def export_event(ctx: dict) -> list[tuple[str, list[str], list[tuple]]]:
+def export_event(ctx):
     """Export event configuration and features data.
 
-    This function extracts configuration settings and features from an event,
-    its associated run, and the parent association, formatting them for export.
-
-    Args:
-        ctx: Context dictionary containing event and run information.
-             Must include 'event' and 'run' keys with corresponding model instances.
-
-    Returns:
-        A list of tuples where each tuple contains:
-        - Export type name (str)
-        - Column headers (list of str)
-        - Data rows (list of tuples)
-
-        Example:
-            [
-                ("configuration", ["name", "value"], [("setting1", "value1"), ...]),
-                ("features", ["name", "slug"], [("feature1", "slug1"), ...])
-            ]
-    """
-    # Prepare configuration export structure
+    Args:
+        ctx: Context dictionary containing event and run information
+
+    Returns:
+        list: List of tuples containing configuration and features export data
+    """
     keys = ["name", "value"]
     vals = []
-
-    # Get the association for the current event
     assoc = Association.objects.get(pk=ctx["event"].assoc_id)
-
-    # Extract configuration from event, run, and association
     for element in [ctx["event"], ctx["run"], assoc]:
         for name, value in get_configs(element).items():
             vals.append((name, value))
-
-    # Create configuration export entry
     exports = [("configuration", keys, vals)]
 
-    # Prepare features export structure
     keys = ["name", "slug"]
     vals = []
-
-    # Extract features from event and association
     for element in [ctx["event"], assoc]:
         for feature in element.features.all():
             vals.append((feature.name, feature.slug))
-
-    # Add features export entry and return complete exports
     exports.append(("features", keys, vals))
 
     return exports
 
 
-def export_abilities(ctx: dict) -> list[tuple[str, list[str], list[list]]]:
+def export_abilities(ctx):
     """Export abilities data for an event.
 
-    Extracts ability information from the event context and formats it for export.
-    Each ability includes its name, cost, type, description, prerequisites, and requirements.
-
-    Args:
-        ctx: Context dictionary containing event information with 'event' key
-             that has a get_elements method for querying AbilityPx objects
-
-    Returns:
-        Single-item list containing a tuple with:
-        - "abilities": Export type identifier
-        - keys: List of column headers for the exported data
-        - values: List of lists, each containing ability data in column order
-    """
-    # Define column headers for the export
+    Args:
+        ctx: Context dictionary containing event information
+
+    Returns:
+        list: Single-item list containing tuple of ("abilities", keys, values)
+              where keys are column headers and values are ability data rows
+    """
     keys = ["name", "cost", "typ", "descr", "prerequisites", "requirements"]
 
-    # Query abilities for the event, ordered by number with related data prefetched
     que = (
         ctx["event"]
         .get_elements(AbilityPx)
@@ -1427,17 +1132,11 @@
         .select_related("typ")
         .prefetch_related("requirements", "prerequisites")
     )
-
-    # Process each ability and build data rows
     vals = []
     for el in que:
-        # Basic ability information
         val = [el.name, el.cost, el.typ.name, el.descr]
-
-        # Convert related objects to comma-separated strings
         val.append(", ".join([prereq.name for prereq in el.prerequisites.all()]))
         val.append(", ".join([req.name for req in el.requirements.all()]))
-
         vals.append(val)
 
     return [("abilities", keys, vals)]