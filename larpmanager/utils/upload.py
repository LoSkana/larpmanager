# LarpManager - https://larpmanager.com
# Copyright (C) 2025 Scanagatta Mauro
#
# This file is part of LarpManager and is dual-licensed:
#
# 1. Under the terms of the GNU Affero General Public License (AGPL) version 3,
#    as published by the Free Software Foundation. You may use, modify, and
#    distribute this file under those terms.
#
# 2. Under a commercial license, allowing use in closed-source or proprietary
#    environments without the obligations of the AGPL.
#
# If you have obtained this file under the AGPL, and you make it available over
# a network, you must also make the complete source code available under the same license.
#
# For more information or to purchase a commercial license, contact:
# commercial@larpmanager.com
#
# SPDX-License-Identifier: AGPL-3.0-or-later OR Proprietary

import io
import os
import shutil
from datetime import datetime
from decimal import Decimal
from typing import Any

import pandas as pd
from django.conf import settings as conf_settings
from django.contrib.auth.models import User
from django.core.exceptions import ObjectDoesNotExist
from django.http import HttpRequest

from larpmanager.models.base import BaseModel
from larpmanager.models.casting import Quest, QuestType
from larpmanager.models.experience import AbilityPx, AbilityTypePx
from larpmanager.models.form import (
    BaseQuestionType,
    QuestionApplicable,
    QuestionStatus,
    QuestionVisibility,
    RegistrationAnswer,
    RegistrationChoice,
    RegistrationOption,
    RegistrationQuestion,
    WritingAnswer,
    WritingChoice,
    WritingOption,
    WritingQuestion,
    WritingQuestionType,
)
from larpmanager.models.member import Membership, MembershipStatus
from larpmanager.models.registration import (
    Registration,
    RegistrationCharacterRel,
    RegistrationTicket,
    TicketTier,
)
from larpmanager.models.utils import UploadToPathAndRename
from larpmanager.models.writing import (
    Character,
    Faction,
    Plot,
    PlotCharacterRel,
    Relationship,
)
from larpmanager.utils.download import _get_column_names
from larpmanager.utils.edit import save_log


def go_upload(request, ctx: dict, form) -> list:
    """Route uploaded files to appropriate processing functions.

    This function acts as a dispatcher, routing uploaded files to the correct
    processing function based on the upload type specified in the context.

    Args:
        request: Django HTTP request object containing the upload request
        ctx: Context dictionary containing 'typ' key that specifies upload type
             and other upload settings/configuration
        form: Uploaded file form data to be processed

    Returns:
        list: Result messages from the appropriate processing function,
              typically containing success/error information

    Note:
        Supported upload types include: registration_form, character_form,
        registration, px_abilitie, registration_ticket, and writing (default)
    """
    # FIX
    # if request.POST.get("upload") == "cover":
    #     # check extension
    #     if zipfile.is_zipfile(form[0]):
    #         with zipfile.ZipFile(form[0]) as z_obj:
    #             cover_load(ctx, z_obj)
    #         z_obj.close()
    #         return ""

    # Route registration form uploads
    if ctx["typ"] == "registration_form":
        return form_load(request, ctx, form, is_registration=True)

    # Route character form uploads
    elif ctx["typ"] == "character_form":
        return form_load(request, ctx, form, is_registration=False)

    # Route registration data uploads
    elif ctx["typ"] == "registration":
        return registrations_load(request, ctx, form)

    # Route experience/abilities uploads
    elif ctx["typ"] == "px_abilitie":
        return abilities_load(request, ctx, form)

    # Route registration ticket uploads
    elif ctx["typ"] == "registration_ticket":
        return tickets_load(request, ctx, form)

    # Default route for writing/story uploads
    else:
        return writing_load(request, ctx, form)


def _read_uploaded_csv(uploaded_file) -> pd.DataFrame | None:
    """Read CSV file with multiple encoding fallbacks.

<<<<<<< HEAD
    Attempts to read a CSV file using various character encodings in order of
    preference. Falls back to different encodings if decoding fails.
=======
    Attempts to read a CSV file using various character encodings to handle
    files from different sources and systems. Falls back through common
    encodings until successful parsing or all options are exhausted.
>>>>>>> 7ec28e8e

    Args:
        uploaded_file: Django uploaded file object containing CSV data.

    Returns:
<<<<<<< HEAD
        pandas.DataFrame | None: Parsed CSV data with all columns as strings,
            or None if all encoding attempts failed.

    Note:
        The function tries UTF-8 variants first, then common Western encodings,
        followed by legacy encodings for maximum compatibility.
=======
        pandas.DataFrame or None: Parsed CSV data with all columns as strings,
            or None if parsing failed with all attempted encodings.

    Raises:
        None: All exceptions are caught and handled internally.
>>>>>>> 7ec28e8e
    """
    # Early return if no file provided
    if not uploaded_file:
        return None

<<<<<<< HEAD
    # Define encoding fallback chain - UTF-8 variants first for modern files
=======
    # Define encoding priority list - most common first
>>>>>>> 7ec28e8e
    encodings = [
        "utf-8",
        "utf-8-sig",
        "latin1",
        "windows-1252",
        "utf-16",
        "utf-32",
        "ascii",
        "mac-roman",
        "cp437",
        "cp850",
    ]

    # Try each encoding until one succeeds
    for encoding in encodings:
        try:
<<<<<<< HEAD
            # Reset file pointer to beginning for each attempt
=======
            # Reset file pointer to beginning
>>>>>>> 7ec28e8e
            uploaded_file.seek(0)

            # Decode file content with current encoding
            decoded = uploaded_file.read().decode(encoding)

            # Create string buffer for pandas to read from
            text_io = io.StringIO(decoded)

<<<<<<< HEAD
            # Parse CSV with automatic delimiter detection and string dtype
=======
            # Parse CSV with automatic delimiter detection
>>>>>>> 7ec28e8e
            return pd.read_csv(text_io, encoding=encoding, sep=None, engine="python", dtype=str)
        except Exception as err:
            # Log error and continue to next encoding
            print(err)
            continue

<<<<<<< HEAD
    # All encoding attempts failed
=======
    # Return None if all encodings failed
>>>>>>> 7ec28e8e
    return None


def _get_file(ctx: dict, file, column_id: str = None) -> tuple[any, list[str]]:
    """Get file path and save uploaded file to media directory.

    Args:
        ctx: Context dictionary containing event information and column definitions.
        file: Uploaded file object to be processed.
        column_id: Optional column identifier for file naming. Defaults to None.

    Returns:
        A tuple containing:
            - DataFrame: Processed pandas DataFrame if successful, None if failed.
            - list[str]: List of error messages, empty if no errors occurred.

    Note:
        Function validates that all columns in the uploaded CSV are recognized
        based on the context configuration.
    """
    # Get available column names from context
    _get_column_names(ctx)
    allowed = []

    # Add columns from specific column_id if provided
    if column_id is not None:
        allowed.extend(list(ctx["columns"][column_id].keys()))

    # Add fields from context if available
    if "fields" in ctx:
        allowed.extend(ctx["fields"].keys())

    # Convert all allowed column names to lowercase for comparison
    allowed = [a.lower() for a in allowed]

    # Read and parse the uploaded CSV file
    input_df = _read_uploaded_csv(file)
    if input_df is None:
        return None, ["ERR - Could not read input csv"]

    # Normalize column names to lowercase for validation
    input_df.columns = [c.lower() for c in input_df.columns]

    # Validate that all columns are recognized
    for col in input_df.columns:
        if col.lower() not in allowed:
            return None, [f"ERR - column not recognized: {col}"]

    return input_df, []


def registrations_load(request: HttpRequest, ctx: dict, form) -> list:
    """Load registration data from uploaded CSV file.

    Processes a CSV file containing registration data and creates registration
    records for the specified event. Each row in the CSV is validated against
    the event's registration questions and converted into a registration entry.

    Args:
        request: Django HTTP request object containing user session data
        ctx: Context dictionary containing event instance and form configuration
        form: Django form instance with cleaned_data containing the uploaded CSV file

    Returns:
        List of log messages detailing the processing results and any errors
        encountered during registration creation

    Note:
        The CSV file is expected to contain columns matching the event's
        registration questions. Invalid rows will generate error logs but
        won't stop processing of subsequent rows.
    """
    # Extract CSV data and initialize processing logs
    (input_df, logs) = _get_file(ctx, form.cleaned_data["first"], 0)

    # Get registration questions for the current event with their options
    que = ctx["event"].get_elements(RegistrationQuestion).prefetch_related("options")

    # Convert questions to a format suitable for data processing
    questions = _get_questions(que)

    # Process each row in the CSV file if data was successfully loaded
    if input_df is not None:
        # Convert DataFrame to dictionary records and process each registration
        for row in input_df.to_dict(orient="records"):
            # Process individual registration and append result to logs
            logs.append(_reg_load(request, ctx, row, questions))

    return logs


def _reg_load(request, ctx: dict, row: dict, questions: list) -> str:
    """Load registration data from CSV row for bulk import.

    Creates or updates registrations with field validation, membership checks,
    and question processing for event registration imports.

    Args:
        request: HTTP request object containing user information
        ctx: Context dictionary containing event and run information
        row: Dictionary representing a CSV row with registration data
        questions: List of registration questions for the event

    Returns:
        str: Status message indicating success/failure and details

    Raises:
        ObjectDoesNotExist: When user email or membership is not found
    """
    # Validate required email column exists
    if "email" not in row:
        return "ERR - There is no email column"

    # Find user by email (case-insensitive)
    try:
        user = User.objects.get(email__iexact=row["email"].strip())
    except ObjectDoesNotExist:
        return "ERR - Email not found"

    member = user.member

    # Check if user has valid membership for this association
    try:
        membership = Membership.objects.get(member=member, assoc_id=ctx["event"].assoc_id)
    except ObjectDoesNotExist:
        return "ERR - Sharing data not found"

    # Verify user has approved data sharing
    if membership.status == MembershipStatus.EMPTY:
        return "ERR - User has not approved sharing of data"

    # Get or create registration for this run and member
    (reg, cr) = Registration.objects.get_or_create(run=ctx["run"], member=member, cancellation_date__isnull=True)

    logs = []

    # Process each field in the CSV row
    for field, value in row.items():
        _reg_field_load(ctx, reg, field, value, questions, logs)

    # Save registration and log the action
    reg.save()
    save_log(request.user.member, Registration, reg)

    # Generate appropriate status message
    if logs:
        msg = "KO - " + ",".join(logs)
    elif cr:
        msg = f"OK - Created {member}"
    else:
        msg = f"OK - Updated {member}"

    return msg


def _reg_field_load(ctx: dict, reg: Registration, field: str, value: any, questions: dict, logs: list) -> None:
    """Load individual registration field from CSV data.

    Processes a single field from CSV data and updates the registration instance
    accordingly. Handles special cases for email, ticket assignment, character
    assignment, and pay-what-you-want values.

    Args:
        ctx: Context dictionary containing event data and lookup tables
        reg: Registration instance to update with the field value
        field: Field name from CSV header
        value: Field value from CSV row
        questions: Dictionary mapping field names to registration questions
        logs: List to append error messages to during processing

    Returns:
        None: Function modifies reg instance in place
    """
    # Skip email field as it's handled elsewhere
    if field == "email":
        return

    # Skip empty or NaN values
    if not value or pd.isna(value):
        return

    # Handle ticket assignment using context lookup
    if field == "ticket":
        _assign_elem(ctx, reg, field, value, RegistrationTicket, logs)
    # Handle character assignment with special processing
    elif field == "characters":
        _reg_assign_characters(ctx, reg, value, logs)
    # Handle pay-what-you-want amount conversion
    elif field == "pwyw":
        reg.pay_what = Decimal(value)
    # Handle all other fields as choice-based answers
    else:
        _assign_choice_answer(reg, field, value, questions, logs, is_registration=True)


def _assign_elem(ctx: dict, obj: object, field: str, value: str, typ: type, logs: list[str]) -> None:
    """Assign an element to an object field based on event context.

    Attempts to find an element by number (if value is numeric) or by name
    (case-insensitive) within the given event context, then assigns it to
    the specified object field.

    Args:
        ctx: Context dictionary containing 'event' key
        obj: Target object to assign the element to
        field: Name of the field to assign the element to
        value: String value to search for (number or name)
        typ: Model class to query for the element
        logs: List to append error messages to

    Returns:
        None: Function modifies obj in place or appends to logs on error
    """
    try:
        # Check if value is numeric to determine search strategy
        if value.isdigit():
            # Search by number field for numeric values
            el = typ.objects.get(event=ctx["event"], number=int(value))
        else:
            # Search by name field (case-insensitive) for text values
            el = typ.objects.get(event=ctx["event"], name__iexact=value)
    except ObjectDoesNotExist:
        # Log error and return early if element not found
        logs.append(f"ERR - element {field} not found")
        return

    # Assign the found element to the specified field
    obj.__setattr__(field, el)


def _reg_assign_characters(ctx, reg, value, logs):
    # Clear existing character assignments for this registration
    RegistrationCharacterRel.objects.filter(reg=reg).delete()

    # Handle multiple characters separated by commas
    character_names = [name.strip() for name in value.split(",")]

    for char_name in character_names:
        if not char_name:
            continue

        try:
            char = Character.objects.get(event=ctx["event"], name__iexact=char_name)
        except ObjectDoesNotExist:
            logs.append(f"ERR - Character not found: {char_name}")
            continue

        # check if we have a registration with the same character
        que = RegistrationCharacterRel.objects.filter(
            reg__run=ctx["run"],
            reg__cancellation_date__isnull=True,
            character=char,
        )
        if que.exclude(reg_id=reg.id).exists():
            logs.append(f"ERR - character already assigned: {char_name}")
            continue

        RegistrationCharacterRel.objects.get_or_create(reg=reg, character=char)


def writing_load(request, ctx: dict, form) -> list[str]:
    """Load writing data from uploaded files and process relationships.

    Processes uploaded files containing writing elements and their relationships.
    Handles both character and plot types with their respective relationship data.

    Args:
        request: HTTP request object containing user and session data
        ctx: Context dictionary containing event, writing_typ, and typ keys
        form: Django form object with cleaned_data containing uploaded files

    Returns:
        List of log messages documenting the loading process and any errors

    Note:
        For character type, processes main data file and optional relationships file.
        For plot type, processes main data file and optional plot relationships file.
    """
    logs = []

    # Process main writing data file
    uploaded_file = form.cleaned_data.get("first", None)
    if uploaded_file:
        (input_df, logs) = _get_file(ctx, uploaded_file, 0)

        # Get questions for the writing type with their options
        que = (
            ctx["event"].get_elements(WritingQuestion).filter(applicable=ctx["writing_typ"]).prefetch_related("options")
        )
        questions = _get_questions(que)

        # Process each row of writing data
        if input_df is not None:
            for row in input_df.to_dict(orient="records"):
                logs.append(element_load(request, ctx, row, questions))

    # Process character relationships if type is character
    if ctx["typ"] == "character":
        uploaded_file = form.cleaned_data.get("second", None)
        if uploaded_file:
            # Load relationships file and get character mapping
            (input_df, new_logs) = _get_file(ctx, uploaded_file, 1)
            chars = {el["name"].lower(): el["id"] for el in ctx["event"].get_elements(Character).values("id", "name")}

            # Process each relationship row
            if input_df is not None:
                for row in input_df.to_dict(orient="records"):
                    new_logs.append(_relationships_load(row, chars))
            logs.extend(new_logs)

    # Process plot relationships if type is plot
    if ctx["typ"] == "plot":
        uploaded_file = form.cleaned_data.get("second", None)
        if uploaded_file:
            # Load plot relationships file and get character/plot mappings
            (input_df, new_logs) = _get_file(ctx, uploaded_file, 1)
            chars = {el["name"].lower(): el["id"] for el in ctx["event"].get_elements(Character).values("id", "name")}
            plots = {el["name"].lower(): el["id"] for el in ctx["event"].get_elements(Plot).values("id", "name")}

            # Process each plot relationship row
            if input_df is not None:
                for row in input_df.to_dict(orient="records"):
                    new_logs.append(_plot_rels_load(row, chars, plots))
            logs.extend(new_logs)

    return logs


def _plot_rels_load(row: dict, chars: dict, plots: dict) -> str:
    """Load plot-character relationships from row data.

    Args:
        row: Dictionary containing character, plot, and text data
        chars: Mapping of character names (lowercase) to character IDs
        plots: Mapping of plot names (lowercase) to plot IDs

    Returns:
        Status message indicating success or error details
    """
    # Extract and normalize character name from row data
    char = row.get("character", "").lower()
    if char not in chars:
        return f"ERR - source not found {char}"
    char_id = chars[char]

    # Extract and normalize plot name from row data
    plot = row.get("plot", "").lower()
    if plot not in plots:
        return f"ERR - target not found {plot}"
    plot_id = plots[plot]

    # Create or retrieve the plot-character relationship
    rel, _ = PlotCharacterRel.objects.get_or_create(character_id=char_id, plot_id=plot_id)

    # Update relationship text and save to database
    rel.text = row.get("text")
    rel.save()
    return f"OK - Plot role {char} {plot}"


def _relationships_load(row: dict, chars: dict[str, int]) -> str:
    """Load relationship data from a row into the database.

    Args:
        row: Dictionary containing relationship data with 'source', 'target', and 'text' keys
        chars: Dictionary mapping character names (lowercase) to their database IDs

    Returns:
        Status message indicating success or failure of the operation
    """
    # Extract and normalize source character name
    source_char = row.get("source", "").lower()
    if source_char not in chars:
        return f"ERR - source not found {source_char}"
    source_id = chars[source_char]

    # Extract and normalize target character name
    target_char = row.get("target", "").lower()
    if target_char not in chars:
        return f"ERR - target not found {target_char}"
    target_id = chars[target_char]

    # Create or retrieve relationship and update text
    relation, _ = Relationship.objects.get_or_create(source_id=source_id, target_id=target_id)
    relation.text = row.get("text")
    relation.save()
    return f"OK - Relationship {source_char} {target_char}"


def _get_questions(que):
    questions = {}
    for question in que:
        options = {option.name.lower(): option.id for option in question.options.all()}
        questions[question.name.lower()] = {"id": question.id, "typ": question.typ, "options": options}
    return questions


def _assign_choice_answer(
    element, field: str, value: str, questions: dict, logs: list, is_registration: bool = False
) -> None:
    """Assign choice answers to form elements during bulk import.

    Processes choice field assignments with validation, option matching,
    and proper relationship creation for registration or character forms.

    Args:
        element: The registration or writing element to assign answers to
        field: The field name/question identifier to process
        value: The answer value(s) to assign, comma-separated for choices
        questions: Dictionary mapping field names to question metadata
        logs: List to append error messages to
        is_registration: Whether this is for registration (True) or writing (False)

    Returns:
        None: Function modifies element relationships and logs in-place
    """
    # Normalize field name for case-insensitive matching
    field = field.lower()
    if field not in questions:
        logs.append(f"ERR - question not found {field}")
        return

    # Retrieve question metadata from the questions dictionary
    question = questions[field]

    # Handle text-based question types (TEXT, PARAGRAPH, EDITOR)
    if question["typ"] in [BaseQuestionType.TEXT, BaseQuestionType.PARAGRAPH, BaseQuestionType.EDITOR]:
        # Create or retrieve the appropriate answer object based on context
        if is_registration:
            answer, _ = RegistrationAnswer.objects.get_or_create(reg_id=element.id, question_id=question["id"])
        else:
            answer, _ = WritingAnswer.objects.get_or_create(element_id=element.id, question_id=question["id"])

        # Set the text value and save the answer
        answer.text = value
        answer.save()

    # Handle choice-based question types (SINGLE_CHOICE, MULTIPLE_CHOICE, etc.)
    else:
        # Clear existing choices to prevent duplicates
        if is_registration:
            RegistrationChoice.objects.filter(reg_id=element.id, question_id=question["id"]).delete()
        else:
            WritingChoice.objects.filter(element_id=element.id, question_id=question["id"]).delete()

        # Process each comma-separated choice option
        for input_opt_orig in value.split(","):
            # Normalize option text for matching
            input_opt = input_opt_orig.lower().strip()
            option_id = question["options"].get(input_opt)

            # Validate that the option exists in the question's available options
            if not option_id:
                logs.append(f"Problem with question {field}: couldn't find option {input_opt}")
                continue

            # Create the appropriate choice relationship
            if is_registration:
                RegistrationChoice.objects.create(reg_id=element.id, question_id=question["id"], option_id=option_id)
            else:
                WritingChoice.objects.create(element_id=element.id, question_id=question["id"], option_id=option_id)


<<<<<<< HEAD
def element_load(request: HttpRequest, ctx: dict, row: dict, questions: list) -> str:
=======
def element_load(request, ctx: dict, row: dict, questions: list) -> str:
>>>>>>> 7ec28e8e
    """Load generic element data from CSV row for bulk import.

    Processes element creation or updates with field validation,
    question processing, and proper logging for various element types.

    Args:
        request: HTTP request object containing user information
<<<<<<< HEAD
        ctx: Context dictionary with event, field_name, typ, and fields data
        row: CSV row data as dictionary with field names as keys
        questions: List of question objects for processing

    Returns:
        str: Status message indicating success/failure and operation details
             Format: "OK - Created/Updated {name}" or "ERR/KO - {error_message}"

    Raises:
        May raise exceptions from Django ORM operations or field processing
    """
    # Validate required field name exists in CSV row
=======
        ctx: Context dictionary with field_name, typ, event, and fields
        row: CSV row data as dictionary with field names and values
        questions: List of questions for element processing

    Returns:
        Status message string indicating success/failure and operation details
    """
    # Validate that the required field name exists in the CSV row
>>>>>>> 7ec28e8e
    field_name = ctx["field_name"].lower()
    if field_name not in row:
        return "ERR - There is no name in fields"

<<<<<<< HEAD
    # Extract element name and determine writing class type
=======
    # Extract element name and determine the appropriate model class
>>>>>>> 7ec28e8e
    name = row[field_name]
    typ = QuestionApplicable.get_applicable(ctx["typ"])
    writing_cls = QuestionApplicable.get_applicable_inverse(typ)

<<<<<<< HEAD
    # Attempt to find existing element or create new one
=======
    # Try to find existing element or create new one
>>>>>>> 7ec28e8e
    created = False
    try:
        element = writing_cls.objects.get(event=ctx["event"], name__iexact=name)
    except ObjectDoesNotExist:
        element = writing_cls.objects.create(event=ctx["event"], name=name)
        created = True

    # Initialize logging for field processing errors
    logs = []

<<<<<<< HEAD
    # Normalize context fields to lowercase for consistent matching
    ctx["fields"] = {key.lower(): content for key, content in ctx["fields"].items()}

    # Process each field from CSV row and update element
    for field, value in row.items():
        _writing_load_field(ctx, element, field, value, questions, logs)

    # Save element changes and log the operation
=======
    # Normalize field names to lowercase for consistent processing
    ctx["fields"] = {key.lower(): content for key, content in ctx["fields"].items()}

    # Process each field in the CSV row and update element
    for field, value in row.items():
        _writing_load_field(ctx, element, field, value, questions, logs)

    # Save the element and log the operation
>>>>>>> 7ec28e8e
    element.save()
    save_log(request.user.member, writing_cls, element)

    # Return appropriate status message based on processing results
    if logs:
        return "KO - " + ",".join(logs)

    if created:
        return f"OK - Created {name}"
    else:
        return f"OK - Updated {name}"


def _writing_load_field(ctx: dict, element: BaseModel, field: str, value: any, questions: dict, logs: list) -> None:
    """
    Load writing field data during upload processing.

    Processes individual field values from upload data and updates the writing element
    accordingly. Handles special fields like 'typ' and 'quest' with object lookups,
    and delegates other field types to question loading.

    Parameters
    ----------
    ctx : dict
        Context dictionary containing event and field information
    element : WritingElement
        Writing element instance to update with field data
    field : str
        Name of the field being processed
    value : any
        Value from upload data for this field
    questions : dict
        Dictionary mapping field names to question instances
    logs : list
        List to append error messages to during processing

    Returns
    -------
    None
        Function modifies element and logs in place
    """
    # Skip processing if value is NaN/null
    if pd.isna(value):
        return

    # Handle quest type field with case-insensitive lookup
    if field == "typ":
        try:
            element.typ = ctx["event"].get_elements(QuestType).get(name__iexact=value)
        except ObjectDoesNotExist:
            logs.append(f"ERR - quest type not found: {value}")
        return

    # Handle quest field with case-insensitive lookup
    if field == "quest":
        try:
            element.quest = ctx["event"].get_elements(Quest).get(name__iexact=value)
        except ObjectDoesNotExist:
            logs.append(f"ERR - quest not found: {value}")
        return

    # Get field type from context configuration
    field_type = ctx["fields"][field]

    # Skip processing for name fields and explicitly skipped fields
    if field_type in [WritingQuestionType.NAME, "skip"]:
        return

    # Convert multiline text to HTML break tags and strip whitespace
    value = "<br />".join(str(value).strip().split("\n"))
    if not value:
        return

    # Delegate to question loading for all other field types
    _writing_question_load(ctx, element, field, field_type, logs, questions, value)


def _writing_question_load(
    ctx: dict, element: Any, field: str, field_type: Any, logs: list, questions: dict, value: Any
) -> None:
    """Process and load writing question values into element fields.

    Processes different types of writing questions and assigns the corresponding
    values to the appropriate fields of the writing element. Handles special
    cases like mirror instances, faction assignments, and choice answers.

    Args:
        ctx: Context dictionary containing processing state and metadata.
        element: Target writing element to update with the processed values.
        field: Field identifier string specifying which field to update.
        field_type: WritingQuestionType enum value indicating the question type.
        logs: List to collect processing logs and error messages.
        questions: Dictionary mapping question IDs to question objects.
        value: Raw value from the form submission to be processed and assigned.

    Returns:
        None: Function modifies the element in-place and appends to logs.
    """
    # Handle mirror instance creation for linked writing elements
    if field_type == WritingQuestionType.MIRROR:
        _get_mirror_instance(ctx, element, value, logs)

    # Process boolean hide flag for element visibility
    elif field_type == WritingQuestionType.HIDE:
        element.hide = value.lower() == "true"

    # Assign faction relationships to the writing element
    elif field_type == WritingQuestionType.FACTIONS:
        _assign_faction(ctx, element, value, logs)

    # Set teaser text for preview display
    elif field_type == WritingQuestionType.TEASER:
        element.teaser = value

    # Assign main sheet content to the element
    elif field_type == WritingQuestionType.SHEET:
        element.text = value

    # Set the element title/name
    elif field_type == WritingQuestionType.TITLE:
        element.title = value

    # TODO implement additional question types
    # elif field_type == QuestionType.COVER:
    #     element.cover = value
    # elif field_type == QuestionType.PROGRESS:
    #     element.cover = value
    # elif field_type == QuestionType.ASSIGNED:
    #     element.cover = value

    # Handle choice-based answers and custom field assignments
    else:
        _assign_choice_answer(element, field, value, questions, logs)


def _get_mirror_instance(ctx, element, value, logs):
    try:
        element.mirror = ctx["event"].get_elements(Character).get(name__iexact=value)
    except ObjectDoesNotExist:
        logs.append(f"ERR - mirror not found: {value}")


def _assign_faction(ctx, element, value, logs):
    for fac_name in value.split(","):
        try:
            fac = Faction.objects.get(name__iexact=fac_name.strip(), event=ctx["event"])
            element.save()  # to be sure
            fac.characters.add(element)
            fac.save()
        except ObjectDoesNotExist:
            logs.append(f"Faction not found: {fac_name}")


def form_load(request, ctx: dict, form, is_registration: bool = True) -> list[str]:
    """Load form questions and options from uploaded files.

    Processes uploaded CSV/Excel files to create form questions and their
    associated options. Handles both registration and writing question types.

    Args:
        request: HTTP request object containing the upload request
        ctx: Context dictionary containing event data and configuration
        form: Upload form instance with cleaned file data
        is_registration: Flag indicating whether to load registration questions
            (True) or writing questions (False). Defaults to True.

    Returns:
        List of log messages generated during the upload processing operations.
        Each message describes the success or failure of individual operations.

    Note:
        Expects 'first' field to contain questions file and 'second' field
        to contain options file. Files are processed sequentially.
    """
    logs = []

    # Process questions file upload
    uploaded_file = form.cleaned_data.get("first", None)
    if uploaded_file:
        # Parse uploaded questions file into DataFrame
        (input_df, logs) = _get_file(ctx, uploaded_file, 0)
        if input_df is not None:
            # Create question objects from each row in the DataFrame
            for row in input_df.to_dict(orient="records"):
                logs.append(_questions_load(ctx, row, is_registration))

    # Process options file upload
    uploaded_file = form.cleaned_data.get("second", None)
    if uploaded_file:
        # Parse uploaded options file into DataFrame
        (input_df, new_logs) = _get_file(ctx, uploaded_file, 1)
        if input_df is not None:
            # Determine question model class based on registration type
            question_cls = WritingQuestion
            if is_registration:
                question_cls = RegistrationQuestion

            # Build lookup dictionary mapping question names to IDs
            questions = {
                el["name"].lower(): el["id"] for el in ctx["event"].get_elements(question_cls).values("id", "name")
            }

            # Create option objects for each row, linking to existing questions
            for row in input_df.to_dict(orient="records"):
                new_logs.append(_options_load(ctx, row, questions, is_registration))

        # Combine logs from options processing with existing logs
        logs.extend(new_logs)

    return logs


def invert_dict(d):
    return {v.lower().strip(): k for k, v in d.items()}


def _questions_load(ctx: dict, row: dict, is_registration: bool) -> str:
    """Load and validate question data from upload files.

    Processes question configurations for registration or character forms,
    creating or updating RegistrationQuestion or WritingQuestion instances
    based on the row data and validation mappings.

    Args:
        ctx: Context dictionary containing event and processing information
        row: Data row from upload file containing question configuration
        is_registration: True for registration questions, False for writing questions

    Returns:
        Status message indicating success or error details
    """
    # Extract and validate the required name field
    name = row.get("name")
    if not name:
        return "ERR - name not found"

    # Get field validation mappings for the question type
    mappings = _get_mappings(is_registration)

    if is_registration:
        # Create or get registration question instance
        instance, created = RegistrationQuestion.objects.get_or_create(
            event=ctx["event"],
            name__iexact=name,
            defaults={"name": name},
        )
    else:
        # Writing questions require additional 'applicable' field validation
        if "applicable" not in row:
            return "ERR - missing applicable column"
        applicable = row["applicable"]
        if applicable not in mappings["applicable"]:
            return "ERR - unknown applicable"

        # Create or get writing question instance with applicable field
        instance, created = WritingQuestion.objects.get_or_create(
            event=ctx["event"],
            name__iexact=name,
            applicable=mappings["applicable"][applicable],
            defaults={"name": name},
        )

    # Process and validate each field in the row data
    for field, value in row.items():
        # Skip empty values and already processed fields
        if not value or pd.isna(value) or field in ["applicable", "name"]:
            continue

        new_value = value
        # Apply mapping validation if field has defined mappings
        if field in mappings:
            new_value = new_value.lower().strip()
            if new_value not in mappings[field]:
                return f"ERR - unknow value {value} for field {field}"
            new_value = mappings[field][new_value]

        # Handle special case for max_length field conversion
        if field == "max_length":
            new_value = int(value)

        # Set the validated value on the instance
        setattr(instance, field, new_value)

    # Save the configured instance to database
    instance.save()

    # Return appropriate success message based on operation
    if created:
        msg = f"OK - Created {name}"
    else:
        msg = f"OK - Updated {name}"
    return msg


def _get_mappings(is_registration: bool) -> dict[str, dict[str, str]]:
    """Get mappings for question form fields.

    Args:
        is_registration: Whether this is for a registration form, which
                        enables additional writing question types.

    Returns:
        Dictionary containing inverted mappings for question field types:
        - typ: Question type mappings
        - status: Question status mappings
        - applicable: Question applicable mappings
        - visibility: Question visibility mappings
    """
    # Create base mappings by inverting enum dictionaries
    mappings = {
        "typ": invert_dict(BaseQuestionType.get_mapping()),
        "status": invert_dict(QuestionStatus.get_mapping()),
        "applicable": invert_dict(QuestionApplicable.get_mapping()),
        "visibility": invert_dict(QuestionVisibility.get_mapping()),
    }

    # Add writing question types for registration forms
    if is_registration:
        # Update typ mapping with additional writing question types
        typ_mapping = mappings["typ"]
        for key, _ in WritingQuestionType.choices:
            # Only add if not already present in base types
            if key not in typ_mapping:
                typ_mapping[key] = key

    return mappings


<<<<<<< HEAD
def _options_load(ctx, row: dict, questions: dict, is_registration: bool) -> str:
=======
def _options_load(ctx: dict, row: dict, questions: dict, is_registration: bool) -> str:
>>>>>>> 7ec28e8e
    """Load question options from CSV row for bulk import.

    Creates or updates question options with proper validation,
    ordering, and association with the correct question type.

    Args:
<<<<<<< HEAD
        ctx: Context object containing import state and configuration
        row: Dictionary containing CSV row data with option fields
        questions: Mapping of question names to question IDs
        is_registration: Boolean indicating if this is for registration questions

    Returns:
        Status message indicating success/failure and operation performed

    Raises:
        ValueError: If required fields are missing or invalid
        TypeError: If field values cannot be converted to expected types
=======
        ctx: Context dictionary containing import configuration
        row: CSV row data as dictionary with column headers as keys
        questions: Dictionary mapping question names to question IDs
        is_registration: Boolean flag indicating if this is for registration

    Returns:
        Status message string indicating success/failure of the operation
        Format: "OK - Created/Updated {name}" or "ERR - {error_description}"
>>>>>>> 7ec28e8e
    """
    # Validate required fields are present in the CSV row
    for field in ["name", "question"]:
        if field not in row:
            return f"ERR - column {field} missing"

    # Extract and validate the option name
    name = row["name"]
    if not name:
        return "ERR - empty name"

<<<<<<< HEAD
    # Look up the question ID from the questions mapping
=======
    # Find the associated question by name (case-insensitive)
>>>>>>> 7ec28e8e
    question = row["question"].lower()
    if question not in questions:
        return "ERR - question not found"
    question_id = questions[question]

    # Get or create the option instance
    created, instance = _get_option(ctx, is_registration, name, question_id)

<<<<<<< HEAD
    # Process each field from the CSV row
    for field, value in row.items():
        # Skip empty or null values
=======
    # Process each field in the CSV row
    for field, value in row.items():
        # Skip empty or NaN values
>>>>>>> 7ec28e8e
        if not value or pd.isna(value):
            continue
        new_value = value

<<<<<<< HEAD
        # Skip fields that are already processed or metadata
=======
        # Skip fields that are already processed
>>>>>>> 7ec28e8e
        if field in ["question", "name"]:
            continue

        # Convert numeric fields to appropriate types
        if field in ["max_available", "price"]:
            new_value = int(new_value)

<<<<<<< HEAD
        # Handle special requirements field with custom assignment
=======
        # Handle requirements field with special processing
>>>>>>> 7ec28e8e
        if field == "requirements":
            _assign_requirements(ctx, instance, [], value)
            continue

        # Set the field value on the instance
        setattr(instance, field, new_value)

<<<<<<< HEAD
    # Persist changes to the database
    instance.save()

    # Return appropriate success message based on operation
=======
    # Save the instance to database
    instance.save()

    # Return appropriate success message
>>>>>>> 7ec28e8e
    if created:
        return f"OK - Created {name}"
    else:
        return f"OK - Updated {name}"


def _get_option(ctx: dict, is_registration: bool, name: str, question_id: int) -> tuple[bool, object]:
    """Get or create a question option for registration or writing forms.

    This function creates or retrieves an option object based on the form type
    (registration vs writing) and the provided parameters.

    Args:
        ctx: Context dictionary containing event data with 'event' key
        is_registration: True for registration forms, False for writing forms
        name: Display name of the option to create or retrieve
        question_id: Primary key of the parent question this option belongs to

    Returns:
        A tuple containing:
            - created (bool): True if a new option was created, False if existing
            - instance (object): The RegistrationOption or WritingOption instance

    Note:
        Uses case-insensitive name matching via name__iexact lookup.
    """
    # Handle registration form options
    if is_registration:
        instance, created = RegistrationOption.objects.get_or_create(
            event=ctx["event"],
            question_id=question_id,
            name__iexact=name,
            defaults={"name": name},
        )
    # Handle writing form options
    else:
        instance, created = WritingOption.objects.get_or_create(
            event=ctx["event"],
            name__iexact=name,
            question_id=question_id,
            defaults={"name": name},
        )

    # Return tuple with created flag first, then instance
    return created, instance


def get_csv_upload_tmp(csv_upload, run) -> str:
    """Create a temporary file for CSV upload processing.

    Creates a temporary directory structure under MEDIA_ROOT/tmp/event_slug/
    and saves the uploaded CSV file with a timestamp-based filename.

    Args:
        csv_upload: The uploaded CSV file object with chunks() method
        run: Run object containing event information with slug attribute

    Returns:
        str: Absolute path to the created temporary file

    Raises:
        OSError: If directory creation or file writing fails
    """
    # Build temporary directory path: MEDIA_ROOT/tmp/event_slug
    tmp_file = os.path.join(conf_settings.MEDIA_ROOT, "tmp")
    tmp_file = os.path.join(tmp_file, run.event.slug)

    # Create directory structure if it doesn't exist
    if not os.path.exists(tmp_file):
        os.makedirs(tmp_file)

    # Generate unique filename with current timestamp
    tmp_file = os.path.join(tmp_file, datetime.now().strftime("%Y-%m-%d-%H:%M:%S"))

    # Write uploaded file chunks to temporary file
    with open(tmp_file, "wb") as destination:
        for chunk in csv_upload.chunks():
            destination.write(chunk)

    return tmp_file


def cover_load(ctx: dict, z_obj) -> None:
    """Handle cover image upload and processing from ZIP archive.

    Extracts character cover images from a ZIP file, processes them according to
    the event/run structure, and updates character records with the new cover
    image paths.

    Args:
        ctx: Context dictionary containing 'run' key with Run instance that has
            event and number attributes for organizing extracted files
        z_obj: ZIP file object containing character cover images with filenames
            matching character numbers (e.g., "123.jpg" for character #123)

    Side Effects:
        - Extracts ZIP contents to temporary directory structure
        - Updates Character.cover field for matching characters
        - Moves image files to Django media directory structure
        - Removes temporary extraction directory after processing

    Note:
        Character cover images are matched by filename (without extension)
        to character.number. Non-matching files are ignored.
    """
    # Create extraction path based on event slug and run number
    fpath = os.path.join(conf_settings.MEDIA_ROOT, "cover_load")
    fpath = os.path.join(fpath, ctx["run"].event.slug)
    fpath = os.path.join(fpath, str(ctx["run"].number))

    # Clean up any existing extraction directory
    if os.path.exists(fpath):
        shutil.rmtree(fpath)

    # Extract all ZIP contents to the temporary directory
    z_obj.extractall(path=fpath)
    covers = {}

    # Walk through extracted files and build character number -> file path mapping
    for root, _dirnames, filenames in os.walk(fpath):
        for el in filenames:
            # Use filename (without extension) as character number key
            num = os.path.splitext(el)[0]
            covers[num] = os.path.join(root, el)
    print(covers)

    # Initialize upload path generator for character cover images
    upload_to = UploadToPathAndRename("character/cover/")

    # Process each character in the current run's event
    for c in ctx["run"].event.get_elements(Character):
        num = str(c.number)

        # Skip characters without corresponding cover images
        if num not in covers:
            continue

        # Generate final media path for the character's cover image
        fn = upload_to.__call__(c, covers[num])
        c.cover = fn
        c.save()

        # Move extracted image to final media location
        os.rename(covers[num], os.path.join(conf_settings.MEDIA_ROOT, fn))


def tickets_load(request, ctx, form):
    (input_df, logs) = _get_file(ctx, form.cleaned_data["first"], 0)

    if input_df is not None:
        for row in input_df.to_dict(orient="records"):
            logs.append(_ticket_load(request, ctx, row))
    return logs


def _ticket_load(request, ctx: dict, row: dict) -> str:
    """Load ticket data from CSV row for bulk import.

    Creates or updates RegistrationTicket objects with proper validation,
    price handling, and relationship setup for event registration.

    Args:
        request: HTTP request object containing user context
        ctx: Context dictionary containing event and other bulk import data
        row: Dictionary representing a single CSV row with ticket data

    Returns:
        str: Status message indicating success ("OK - Created/Updated") or error ("ERR - ...")

    Raises:
        ValueError: When numeric conversion fails for max_available or price fields
    """
    # Validate required name column exists
    if "name" not in row:
        return "ERR - There is no name column"

    # Get or create ticket object for the event
    (ticket, cr) = RegistrationTicket.objects.get_or_create(event=ctx["event"], name=row["name"])

    # Define field mappings for enumeration values
    mappings = {
        "tier": invert_dict(TicketTier.get_mapping()),
    }

    # Process each field in the CSV row
    for field, value in row.items():
        # Skip empty values, NaN values, and the name field (already processed)
        if not value or pd.isna(value) or field in ["name"]:
            continue

        new_value = value

        # Handle mapped enumeration fields
        if field in mappings:
            new_value = new_value.lower().strip()
            if new_value not in mappings[field]:
                return f"ERR - unknow value {value} for field {field}"
            new_value = mappings[field][new_value]

        # Convert numeric fields to appropriate types
        if field == "max_available":
            new_value = int(value)
        if field == "price":
            new_value = float(value)

        # Set the field value on the ticket object
        setattr(ticket, field, new_value)

    # Save the ticket and log the operation
    ticket.save()
    save_log(request.user.member, RegistrationTicket, ticket)

    # Return appropriate success message
    if cr:
        msg = f"OK - Created {ticket}"
    else:
        msg = f"OK - Updated {ticket}"

    return msg


def abilities_load(request, ctx, form):
    (input_df, logs) = _get_file(ctx, form.cleaned_data["first"], 0)

    if input_df is not None:
        for row in input_df.to_dict(orient="records"):
            logs.append(_ability_load(request, ctx, row))
    return logs


def _ability_load(request, ctx: dict, row: dict) -> str:
    """Load ability data from CSV row for bulk import.

    Creates or updates ability objects with comprehensive field validation,
    type assignment, prerequisite parsing, and requirement processing.

    Args:
        request: HTTP request object containing user information
        ctx: Context dictionary containing event and related data
        row: Dictionary representing a CSV row with ability data

    Returns:
        str: Status message indicating success/failure of the operation

    Raises:
        ValueError: When required 'name' column is missing from row
        AttributeError: When accessing invalid model fields
    """
    # Validate required name column exists
    if "name" not in row:
        return "ERR - There is no name column"

    # Get or create ability object using event's class parent
    (element, cr) = AbilityPx.objects.get_or_create(event=ctx["event"].get_class_parent(AbilityPx), name=row["name"])

    logs = []

    # Process each field in the CSV row
    for field, value in row.items():
        # Skip empty, NaN values, or the name field (already processed)
        if not value or pd.isna(value) or field in ["name"]:
            continue
        new_value = value

        # Handle type field assignment
        if field == "typ":
            _assign_type(ctx, element, logs, value)
            continue

        # Convert cost field to integer
        if field == "cost":
            new_value = int(value)

        # Handle prerequisites field parsing
        if field == "prerequisites":
            _assign_prereq(ctx, element, logs, value)
            continue

        # Handle requirements field processing
        if field == "requirements":
            _assign_requirements(ctx, element, logs, value)
            continue

        # Convert visible field to boolean
        if field == "visible":
            new_value = value.lower().strip() == "true"

        # Set the attribute on the element
        setattr(element, field, new_value)

    # Save the element to database
    element.save()

    # Log the operation for audit trail
    save_log(request.user.member, AbilityPx, element)

    # Return appropriate success message
    if cr:
        msg = f"OK - Created {element}"
    else:
        msg = f"OK - Updated {element}"

    return msg


def _assign_type(ctx, element, logs, value):
    try:
        element.typ = ctx["event"].get_elements(AbilityTypePx).get(name__iexact=value)
    except ObjectDoesNotExist:
        logs.append(f"ERR - quest type not found: {value}")


def _assign_prereq(ctx, element, logs, value):
    for name in value.split(","):
        try:
            prereq = ctx["event"].get_elements(AbilityPx).get(name__iexact=name.strip())
            element.save()  # to be sure
            element.prerequisites.add(prereq)
        except ObjectDoesNotExist:
            logs.append(f"Prerequisite not found: {name}")


def _assign_requirements(ctx, element, logs, value):
    for name in value.split(","):
        try:
            option = ctx["event"].get_elements(WritingOption).get(name__iexact=name.strip())
            element.save()  # to be sure
            element.requirements.add(option)
        except ObjectDoesNotExist:
            logs.append(f"requirements not found: {name}")<|MERGE_RESOLUTION|>--- conflicted
+++ resolved
@@ -23,13 +23,11 @@
 import shutil
 from datetime import datetime
 from decimal import Decimal
-from typing import Any
 
 import pandas as pd
 from django.conf import settings as conf_settings
 from django.contrib.auth.models import User
 from django.core.exceptions import ObjectDoesNotExist
-from django.http import HttpRequest
 
 from larpmanager.models.base import BaseModel
 from larpmanager.models.casting import Quest, QuestType
@@ -68,25 +66,16 @@
 from larpmanager.utils.edit import save_log
 
 
-def go_upload(request, ctx: dict, form) -> list:
+def go_upload(request, ctx, form):
     """Route uploaded files to appropriate processing functions.
 
-    This function acts as a dispatcher, routing uploaded files to the correct
-    processing function based on the upload type specified in the context.
-
-    Args:
-        request: Django HTTP request object containing the upload request
-        ctx: Context dictionary containing 'typ' key that specifies upload type
-             and other upload settings/configuration
-        form: Uploaded file form data to be processed
-
-    Returns:
-        list: Result messages from the appropriate processing function,
-              typically containing success/error information
-
-    Note:
-        Supported upload types include: registration_form, character_form,
-        registration, px_abilitie, registration_ticket, and writing (default)
+    Args:
+        request: Django HTTP request object
+        ctx: Context dictionary with upload type and settings
+        form: Uploaded file form data
+
+    Returns:
+        list: Result messages from processing function
     """
     # FIX
     # if request.POST.get("upload") == "cover":
@@ -97,27 +86,16 @@
     #         z_obj.close()
     #         return ""
 
-    # Route registration form uploads
     if ctx["typ"] == "registration_form":
         return form_load(request, ctx, form, is_registration=True)
-
-    # Route character form uploads
     elif ctx["typ"] == "character_form":
         return form_load(request, ctx, form, is_registration=False)
-
-    # Route registration data uploads
     elif ctx["typ"] == "registration":
         return registrations_load(request, ctx, form)
-
-    # Route experience/abilities uploads
     elif ctx["typ"] == "px_abilitie":
         return abilities_load(request, ctx, form)
-
-    # Route registration ticket uploads
     elif ctx["typ"] == "registration_ticket":
         return tickets_load(request, ctx, form)
-
-    # Default route for writing/story uploads
     else:
         return writing_load(request, ctx, form)
 
@@ -125,43 +103,25 @@
 def _read_uploaded_csv(uploaded_file) -> pd.DataFrame | None:
     """Read CSV file with multiple encoding fallbacks.
 
-<<<<<<< HEAD
-    Attempts to read a CSV file using various character encodings in order of
-    preference. Falls back to different encodings if decoding fails.
-=======
     Attempts to read a CSV file using various character encodings to handle
     files from different sources and systems. Falls back through common
     encodings until successful parsing or all options are exhausted.
->>>>>>> 7ec28e8e
 
     Args:
         uploaded_file: Django uploaded file object containing CSV data.
 
     Returns:
-<<<<<<< HEAD
-        pandas.DataFrame | None: Parsed CSV data with all columns as strings,
-            or None if all encoding attempts failed.
-
-    Note:
-        The function tries UTF-8 variants first, then common Western encodings,
-        followed by legacy encodings for maximum compatibility.
-=======
         pandas.DataFrame or None: Parsed CSV data with all columns as strings,
             or None if parsing failed with all attempted encodings.
 
     Raises:
         None: All exceptions are caught and handled internally.
->>>>>>> 7ec28e8e
     """
     # Early return if no file provided
     if not uploaded_file:
         return None
 
-<<<<<<< HEAD
-    # Define encoding fallback chain - UTF-8 variants first for modern files
-=======
     # Define encoding priority list - most common first
->>>>>>> 7ec28e8e
     encodings = [
         "utf-8",
         "utf-8-sig",
@@ -178,35 +138,21 @@
     # Try each encoding until one succeeds
     for encoding in encodings:
         try:
-<<<<<<< HEAD
-            # Reset file pointer to beginning for each attempt
-=======
             # Reset file pointer to beginning
->>>>>>> 7ec28e8e
             uploaded_file.seek(0)
 
             # Decode file content with current encoding
             decoded = uploaded_file.read().decode(encoding)
-
-            # Create string buffer for pandas to read from
             text_io = io.StringIO(decoded)
 
-<<<<<<< HEAD
-            # Parse CSV with automatic delimiter detection and string dtype
-=======
             # Parse CSV with automatic delimiter detection
->>>>>>> 7ec28e8e
             return pd.read_csv(text_io, encoding=encoding, sep=None, engine="python", dtype=str)
         except Exception as err:
             # Log error and continue to next encoding
             print(err)
             continue
 
-<<<<<<< HEAD
-    # All encoding attempts failed
-=======
     # Return None if all encodings failed
->>>>>>> 7ec28e8e
     return None
 
 
@@ -258,43 +204,25 @@
     return input_df, []
 
 
-def registrations_load(request: HttpRequest, ctx: dict, form) -> list:
+def registrations_load(request, ctx, form):
     """Load registration data from uploaded CSV file.
 
-    Processes a CSV file containing registration data and creates registration
-    records for the specified event. Each row in the CSV is validated against
-    the event's registration questions and converted into a registration entry.
-
-    Args:
-        request: Django HTTP request object containing user session data
-        ctx: Context dictionary containing event instance and form configuration
-        form: Django form instance with cleaned_data containing the uploaded CSV file
-
-    Returns:
-        List of log messages detailing the processing results and any errors
-        encountered during registration creation
-
-    Note:
-        The CSV file is expected to contain columns matching the event's
-        registration questions. Invalid rows will generate error logs but
-        won't stop processing of subsequent rows.
-    """
-    # Extract CSV data and initialize processing logs
+    Args:
+        request: Django HTTP request object
+        ctx: Context dictionary with event and form settings
+        form: Form data containing uploaded CSV file
+
+    Returns:
+        str: HTML formatted result message with processing statistics
+    """
     (input_df, logs) = _get_file(ctx, form.cleaned_data["first"], 0)
 
-    # Get registration questions for the current event with their options
     que = ctx["event"].get_elements(RegistrationQuestion).prefetch_related("options")
-
-    # Convert questions to a format suitable for data processing
     questions = _get_questions(que)
 
-    # Process each row in the CSV file if data was successfully loaded
     if input_df is not None:
-        # Convert DataFrame to dictionary records and process each registration
         for row in input_df.to_dict(orient="records"):
-            # Process individual registration and append result to logs
             logs.append(_reg_load(request, ctx, row, questions))
-
     return logs
 
 
@@ -362,78 +290,43 @@
     return msg
 
 
-def _reg_field_load(ctx: dict, reg: Registration, field: str, value: any, questions: dict, logs: list) -> None:
+def _reg_field_load(ctx, reg, field, value, questions, logs):
     """Load individual registration field from CSV data.
 
-    Processes a single field from CSV data and updates the registration instance
-    accordingly. Handles special cases for email, ticket assignment, character
-    assignment, and pay-what-you-want values.
-
-    Args:
-        ctx: Context dictionary containing event data and lookup tables
-        reg: Registration instance to update with the field value
-        field: Field name from CSV header
-        value: Field value from CSV row
-        questions: Dictionary mapping field names to registration questions
-        logs: List to append error messages to during processing
-
-    Returns:
-        None: Function modifies reg instance in place
-    """
-    # Skip email field as it's handled elsewhere
+    Args:
+        ctx: Context dictionary with event data
+        reg: Registration instance to update
+        field: Field name from CSV
+        value: Field value from CSV
+        questions: Dictionary of registration questions
+        logs: List to append error messages to
+    """
     if field == "email":
         return
 
-    # Skip empty or NaN values
     if not value or pd.isna(value):
         return
 
-    # Handle ticket assignment using context lookup
     if field == "ticket":
         _assign_elem(ctx, reg, field, value, RegistrationTicket, logs)
-    # Handle character assignment with special processing
     elif field == "characters":
         _reg_assign_characters(ctx, reg, value, logs)
-    # Handle pay-what-you-want amount conversion
     elif field == "pwyw":
         reg.pay_what = Decimal(value)
-    # Handle all other fields as choice-based answers
     else:
         _assign_choice_answer(reg, field, value, questions, logs, is_registration=True)
 
 
-def _assign_elem(ctx: dict, obj: object, field: str, value: str, typ: type, logs: list[str]) -> None:
-    """Assign an element to an object field based on event context.
-
-    Attempts to find an element by number (if value is numeric) or by name
-    (case-insensitive) within the given event context, then assigns it to
-    the specified object field.
-
-    Args:
-        ctx: Context dictionary containing 'event' key
-        obj: Target object to assign the element to
-        field: Name of the field to assign the element to
-        value: String value to search for (number or name)
-        typ: Model class to query for the element
-        logs: List to append error messages to
-
-    Returns:
-        None: Function modifies obj in place or appends to logs on error
-    """
+def _assign_elem(ctx, obj, field, value, typ, logs):
     try:
-        # Check if value is numeric to determine search strategy
         if value.isdigit():
-            # Search by number field for numeric values
             el = typ.objects.get(event=ctx["event"], number=int(value))
         else:
-            # Search by name field (case-insensitive) for text values
             el = typ.objects.get(event=ctx["event"], name__iexact=value)
     except ObjectDoesNotExist:
-        # Log error and return early if element not found
         logs.append(f"ERR - element {field} not found")
         return
 
-    # Assign the found element to the specified field
     obj.__setattr__(field, el)
 
 
@@ -535,61 +428,34 @@
     return logs
 
 
-def _plot_rels_load(row: dict, chars: dict, plots: dict) -> str:
-    """Load plot-character relationships from row data.
-
-    Args:
-        row: Dictionary containing character, plot, and text data
-        chars: Mapping of character names (lowercase) to character IDs
-        plots: Mapping of plot names (lowercase) to plot IDs
-
-    Returns:
-        Status message indicating success or error details
-    """
-    # Extract and normalize character name from row data
+def _plot_rels_load(row, chars, plots):
     char = row.get("character", "").lower()
     if char not in chars:
         return f"ERR - source not found {char}"
     char_id = chars[char]
 
-    # Extract and normalize plot name from row data
     plot = row.get("plot", "").lower()
     if plot not in plots:
         return f"ERR - target not found {plot}"
     plot_id = plots[plot]
 
-    # Create or retrieve the plot-character relationship
     rel, _ = PlotCharacterRel.objects.get_or_create(character_id=char_id, plot_id=plot_id)
-
-    # Update relationship text and save to database
     rel.text = row.get("text")
     rel.save()
     return f"OK - Plot role {char} {plot}"
 
 
-def _relationships_load(row: dict, chars: dict[str, int]) -> str:
-    """Load relationship data from a row into the database.
-
-    Args:
-        row: Dictionary containing relationship data with 'source', 'target', and 'text' keys
-        chars: Dictionary mapping character names (lowercase) to their database IDs
-
-    Returns:
-        Status message indicating success or failure of the operation
-    """
-    # Extract and normalize source character name
+def _relationships_load(row, chars):
     source_char = row.get("source", "").lower()
     if source_char not in chars:
         return f"ERR - source not found {source_char}"
     source_id = chars[source_char]
 
-    # Extract and normalize target character name
     target_char = row.get("target", "").lower()
     if target_char not in chars:
         return f"ERR - target not found {target_char}"
     target_id = chars[target_char]
 
-    # Create or retrieve relationship and update text
     relation, _ = Relationship.objects.get_or_create(source_id=source_id, target_id=target_id)
     relation.text = row.get("text")
     relation.save()
@@ -604,77 +470,49 @@
     return questions
 
 
-def _assign_choice_answer(
-    element, field: str, value: str, questions: dict, logs: list, is_registration: bool = False
-) -> None:
+def _assign_choice_answer(element, field, value, questions, logs, is_registration=False):
     """Assign choice answers to form elements during bulk import.
 
     Processes choice field assignments with validation, option matching,
     and proper relationship creation for registration or character forms.
-
-    Args:
-        element: The registration or writing element to assign answers to
-        field: The field name/question identifier to process
-        value: The answer value(s) to assign, comma-separated for choices
-        questions: Dictionary mapping field names to question metadata
-        logs: List to append error messages to
-        is_registration: Whether this is for registration (True) or writing (False)
-
-    Returns:
-        None: Function modifies element relationships and logs in-place
-    """
-    # Normalize field name for case-insensitive matching
+    """
     field = field.lower()
     if field not in questions:
         logs.append(f"ERR - question not found {field}")
         return
 
-    # Retrieve question metadata from the questions dictionary
     question = questions[field]
 
-    # Handle text-based question types (TEXT, PARAGRAPH, EDITOR)
+    # check if answer
     if question["typ"] in [BaseQuestionType.TEXT, BaseQuestionType.PARAGRAPH, BaseQuestionType.EDITOR]:
-        # Create or retrieve the appropriate answer object based on context
         if is_registration:
             answer, _ = RegistrationAnswer.objects.get_or_create(reg_id=element.id, question_id=question["id"])
         else:
             answer, _ = WritingAnswer.objects.get_or_create(element_id=element.id, question_id=question["id"])
-
-        # Set the text value and save the answer
         answer.text = value
         answer.save()
 
-    # Handle choice-based question types (SINGLE_CHOICE, MULTIPLE_CHOICE, etc.)
+    # check if choice
     else:
-        # Clear existing choices to prevent duplicates
         if is_registration:
             RegistrationChoice.objects.filter(reg_id=element.id, question_id=question["id"]).delete()
         else:
             WritingChoice.objects.filter(element_id=element.id, question_id=question["id"]).delete()
 
-        # Process each comma-separated choice option
         for input_opt_orig in value.split(","):
-            # Normalize option text for matching
             input_opt = input_opt_orig.lower().strip()
             option_id = question["options"].get(input_opt)
-
-            # Validate that the option exists in the question's available options
             if not option_id:
                 logs.append(f"Problem with question {field}: couldn't find option {input_opt}")
                 continue
 
-            # Create the appropriate choice relationship
             if is_registration:
                 RegistrationChoice.objects.create(reg_id=element.id, question_id=question["id"], option_id=option_id)
             else:
                 WritingChoice.objects.create(element_id=element.id, question_id=question["id"], option_id=option_id)
 
 
-<<<<<<< HEAD
-def element_load(request: HttpRequest, ctx: dict, row: dict, questions: list) -> str:
-=======
 def element_load(request, ctx: dict, row: dict, questions: list) -> str:
->>>>>>> 7ec28e8e
     """Load generic element data from CSV row for bulk import.
 
     Processes element creation or updates with field validation,
@@ -682,20 +520,6 @@
 
     Args:
         request: HTTP request object containing user information
-<<<<<<< HEAD
-        ctx: Context dictionary with event, field_name, typ, and fields data
-        row: CSV row data as dictionary with field names as keys
-        questions: List of question objects for processing
-
-    Returns:
-        str: Status message indicating success/failure and operation details
-             Format: "OK - Created/Updated {name}" or "ERR/KO - {error_message}"
-
-    Raises:
-        May raise exceptions from Django ORM operations or field processing
-    """
-    # Validate required field name exists in CSV row
-=======
         ctx: Context dictionary with field_name, typ, event, and fields
         row: CSV row data as dictionary with field names and values
         questions: List of questions for element processing
@@ -704,25 +528,16 @@
         Status message string indicating success/failure and operation details
     """
     # Validate that the required field name exists in the CSV row
->>>>>>> 7ec28e8e
     field_name = ctx["field_name"].lower()
     if field_name not in row:
         return "ERR - There is no name in fields"
 
-<<<<<<< HEAD
-    # Extract element name and determine writing class type
-=======
     # Extract element name and determine the appropriate model class
->>>>>>> 7ec28e8e
     name = row[field_name]
     typ = QuestionApplicable.get_applicable(ctx["typ"])
     writing_cls = QuestionApplicable.get_applicable_inverse(typ)
 
-<<<<<<< HEAD
-    # Attempt to find existing element or create new one
-=======
     # Try to find existing element or create new one
->>>>>>> 7ec28e8e
     created = False
     try:
         element = writing_cls.objects.get(event=ctx["event"], name__iexact=name)
@@ -733,16 +548,6 @@
     # Initialize logging for field processing errors
     logs = []
 
-<<<<<<< HEAD
-    # Normalize context fields to lowercase for consistent matching
-    ctx["fields"] = {key.lower(): content for key, content in ctx["fields"].items()}
-
-    # Process each field from CSV row and update element
-    for field, value in row.items():
-        _writing_load_field(ctx, element, field, value, questions, logs)
-
-    # Save element changes and log the operation
-=======
     # Normalize field names to lowercase for consistent processing
     ctx["fields"] = {key.lower(): content for key, content in ctx["fields"].items()}
 
@@ -751,7 +556,6 @@
         _writing_load_field(ctx, element, field, value, questions, logs)
 
     # Save the element and log the operation
->>>>>>> 7ec28e8e
     element.save()
     save_log(request.user.member, writing_cls, element)
 
@@ -829,60 +633,37 @@
     _writing_question_load(ctx, element, field, field_type, logs, questions, value)
 
 
-def _writing_question_load(
-    ctx: dict, element: Any, field: str, field_type: Any, logs: list, questions: dict, value: Any
-) -> None:
+def _writing_question_load(ctx, element, field, field_type, logs, questions, value):
     """Process and load writing question values into element fields.
 
-    Processes different types of writing questions and assigns the corresponding
-    values to the appropriate fields of the writing element. Handles special
-    cases like mirror instances, faction assignments, and choice answers.
-
-    Args:
-        ctx: Context dictionary containing processing state and metadata.
-        element: Target writing element to update with the processed values.
-        field: Field identifier string specifying which field to update.
-        field_type: WritingQuestionType enum value indicating the question type.
-        logs: List to collect processing logs and error messages.
-        questions: Dictionary mapping question IDs to question objects.
-        value: Raw value from the form submission to be processed and assigned.
-
-    Returns:
-        None: Function modifies the element in-place and appends to logs.
-    """
-    # Handle mirror instance creation for linked writing elements
+    Args:
+        ctx: Context dictionary
+        element: Target writing element to update
+        field: Field identifier
+        field_type: WritingQuestionType enum value
+        logs: List to collect processing logs
+        questions: Dictionary of questions
+        value: Value to assign to the field
+    """
     if field_type == WritingQuestionType.MIRROR:
         _get_mirror_instance(ctx, element, value, logs)
-
-    # Process boolean hide flag for element visibility
     elif field_type == WritingQuestionType.HIDE:
         element.hide = value.lower() == "true"
-
-    # Assign faction relationships to the writing element
     elif field_type == WritingQuestionType.FACTIONS:
         _assign_faction(ctx, element, value, logs)
-
-    # Set teaser text for preview display
     elif field_type == WritingQuestionType.TEASER:
         element.teaser = value
-
-    # Assign main sheet content to the element
     elif field_type == WritingQuestionType.SHEET:
         element.text = value
-
-    # Set the element title/name
     elif field_type == WritingQuestionType.TITLE:
         element.title = value
-
-    # TODO implement additional question types
+    # TODO implement
     # elif field_type == QuestionType.COVER:
     #     element.cover = value
     # elif field_type == QuestionType.PROGRESS:
     #     element.cover = value
     # elif field_type == QuestionType.ASSIGNED:
     #     element.cover = value
-
-    # Handle choice-based answers and custom field assignments
     else:
         _assign_choice_answer(element, field, value, questions, logs)
 
@@ -1046,64 +827,29 @@
     return msg
 
 
-def _get_mappings(is_registration: bool) -> dict[str, dict[str, str]]:
-    """Get mappings for question form fields.
-
-    Args:
-        is_registration: Whether this is for a registration form, which
-                        enables additional writing question types.
-
-    Returns:
-        Dictionary containing inverted mappings for question field types:
-        - typ: Question type mappings
-        - status: Question status mappings
-        - applicable: Question applicable mappings
-        - visibility: Question visibility mappings
-    """
-    # Create base mappings by inverting enum dictionaries
+def _get_mappings(is_registration):
     mappings = {
         "typ": invert_dict(BaseQuestionType.get_mapping()),
         "status": invert_dict(QuestionStatus.get_mapping()),
         "applicable": invert_dict(QuestionApplicable.get_mapping()),
         "visibility": invert_dict(QuestionVisibility.get_mapping()),
     }
-
-    # Add writing question types for registration forms
     if is_registration:
-        # Update typ mapping with additional writing question types
+        # update typ with new types
         typ_mapping = mappings["typ"]
         for key, _ in WritingQuestionType.choices:
-            # Only add if not already present in base types
             if key not in typ_mapping:
                 typ_mapping[key] = key
-
     return mappings
 
 
-<<<<<<< HEAD
-def _options_load(ctx, row: dict, questions: dict, is_registration: bool) -> str:
-=======
 def _options_load(ctx: dict, row: dict, questions: dict, is_registration: bool) -> str:
->>>>>>> 7ec28e8e
     """Load question options from CSV row for bulk import.
 
     Creates or updates question options with proper validation,
     ordering, and association with the correct question type.
 
     Args:
-<<<<<<< HEAD
-        ctx: Context object containing import state and configuration
-        row: Dictionary containing CSV row data with option fields
-        questions: Mapping of question names to question IDs
-        is_registration: Boolean indicating if this is for registration questions
-
-    Returns:
-        Status message indicating success/failure and operation performed
-
-    Raises:
-        ValueError: If required fields are missing or invalid
-        TypeError: If field values cannot be converted to expected types
-=======
         ctx: Context dictionary containing import configuration
         row: CSV row data as dictionary with column headers as keys
         questions: Dictionary mapping question names to question IDs
@@ -1112,7 +858,6 @@
     Returns:
         Status message string indicating success/failure of the operation
         Format: "OK - Created/Updated {name}" or "ERR - {error_description}"
->>>>>>> 7ec28e8e
     """
     # Validate required fields are present in the CSV row
     for field in ["name", "question"]:
@@ -1124,11 +869,7 @@
     if not name:
         return "ERR - empty name"
 
-<<<<<<< HEAD
-    # Look up the question ID from the questions mapping
-=======
     # Find the associated question by name (case-insensitive)
->>>>>>> 7ec28e8e
     question = row["question"].lower()
     if question not in questions:
         return "ERR - question not found"
@@ -1137,24 +878,14 @@
     # Get or create the option instance
     created, instance = _get_option(ctx, is_registration, name, question_id)
 
-<<<<<<< HEAD
-    # Process each field from the CSV row
-    for field, value in row.items():
-        # Skip empty or null values
-=======
     # Process each field in the CSV row
     for field, value in row.items():
         # Skip empty or NaN values
->>>>>>> 7ec28e8e
         if not value or pd.isna(value):
             continue
         new_value = value
 
-<<<<<<< HEAD
-        # Skip fields that are already processed or metadata
-=======
         # Skip fields that are already processed
->>>>>>> 7ec28e8e
         if field in ["question", "name"]:
             continue
 
@@ -1162,11 +893,7 @@
         if field in ["max_available", "price"]:
             new_value = int(new_value)
 
-<<<<<<< HEAD
-        # Handle special requirements field with custom assignment
-=======
         # Handle requirements field with special processing
->>>>>>> 7ec28e8e
         if field == "requirements":
             _assign_requirements(ctx, instance, [], value)
             continue
@@ -1174,44 +901,28 @@
         # Set the field value on the instance
         setattr(instance, field, new_value)
 
-<<<<<<< HEAD
-    # Persist changes to the database
-    instance.save()
-
-    # Return appropriate success message based on operation
-=======
     # Save the instance to database
     instance.save()
 
     # Return appropriate success message
->>>>>>> 7ec28e8e
     if created:
         return f"OK - Created {name}"
     else:
         return f"OK - Updated {name}"
 
 
-def _get_option(ctx: dict, is_registration: bool, name: str, question_id: int) -> tuple[bool, object]:
+def _get_option(ctx, is_registration, name, question_id):
     """Get or create a question option for registration or writing forms.
 
-    This function creates or retrieves an option object based on the form type
-    (registration vs writing) and the provided parameters.
-
-    Args:
-        ctx: Context dictionary containing event data with 'event' key
-        is_registration: True for registration forms, False for writing forms
-        name: Display name of the option to create or retrieve
-        question_id: Primary key of the parent question this option belongs to
-
-    Returns:
-        A tuple containing:
-            - created (bool): True if a new option was created, False if existing
-            - instance (object): The RegistrationOption or WritingOption instance
-
-    Note:
-        Uses case-insensitive name matching via name__iexact lookup.
-    """
-    # Handle registration form options
+    Args:
+        ctx: Context dictionary containing event data
+        is_registration: Boolean indicating if this is for registration (True) or writing (False)
+        name: Name of the option
+        question_id: ID of the parent question
+
+    Returns:
+        tuple: (created, instance) where created is bool and instance is the option object
+    """
     if is_registration:
         instance, created = RegistrationOption.objects.get_or_create(
             event=ctx["event"],
@@ -1219,7 +930,6 @@
             name__iexact=name,
             defaults={"name": name},
         )
-    # Handle writing form options
     else:
         instance, created = WritingOption.objects.get_or_create(
             event=ctx["event"],
@@ -1227,107 +937,55 @@
             question_id=question_id,
             defaults={"name": name},
         )
-
-    # Return tuple with created flag first, then instance
     return created, instance
 
 
-def get_csv_upload_tmp(csv_upload, run) -> str:
-    """Create a temporary file for CSV upload processing.
-
-    Creates a temporary directory structure under MEDIA_ROOT/tmp/event_slug/
-    and saves the uploaded CSV file with a timestamp-based filename.
-
-    Args:
-        csv_upload: The uploaded CSV file object with chunks() method
-        run: Run object containing event information with slug attribute
-
-    Returns:
-        str: Absolute path to the created temporary file
-
-    Raises:
-        OSError: If directory creation or file writing fails
-    """
-    # Build temporary directory path: MEDIA_ROOT/tmp/event_slug
+def get_csv_upload_tmp(csv_upload, run):
     tmp_file = os.path.join(conf_settings.MEDIA_ROOT, "tmp")
     tmp_file = os.path.join(tmp_file, run.event.slug)
-
-    # Create directory structure if it doesn't exist
     if not os.path.exists(tmp_file):
         os.makedirs(tmp_file)
-
-    # Generate unique filename with current timestamp
     tmp_file = os.path.join(tmp_file, datetime.now().strftime("%Y-%m-%d-%H:%M:%S"))
-
-    # Write uploaded file chunks to temporary file
     with open(tmp_file, "wb") as destination:
         for chunk in csv_upload.chunks():
             destination.write(chunk)
-
     return tmp_file
 
 
-def cover_load(ctx: dict, z_obj) -> None:
+def cover_load(ctx, z_obj):
     """Handle cover image upload and processing from ZIP archive.
 
-    Extracts character cover images from a ZIP file, processes them according to
-    the event/run structure, and updates character records with the new cover
-    image paths.
-
-    Args:
-        ctx: Context dictionary containing 'run' key with Run instance that has
-            event and number attributes for organizing extracted files
-        z_obj: ZIP file object containing character cover images with filenames
-            matching character numbers (e.g., "123.jpg" for character #123)
-
-    Side Effects:
-        - Extracts ZIP contents to temporary directory structure
-        - Updates Character.cover field for matching characters
-        - Moves image files to Django media directory structure
-        - Removes temporary extraction directory after processing
-
-    Note:
-        Character cover images are matched by filename (without extension)
-        to character.number. Non-matching files are ignored.
-    """
-    # Create extraction path based on event slug and run number
+    Args:
+        ctx: Context dictionary containing run and event information
+        z_obj: ZIP file object containing character cover images
+
+    Side effects:
+        Extracts ZIP contents, processes images, updates character cover fields,
+        and moves files to proper media directory structure
+    """
+    # extract images
     fpath = os.path.join(conf_settings.MEDIA_ROOT, "cover_load")
     fpath = os.path.join(fpath, ctx["run"].event.slug)
     fpath = os.path.join(fpath, str(ctx["run"].number))
-
-    # Clean up any existing extraction directory
     if os.path.exists(fpath):
         shutil.rmtree(fpath)
-
-    # Extract all ZIP contents to the temporary directory
     z_obj.extractall(path=fpath)
     covers = {}
-
-    # Walk through extracted files and build character number -> file path mapping
+    # get images
     for root, _dirnames, filenames in os.walk(fpath):
         for el in filenames:
-            # Use filename (without extension) as character number key
             num = os.path.splitext(el)[0]
             covers[num] = os.path.join(root, el)
     print(covers)
-
-    # Initialize upload path generator for character cover images
     upload_to = UploadToPathAndRename("character/cover/")
-
-    # Process each character in the current run's event
+    # cicle characters
     for c in ctx["run"].event.get_elements(Character):
         num = str(c.number)
-
-        # Skip characters without corresponding cover images
         if num not in covers:
             continue
-
-        # Generate final media path for the character's cover image
         fn = upload_to.__call__(c, covers[num])
         c.cover = fn
         c.save()
-
-        # Move extracted image to final media location
         os.rename(covers[num], os.path.join(conf_settings.MEDIA_ROOT, fn))
 
 
