# LarpManager - https://larpmanager.com
# Copyright (C) 2025 Scanagatta Mauro
#
# This file is part of LarpManager and is dual-licensed:
#
# 1. Under the terms of the GNU Affero General Public License (AGPL) version 3,
#    as published by the Free Software Foundation. You may use, modify, and
#    distribute this file under those terms.
#
# 2. Under a commercial license, allowing use in closed-source or proprietary
#    environments without the obligations of the AGPL.
#
# If you have obtained this file under the AGPL, and you make it available over
# a network, you must also make the complete source code available under the same license.
#
# For more information or to purchase a commercial license, contact:
# commercial@larpmanager.com
#
# SPDX-License-Identifier: AGPL-3.0-or-later OR Proprietary

import io
import os
import shutil
from datetime import datetime
from decimal import Decimal

import pandas as pd
from django.conf import settings as conf_settings
from django.contrib.auth.models import User
from django.core.exceptions import ObjectDoesNotExist

from larpmanager.models.casting import Quest, QuestType
from larpmanager.models.experience import AbilityPx, AbilityTypePx
from larpmanager.models.form import (
    BaseQuestionType,
    QuestionApplicable,
    QuestionStatus,
    QuestionVisibility,
    RegistrationAnswer,
    RegistrationChoice,
    RegistrationOption,
    RegistrationQuestion,
    WritingAnswer,
    WritingChoice,
    WritingOption,
    WritingQuestion,
    WritingQuestionType,
)
from larpmanager.models.member import Membership, MembershipStatus
from larpmanager.models.registration import (
    Registration,
    RegistrationCharacterRel,
    RegistrationTicket,
    TicketTier,
)
from larpmanager.models.utils import UploadToPathAndRename
from larpmanager.models.writing import (
    Character,
    Faction,
    Plot,
    PlotCharacterRel,
    Relationship,
)
from larpmanager.utils.download import _get_column_names
from larpmanager.utils.edit import save_log


def go_upload(request, ctx, form):
    """Route uploaded files to appropriate processing functions.

    Args:
        request: Django HTTP request object
        ctx: Context dictionary with upload type and settings
        form: Uploaded file form data

    Returns:
        list: Result messages from processing function
    """
    # FIX
    # if request.POST.get("upload") == "cover":
    #     # check extension
    #     if zipfile.is_zipfile(form[0]):
    #         with zipfile.ZipFile(form[0]) as z_obj:
    #             cover_load(ctx, z_obj)
    #         z_obj.close()
    #         return ""

    if ctx["typ"] == "registration_form":
        return form_load(request, ctx, form, is_registration=True)
    elif ctx["typ"] == "character_form":
        return form_load(request, ctx, form, is_registration=False)
    elif ctx["typ"] == "registration":
        return registrations_load(request, ctx, form)
    elif ctx["typ"] == "px_abilitie":
        return abilities_load(request, ctx, form)
    elif ctx["typ"] == "registration_ticket":
        return tickets_load(request, ctx, form)
    else:
        return writing_load(request, ctx, form)


def _read_uploaded_csv(uploaded_file):
    """Read CSV file with multiple encoding fallbacks.

    Args:
        uploaded_file: Django uploaded file object

    Returns:
        pandas.DataFrame or None: Parsed CSV data or None if failed
    """
    if not uploaded_file:
        return None

    encodings = [
        "utf-8",
        "utf-8-sig",
        "latin1",
        "windows-1252",
        "utf-16",
        "utf-32",
        "ascii",
        "mac-roman",
        "cp437",
        "cp850",
    ]

    for encoding in encodings:
        try:
            uploaded_file.seek(0)
            decoded = uploaded_file.read().decode(encoding)
            text_io = io.StringIO(decoded)
            return pd.read_csv(text_io, encoding=encoding, sep=None, engine="python", dtype=str)
        except Exception as err:
            print(err)
            continue

    return None


def _get_file(ctx, file, column_id=None):
    """Get file path and save uploaded file to media directory.

    Args:
        ctx: Context dictionary with event information
        file: Uploaded file object
        column_id: Optional column identifier for file naming

    Returns:
        tuple: (DataFrame, error_list) or (None, error_list) if failed
    """
    """Get file path and save uploaded file to media directory.

    Args:
        ctx: Context dictionary with event information
        file: Uploaded file object
        column_id: Optional column identifier for file naming

    Returns:
        str: Saved file path relative to media root
    """
    _get_column_names(ctx)
    allowed = []
    if column_id is not None:
        allowed.extend(list(ctx["columns"][column_id].keys()))
    if "fields" in ctx:
        allowed.extend(ctx["fields"].keys())
    allowed = [a.lower() for a in allowed]

    input_df = _read_uploaded_csv(file)
    if input_df is None:
        return None, ["ERR - Could not read input csv"]

    input_df.columns = [c.lower() for c in input_df.columns]

    for col in input_df.columns:
        if col.lower() not in allowed:
            return None, [f"ERR - column not recognized: {col}"]

    return input_df, []


def registrations_load(request, ctx, form):
    """Load registration data from uploaded CSV file.

    Args:
        request: Django HTTP request object
        ctx: Context dictionary with event and form settings
        form: Form data containing uploaded CSV file

    Returns:
        str: HTML formatted result message with processing statistics
    """
    (input_df, logs) = _get_file(ctx, form.cleaned_data["first"], 0)

    que = ctx["event"].get_elements(RegistrationQuestion).prefetch_related("options")
    questions = _get_questions(que)

    if input_df is not None:
        for row in input_df.to_dict(orient="records"):
            logs.append(_reg_load(request, ctx, row, questions))
    return logs


def _reg_load(request, ctx, row, questions):
    """Load registration data from CSV row for bulk import.

    Creates or updates registrations with field validation, membership checks,
    and question processing for event registration imports.
    """
    if "email" not in row:
        return "ERR - There is no email column"

    try:
<<<<<<< HEAD
        user = User.objects.get(email__iexact=row["player"].strip())
=======
        user = User.objects.get(email__iexact=row["email"].lower())
>>>>>>> 3c90052c
    except ObjectDoesNotExist:
        return "ERR - Email not found"

    member = user.member

    try:
        membership = Membership.objects.get(member=member, assoc_id=ctx["event"].assoc_id)
    except ObjectDoesNotExist:
        return "ERR - Sharing data not found"

    if membership.status == MembershipStatus.EMPTY:
        return "ERR - User has not approved sharing of data"

    (reg, cr) = Registration.objects.get_or_create(run=ctx["run"], member=member, cancellation_date__isnull=True)

    logs = []

    for field, value in row.items():
        _reg_field_load(ctx, reg, field, value, questions, logs)

    reg.save()
    save_log(request.user.member, Registration, reg)

    if logs:
        msg = "KO - " + ",".join(logs)
    elif cr:
        msg = f"OK - Created {member}"
    else:
        msg = f"OK - Updated {member}"

    return msg


def _reg_field_load(ctx, reg, field, value, questions, logs):
    """Load individual registration field from CSV data.

    Args:
        ctx: Context dictionary with event data
        reg: Registration instance to update
        field: Field name from CSV
        value: Field value from CSV
        questions: Dictionary of registration questions
        logs: List to append error messages to
    """
    if field == "email":
        return

    if not value or pd.isna(value):
        return

    if field == "ticket":
        _assign_elem(ctx, reg, field, value, RegistrationTicket, logs)
    elif field == "characters":
        _reg_assign_characters(ctx, reg, value, logs)
    elif field == "pwyw":
        reg.pay_what = Decimal(value)
    else:
        _assign_choice_answer(reg, field, value, questions, logs, is_registration=True)


def _assign_elem(ctx, obj, field, value, typ, logs):
    try:
        if value.isdigit():
            el = typ.objects.get(event=ctx["event"], number=int(value))
        else:
            el = typ.objects.get(event=ctx["event"], name__iexact=value)
    except ObjectDoesNotExist:
        logs.append(f"ERR - element {field} not found")
        return

    obj.__setattr__(field, el)


def _reg_assign_characters(ctx, reg, value, logs):
    # Clear existing character assignments for this registration
    RegistrationCharacterRel.objects.filter(reg=reg).delete()

    # Handle multiple characters separated by commas
    character_names = [name.strip() for name in value.split(",")]

    for char_name in character_names:
        if not char_name:
            continue

        try:
            char = Character.objects.get(event=ctx["event"], name__iexact=char_name)
        except ObjectDoesNotExist:
            logs.append(f"ERR - Character not found: {char_name}")
            continue

        # check if we have a registration with the same character
        que = RegistrationCharacterRel.objects.filter(
            reg__run=ctx["run"],
            reg__cancellation_date__isnull=True,
            character=char,
        )
        if que.exclude(reg_id=reg.id).count() > 0:
            logs.append(f"ERR - character already assigned: {char_name}")
            continue

        RegistrationCharacterRel.objects.get_or_create(reg=reg, character=char)


def writing_load(request, ctx, form):
    """Load writing data from uploaded files and process relationships.

    Args:
        request: HTTP request object
        ctx: Context dictionary with event and writing type data
        form: Form object containing uploaded files

    Returns:
        List of log messages from the loading process
    """
    logs = []
    uploaded_file = form.cleaned_data.get("first", None)
    if uploaded_file:
        (input_df, logs) = _get_file(ctx, uploaded_file, 0)

        que = (
            ctx["event"].get_elements(WritingQuestion).filter(applicable=ctx["writing_typ"]).prefetch_related("options")
        )
        questions = _get_questions(que)

        if input_df is not None:
            for row in input_df.to_dict(orient="records"):
                logs.append(element_load(request, ctx, row, questions))

    # upload relationships
    if ctx["typ"] == "character":
        uploaded_file = form.cleaned_data.get("second", None)
        if uploaded_file:
            (input_df, new_logs) = _get_file(ctx, uploaded_file, 1)
            chars = {el["name"].lower(): el["id"] for el in ctx["event"].get_elements(Character).values("id", "name")}
            if input_df is not None:
                for row in input_df.to_dict(orient="records"):
                    new_logs.append(_relationships_load(row, chars))
            logs.extend(new_logs)

    # upload rels
    if ctx["typ"] == "plot":
        uploaded_file = form.cleaned_data.get("second", None)
        if uploaded_file:
            (input_df, new_logs) = _get_file(ctx, uploaded_file, 1)
            chars = {el["name"].lower(): el["id"] for el in ctx["event"].get_elements(Character).values("id", "name")}
            plots = {el["name"].lower(): el["id"] for el in ctx["event"].get_elements(Plot).values("id", "name")}
            if input_df is not None:
                for row in input_df.to_dict(orient="records"):
                    new_logs.append(_plot_rels_load(row, chars, plots))
            logs.extend(new_logs)

    return logs


def _plot_rels_load(row, chars, plots):
    char = row.get("character", "").lower()
    if char not in chars:
        return f"ERR - source not found {char}"
    char_id = chars[char]

    plot = row.get("plot", "").lower()
    if plot not in plots:
        return f"ERR - target not found {plot}"
    plot_id = plots[plot]

    rel, _ = PlotCharacterRel.objects.get_or_create(character_id=char_id, plot_id=plot_id)
    rel.text = row.get("text")
    rel.save()
    return f"OK - Plot role {char} {plot}"


def _relationships_load(row, chars):
    source_char = row.get("source", "").lower()
    if source_char not in chars:
        return f"ERR - source not found {source_char}"
    source_id = chars[source_char]

    target_char = row.get("target", "").lower()
    if target_char not in chars:
        return f"ERR - target not found {target_char}"
    target_id = chars[target_char]

    relation, _ = Relationship.objects.get_or_create(source_id=source_id, target_id=target_id)
    relation.text = row.get("text")
    relation.save()
    return f"OK - Relationship {source_char} {target_char}"


def _get_questions(que):
    questions = {}
    for question in que:
        options = {option.name.lower(): option.id for option in question.options.all()}
        questions[question.name.lower()] = {"id": question.id, "typ": question.typ, "options": options}
    return questions


def _assign_choice_answer(element, field, value, questions, logs, is_registration=False):
    """Assign choice answers to form elements during bulk import.

    Processes choice field assignments with validation, option matching,
    and proper relationship creation for registration or character forms.
    """
    field = field.lower()
    if field not in questions:
        logs.append(f"ERR - question not found {field}")
        return

    question = questions[field]

    # check if answer
    if question["typ"] in [BaseQuestionType.TEXT, BaseQuestionType.PARAGRAPH, BaseQuestionType.EDITOR]:
        if is_registration:
            answer, _ = RegistrationAnswer.objects.get_or_create(reg_id=element.id, question_id=question["id"])
        else:
            answer, _ = WritingAnswer.objects.get_or_create(element_id=element.id, question_id=question["id"])
        answer.text = value
        answer.save()

    # check if choice
    else:
        if is_registration:
            RegistrationChoice.objects.filter(reg_id=element.id, question_id=question["id"]).delete()
        else:
            WritingChoice.objects.filter(element_id=element.id, question_id=question["id"]).delete()

        for input_opt_orig in value.split(","):
            input_opt = input_opt_orig.lower().strip()
            option_id = question["options"].get(input_opt)
            if not option_id:
                logs.append(f"Problem with question {field}: couldn't find option {input_opt}")
                continue

            if is_registration:
                RegistrationChoice.objects.create(reg_id=element.id, question_id=question["id"], option_id=option_id)
            else:
                WritingChoice.objects.create(element_id=element.id, question_id=question["id"], option_id=option_id)


def element_load(request, ctx, row, questions):
    """Load generic element data from CSV row for bulk import.

    Processes element creation or updates with field validation,
    question processing, and proper logging for various element types.
    """
    field_name = ctx["field_name"].lower()
    if field_name not in row:
        return "ERR - There is no name in fields"

    name = row[field_name]
    typ = QuestionApplicable.get_applicable(ctx["typ"])
    writing_cls = QuestionApplicable.get_applicable_inverse(typ)

    created = False
    try:
        element = writing_cls.objects.get(event=ctx["event"], name__iexact=name)
    except ObjectDoesNotExist:
        element = writing_cls.objects.create(event=ctx["event"], name=name)
        created = True

    logs = []

    ctx["fields"] = {key.lower(): content for key, content in ctx["fields"].items()}

    for field, value in row.items():
        _writing_load_field(ctx, element, field, value, questions, logs)

    element.save()
    save_log(request.user.member, writing_cls, element)

    if logs:
        return "KO - " + ",".join(logs)

    if created:
        return f"OK - Created {name}"
    else:
        return f"OK - Updated {name}"


def _writing_load_field(ctx, element, field, value, questions, logs):
    """
    Load writing field data during upload processing.

    Args:
        ctx: Context dictionary with event and field information
        element: Writing element to update
        field: Field name to process
        value: Field value from upload
        questions: Dictionary of available questions
        logs: List to append error messages to
    """
    if pd.isna(value):
        return

    if field == "typ":
        try:
            element.typ = ctx["event"].get_elements(QuestType).get(name__iexact=value)
        except ObjectDoesNotExist:
            logs.append(f"ERR - quest type not found: {value}")
        return
    if field == "quest":
        try:
            element.quest = ctx["event"].get_elements(Quest).get(name__iexact=value)
        except ObjectDoesNotExist:
            logs.append(f"ERR - quest not found: {value}")
        return

    field_type = ctx["fields"][field]

    if field_type in [WritingQuestionType.NAME, "skip"]:
        return

    value = "<br />".join(str(value).strip().split("\n"))
    if not value:
        return

    _writing_question_load(ctx, element, field, field_type, logs, questions, value)


def _writing_question_load(ctx, element, field, field_type, logs, questions, value):
    if field_type == WritingQuestionType.MIRROR:
        _get_mirror_instance(ctx, element, value, logs)
    elif field_type == WritingQuestionType.HIDE:
        element.hide = value.lower() == "true"
    elif field_type == WritingQuestionType.FACTIONS:
        _assign_faction(ctx, element, value, logs)
    elif field_type == WritingQuestionType.TEASER:
        element.teaser = value
    elif field_type == WritingQuestionType.SHEET:
        element.text = value
    elif field_type == WritingQuestionType.TITLE:
        element.title = value
    # TODO implement
    # elif field_type == QuestionType.COVER:
    #     element.cover = value
    # elif field_type == QuestionType.PROGRESS:
    #     element.cover = value
    # elif field_type == QuestionType.ASSIGNED:
    #     element.cover = value
    else:
        _assign_choice_answer(element, field, value, questions, logs)


def _get_mirror_instance(ctx, element, value, logs):
    try:
        element.mirror = ctx["event"].get_elements(Character).get(name__iexact=value)
    except ObjectDoesNotExist:
        logs.append(f"ERR - mirror not found: {value}")


def _assign_faction(ctx, element, value, logs):
    for fac_name in value.split(","):
        try:
            fac = Faction.objects.get(name__iexact=fac_name.strip(), event=ctx["event"])
            element.save()  # to be sure
            fac.characters.add(element)
            fac.save()
        except ObjectDoesNotExist:
            logs.append(f"Faction not found: {fac_name}")


def form_load(request, ctx, form, is_registration=True):
    """Load form questions and options from uploaded files.

    Args:
        request: HTTP request object
        ctx: Context dictionary with event data
        form: Upload form with file data
        is_registration: Whether loading registration or writing questions

    Returns:
        list: Log messages from the upload processing operations
    """
    logs = []

    # upload questions
    uploaded_file = form.cleaned_data.get("first", None)
    if uploaded_file:
        (input_df, logs) = _get_file(ctx, uploaded_file, 0)
        if input_df is not None:
            for row in input_df.to_dict(orient="records"):
                logs.append(_questions_load(ctx, row, is_registration))

    # upload options
    uploaded_file = form.cleaned_data.get("second", None)
    if uploaded_file:
        (input_df, new_logs) = _get_file(ctx, uploaded_file, 1)
        if input_df is not None:
            question_cls = WritingQuestion
            if is_registration:
                question_cls = RegistrationQuestion
            questions = {
                el["name"].lower(): el["id"] for el in ctx["event"].get_elements(question_cls).values("id", "name")
            }
            for row in input_df.to_dict(orient="records"):
                new_logs.append(_options_load(ctx, row, questions, is_registration))
        logs.extend(new_logs)

    return logs


def invert_dict(d):
    return {v.lower().strip(): k for k, v in d.items()}


def _questions_load(ctx, row, is_registration):
    """Load and validate question data from upload files.

    Processes question configurations for registration or character forms,
    creating or updating RegistrationQuestion or WritingQuestion instances
    based on the row data and validation mappings.

    Args:
        ctx (dict): Context dictionary containing event and processing information
        row (dict): Data row from upload file containing question configuration
        is_registration (bool): True for registration questions, False for writing questions

    Returns:
        str: Status message indicating success or error details
    """
    name = row.get("name")
    if not name:
        return "ERR - name not found"

    mappings = _get_mappings(is_registration)

    if is_registration:
        instance, created = RegistrationQuestion.objects.get_or_create(
            event=ctx["event"],
            name__iexact=name,
            defaults={"name": name},
        )
    else:
        if "applicable" not in row:
            return "ERR - missing applicable column"
        applicable = row["applicable"]
        if applicable not in mappings["applicable"]:
            return "ERR - unknown applicable"

        instance, created = WritingQuestion.objects.get_or_create(
            event=ctx["event"],
            name__iexact=name,
            applicable=mappings["applicable"][applicable],
            defaults={"name": name},
        )

    for field, value in row.items():
        if not value or pd.isna(value) or field in ["applicable", "name"]:
            continue
        new_value = value
        if field in mappings:
            new_value = new_value.lower().strip()
            if new_value not in mappings[field]:
                return f"ERR - unknow value {value} for field {field}"
            new_value = mappings[field][new_value]
        if field == "max_length":
            new_value = int(value)
        setattr(instance, field, new_value)

    instance.save()

    if created:
        msg = f"OK - Created {name}"
    else:
        msg = f"OK - Updated {name}"
    return msg


def _get_mappings(is_registration):
    mappings = {
        "typ": invert_dict(BaseQuestionType.get_mapping()),
        "status": invert_dict(QuestionStatus.get_mapping()),
        "applicable": invert_dict(QuestionApplicable.get_mapping()),
        "visibility": invert_dict(QuestionVisibility.get_mapping()),
    }
    if is_registration:
        # update typ with new types
        typ_mapping = mappings["typ"]
        for key, _ in WritingQuestionType.choices:
            if key not in typ_mapping:
                typ_mapping[key] = key
    return mappings


def _options_load(ctx, row, questions, is_registration):
    """Load question options from CSV row for bulk import.

    Creates or updates question options with proper validation,
    ordering, and association with the correct question type.
    """
    for field in ["name", "question"]:
        if field not in row:
            return f"ERR - column {field} missing"

    name = row["name"]
    if not name:
        return "ERR - empty name"

    question = row["question"].lower()
    if question not in questions:
        return "ERR - question not found"
    question_id = questions[question]

    created, instance = _get_option(ctx, is_registration, name, question_id)

    for field, value in row.items():
        if not value or pd.isna(value):
            continue
        new_value = value
        if field in ["question", "name"]:
            continue
        if field in ["max_available", "price"]:
            new_value = int(new_value)
        if field == "requirements":
            _assign_requirements(ctx, instance, [], value)
            continue
        setattr(instance, field, new_value)

    instance.save()

    if created:
        return f"OK - Created {name}"
    else:
        return f"OK - Updated {name}"


def _get_option(ctx, is_registration, name, question_id):
    if is_registration:
        instance, created = RegistrationOption.objects.get_or_create(
            event=ctx["event"],
            question_id=question_id,
            name__iexact=name,
            defaults={"name": name},
        )
    else:
        instance, created = WritingOption.objects.get_or_create(
            event=ctx["event"],
            name__iexact=name,
            question_id=question_id,
            defaults={"name": name},
        )
    return created, instance


def get_csv_upload_tmp(csv_upload, run):
    tmp_file = os.path.join(conf_settings.MEDIA_ROOT, "tmp")
    tmp_file = os.path.join(tmp_file, run.event.slug)
    if not os.path.exists(tmp_file):
        os.makedirs(tmp_file)
    tmp_file = os.path.join(tmp_file, datetime.now().strftime("%Y-%m-%d-%H:%M:%S"))
    with open(tmp_file, "wb") as destination:
        for chunk in csv_upload.chunks():
            destination.write(chunk)
    return tmp_file


def cover_load(ctx, z_obj):
    """Handle cover image upload and processing from ZIP archive.

    Args:
        ctx: Context dictionary containing run and event information
        z_obj: ZIP file object containing character cover images

    Side effects:
        Extracts ZIP contents, processes images, updates character cover fields,
        and moves files to proper media directory structure
    """
    # extract images
    fpath = os.path.join(conf_settings.MEDIA_ROOT, "cover_load")
    fpath = os.path.join(fpath, ctx["run"].event.slug)
    fpath = os.path.join(fpath, str(ctx["run"].number))
    if os.path.exists(fpath):
        shutil.rmtree(fpath)
    z_obj.extractall(path=fpath)
    covers = {}
    # get images
    for root, _dirnames, filenames in os.walk(fpath):
        for el in filenames:
            num = os.path.splitext(el)[0]
            covers[num] = os.path.join(root, el)
    print(covers)
    upload_to = UploadToPathAndRename("character/cover/")
    # cicle characters
    for c in ctx["run"].event.get_elements(Character):
        num = str(c.number)
        if num not in covers:
            continue
        fn = upload_to.__call__(c, covers[num])
        c.cover = fn
        c.save()
        os.rename(covers[num], os.path.join(conf_settings.MEDIA_ROOT, fn))


def tickets_load(request, ctx, form):
    (input_df, logs) = _get_file(ctx, form.cleaned_data["first"], 0)

    if input_df is not None:
        for row in input_df.to_dict(orient="records"):
            logs.append(_ticket_load(request, ctx, row))
    return logs


def _ticket_load(request, ctx, row):
    """Load ticket data from CSV row for bulk import.

    Creates or updates ticket objects with tier validation, price handling,
    and proper relationship setup for event registration.
    """
    if "name" not in row:
        return "ERR - There is no name column"

    (ticket, cr) = RegistrationTicket.objects.get_or_create(event=ctx["event"], name=row["name"])

    mappings = {
        "tier": invert_dict(TicketTier.get_mapping()),
    }

    for field, value in row.items():
        if not value or pd.isna(value) or field in ["name"]:
            continue
        new_value = value
        if field in mappings:
            new_value = new_value.lower().strip()
            if new_value not in mappings[field]:
                return f"ERR - unknow value {value} for field {field}"
            new_value = mappings[field][new_value]
        if field == "max_available":
            new_value = int(value)
        if field == "price":
            new_value = float(value)
        setattr(ticket, field, new_value)

    ticket.save()
    save_log(request.user.member, RegistrationTicket, ticket)

    if cr:
        msg = f"OK - Created {ticket}"
    else:
        msg = f"OK - Updated {ticket}"

    return msg


def abilities_load(request, ctx, form):
    (input_df, logs) = _get_file(ctx, form.cleaned_data["first"], 0)

    if input_df is not None:
        for row in input_df.to_dict(orient="records"):
            logs.append(_ability_load(request, ctx, row))
    return logs


def _ability_load(request, ctx, row):
    """Load ability data from CSV row for bulk import.

    Creates or updates ability objects with field validation, type assignment,
    prerequisite parsing, and requirement processing.
    """
    if "name" not in row:
        return "ERR - There is no name column"

    (element, cr) = AbilityPx.objects.get_or_create(event=ctx["event"].get_class_parent(AbilityPx), name=row["name"])

    logs = []

    for field, value in row.items():
        if not value or pd.isna(value) or field in ["name"]:
            continue
        new_value = value
        if field == "typ":
            _assign_type(ctx, element, logs, value)
            continue
        if field == "cost":
            new_value = int(value)
        if field == "prerequisites":
            _assign_prereq(ctx, element, logs, value)
            continue
        if field == "requirements":
            _assign_requirements(ctx, element, logs, value)
            continue
        if field == "visible":
            new_value = value.lower().strip() == "true"
        setattr(element, field, new_value)

    element.save()

    save_log(request.user.member, AbilityPx, element)

    if cr:
        msg = f"OK - Created {element}"
    else:
        msg = f"OK - Updated {element}"

    return msg


def _assign_type(ctx, element, logs, value):
    try:
        element.typ = ctx["event"].get_elements(AbilityTypePx).get(name__iexact=value)
    except ObjectDoesNotExist:
        logs.append(f"ERR - quest type not found: {value}")


def _assign_prereq(ctx, element, logs, value):
    for name in value.split(","):
        try:
            prereq = ctx["event"].get_elements(AbilityPx).get(name__iexact=name.strip())
            element.save()  # to be sure
            element.prerequisites.add(prereq)
        except ObjectDoesNotExist:
            logs.append(f"Prerequisite not found: {name}")


def _assign_requirements(ctx, element, logs, value):
    for name in value.split(","):
        try:
            option = ctx["event"].get_elements(WritingOption).get(name__iexact=name.strip())
            element.save()  # to be sure
            element.requirements.add(option)
        except ObjectDoesNotExist:
            logs.append(f"requirements not found: {name}")<|MERGE_RESOLUTION|>--- conflicted
+++ resolved
@@ -211,11 +211,7 @@
         return "ERR - There is no email column"
 
     try:
-<<<<<<< HEAD
         user = User.objects.get(email__iexact=row["player"].strip())
-=======
-        user = User.objects.get(email__iexact=row["email"].lower())
->>>>>>> 3c90052c
     except ObjectDoesNotExist:
         return "ERR - Email not found"
 
