--- conflicted
+++ resolved
@@ -132,11 +132,7 @@
         self.assocs = assocs
 
 
-<<<<<<< HEAD
-def check_association_feature(request: HttpRequest, context: dict, feature_slug: str) -> dict:
-=======
-def check_assoc_feature(request: HttpRequest, context: dict, feature_slug: str) -> None:
->>>>>>> 67ec8714
+def check_association_feature(request: HttpRequest, context: dict, feature_slug: str) -> None:
     """Check if association has required feature enabled.
 
     Validates that the specified feature is enabled for the association
