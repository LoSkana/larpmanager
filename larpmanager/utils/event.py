# LarpManager - https://larpmanager.com
# Copyright (C) 2025 Scanagatta Mauro
#
# This file is part of LarpManager and is dual-licensed:
#
# 1. Under the terms of the GNU Affero General Public License (AGPL) version 3,
#    as published by the Free Software Foundation. You may use, modify, and
#    distribute this file under those terms.
#
# 2. Under a commercial license, allowing use in closed-source or proprietary
#    environments without the obligations of the AGPL.
#
# If you have obtained this file under the AGPL, and you make it available over
# a network, you must also make the complete source code available under the same license.
#
# For more information or to purchase a commercial license, contact:
# commercial@larpmanager.com
#
# SPDX-License-Identifier: AGPL-3.0-or-later OR Proprietary

from typing import Any

from django.core.exceptions import ObjectDoesNotExist
from django.db.models import Prefetch, Q
from django.http import HttpRequest
from django.utils.translation import activate
from django.utils.translation import gettext_lazy as _

from larpmanager.cache.feature import clear_event_features_cache, get_event_features
from larpmanager.cache.fields import clear_event_fields_cache
from larpmanager.cache.role import has_event_permission
from larpmanager.models.access import EventRole, get_event_organizers
from larpmanager.models.event import Event, EventConfig, EventText, Run
from larpmanager.models.form import (
    BaseQuestionType,
    QuestionApplicable,
    QuestionStatus,
    QuestionVisibility,
    RegistrationQuestion,
    RegistrationQuestionType,
    WritingQuestion,
    WritingQuestionType,
)
from larpmanager.models.registration import RegistrationCharacterRel, RegistrationTicket, TicketTier
from larpmanager.models.writing import Character, Faction, FactionType
from larpmanager.utils.common import copy_class


def get_character_filter(character: Any, character_registrations: Any, active_filters: Any) -> bool:
    """Check if character should be included based on filter criteria.

    Args:
        character: Character instance to check
        character_registrations (dict): Mapping of character IDs to registrations
        active_filters (list): Filter criteria ('free', 'mirror', etc.)

    Returns:
        bool: True if character passes all filters

    """
    if "free" in active_filters and character.id in character_registrations:
        return False
    return not ("mirror" in active_filters and character.mirror_id and character.mirror_id in character_registrations)


<<<<<<< HEAD
def get_event_filter_characters(context: dict[str, Any], character_filters: Any) -> None:
=======
def get_event_filter_characters(context, character_filters) -> None:  # noqa: C901 - Complex character filtering with faction organization
>>>>>>> a47f3b42
    """Get filtered characters organized by factions for event display.

    Args:
        context (dict): Event context to update
        character_filters (list): Character filter criteria

    Side effects:
        Updates context with filtered factions and characters lists

    """
    context["factions"] = []

    character_registrations = {}
    for registration_character_relation in RegistrationCharacterRel.objects.filter(
        reg__run=context["run"],
        reg__cancellation_date__isnull=True,
    ).select_related("reg", "reg__member"):
        character_registrations[registration_character_relation.character_id] = registration_character_relation.reg

    characters_by_id = {}
    for character in context["event"].get_elements(Character).filter(hide=False):
        if character.id in character_registrations:
            character.reg = character_registrations[character.id]
            character.member = character_registrations[character.id].member
        characters_by_id[character.id] = character

    if "faction" in context["features"] and context["show_faction"]:
        faction_query = context["event"].get_elements(Faction).filter(typ=FactionType.PRIM).order_by("order")
        character_prefetch = Prefetch(
            "characters",
            queryset=Character.objects.filter(hide=False).order_by("number"),
        )
        for faction in faction_query.prefetch_related(character_prefetch):
            faction.data = faction.show_red()
            faction.chars = []
            for character in faction.characters.all():
                if character.hide:
                    continue
                if not get_character_filter(character, character_registrations, character_filters):
                    continue
                character.data = character.show_red()
                faction.chars.append(character)
            if len(faction.chars) == 0:
                continue
            context["factions"].append(faction)
    else:
        default_faction = Faction()
        default_faction.number = 0
        default_faction.name = "all"
        default_faction.data = default_faction.show_red()
        default_faction.chars = []
        for character in characters_by_id.values():
            if not get_character_filter(character, character_registrations, character_filters):
                continue
            character.data = character.show_red()
            default_faction.chars.append(character)
        context["factions"].append(default_faction)


def has_access_character(request: HttpRequest, context: dict) -> bool:
    """Check if user has access to view/edit a specific character.

    Args:
        request: Django HTTP request object
        context (dict): Context with character information

    Returns:
        bool: True if user has access (organizer, owner, or player)

    """
    if has_event_permission(request, context, context["event"].slug, "orga_characters"):
        return True

    current_member_id = context["member"].id

    if "owner_id" in context["char"] and context["char"]["owner_id"] == current_member_id:
        return True

    return bool("player_id" in context["char"] and context["char"]["player_id"] == current_member_id)


def update_run_plan_on_event_change(run_instance: Any) -> None:
    """Set run plan from association default if not already set.

    Args:
        run_instance: Run instance that was saved

    """
    if not run_instance.plan and run_instance.event:
        plan_updates = {"plan": run_instance.event.association.plan}
        Run.objects.filter(pk=run_instance.pk).update(**plan_updates)


def prepare_campaign_event_data(event_instance: Any) -> None:
    """Prepare campaign event data before saving.

    Args:
        event_instance: Event instance being saved

    """
    if event_instance.pk:
        try:
            previous_event_instance = Event.objects.get(pk=event_instance.pk)
            event_instance._old_parent_id = previous_event_instance.parent_id  # noqa: SLF001  # Internal flag for parent change detection
        except ObjectDoesNotExist:
            event_instance._old_parent_id = None  # noqa: SLF001  # Internal flag for parent change detection
    else:
        event_instance._old_parent_id = None  # noqa: SLF001  # Internal flag for parent change detection


def copy_parent_event_to_campaign(event: Any) -> None:
    """Set up campaign event by copying from parent.

    Args:
        event: Event instance that was saved

    """
    # noinspection PyProtectedMember
    if event.parent_id and event._old_parent_id != event.parent_id:  # noqa: SLF001  # Internal flag for parent change detection
        # copy config, texts, roles, features
        copy_class(event.pk, event.parent_id, EventConfig)
        copy_class(event.pk, event.parent_id, EventText)
        copy_class(event.pk, event.parent_id, EventRole)
        for feature in event.parent.features.all():
            event.features.add(feature)

            # Use flag to prevent recursion instead of disconnecting signal
            event._skip_campaign_setup = True  # noqa: SLF001  # Internal flag to prevent recursion
            event.save()
            del event._skip_campaign_setup  # noqa: SLF001  # Internal flag to prevent recursion


def create_default_event_setup(event: Any) -> None:
    """Set up event with runs, tickets, and forms after save.

    Args:
        event: Event instance that was saved

    """
    if event.template:
        return

    if not event.runs.exists():
        Run.objects.create(event=event, number=1)

    event_features = get_event_features(event.id)

    save_event_tickets(event_features, event)

    save_event_registration_form(event_features, event)

    save_event_character_form(event_features, event)

    clear_event_features_cache(event.id)

    clear_event_fields_cache(event.id)


def save_event_tickets(features: Any, instance: object) -> None:
    """Create default registration tickets for event.

    Args:
        features (dict): Enabled features for the event
        instance: Event instance to create tickets for

    """
    # create tickets if not exists
    tickets = [
        ("", TicketTier.STANDARD, "Standard"),
        ("waiting", TicketTier.WAITING, "Waiting"),
        ("filler", TicketTier.FILLER, "Filler"),
    ]
    for ticket in tickets:
        if ticket[0] and ticket[0] not in features:
            continue
        if not RegistrationTicket.objects.filter(event=instance, tier=ticket[1]).exists():
            RegistrationTicket.objects.create(event=instance, tier=ticket[1], name=ticket[2])


def save_event_character_form(features: dict, instance: object) -> None:
    """Create character form questions based on enabled features.

    This function initializes character form questions for an event based on the
    enabled features. It creates default writing question types and adds feature-specific
    writing elements as needed.

    Args:
        features: Dictionary of enabled features for the event, where keys are
                 feature names and values indicate if they're active
        instance: Event instance to create form for

    Returns:
        None

    Note:
        - Returns early if 'character' feature is not enabled
        - Uses parent event's form if instance has a parent
        - Activates organization language before processing

    """
    # Early return if character feature is not enabled
    if "character" not in features:
        return

    # Use parent event's form if this event has a parent
    if instance.parent:
        return

    # Activate the organization's language for proper localization
    _activate_orga_lang(instance)

    # Define default question types with their properties
    def_tps = {
        WritingQuestionType.NAME: ("Name", QuestionStatus.MANDATORY, QuestionVisibility.PUBLIC, 1000),
        WritingQuestionType.TEASER: ("Presentation", QuestionStatus.MANDATORY, QuestionVisibility.PUBLIC, 10000),
        WritingQuestionType.SHEET: ("Text", QuestionStatus.MANDATORY, QuestionVisibility.PRIVATE, 50000),
    }

    # Get basic custom question types from the system
    custom_tps = BaseQuestionType.get_basic_types()

    # Initialize character form questions with both custom and default types
    _init_character_form_questions(custom_tps, def_tps, features, instance)

    # Add quest and trait writing elements if questbuilder feature is enabled
    if "questbuilder" in features:
        _init_writing_element(instance, def_tps, [QuestionApplicable.QUEST, QuestionApplicable.TRAIT])

    # Add prologue writing elements if prologue feature is enabled
    if "prologue" in features:
        _init_writing_element(instance, def_tps, [QuestionApplicable.PROLOGUE])

    # Add faction writing elements if faction feature is enabled
    if "faction" in features:
        _init_writing_element(instance, def_tps, [QuestionApplicable.FACTION])

    # Add plot writing elements with modified teaser settings if plot feature is enabled
    if "plot" in features:
        # Create a copy of default types with modified teaser for plot concept
        plot_tps = dict(def_tps)
        plot_tps[WritingQuestionType.TEASER] = (
            "Concept",
            QuestionStatus.MANDATORY,
            QuestionVisibility.PUBLIC,
            3000,
        )
        _init_writing_element(instance, plot_tps, [QuestionApplicable.PLOT])


def _init_writing_element(instance: object, default_question_types: Any, question_applicables: Any) -> None:
    """Initialize writing questions for specific applicables in an event instance.

    Args:
        instance: Event instance to initialize writing elements for
        default_question_types: Dictionary of default question types and their configurations
        question_applicables: List of QuestionApplicable types to create questions for

    """
    for applicable in question_applicables:
        # if there are already questions for this applicable, skip
        if instance.get_elements(WritingQuestion).filter(applicable=applicable).exists():
            continue

        writing_questions = [
            WritingQuestion(
                event=instance,
                typ=question_type,
                name=_(config[0]),
                status=config[1],
                visibility=config[2],
                max_length=config[3],
                applicable=applicable,
            )
            for question_type, config in default_question_types.items()
        ]
        WritingQuestion.objects.bulk_create(writing_questions)


def _init_character_form_questions(
    custom_types: set,
    default_types: dict,
    features: set,
    instance: object,
) -> None:
    """Initialize character form questions during model setup.

    Sets up default and custom question types for character creation forms,
    managing question creation and deletion based on enabled features and
    existing question configurations.

    Args:
        custom_types: Set of custom question types to exclude from processing
        default_types: Dictionary mapping default question types to their configuration
                (name, status, visibility, max_length)
        features: Set of enabled feature names
        instance: Event instance to create questions for

    Returns:
        None

    """
    # Get existing character questions and their types
    existing_questions = instance.get_elements(WritingQuestion).filter(applicable=QuestionApplicable.CHARACTER)
    existing_types = set(existing_questions.values_list("typ", flat=True).distinct())

    # Get all available question types, excluding custom ones
    choices = dict(WritingQuestionType.choices)
    available_types = choices.keys()
    available_types -= custom_types

    # Create default question types if no questions exist yet
    if not existing_types:
        for question_type, config in default_types.items():
            WritingQuestion.objects.create(
                event=instance,
                typ=question_type,
                name=_(config[0]),
                status=config[1],
                visibility=config[2],
                max_length=config[3],
                applicable=QuestionApplicable.CHARACTER,
            )

    # Determine which types should not be removed (defaults + px feature)
    protected_types = set(default_types.keys())
    if "px" in features:
        protected_types.add(WritingQuestionType.COMPUTED)
    available_types -= protected_types

    # Process each remaining question type based on feature availability
    for question_type in sorted(available_types):
        # Create question if feature is enabled but question doesn't exist
        if question_type in features and question_type not in existing_types:
            WritingQuestion.objects.create(
                event=instance,
                typ=question_type,
                name=_(question_type.capitalize()),
                status=QuestionStatus.HIDDEN,
                visibility=QuestionVisibility.HIDDEN,
                max_length=1000,
                applicable=QuestionApplicable.CHARACTER,
            )
        # Remove question if feature is disabled but question exists
        if question_type not in features and question_type in existing_types:
            WritingQuestion.objects.filter(event=instance, typ=question_type).delete()


def save_event_registration_form(features: dict, instance: object) -> None:
    """Create registration form questions based on enabled features.

    This function manages the creation and deletion of registration questions
    for an event based on the features that are enabled. It ensures that
    default question types are always present and adds/removes feature-specific
    questions as needed.

    Args:
        features: Dictionary of enabled features for the event, where keys
            are feature names and values indicate if the feature is active.
        instance: Event instance to create the registration form for.

    Returns:
        None

    """
    # Activate the organization's language for proper translations
    _activate_orga_lang(instance)

    # Define default question types that should always be present
    def_tps = {RegistrationQuestionType.TICKET}

    # Help text descriptions for default question types
    help_texts = {
        RegistrationQuestionType.TICKET: _("Your registration ticket"),
    }

    # Get basic question types that are always available
    basic_tps = BaseQuestionType.get_basic_types()

    # Query existing questions and get their types
    que = instance.get_elements(RegistrationQuestion)
    types = set(que.values_list("typ", flat=True).distinct())

    # Get all available question type choices and filter out basic types
    choices = dict(RegistrationQuestionType.choices)
    all_types = choices.keys()
    all_types -= basic_tps

    # Create default question types if they don't exist
    for el in def_tps:
        if el not in types:
            RegistrationQuestion.objects.create(
                event=instance,
                typ=el,
                name=choices[el],
                description=help_texts.get(el, ""),
                status=QuestionStatus.MANDATORY,
            )

    # Determine which types should not be removed (protected types)
    not_to_remove = set(def_tps)
    all_types -= not_to_remove

    # Define help texts for feature-specific question types
    help_texts = {
        "additional_tickets": _("Reserve additional tickets beyond your own"),
        "pay_what_you_want": _("Freely indicate the amount of your donation"),
        "reg_surcharges": _("Registration surcharge"),
        "reg_quotas": _(
            "Number of installments to split the fee: payments and deadlines will be equally divided from the registration date",
        ),
    }

    # Process each feature-specific question type
    for el in sorted(all_types):
        # Add question if feature is enabled but question doesn't exist
        if el in features and el not in types:
            RegistrationQuestion.objects.create(
                event=instance,
                typ=el,
                name=_(choices[el].capitalize()),
                description=help_texts.get(el, ""),
                status=QuestionStatus.OPTIONAL,
            )
        # Remove question if feature is disabled but question exists
        if el not in features and el in types:
            RegistrationQuestion.objects.filter(event=instance, typ=el).delete()


def _activate_orga_lang(instance: object) -> None:
    """Activate the most common language among event organizers.

    Determines the most frequently used language among all organizers
    of the given event instance and activates it for the current context.
    Falls back to English if no organizers are found.

    Args:
        instance: Event instance to get organizers from.

    """
    # Count language frequency among organizers
    language_frequency = {}
    for organizer in get_event_organizers(instance):
        organizer_language = organizer.language

        # Track language occurrence count
        if organizer_language not in language_frequency:
            language_frequency[organizer_language] = 1
        else:
            language_frequency[organizer_language] += 1

    # Select most common language or default to English
    most_common_language = max(language_frequency, key=language_frequency.get) if language_frequency else "en"

    # Activate the selected language
    activate(most_common_language)


def assign_previous_campaign_character(registration: Any) -> None:
    """Auto-assign last character from previous campaign run to new registration.

    Automatically assigns the character from the most recent campaign run to a new
    registration if the event is part of a campaign series. Only applies when the
    member doesn't already have a character assigned to the current run.

    Args:
        registration: Registration instance to assign character to. Must have
            a member and run associated with it.

    Returns:
        None

    Note:
        - Only works for campaign events with a parent event
        - Skips cancelled registrations
        - Preserves custom character attributes from previous run
        - Does nothing if character already assigned to current run

    """
    # Skip if registration has no member or is cancelled
    if not registration.member or registration.cancellation_date:
        return

    # Only proceed if this is a campaign event with parent
    if "campaign" not in get_event_features(registration.run.event_id) or not registration.run.event.parent:
        return

    # Skip if member already has a character assigned to this run
    if RegistrationCharacterRel.objects.filter(reg__member=registration.member, reg__run=registration.run).count() > 0:
        return

    # Find the most recent run from the same campaign series
    previous_campaign_run = (
        Run.objects.filter(
            Q(event__parent=registration.run.event.parent) | Q(event_id=registration.run.event.parent_id),
        )
        .exclude(event_id=registration.run.event_id)
        .order_by("-end")
        .first()
    )
    if not previous_campaign_run:
        return

    # Get character relationship from previous run and create new one
    previous_character_relation = RegistrationCharacterRel.objects.filter(
        reg__member=registration.member,
        reg__run=previous_campaign_run,
    ).first()

    # Only proceed if previous character exists and is active
    if not previous_character_relation or not previous_character_relation.character.is_active:
        return

    new_character_relation = RegistrationCharacterRel.objects.create(
        reg=registration,
        character=previous_character_relation.character,
    )

    # Copy custom character attributes from previous run
    for custom_attribute_name in ["name", "pronoun", "song", "public", "private"]:
        if hasattr(previous_character_relation, "custom_" + custom_attribute_name):
            attribute_value = getattr(previous_character_relation, "custom_" + custom_attribute_name)
            setattr(new_character_relation, "custom_" + custom_attribute_name, attribute_value)
    new_character_relation.save()<|MERGE_RESOLUTION|>--- conflicted
+++ resolved
@@ -63,11 +63,7 @@
     return not ("mirror" in active_filters and character.mirror_id and character.mirror_id in character_registrations)
 
 
-<<<<<<< HEAD
-def get_event_filter_characters(context: dict[str, Any], character_filters: Any) -> None:
-=======
-def get_event_filter_characters(context, character_filters) -> None:  # noqa: C901 - Complex character filtering with faction organization
->>>>>>> a47f3b42
+def get_event_filter_characters(context: dict[str, Any], character_filters: Any) -> None:  # noqa: C901 - Complex character filtering with faction organization
     """Get filtered characters organized by factions for event display.
 
     Args:
