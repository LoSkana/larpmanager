# LarpManager - https://larpmanager.com
# Copyright (C) 2025 Scanagatta Mauro
#
# This file is part of LarpManager and is dual-licensed:
#
# 1. Under the terms of the GNU Affero General Public License (AGPL) version 3,
#    as published by the Free Software Foundation. You may use, modify, and
#    distribute this file under those terms.
#
# 2. Under a commercial license, allowing use in closed-source or proprietary
#    environments without the obligations of the AGPL.
#
# If you have obtained this file under the AGPL, and you make it available over
# a network, you must also make the complete source code available under the same license.
#
# For more information or to purchase a commercial license, contact:
# commercial@larpmanager.com
#
# SPDX-License-Identifier: AGPL-3.0-or-later OR Proprietary
from typing import Any, Optional

from django.conf import settings as conf_settings
from django.core.cache import cache
from django.core.exceptions import ObjectDoesNotExist
from django.db.models import Prefetch, Q
from django.http import Http404, HttpRequest
from django.urls import reverse
from django.utils.translation import activate
from django.utils.translation import gettext_lazy as _

from larpmanager.cache.button import event_button_key
from larpmanager.cache.feature import clear_event_features_cache, get_event_features
from larpmanager.cache.fields import clear_event_fields_cache, get_event_fields_cache
from larpmanager.cache.permission import get_event_permission_feature
from larpmanager.cache.role import get_event_roles, has_event_permission
from larpmanager.cache.run import get_cache_config_run, get_cache_run
from larpmanager.models.access import EventRole, get_event_organizers
from larpmanager.models.association import Association
from larpmanager.models.event import Event, EventConfig, EventText, Run
from larpmanager.models.form import (
    BaseQuestionType,
    QuestionApplicable,
    QuestionStatus,
    QuestionVisibility,
    RegistrationQuestion,
    RegistrationQuestionType,
    WritingQuestion,
    WritingQuestionType,
)
from larpmanager.models.registration import Registration, RegistrationCharacterRel, RegistrationTicket, TicketTier
from larpmanager.models.writing import Character, Faction, FactionType
from larpmanager.utils.base import def_user_ctx, get_index_permissions
from larpmanager.utils.common import copy_class
from larpmanager.utils.exceptions import FeatureError, PermissionError, UnknowRunError, check_event_feature
from larpmanager.utils.registration import check_signup, registration_status


def get_event(request: HttpRequest, slug: str, number: Optional[int] = None) -> dict[str, Any]:
    """Get event context from slug and number.

    Retrieves event context information including run details, event data, and
    associated features. Handles association validation and TinyMCE configuration.

    Args:
        request: Django HTTP request object containing user context, or None
        slug: Event slug identifier used to locate the event
        number: Optional run number to append to slug for specific event runs

    Returns:
        Dictionary containing event context with the following keys:
            - run: Event run object
            - event: Event object
            - features: Dictionary of event features
            - a_id: Association ID
            - show_available_chars: Localized string for UI display

    Raises:
        Http404: If event doesn't exist or belongs to wrong association

    Note:
        Modifies global TinyMCE configuration if 'paste_text' feature is enabled.
    """
    # Initialize context from user request or empty dict
    if request:
        ctx = def_user_ctx(request)
    else:
        ctx = {}

    try:
        # Construct full slug with run number if provided
        if number:
            slug += f"-{number}"

        # Retrieve run object and populate context
        get_run(ctx, slug)

        # Validate association ownership or set association ID
        if "a_id" in ctx:
            if ctx["event"].assoc_id != ctx["a_id"]:
                raise Http404("wrong assoc")
        else:
            ctx["a_id"] = ctx["event"].assoc_id

        # Load event-specific features
        ctx["features"] = get_event_features(ctx["event"].id)

        # Configure TinyMCE paste behavior based on features
        if "paste_text" in ctx["features"]:
            conf_settings.TINYMCE_DEFAULT_CONFIG["paste_as_text"] = True

        # Add localized UI text for character display
        ctx["show_available_chars"] = _("Show available characters")

        return ctx
    except ObjectDoesNotExist as err:
        raise Http404("Event does not exist") from err


def get_event_run(request, s: str, signup: bool = False, slug: str | None = None, status: bool = False) -> dict:
    """Get comprehensive event run context with permissions and features.

    Retrieves event context and enhances it with user permissions, feature access,
    and registration status based on the provided parameters.

    Args:
        request: Django HTTP request object containing user and session data
        s: Event slug identifier for the target event
        signup: Whether to check and validate signup eligibility for the user
        slug: Optional feature slug to verify user access permissions
        status: Whether to include detailed registration status information

    Returns:
        Complete event context dictionary containing:
            - Event and run objects
            - User permissions and roles
            - Feature access flags
            - Registration status (if requested)
            - Association configuration
            - Staff permissions and sidebar state

    Raises:
        Http404: If event is not found or user lacks required permissions
        PermissionDenied: If user cannot access requested features
    """
    # Get base event context with run information
    ctx = get_event(request, s)

    # Validate user signup eligibility if requested
    if signup:
        check_signup(request, ctx)

    # Verify feature access permissions for specific functionality
    if slug:
        check_event_feature(request, ctx, slug)

    # Add registration status details to context
    if status:
        registration_status(ctx["run"], request.user)

    # Configure user permissions and sidebar for authorized users
    if has_event_permission(request, ctx, s):
        get_index_event_permissions(ctx, request, s)
        ctx["is_sidebar_open"] = request.session.get("is_sidebar_open", True)

    # Set association slug from request or event object
    if hasattr(request, "assoc"):
        ctx["assoc_slug"] = request.assoc["slug"]
    else:
        ctx["assoc_slug"] = ctx["event"].assoc.slug

    # Configure staff permissions for character management access
    if has_event_permission(request, ctx, s, "orga_characters"):
        ctx["staff"] = "1"
        ctx["skip"] = "1"

    # Finalize run context preparation and return complete context
    prepare_run(ctx)

    return ctx


def prepare_run(ctx: dict) -> None:
    """Prepare run context with visibility and field configurations.

    This function configures the context for a LARP event run by setting up
    visibility controls and writing field configurations based on user permissions
    and event settings.

    Args:
        ctx: Event context dictionary containing 'run', 'event', and optionally
            'staff' and 'features' keys. Modified in place.

    Returns:
        None: Function modifies ctx dictionary in place.

    Side Effects:
        - Updates ctx with run configuration from cache
        - Sets visibility flags for writing elements when user has staff access
        - Configures additional feature visibility based on available features
        - Adds writing fields configuration to context
    """
    # Get cached run configuration for the current run
    config_run = get_cache_config_run(ctx["run"])

    # Check if user has staff access or writing field visibility is disabled
    if "staff" in ctx or not ctx["event"].get_config("writing_field_visibility", False):
        # Enable full visibility for staff users
        ctx["show_all"] = "1"

        # Configure visibility for main writing elements (character, faction, quest, trait)
        for el in ["character", "faction", "quest", "trait"]:
            config_name = f"show_{el}"
            if config_name not in config_run:
                config_run[config_name] = {}
            # Show all fields (name, teaser, text) for each element
            config_run[config_name].update({"name": 1, "teaser": 1, "text": 1})

        # Configure visibility for additional features if they exist
        for el in ["plot", "relationships", "speedlarp", "prologue", "workshop", "print_pdf"]:
            config_name = "show_addit"
            if config_name not in config_run:
                config_run[config_name] = {}
            # Only show feature if it's available in the current context
            if el in ctx["features"]:
                config_run[config_name][el] = True

    # Update context with the configured run settings
    ctx.update(config_run)

    # Add writing fields configuration to the context
    ctx["writing_fields"] = get_event_fields_cache(ctx["event"].id)


def get_run(ctx: dict, s: str) -> None:
    """Load run and event data from cache and database.

    Retrieves run information using the provided slug and association ID,
    then updates the context dictionary with run and event objects.
    Uses select_related and defer optimizations for performance.

    Args:
        ctx: Context dictionary to update with run and event data.
        s: Run slug identifier used to locate the specific run.

    Raises:
        UnknowRunError: If run cannot be found or any database error occurs.

    Note:
        This function modifies the ctx dictionary in-place by adding
        'run' and 'event' keys.
    """
    try:
        # Get cached run ID using association ID and slug
        res = get_cache_run(ctx["a_id"], s)

        # Build optimized query with select_related for event
        que = Run.objects.select_related("event")

        # Define fields to defer for performance optimization
        fields = [
            "search",
            "balance",
            "event__tagline",
            "event__where",
            "event__authors",
            "event__description",
            "event__genre",
            "event__cover",
            "event__carousel_img",
            "event__carousel_text",
            "event__features",
            "event__background",
            "event__font",
            "event__pri_rgb",
            "event__sec_rgb",
            "event__ter_rgb",
        ]

        # Apply deferral and fetch the run object
        que = que.defer(*fields)
        ctx["run"] = que.get(pk=res)

        # Extract related event object for context
        ctx["event"] = ctx["run"].event
    except Exception as err:
        raise UnknowRunError() from err


def get_character_filter(ch, regs: dict, filters: list) -> bool:
    """Check if character should be included based on filter criteria.

    Args:
        ch: Character instance to check
        regs: Mapping of character IDs to registrations
        filters: Filter criteria ('free', 'mirror', etc.)

    Returns:
        True if character passes all filters, False otherwise
    """
    # Check if character is free (not registered)
    if "free" in filters:
        if ch.id in regs:
            return False

    # Check if character's mirror is free (not registered)
    if "mirror" in filters and ch.mirror_id:
        if ch.mirror_id in regs:
            return False

    return True


def get_event_filter_characters(ctx: dict, filters: list) -> None:
    """Get filtered characters organized by factions for event display.

    Retrieves characters from an event's registrations and organizes them by
    factions based on filtering criteria. Updates the context with filtered
    faction and character data for display purposes.

    Args:
        ctx: Event context dictionary containing 'run', 'event', 'features',
             and 'show_faction' keys. Will be updated with 'factions' list.
        filters: List of character filter criteria to apply when selecting
                characters for display.

    Returns:
        None: Function modifies ctx in-place by adding 'factions' key.

    Side Effects:
        - Updates ctx['factions'] with list of Faction objects
        - Each faction contains filtered characters with registration data
        - Characters get additional 'reg', 'member', and 'data' attributes
    """
    ctx["factions"] = []

    # Build registration lookup dictionary for active registrations
    regs = {}
    for el in RegistrationCharacterRel.objects.filter(
        reg__run=ctx["run"], reg__cancellation_date__isnull=True
    ).select_related("reg", "reg__member"):
        regs[el.character_id] = el.reg

    # Build character lookup dictionary with registration data
    chars = {}
    for c in ctx["event"].get_elements(Character).filter(hide=False):
        if c.id in regs:
            c.reg = regs[c.id]
            c.member = regs[c.id].member
        chars[c.id] = c

    # Organize characters by factions if faction feature is enabled
    if "faction" in ctx["features"] and ctx["show_faction"]:
        # Get primary factions ordered by their display order
        que = ctx["event"].get_elements(Faction).filter(typ=FactionType.PRIM).order_by("order")
        prefetch = Prefetch(
            "characters",
            queryset=Character.objects.filter(hide=False).order_by("number"),
        )

        # Process each faction and filter its characters
        for f in que.prefetch_related(prefetch):
            f.data = f.show_red()
            f.chars = []

            # Filter characters within this faction
            for ch in f.characters.all():
                if ch.hide:
                    continue
                if not get_character_filter(ch, regs, filters):
                    continue
                ch.data = ch.show_red()
                f.chars.append(ch)

            # Only include factions that have visible characters
            if len(f.chars) == 0:
                continue
            ctx["factions"].append(f)
    else:
        # Create single "all" faction when faction feature is disabled
        f = Faction()
        f.number = 0
        f.name = "all"
        f.data = f.show_red()
        f.chars = []

        # Add all filtered characters to the single faction
        for _ch_id, ch in chars.items():
            if not get_character_filter(ch, regs, filters):
                continue
            ch.data = ch.show_red()
            f.chars.append(ch)
        ctx["factions"].append(f)


def has_access_character(request: HttpRequest, ctx: dict) -> bool:
    """Check if user has access to view/edit a specific character.

    This function determines whether the current user has permission to access
    a character based on three criteria: organizer permissions, character
    ownership, or being assigned as the character's player.

    Args:
        request: Django HTTP request object containing user information
        ctx (dict): Context dictionary containing character and event data.
                   Expected keys: 'char' (with 'owner_id', 'player_id'),
                   'event' (with 'slug' attribute)

    Returns:
        bool: True if user has access (organizer, owner, or player), False otherwise
    """
    # Check if user has organizer permissions for character management
    if has_event_permission(request, ctx, ctx["event"].slug, "orga_characters"):
        return True

    # Get the current user's member ID for ownership/player checks
    member_id = request.user.member.id

    # Check if user is the character owner
    if "owner_id" in ctx["char"] and ctx["char"]["owner_id"] == member_id:
        return True

    # Check if user is assigned as the character's player
    if "player_id" in ctx["char"] and ctx["char"]["player_id"] == member_id:
        return True

    # No access permissions found
    return False


<<<<<<< HEAD
def check_event_permission(request: HttpRequest, s: str, perm: str | list[str] | None = None) -> dict:
    """Check event permissions and prepare management context.

    This function validates user permissions for event management operations and
    prepares the necessary context for rendering management pages.
=======
def check_event_permission(request, s: str, perm: str | list[str] | None = None) -> dict:
    """Check event permissions and prepare management context.

    Validates user permissions for event management operations and prepares
    the necessary context including features, tutorials, and configuration links.
>>>>>>> 7ec28e8e

    Args:
        request: Django HTTP request object containing user and session data
        s: Event slug identifier for the target event
<<<<<<< HEAD
        perm: Required permission(s) - can be a single permission string,
              a list of permissions, or None for basic access

    Returns:
        Dictionary containing event context with management permissions including:
        - Event and run objects
        - Available features
        - Tutorial configuration
        - Config URL if applicable
        - Management flags
=======
        perm: Required permission(s). Can be a single permission string or list of permissions.
            If None, only basic event access is checked.

    Returns:
        Dictionary containing event context with management permissions including:
            - Event and run objects
            - Available features
            - Tutorial information
            - Configuration links
            - Management flags
>>>>>>> 7ec28e8e

    Raises:
        PermissionError: If user lacks required permissions for the event
        FeatureError: If required feature is not enabled for the event
    """
    # Get basic event context and run information
    ctx = get_event_run(request, s)

    # Verify user has the required permissions for this event
    if not has_event_permission(request, ctx, s, perm):
        raise PermissionError()

    # Process permission-specific features and configuration
    if perm:
<<<<<<< HEAD
        # Handle both single permission and list of permissions
        if isinstance(perm, list):
            perm = perm[0]

        # Extract feature, tutorial, and config data for this permission
        (feature, tutorial, config) = get_event_permission_feature(perm)

        # Set tutorial context if not already present
        if "tutorial" not in ctx:
            ctx["tutorial"] = tutorial

        # Add config URL if user has config permissions and config exists
=======
        # Handle permission lists by taking the first permission
        if isinstance(perm, list):
            perm = perm[0]

        # Get feature configuration for this permission
        (feature, tutorial, config) = get_event_permission_feature(perm)

        # Add tutorial information if not already present
        if "tutorial" not in ctx:
            ctx["tutorial"] = tutorial

        # Add configuration link if user has config permissions
>>>>>>> 7ec28e8e
        if config and has_event_permission(request, ctx, s, "orga_config"):
            ctx["config"] = reverse("orga_config", args=[ctx["run"].get_slug(), config])

        # Verify required feature is enabled for this event
        if feature != "def" and feature not in ctx["features"]:
            raise FeatureError(path=request.path, feature=feature, run=ctx["run"].id)

<<<<<<< HEAD
    # Load additional event permissions and set management flags
=======
    # Load additional event permissions and management context
>>>>>>> 7ec28e8e
    get_index_event_permissions(ctx, request, s)

    # Set management page flags
    ctx["orga_page"] = 1
    ctx["manage"] = 1

    return ctx


def get_index_event_permissions(ctx: dict, request: HttpRequest, slug: str, check: bool = True) -> None:
    """Load event permissions and roles for management interface.

    Retrieves user roles and permissions for a specific event, updating the context
    dictionary with role names and event permissions. Optionally enforces permission
    requirements based on the check parameter.

    Args:
        ctx: Context dictionary to update with permissions and roles.
        request: Django HTTP request object containing user information.
        slug: Event slug identifier for permission lookup.
        check: Whether to enforce permission requirements. Defaults to True.

    Raises:
        PermissionError: If check=True and user has no event permissions or organizer role.

    Side Effects:
        - Updates ctx with 'role_names' if user has event roles
        - Updates ctx with 'event_pms' containing event permissions
    """
    # Get user's event roles and permissions
    (is_organizer, user_event_permissions, names) = get_event_roles(request, slug)

    # Override organizer status if user has association admin role
    if "assoc_role" in ctx and 1 in ctx["assoc_role"]:
        is_organizer = True

    # Enforce permission check if required
    if check and not names and not is_organizer:
        raise PermissionError()

    # Add role names to context if user has roles
    if names:
        ctx["role_names"] = names

    # Get event features and build permissions index
    features = get_event_features(ctx["event"].id)
    ctx["event_pms"] = get_index_permissions(ctx, features, is_organizer, user_event_permissions, "event")


def update_run_plan_on_event_change(instance):
    """Set run plan from association default if not already set.

    Args:
        instance: Run instance that was saved
    """
    if not instance.plan and instance.event:
        updates = {"plan": instance.event.assoc.plan}
        Run.objects.filter(pk=instance.pk).update(**updates)


def clear_event_button_cache(instance):
    cache.delete(event_button_key(instance.event_id))


def prepare_campaign_event_data(instance):
    """Prepare campaign event data before saving.

    Args:
        instance: Event instance being saved
    """
    if instance.pk:
        try:
            old_instance = Event.objects.get(pk=instance.pk)
            instance._old_parent_id = old_instance.parent_id
        except ObjectDoesNotExist:
            instance._old_parent_id = None
    else:
        instance._old_parent_id = None


def copy_parent_event_to_campaign(event):
    """Setup campaign event by copying from parent.

    Args:
        event: Event instance that was saved
    """
    if event.parent_id:
        # noinspection PyProtectedMember
        if event._old_parent_id != event.parent_id:
            # copy config, texts, roles, features
            copy_class(event.pk, event.parent_id, EventConfig)
            copy_class(event.pk, event.parent_id, EventText)
            copy_class(event.pk, event.parent_id, EventRole)
            for fn in event.parent.features.all():
                event.features.add(fn)

            # Use flag to prevent recursion instead of disconnecting signal
            event._skip_campaign_setup = True
            event.save()
            del event._skip_campaign_setup


def create_default_event_setup(event: Event) -> None:
    """Setup event with runs, tickets, and forms after save.

    Creates default configurations for a newly saved event including:
    - Default run if none exist
    - Event-specific ticket tiers
    - Registration and character forms based on enabled features
    - Cache cleanup for updated configurations

    Args:
        event: Event instance that was saved and needs default setup

    Returns:
        None

    Note:
        Skips setup if event is marked as a template.
    """
    # Skip setup for template events
    if event.template:
        return

    # Create default run if no runs exist for this event
    if not event.runs.exists():
        Run.objects.create(event=event, number=1)

    # Get enabled features for this event to determine what to configure
    features = get_event_features(event.id)

    # Configure event-specific ticket tiers based on enabled features
    save_event_tickets(features, event)

    # Set up registration form with appropriate fields for this event
    save_event_registration_form(features, event)

    # Configure character creation form based on event requirements
    save_event_character_form(features, event)

    # Clear cached feature and field data to reflect new configurations
    clear_event_features_cache(event.id)
    clear_event_fields_cache(event.id)


def save_event_tickets(features: dict, instance: Event) -> None:
    """Create default registration tickets for event.

    Creates three types of registration tickets (Standard, Waiting, Filler) for the given
    event instance. Only creates tickets that don't already exist and respects feature
    flags for conditional ticket types.

    Args:
        features: Dictionary of enabled features for the event, used to check if
                 conditional ticket types should be created.
        instance: Event instance to create registration tickets for.

    Returns:
        None
    """
    # Define ticket configurations: (feature_key, tier_enum, display_name)
    # Empty feature_key means ticket is always created regardless of features
    tickets = [
        ("", TicketTier.STANDARD, "Standard"),
        ("waiting", TicketTier.WAITING, "Waiting"),
        ("filler", TicketTier.FILLER, "Filler"),
    ]

    # Process each ticket configuration
    for ticket in tickets:
        # Skip ticket creation if required feature is not enabled
        if ticket[0] and ticket[0] not in features:
            continue

        # Create ticket only if it doesn't already exist for this event and tier
        if not RegistrationTicket.objects.filter(event=instance, tier=ticket[1]).exists():
            RegistrationTicket.objects.create(event=instance, tier=ticket[1], name=ticket[2])


<<<<<<< HEAD
def save_event_character_form(features: dict, instance: Event) -> None:
    """Create character form questions based on enabled features.

    This function initializes character form questions for an event based on
    the features that are enabled. It creates default question types and
    handles special cases for different feature combinations.

    Args:
        features: Dictionary containing enabled features for the event.
            Expected to contain feature names as keys.
        instance: Event instance to create form for. Should have 'parent'
            attribute and support character form creation.

    Returns:
        None: This function modifies the instance in place.

    Note:
        If the event has a parent event, this function returns early as
        child events inherit form configuration from their parent.
=======
def save_event_character_form(features: dict, instance) -> None:
    """Create character form questions based on enabled features.

    This function initializes character form questions for an event based on the
    enabled features. It creates default writing question types and adds feature-specific
    writing elements as needed.

    Args:
        features: Dictionary of enabled features for the event, where keys are
                 feature names and values indicate if they're active
        instance: Event instance to create form for

    Returns:
        None

    Note:
        - Returns early if 'character' feature is not enabled
        - Uses parent event's form if instance has a parent
        - Activates organization language before processing
>>>>>>> 7ec28e8e
    """
    # Early return if character feature is not enabled
    if "character" not in features:
        return

<<<<<<< HEAD
    # Child events inherit form configuration from parent
    if instance.parent:
        return

    # Activate organization language for proper localization
    _activate_orga_lang(instance)

    # Define default question types with their properties
    # Format: (label, status, visibility, max_length)
=======
    # Use parent event's form if this event has a parent
    if instance.parent:
        return

    # Activate the organization's language for proper localization
    _activate_orga_lang(instance)

    # Define default question types with their properties
    # (name, status, visibility, max_length)
>>>>>>> 7ec28e8e
    def_tps = {
        WritingQuestionType.NAME: ("Name", QuestionStatus.MANDATORY, QuestionVisibility.PUBLIC, 1000),
        WritingQuestionType.TEASER: ("Presentation", QuestionStatus.MANDATORY, QuestionVisibility.PUBLIC, 10000),
        WritingQuestionType.SHEET: ("Text", QuestionStatus.MANDATORY, QuestionVisibility.PRIVATE, 50000),
    }

<<<<<<< HEAD
    # Get available custom question types from the system
    custom_tps = BaseQuestionType.get_basic_types()

    # Initialize basic character form questions
=======
    # Get basic custom question types from the system
    custom_tps = BaseQuestionType.get_basic_types()

    # Initialize character form questions with both custom and default types
>>>>>>> 7ec28e8e
    _init_character_form_questions(custom_tps, def_tps, features, instance)

    # Add quest and trait writing elements if questbuilder feature is enabled
    if "questbuilder" in features:
        _init_writing_element(instance, def_tps, [QuestionApplicable.QUEST, QuestionApplicable.TRAIT])

    # Add prologue writing elements if prologue feature is enabled
    if "prologue" in features:
        _init_writing_element(instance, def_tps, [QuestionApplicable.PROLOGUE])

    # Add faction writing elements if faction feature is enabled
    if "faction" in features:
        _init_writing_element(instance, def_tps, [QuestionApplicable.FACTION])

<<<<<<< HEAD
    # Add plot writing elements with custom teaser configuration
    if "plot" in features:
        # Create modified question types for plot with shorter teaser
=======
    # Add plot writing elements with modified teaser settings if plot feature is enabled
    if "plot" in features:
        # Create a copy of default types with modified teaser for plot concept
>>>>>>> 7ec28e8e
        plot_tps = dict(def_tps)
        plot_tps[WritingQuestionType.TEASER] = (
            "Concept",
            QuestionStatus.MANDATORY,
            QuestionVisibility.PUBLIC,
            3000,
        )
        _init_writing_element(instance, plot_tps, [QuestionApplicable.PLOT])


def _init_writing_element(instance, def_tps, applicables):
    """Initialize writing questions for specific applicables in an event instance.

    Args:
        instance: Event instance to initialize writing elements for
        def_tps: Dictionary of default question types and their configurations
        applicables: List of QuestionApplicable types to create questions for
    """
    for applicable in applicables:
        # if there are already questions for this applicable, skip
        if instance.get_elements(WritingQuestion).filter(applicable=applicable).exists():
            continue

        objs = [
            WritingQuestion(
                event=instance,
                typ=typ,
                name=_(cfg[0]),
                status=cfg[1],
                visibility=cfg[2],
                max_length=cfg[3],
                applicable=applicable,
            )
            for typ, cfg in def_tps.items()
        ]
        WritingQuestion.objects.bulk_create(objs)


def _init_character_form_questions(
    custom_tps: set,
    def_tps: dict,
    features: set,
<<<<<<< HEAD
    instance: Event | Association,
=======
    instance,
>>>>>>> 7ec28e8e
) -> None:
    """Initialize character form questions during model setup.

    Sets up default and custom question types for character creation forms,
    managing question creation and deletion based on enabled features and
    existing question configurations.

    Args:
<<<<<<< HEAD
        custom_tps: Set of custom question type identifiers to exclude from processing.
        def_tps: Dictionary mapping question types to their default configuration tuples
                (name, status, visibility, max_length).
        features: Set of enabled feature identifiers for the event/organization.
        instance: The event or organization instance to configure questions for.
=======
        custom_tps: Set of custom question types to exclude from processing
        def_tps: Dictionary mapping default question types to their configuration
                (name, status, visibility, max_length)
        features: Set of enabled feature names
        instance: Event instance to create questions for
>>>>>>> 7ec28e8e

    Returns:
        None
    """
<<<<<<< HEAD
    # Get existing character-applicable questions and their types
    que = instance.get_elements(WritingQuestion).filter(applicable=QuestionApplicable.CHARACTER)
    types = set(que.values_list("typ", flat=True).distinct())

    # Determine available question types, excluding custom ones
=======
    # Get existing character questions and their types
    que = instance.get_elements(WritingQuestion).filter(applicable=QuestionApplicable.CHARACTER)
    types = set(que.values_list("typ", flat=True).distinct())

    # Get all available question types, excluding custom ones
>>>>>>> 7ec28e8e
    choices = dict(WritingQuestionType.choices)
    all_types = choices.keys()
    all_types -= custom_tps

    # Create default question types if no questions exist yet
    if not types:
        for el, add in def_tps.items():
            WritingQuestion.objects.create(
                event=instance,
                typ=el,
                name=_(add[0]),
                status=add[1],
                visibility=add[2],
                max_length=add[3],
                applicable=QuestionApplicable.CHARACTER,
            )

<<<<<<< HEAD
    # Determine which types should not be removed (defaults + computed if px feature enabled)
=======
    # Determine which types should not be removed (defaults + px feature)
>>>>>>> 7ec28e8e
    not_to_remove = set(def_tps.keys())
    if "px" in features:
        not_to_remove.add(WritingQuestionType.COMPUTED)
    all_types -= not_to_remove

    # Process each remaining question type based on feature availability
    for el in sorted(list(all_types)):
        # Create question if feature is enabled but question doesn't exist
        if el in features and el not in types:
            WritingQuestion.objects.create(
                event=instance,
                typ=el,
                name=_(el.capitalize()),
                status=QuestionStatus.HIDDEN,
                visibility=QuestionVisibility.HIDDEN,
                max_length=1000,
                applicable=QuestionApplicable.CHARACTER,
            )
        # Remove question if feature is disabled but question exists
        if el not in features and el in types:
            WritingQuestion.objects.filter(event=instance, typ=el).delete()


def save_event_registration_form(features: dict, instance) -> None:
    """Create registration form questions based on enabled features.

    This function manages the creation and deletion of registration questions
    for an event based on the features that are enabled. It ensures that
    default question types are always present and adds/removes feature-specific
    questions as needed.

    Args:
        features: Dictionary of enabled features for the event, where keys
            are feature names and values indicate if the feature is active.
        instance: Event instance to create the registration form for.

    Returns:
        None
    """
    # Activate the organization's language for proper translations
    _activate_orga_lang(instance)

    # Define default question types that should always be present
    def_tps = {RegistrationQuestionType.TICKET}

    # Help text descriptions for default question types
    help_texts = {
        RegistrationQuestionType.TICKET: _("Your registration ticket"),
    }

    # Get basic question types that are always available
    basic_tps = BaseQuestionType.get_basic_types()

    # Query existing questions and get their types
    que = instance.get_elements(RegistrationQuestion)
    types = set(que.values_list("typ", flat=True).distinct())

    # Get all available question type choices and filter out basic types
    choices = dict(RegistrationQuestionType.choices)
    all_types = choices.keys()
    all_types -= basic_tps

    # Create default question types if they don't exist
    for el in def_tps:
        if el not in types:
            RegistrationQuestion.objects.create(
                event=instance,
                typ=el,
                name=choices[el],
                description=help_texts.get(el, ""),
                status=QuestionStatus.MANDATORY,
            )

    # Determine which types should not be removed (protected types)
    not_to_remove = set(def_tps)
    all_types -= not_to_remove

    # Define help texts for feature-specific question types
    help_texts = {
        "additional_tickets": _("Reserve additional tickets beyond your own"),
        "pay_what_you_want": _("Freely indicate the amount of your donation"),
        "reg_surcharges": _("Registration surcharge"),
        "reg_quotas": _(
            "Number of installments to split the fee: payments and deadlines will be equally divided from the registration date"
        ),
    }

    # Process each feature-specific question type
    for el in sorted(list(all_types)):
        # Add question if feature is enabled but question doesn't exist
        if el in features and el not in types:
            RegistrationQuestion.objects.create(
                event=instance,
                typ=el,
                name=_(choices[el].capitalize()),
                description=help_texts.get(el, ""),
                status=QuestionStatus.OPTIONAL,
            )
        # Remove question if feature is disabled but question exists
        if el not in features and el in types:
            RegistrationQuestion.objects.filter(event=instance, typ=el).delete()


def _activate_orga_lang(instance: Event) -> None:
    """Activate the most common language among event organizers.

    Analyzes the language preferences of all organizers for the given event
    instance and activates the most frequently used language. Falls back to
    English if no organizers are found or no languages are specified.

    Args:
        instance: The event instance to analyze organizers for.
    """
    # Initialize dictionary to count language occurrences
    langs = {}

    # Iterate through all event organizers and count their languages
    for orga in get_event_organizers(instance):
        lang = orga.language
        if lang not in langs:
            langs[lang] = 1
        else:
            langs[lang] += 1

    # Determine the most common language or fall back to English
    if langs:
        max_lang = max(langs, key=langs.get)
    else:
        max_lang = "en"

    # Activate the selected language
    activate(max_lang)


<<<<<<< HEAD
def assign_previous_campaign_character(registration: Registration) -> None:
    """Auto-assign last character for campaign registrations.
=======
def assign_previous_campaign_character(registration) -> None:
    """Auto-assign last character from previous campaign run to new registration.

    Automatically assigns the character from the most recent campaign run to a new
    registration if the event is part of a campaign series. Only applies when the
    member doesn't already have a character assigned to the current run.
>>>>>>> 7ec28e8e

    Automatically assigns the character from the previous campaign run to a new
    registration if the event is part of a campaign series. This ensures character
    continuity across campaign events.

    Args:
<<<<<<< HEAD
        registration: Registration instance to assign character to. Must have a
                     member and run associated with it.
=======
        registration: Registration instance to assign character to. Must have
            a member and run associated with it.
>>>>>>> 7ec28e8e

    Returns:
        None

    Note:
<<<<<<< HEAD
        This function only operates on campaign events with a parent event.
        If the registration already has a character assigned, no action is taken.
    """
    # Early returns for invalid registration states
=======
        - Only works for campaign events with a parent event
        - Skips cancelled registrations
        - Preserves custom character attributes from previous run
        - Does nothing if character already assigned to current run
    """
    # Skip if registration has no member or is cancelled
>>>>>>> 7ec28e8e
    if not registration.member:
        return

    if registration.cancellation_date:
        return

<<<<<<< HEAD
    # Check if this is a campaign event with parent
=======
    # Only proceed if this is a campaign event with parent
>>>>>>> 7ec28e8e
    if "campaign" not in get_event_features(registration.run.event_id):
        return
    if not registration.run.event.parent:
        return

<<<<<<< HEAD
    # Skip if character already assigned to this registration
    if RegistrationCharacterRel.objects.filter(reg__member=registration.member, reg__run=registration.run).count() > 0:
        return

    # Find the most recent run in the same campaign
=======
    # Skip if member already has a character assigned to this run
    if RegistrationCharacterRel.objects.filter(reg__member=registration.member, reg__run=registration.run).count() > 0:
        return

    # Find the most recent run from the same campaign series
>>>>>>> 7ec28e8e
    last = (
        Run.objects.filter(
            Q(event__parent=registration.run.event.parent) | Q(event_id=registration.run.event.parent_id)
        )
        .exclude(event_id=registration.run.event_id)
        .order_by("-end")
        .first()
    )
    if not last:
        return

<<<<<<< HEAD
    # Get the character relationship from the previous run
=======
    # Get character relationship from previous run and create new one
>>>>>>> 7ec28e8e
    old_rcr = RegistrationCharacterRel.objects.filter(reg__member=registration.member, reg__run=last).first()
    if old_rcr:
        # Create new character relationship for current registration
        rcr = RegistrationCharacterRel.objects.create(reg=registration, character=old_rcr.character)

<<<<<<< HEAD
        # Copy custom character attributes from previous registration
=======
        # Copy custom character attributes from previous run
>>>>>>> 7ec28e8e
        for s in ["name", "pronoun", "song", "public", "private"]:
            if hasattr(old_rcr, "custom_" + s):
                value = getattr(old_rcr, "custom_" + s)
                setattr(rcr, "custom_" + s, value)
        rcr.save()<|MERGE_RESOLUTION|>--- conflicted
+++ resolved
@@ -17,13 +17,12 @@
 # commercial@larpmanager.com
 #
 # SPDX-License-Identifier: AGPL-3.0-or-later OR Proprietary
-from typing import Any, Optional
 
 from django.conf import settings as conf_settings
 from django.core.cache import cache
 from django.core.exceptions import ObjectDoesNotExist
 from django.db.models import Prefetch, Q
-from django.http import Http404, HttpRequest
+from django.http import Http404
 from django.urls import reverse
 from django.utils.translation import activate
 from django.utils.translation import gettext_lazy as _
@@ -35,7 +34,6 @@
 from larpmanager.cache.role import get_event_roles, has_event_permission
 from larpmanager.cache.run import get_cache_config_run, get_cache_run
 from larpmanager.models.access import EventRole, get_event_organizers
-from larpmanager.models.association import Association
 from larpmanager.models.event import Event, EventConfig, EventText, Run
 from larpmanager.models.form import (
     BaseQuestionType,
@@ -47,7 +45,7 @@
     WritingQuestion,
     WritingQuestionType,
 )
-from larpmanager.models.registration import Registration, RegistrationCharacterRel, RegistrationTicket, TicketTier
+from larpmanager.models.registration import RegistrationCharacterRel, RegistrationTicket, TicketTier
 from larpmanager.models.writing import Character, Faction, FactionType
 from larpmanager.utils.base import def_user_ctx, get_index_permissions
 from larpmanager.utils.common import copy_class
@@ -55,60 +53,43 @@
 from larpmanager.utils.registration import check_signup, registration_status
 
 
-def get_event(request: HttpRequest, slug: str, number: Optional[int] = None) -> dict[str, Any]:
+def get_event(request, slug, number=None):
     """Get event context from slug and number.
 
-    Retrieves event context information including run details, event data, and
-    associated features. Handles association validation and TinyMCE configuration.
-
-    Args:
-        request: Django HTTP request object containing user context, or None
-        slug: Event slug identifier used to locate the event
-        number: Optional run number to append to slug for specific event runs
+    Args:
+        request: Django HTTP request object or None
+        slug (str): Event slug identifier
+        number (int, optional): Run number to append to slug
 
     Returns:
-        Dictionary containing event context with the following keys:
-            - run: Event run object
-            - event: Event object
-            - features: Dictionary of event features
-            - a_id: Association ID
-            - show_available_chars: Localized string for UI display
+        dict: Event context with run, event, and features
 
     Raises:
         Http404: If event doesn't exist or belongs to wrong association
-
-    Note:
-        Modifies global TinyMCE configuration if 'paste_text' feature is enabled.
-    """
-    # Initialize context from user request or empty dict
+    """
     if request:
         ctx = def_user_ctx(request)
     else:
         ctx = {}
 
     try:
-        # Construct full slug with run number if provided
         if number:
             slug += f"-{number}"
 
-        # Retrieve run object and populate context
         get_run(ctx, slug)
 
-        # Validate association ownership or set association ID
         if "a_id" in ctx:
             if ctx["event"].assoc_id != ctx["a_id"]:
                 raise Http404("wrong assoc")
         else:
             ctx["a_id"] = ctx["event"].assoc_id
 
-        # Load event-specific features
         ctx["features"] = get_event_features(ctx["event"].id)
 
-        # Configure TinyMCE paste behavior based on features
+        # paste as text tinymce
         if "paste_text" in ctx["features"]:
             conf_settings.TINYMCE_DEFAULT_CONFIG["paste_as_text"] = True
 
-        # Add localized UI text for character display
         ctx["show_available_chars"] = _("Show available characters")
 
         return ctx
@@ -179,84 +160,54 @@
     return ctx
 
 
-def prepare_run(ctx: dict) -> None:
+def prepare_run(ctx):
     """Prepare run context with visibility and field configurations.
 
-    This function configures the context for a LARP event run by setting up
-    visibility controls and writing field configurations based on user permissions
-    and event settings.
-
-    Args:
-        ctx: Event context dictionary containing 'run', 'event', and optionally
-            'staff' and 'features' keys. Modified in place.
-
-    Returns:
-        None: Function modifies ctx dictionary in place.
-
-    Side Effects:
-        - Updates ctx with run configuration from cache
-        - Sets visibility flags for writing elements when user has staff access
-        - Configures additional feature visibility based on available features
-        - Adds writing fields configuration to context
-    """
-    # Get cached run configuration for the current run
+    Args:
+        ctx (dict): Event context to update
+
+    Side effects:
+        Updates ctx with run configuration, visibility settings, and writing fields
+    """
     config_run = get_cache_config_run(ctx["run"])
 
-    # Check if user has staff access or writing field visibility is disabled
     if "staff" in ctx or not ctx["event"].get_config("writing_field_visibility", False):
-        # Enable full visibility for staff users
         ctx["show_all"] = "1"
 
-        # Configure visibility for main writing elements (character, faction, quest, trait)
         for el in ["character", "faction", "quest", "trait"]:
             config_name = f"show_{el}"
             if config_name not in config_run:
                 config_run[config_name] = {}
-            # Show all fields (name, teaser, text) for each element
             config_run[config_name].update({"name": 1, "teaser": 1, "text": 1})
 
-        # Configure visibility for additional features if they exist
         for el in ["plot", "relationships", "speedlarp", "prologue", "workshop", "print_pdf"]:
             config_name = "show_addit"
             if config_name not in config_run:
                 config_run[config_name] = {}
-            # Only show feature if it's available in the current context
             if el in ctx["features"]:
                 config_run[config_name][el] = True
 
-    # Update context with the configured run settings
     ctx.update(config_run)
 
-    # Add writing fields configuration to the context
     ctx["writing_fields"] = get_event_fields_cache(ctx["event"].id)
 
 
-def get_run(ctx: dict, s: str) -> None:
+def get_run(ctx, s):
     """Load run and event data from cache and database.
 
-    Retrieves run information using the provided slug and association ID,
-    then updates the context dictionary with run and event objects.
-    Uses select_related and defer optimizations for performance.
-
-    Args:
-        ctx: Context dictionary to update with run and event data.
-        s: Run slug identifier used to locate the specific run.
+    Args:
+        ctx (dict): Context dictionary to update
+        s (str): Run slug identifier
+
+    Side effects:
+        Updates ctx with run and event objects
 
     Raises:
-        UnknowRunError: If run cannot be found or any database error occurs.
-
-    Note:
-        This function modifies the ctx dictionary in-place by adding
-        'run' and 'event' keys.
+        UnknowRunError: If run cannot be found
     """
     try:
-        # Get cached run ID using association ID and slug
         res = get_cache_run(ctx["a_id"], s)
-
-        # Build optimized query with select_related for event
         que = Run.objects.select_related("event")
-
-        # Define fields to defer for performance optimization
         fields = [
             "search",
             "balance",
@@ -275,72 +226,51 @@
             "event__sec_rgb",
             "event__ter_rgb",
         ]
-
-        # Apply deferral and fetch the run object
         que = que.defer(*fields)
         ctx["run"] = que.get(pk=res)
-
-        # Extract related event object for context
         ctx["event"] = ctx["run"].event
     except Exception as err:
         raise UnknowRunError() from err
 
 
-def get_character_filter(ch, regs: dict, filters: list) -> bool:
+def get_character_filter(ch, regs, filters):
     """Check if character should be included based on filter criteria.
 
     Args:
         ch: Character instance to check
-        regs: Mapping of character IDs to registrations
-        filters: Filter criteria ('free', 'mirror', etc.)
+        regs (dict): Mapping of character IDs to registrations
+        filters (list): Filter criteria ('free', 'mirror', etc.)
 
     Returns:
-        True if character passes all filters, False otherwise
-    """
-    # Check if character is free (not registered)
+        bool: True if character passes all filters
+    """
     if "free" in filters:
         if ch.id in regs:
             return False
-
-    # Check if character's mirror is free (not registered)
     if "mirror" in filters and ch.mirror_id:
         if ch.mirror_id in regs:
             return False
-
     return True
 
 
-def get_event_filter_characters(ctx: dict, filters: list) -> None:
+def get_event_filter_characters(ctx, filters):
     """Get filtered characters organized by factions for event display.
 
-    Retrieves characters from an event's registrations and organizes them by
-    factions based on filtering criteria. Updates the context with filtered
-    faction and character data for display purposes.
-
-    Args:
-        ctx: Event context dictionary containing 'run', 'event', 'features',
-             and 'show_faction' keys. Will be updated with 'factions' list.
-        filters: List of character filter criteria to apply when selecting
-                characters for display.
-
-    Returns:
-        None: Function modifies ctx in-place by adding 'factions' key.
-
-    Side Effects:
-        - Updates ctx['factions'] with list of Faction objects
-        - Each faction contains filtered characters with registration data
-        - Characters get additional 'reg', 'member', and 'data' attributes
+    Args:
+        ctx (dict): Event context to update
+        filters (list): Character filter criteria
+
+    Side effects:
+        Updates ctx with filtered factions and characters lists
     """
     ctx["factions"] = []
 
-    # Build registration lookup dictionary for active registrations
     regs = {}
     for el in RegistrationCharacterRel.objects.filter(
         reg__run=ctx["run"], reg__cancellation_date__isnull=True
     ).select_related("reg", "reg__member"):
         regs[el.character_id] = el.reg
 
-    # Build character lookup dictionary with registration data
     chars = {}
     for c in ctx["event"].get_elements(Character).filter(hide=False):
         if c.id in regs:
@@ -348,21 +278,15 @@
             c.member = regs[c.id].member
         chars[c.id] = c
 
-    # Organize characters by factions if faction feature is enabled
     if "faction" in ctx["features"] and ctx["show_faction"]:
-        # Get primary factions ordered by their display order
         que = ctx["event"].get_elements(Faction).filter(typ=FactionType.PRIM).order_by("order")
         prefetch = Prefetch(
             "characters",
             queryset=Character.objects.filter(hide=False).order_by("number"),
         )
-
-        # Process each faction and filter its characters
         for f in que.prefetch_related(prefetch):
             f.data = f.show_red()
             f.chars = []
-
-            # Filter characters within this faction
             for ch in f.characters.all():
                 if ch.hide:
                     continue
@@ -370,20 +294,15 @@
                     continue
                 ch.data = ch.show_red()
                 f.chars.append(ch)
-
-            # Only include factions that have visible characters
             if len(f.chars) == 0:
                 continue
             ctx["factions"].append(f)
     else:
-        # Create single "all" faction when faction feature is disabled
         f = Faction()
         f.number = 0
         f.name = "all"
         f.data = f.show_red()
         f.chars = []
-
-        # Add all filtered characters to the single faction
         for _ch_id, ch in chars.items():
             if not get_character_filter(ch, regs, filters):
                 continue
@@ -392,70 +311,39 @@
         ctx["factions"].append(f)
 
 
-def has_access_character(request: HttpRequest, ctx: dict) -> bool:
+def has_access_character(request, ctx):
     """Check if user has access to view/edit a specific character.
 
-    This function determines whether the current user has permission to access
-    a character based on three criteria: organizer permissions, character
-    ownership, or being assigned as the character's player.
-
-    Args:
-        request: Django HTTP request object containing user information
-        ctx (dict): Context dictionary containing character and event data.
-                   Expected keys: 'char' (with 'owner_id', 'player_id'),
-                   'event' (with 'slug' attribute)
+    Args:
+        request: Django HTTP request object
+        ctx (dict): Context with character information
 
     Returns:
-        bool: True if user has access (organizer, owner, or player), False otherwise
-    """
-    # Check if user has organizer permissions for character management
+        bool: True if user has access (organizer, owner, or player)
+    """
     if has_event_permission(request, ctx, ctx["event"].slug, "orga_characters"):
         return True
 
-    # Get the current user's member ID for ownership/player checks
     member_id = request.user.member.id
 
-    # Check if user is the character owner
     if "owner_id" in ctx["char"] and ctx["char"]["owner_id"] == member_id:
         return True
 
-    # Check if user is assigned as the character's player
     if "player_id" in ctx["char"] and ctx["char"]["player_id"] == member_id:
         return True
 
-    # No access permissions found
     return False
 
 
-<<<<<<< HEAD
-def check_event_permission(request: HttpRequest, s: str, perm: str | list[str] | None = None) -> dict:
-    """Check event permissions and prepare management context.
-
-    This function validates user permissions for event management operations and
-    prepares the necessary context for rendering management pages.
-=======
 def check_event_permission(request, s: str, perm: str | list[str] | None = None) -> dict:
     """Check event permissions and prepare management context.
 
     Validates user permissions for event management operations and prepares
     the necessary context including features, tutorials, and configuration links.
->>>>>>> 7ec28e8e
 
     Args:
         request: Django HTTP request object containing user and session data
         s: Event slug identifier for the target event
-<<<<<<< HEAD
-        perm: Required permission(s) - can be a single permission string,
-              a list of permissions, or None for basic access
-
-    Returns:
-        Dictionary containing event context with management permissions including:
-        - Event and run objects
-        - Available features
-        - Tutorial configuration
-        - Config URL if applicable
-        - Management flags
-=======
         perm: Required permission(s). Can be a single permission string or list of permissions.
             If None, only basic event access is checked.
 
@@ -466,7 +354,6 @@
             - Tutorial information
             - Configuration links
             - Management flags
->>>>>>> 7ec28e8e
 
     Raises:
         PermissionError: If user lacks required permissions for the event
@@ -481,20 +368,6 @@
 
     # Process permission-specific features and configuration
     if perm:
-<<<<<<< HEAD
-        # Handle both single permission and list of permissions
-        if isinstance(perm, list):
-            perm = perm[0]
-
-        # Extract feature, tutorial, and config data for this permission
-        (feature, tutorial, config) = get_event_permission_feature(perm)
-
-        # Set tutorial context if not already present
-        if "tutorial" not in ctx:
-            ctx["tutorial"] = tutorial
-
-        # Add config URL if user has config permissions and config exists
-=======
         # Handle permission lists by taking the first permission
         if isinstance(perm, list):
             perm = perm[0]
@@ -507,7 +380,6 @@
             ctx["tutorial"] = tutorial
 
         # Add configuration link if user has config permissions
->>>>>>> 7ec28e8e
         if config and has_event_permission(request, ctx, s, "orga_config"):
             ctx["config"] = reverse("orga_config", args=[ctx["run"].get_slug(), config])
 
@@ -515,11 +387,7 @@
         if feature != "def" and feature not in ctx["features"]:
             raise FeatureError(path=request.path, feature=feature, run=ctx["run"].id)
 
-<<<<<<< HEAD
-    # Load additional event permissions and set management flags
-=======
     # Load additional event permissions and management context
->>>>>>> 7ec28e8e
     get_index_event_permissions(ctx, request, s)
 
     # Set management page flags
@@ -529,42 +397,28 @@
     return ctx
 
 
-def get_index_event_permissions(ctx: dict, request: HttpRequest, slug: str, check: bool = True) -> None:
+def get_index_event_permissions(ctx, request, slug, check=True):
     """Load event permissions and roles for management interface.
 
-    Retrieves user roles and permissions for a specific event, updating the context
-    dictionary with role names and event permissions. Optionally enforces permission
-    requirements based on the check parameter.
-
-    Args:
-        ctx: Context dictionary to update with permissions and roles.
-        request: Django HTTP request object containing user information.
-        slug: Event slug identifier for permission lookup.
-        check: Whether to enforce permission requirements. Defaults to True.
+    Args:
+        ctx (dict): Context dictionary to update
+        request: Django HTTP request object
+        slug (str): Event slug
+        check (bool): Whether to enforce permission requirements
+
+    Side effects:
+        Updates ctx with role names and event permissions
 
     Raises:
-        PermissionError: If check=True and user has no event permissions or organizer role.
-
-    Side Effects:
-        - Updates ctx with 'role_names' if user has event roles
-        - Updates ctx with 'event_pms' containing event permissions
-    """
-    # Get user's event roles and permissions
+        PermissionError: If check=True and user has no permissions
+    """
     (is_organizer, user_event_permissions, names) = get_event_roles(request, slug)
-
-    # Override organizer status if user has association admin role
     if "assoc_role" in ctx and 1 in ctx["assoc_role"]:
         is_organizer = True
-
-    # Enforce permission check if required
     if check and not names and not is_organizer:
         raise PermissionError()
-
-    # Add role names to context if user has roles
     if names:
         ctx["role_names"] = names
-
-    # Get event features and build permissions index
     features = get_event_features(ctx["event"].id)
     ctx["event_pms"] = get_index_permissions(ctx, features, is_organizer, user_event_permissions, "event")
 
@@ -622,104 +476,51 @@
             del event._skip_campaign_setup
 
 
-def create_default_event_setup(event: Event) -> None:
+def create_default_event_setup(event):
     """Setup event with runs, tickets, and forms after save.
 
-    Creates default configurations for a newly saved event including:
-    - Default run if none exist
-    - Event-specific ticket tiers
-    - Registration and character forms based on enabled features
-    - Cache cleanup for updated configurations
-
-    Args:
-        event: Event instance that was saved and needs default setup
-
-    Returns:
-        None
-
-    Note:
-        Skips setup if event is marked as a template.
-    """
-    # Skip setup for template events
+    Args:
+        event: Event instance that was saved
+    """
     if event.template:
         return
 
-    # Create default run if no runs exist for this event
     if not event.runs.exists():
         Run.objects.create(event=event, number=1)
 
-    # Get enabled features for this event to determine what to configure
     features = get_event_features(event.id)
 
-    # Configure event-specific ticket tiers based on enabled features
     save_event_tickets(features, event)
 
-    # Set up registration form with appropriate fields for this event
     save_event_registration_form(features, event)
 
-    # Configure character creation form based on event requirements
     save_event_character_form(features, event)
 
-    # Clear cached feature and field data to reflect new configurations
     clear_event_features_cache(event.id)
+
     clear_event_fields_cache(event.id)
 
 
-def save_event_tickets(features: dict, instance: Event) -> None:
+def save_event_tickets(features, instance):
     """Create default registration tickets for event.
 
-    Creates three types of registration tickets (Standard, Waiting, Filler) for the given
-    event instance. Only creates tickets that don't already exist and respects feature
-    flags for conditional ticket types.
-
-    Args:
-        features: Dictionary of enabled features for the event, used to check if
-                 conditional ticket types should be created.
-        instance: Event instance to create registration tickets for.
-
-    Returns:
-        None
-    """
-    # Define ticket configurations: (feature_key, tier_enum, display_name)
-    # Empty feature_key means ticket is always created regardless of features
+    Args:
+        features (dict): Enabled features for the event
+        instance: Event instance to create tickets for
+    """
+    # create tickets if not exists
     tickets = [
         ("", TicketTier.STANDARD, "Standard"),
         ("waiting", TicketTier.WAITING, "Waiting"),
         ("filler", TicketTier.FILLER, "Filler"),
     ]
-
-    # Process each ticket configuration
     for ticket in tickets:
-        # Skip ticket creation if required feature is not enabled
         if ticket[0] and ticket[0] not in features:
             continue
-
-        # Create ticket only if it doesn't already exist for this event and tier
         if not RegistrationTicket.objects.filter(event=instance, tier=ticket[1]).exists():
             RegistrationTicket.objects.create(event=instance, tier=ticket[1], name=ticket[2])
 
 
-<<<<<<< HEAD
-def save_event_character_form(features: dict, instance: Event) -> None:
-    """Create character form questions based on enabled features.
-
-    This function initializes character form questions for an event based on
-    the features that are enabled. It creates default question types and
-    handles special cases for different feature combinations.
-
-    Args:
-        features: Dictionary containing enabled features for the event.
-            Expected to contain feature names as keys.
-        instance: Event instance to create form for. Should have 'parent'
-            attribute and support character form creation.
-
-    Returns:
-        None: This function modifies the instance in place.
-
-    Note:
-        If the event has a parent event, this function returns early as
-        child events inherit form configuration from their parent.
-=======
 def save_event_character_form(features: dict, instance) -> None:
     """Create character form questions based on enabled features.
 
@@ -739,23 +540,11 @@
         - Returns early if 'character' feature is not enabled
         - Uses parent event's form if instance has a parent
         - Activates organization language before processing
->>>>>>> 7ec28e8e
     """
     # Early return if character feature is not enabled
     if "character" not in features:
         return
 
-<<<<<<< HEAD
-    # Child events inherit form configuration from parent
-    if instance.parent:
-        return
-
-    # Activate organization language for proper localization
-    _activate_orga_lang(instance)
-
-    # Define default question types with their properties
-    # Format: (label, status, visibility, max_length)
-=======
     # Use parent event's form if this event has a parent
     if instance.parent:
         return
@@ -765,24 +554,16 @@
 
     # Define default question types with their properties
     # (name, status, visibility, max_length)
->>>>>>> 7ec28e8e
     def_tps = {
         WritingQuestionType.NAME: ("Name", QuestionStatus.MANDATORY, QuestionVisibility.PUBLIC, 1000),
         WritingQuestionType.TEASER: ("Presentation", QuestionStatus.MANDATORY, QuestionVisibility.PUBLIC, 10000),
         WritingQuestionType.SHEET: ("Text", QuestionStatus.MANDATORY, QuestionVisibility.PRIVATE, 50000),
     }
 
-<<<<<<< HEAD
-    # Get available custom question types from the system
-    custom_tps = BaseQuestionType.get_basic_types()
-
-    # Initialize basic character form questions
-=======
     # Get basic custom question types from the system
     custom_tps = BaseQuestionType.get_basic_types()
 
     # Initialize character form questions with both custom and default types
->>>>>>> 7ec28e8e
     _init_character_form_questions(custom_tps, def_tps, features, instance)
 
     # Add quest and trait writing elements if questbuilder feature is enabled
@@ -797,15 +578,9 @@
     if "faction" in features:
         _init_writing_element(instance, def_tps, [QuestionApplicable.FACTION])
 
-<<<<<<< HEAD
-    # Add plot writing elements with custom teaser configuration
-    if "plot" in features:
-        # Create modified question types for plot with shorter teaser
-=======
     # Add plot writing elements with modified teaser settings if plot feature is enabled
     if "plot" in features:
         # Create a copy of default types with modified teaser for plot concept
->>>>>>> 7ec28e8e
         plot_tps = dict(def_tps)
         plot_tps[WritingQuestionType.TEASER] = (
             "Concept",
@@ -848,11 +623,7 @@
     custom_tps: set,
     def_tps: dict,
     features: set,
-<<<<<<< HEAD
-    instance: Event | Association,
-=======
     instance,
->>>>>>> 7ec28e8e
 ) -> None:
     """Initialize character form questions during model setup.
 
@@ -861,36 +632,20 @@
     existing question configurations.
 
     Args:
-<<<<<<< HEAD
-        custom_tps: Set of custom question type identifiers to exclude from processing.
-        def_tps: Dictionary mapping question types to their default configuration tuples
-                (name, status, visibility, max_length).
-        features: Set of enabled feature identifiers for the event/organization.
-        instance: The event or organization instance to configure questions for.
-=======
         custom_tps: Set of custom question types to exclude from processing
         def_tps: Dictionary mapping default question types to their configuration
                 (name, status, visibility, max_length)
         features: Set of enabled feature names
         instance: Event instance to create questions for
->>>>>>> 7ec28e8e
 
     Returns:
         None
     """
-<<<<<<< HEAD
-    # Get existing character-applicable questions and their types
-    que = instance.get_elements(WritingQuestion).filter(applicable=QuestionApplicable.CHARACTER)
-    types = set(que.values_list("typ", flat=True).distinct())
-
-    # Determine available question types, excluding custom ones
-=======
     # Get existing character questions and their types
     que = instance.get_elements(WritingQuestion).filter(applicable=QuestionApplicable.CHARACTER)
     types = set(que.values_list("typ", flat=True).distinct())
 
     # Get all available question types, excluding custom ones
->>>>>>> 7ec28e8e
     choices = dict(WritingQuestionType.choices)
     all_types = choices.keys()
     all_types -= custom_tps
@@ -908,11 +663,7 @@
                 applicable=QuestionApplicable.CHARACTER,
             )
 
-<<<<<<< HEAD
-    # Determine which types should not be removed (defaults + computed if px feature enabled)
-=======
     # Determine which types should not be removed (defaults + px feature)
->>>>>>> 7ec28e8e
     not_to_remove = set(def_tps.keys())
     if "px" in features:
         not_to_remove.add(WritingQuestionType.COMPUTED)
@@ -1016,108 +767,60 @@
             RegistrationQuestion.objects.filter(event=instance, typ=el).delete()
 
 
-def _activate_orga_lang(instance: Event) -> None:
-    """Activate the most common language among event organizers.
-
-    Analyzes the language preferences of all organizers for the given event
-    instance and activates the most frequently used language. Falls back to
-    English if no organizers are found or no languages are specified.
-
-    Args:
-        instance: The event instance to analyze organizers for.
-    """
-    # Initialize dictionary to count language occurrences
+def _activate_orga_lang(instance):
+    # get most common language between organizers
     langs = {}
-
-    # Iterate through all event organizers and count their languages
     for orga in get_event_organizers(instance):
         lang = orga.language
         if lang not in langs:
             langs[lang] = 1
         else:
             langs[lang] += 1
-
-    # Determine the most common language or fall back to English
     if langs:
         max_lang = max(langs, key=langs.get)
     else:
         max_lang = "en"
-
-    # Activate the selected language
     activate(max_lang)
 
 
-<<<<<<< HEAD
-def assign_previous_campaign_character(registration: Registration) -> None:
-    """Auto-assign last character for campaign registrations.
-=======
 def assign_previous_campaign_character(registration) -> None:
     """Auto-assign last character from previous campaign run to new registration.
 
     Automatically assigns the character from the most recent campaign run to a new
     registration if the event is part of a campaign series. Only applies when the
     member doesn't already have a character assigned to the current run.
->>>>>>> 7ec28e8e
-
-    Automatically assigns the character from the previous campaign run to a new
-    registration if the event is part of a campaign series. This ensures character
-    continuity across campaign events.
-
-    Args:
-<<<<<<< HEAD
-        registration: Registration instance to assign character to. Must have a
-                     member and run associated with it.
-=======
+
+    Args:
         registration: Registration instance to assign character to. Must have
             a member and run associated with it.
->>>>>>> 7ec28e8e
 
     Returns:
         None
 
     Note:
-<<<<<<< HEAD
-        This function only operates on campaign events with a parent event.
-        If the registration already has a character assigned, no action is taken.
-    """
-    # Early returns for invalid registration states
-=======
         - Only works for campaign events with a parent event
         - Skips cancelled registrations
         - Preserves custom character attributes from previous run
         - Does nothing if character already assigned to current run
     """
     # Skip if registration has no member or is cancelled
->>>>>>> 7ec28e8e
     if not registration.member:
         return
 
     if registration.cancellation_date:
         return
 
-<<<<<<< HEAD
-    # Check if this is a campaign event with parent
-=======
     # Only proceed if this is a campaign event with parent
->>>>>>> 7ec28e8e
     if "campaign" not in get_event_features(registration.run.event_id):
         return
     if not registration.run.event.parent:
         return
 
-<<<<<<< HEAD
-    # Skip if character already assigned to this registration
-    if RegistrationCharacterRel.objects.filter(reg__member=registration.member, reg__run=registration.run).count() > 0:
-        return
-
-    # Find the most recent run in the same campaign
-=======
     # Skip if member already has a character assigned to this run
     if RegistrationCharacterRel.objects.filter(reg__member=registration.member, reg__run=registration.run).count() > 0:
         return
 
     # Find the most recent run from the same campaign series
->>>>>>> 7ec28e8e
     last = (
         Run.objects.filter(
             Q(event__parent=registration.run.event.parent) | Q(event_id=registration.run.event.parent_id)
@@ -1129,21 +832,12 @@
     if not last:
         return
 
-<<<<<<< HEAD
-    # Get the character relationship from the previous run
-=======
     # Get character relationship from previous run and create new one
->>>>>>> 7ec28e8e
     old_rcr = RegistrationCharacterRel.objects.filter(reg__member=registration.member, reg__run=last).first()
     if old_rcr:
-        # Create new character relationship for current registration
         rcr = RegistrationCharacterRel.objects.create(reg=registration, character=old_rcr.character)
 
-<<<<<<< HEAD
-        # Copy custom character attributes from previous registration
-=======
         # Copy custom character attributes from previous run
->>>>>>> 7ec28e8e
         for s in ["name", "pronoun", "song", "public", "private"]:
             if hasattr(old_rcr, "custom_" + s):
                 value = getattr(old_rcr, "custom_" + s)
