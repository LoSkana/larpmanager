import os
from difflib import SequenceMatcher
from typing import Any

import deepl
from bs4 import BeautifulSoup
from django.conf import settings as conf_settings
from django.core.exceptions import ObjectDoesNotExist
from django.db.models import Q
from django.http import HttpRequest, JsonResponse
from django.urls import reverse
from whoosh.fields import ID, TEXT, Schema
from whoosh.index import create_in, open_dir
from whoosh.qparser import QueryParser

from larpmanager.models.access import AssocPermission, EventPermission
from larpmanager.models.event import Run
from larpmanager.models.larpmanager import LarpManagerGuide, LarpManagerTutorial
from larpmanager.utils.tasks import background_auto, notify_admins

TUTORIAL_INDEX = "data/whoosh/tutorial_index"

GUIDE_INDEX = "data/whoosh/GUIDE_INDEX"


def _save_index(index_dir, schema):
    if not os.path.exists(index_dir):
        os.makedirs(index_dir, exist_ok=True)
        return create_in(index_dir, schema, "MAIN")
    return open_dir(index_dir, "MAIN")


def get_or_create_index_tutorial(index_dir):
    schema = Schema(
        tutorial_id=ID(stored=True),
        slug=TEXT(stored=True),
        title=TEXT(stored=True),
        section_title=TEXT(stored=True),
        content=TEXT(stored=True),
    )
    return _save_index(index_dir, schema)


@background_auto(queue="whoosh")
def add_tutorial_to_search_index(tutorial_id: int) -> None:
<<<<<<< HEAD
    """Index tutorial content for search functionality.

    Retrieves a tutorial by ID, parses its HTML description to extract sections,
    and adds each section as a separate document to the search index. Existing
    entries for the tutorial are removed before adding new ones.
=======
    """
    Index tutorial content for search functionality.
>>>>>>> 7ec28e8e

    Parses tutorial HTML content to extract sections and indexes them
    for full-text search. Each H2/H3 section is indexed separately
    with its associated content.

    Args:
<<<<<<< HEAD
        tutorial_id: The ID of the tutorial to index in the search system.
=======
        tutorial_id: The primary key ID of the tutorial to index.
>>>>>>> 7ec28e8e

    Returns:
        None: Function performs indexing operations but returns nothing.

    Raises:
<<<<<<< HEAD
        No exceptions are raised; ObjectDoesNotExist is caught and handled silently.
    """
    # Attempt to retrieve the tutorial instance from database
=======
        No exceptions are raised - ObjectDoesNotExist is handled internally.
    """
    # Attempt to retrieve the tutorial instance
>>>>>>> 7ec28e8e
    try:
        instance = LarpManagerTutorial.objects.get(pk=tutorial_id)
    except ObjectDoesNotExist:
        return

<<<<<<< HEAD
    # Get or create the tutorial search index and prepare writer
    ix = get_or_create_index_tutorial(TUTORIAL_INDEX)
    writer = ix.writer()

    # Remove any existing entries for this tutorial to avoid duplicates
    writer.delete_by_term("tutorial_id", str(tutorial_id))

    # Parse the tutorial description HTML to extract structured content
    soup = BeautifulSoup(instance.descr, "html.parser")

    # Process each section (h2, h3) as a separate searchable document
    for section in soup.find_all(["h2", "h3"]):
        content = []

        # Collect all content following this section until next section header
=======
    # Initialize search index and writer
    ix = get_or_create_index_tutorial(TUTORIAL_INDEX)
    writer = ix.writer()

    # Remove any existing index entries for this tutorial
    writer.delete_by_term("tutorial_id", str(tutorial_id))

    # Parse HTML content to extract sections
    soup = BeautifulSoup(instance.descr, "html.parser")

    # Process each section (H2/H3 headings)
    for section in soup.find_all(["h2", "h3"]):
        content = []

        # Collect content following this section until next heading
>>>>>>> 7ec28e8e
        for sib in section.find_next_siblings():
            if sib.name in ["h2", "h3"]:
                break
            content.append(sib.get_text())

<<<<<<< HEAD
        # Add the section as a document to the search index
=======
        # Add section to search index
>>>>>>> 7ec28e8e
        writer.add_document(
            tutorial_id=str(tutorial_id),
            slug=instance.slug,
            title=instance.name,
            section_title=section.get_text(),
            content="\n".join(content),
        )

<<<<<<< HEAD
    # Commit all changes to the search index
=======
    # Commit changes to the index
>>>>>>> 7ec28e8e
    writer.commit()


@background_auto(queue="whoosh")
def remove_tutorial_from_search_index(tutorial_id):
    ix = get_or_create_index_tutorial(TUTORIAL_INDEX)
    writer = ix.writer()
    writer.delete_by_term("tutorial_id", str(tutorial_id))
    writer.commit()


def get_or_create_index_guide(index_dir):
    schema = Schema(
        guide_id=ID(stored=True),
        slug=TEXT(stored=True),
        title=TEXT(stored=True),
        content=TEXT(stored=True),
    )
    return _save_index(index_dir, schema)


@background_auto(queue="whoosh")
def add_guide_to_search_index(guide_id: int) -> None:
    """Index a guide document for search functionality.

    Adds a published LarpManagerGuide to the search index. If the guide is not
    published or doesn't exist, the function returns early without indexing.
    Any existing index entry for the guide is removed before adding the new one.

    Args:
        guide_id: ID of the LarpManagerGuide to index

    Returns:
        None
    """
    # Attempt to retrieve the guide instance
    try:
        instance = LarpManagerGuide.objects.get(pk=guide_id)
    except ObjectDoesNotExist:
        return

    # Only index published guides
    if not instance.published:
        return

    # Get or create the search index and prepare writer
    ix = get_or_create_index_guide(GUIDE_INDEX)
    writer = ix.writer()

    # Remove any existing index entry for this guide
    writer.delete_by_term("guide_id", str(guide_id))

    # Extract plain text content from HTML using BeautifulSoup
    soup = BeautifulSoup(instance.text, "html.parser")
    text = soup.get_text(" ", strip=True)

    # Add the guide document to the search index
    writer.add_document(
        guide_id=str(guide_id),
        slug=instance.slug,
        title=instance.title,
        content=text,
    )

    # Commit changes to the index
    writer.commit()


@background_auto(queue="whoosh")
def remove_guide_from_search_index(guide_id):
    ix = get_or_create_index_guide(GUIDE_INDEX)
    writer = ix.writer()
    writer.delete_by_term("guide_id", str(guide_id))
    writer.commit()


def similarity(a, b):
    return SequenceMatcher(None, a.lower(), b.lower()).ratio()


def get_sorted_permissions(model, query):
    permissions = model.objects.filter(Q(name__icontains=query) | Q(descr__icontains=query)).values(
        "name", "slug", "descr"
    )
    return sorted(permissions, key=lambda p: similarity(p["name"], query), reverse=True)


def query_index(request: HttpRequest) -> JsonResponse:
    """Handle search queries with translation support.

    Processes search requests and translates content using DeepL API,
    then searches through both permission-based navigation links, guides and
    tutorial content to provide relevant results.

    Args:
        request: Django HTTP request object containing POST data with:
            - q: Search query string
            - r: Optional run ID for event-specific search

    Returns:
        JsonResponse containing search results with guides, tutorials, and links.
        Returns empty JsonResponse if run lookup fails.

    Raises:
        ValueError: If run_id cannot be converted to integer (handled internally)
        TypeError: If run_id is None (handled internally)
        ObjectDoesNotExist: If specified run doesn't exist (handled internally)
    """
    # Extract and validate input parameters
    orig_string: str = request.POST.get("q", "")
    try:
        run_id: int = int(request.POST.get("r", "0"))
    except (ValueError, TypeError):
        run_id = 0

    # Translate query string to English for consistent search
    translator = deepl.Translator(conf_settings.DEEPL_API_KEY)
    query_string: str = str(translator.translate_text(orig_string, target_lang="EN-US"))

    # Log search activity for admin monitoring
    notify_admins(f"query_index: {query_string}", f"{orig_string} - {request.user}")

    # Build permission-based navigation links
    links: list[dict[str, str]] = []
    if run_id:
        # Event-specific permissions and links
        try:
            run = Run.objects.select_related("event").get(pk=run_id, event__assoc_id=request.assoc["id"])
        except ObjectDoesNotExist:
            return JsonResponse({})

        sorted_permissions: list[dict[str, Any]] = get_sorted_permissions(EventPermission, query_string)
        links = [
            {
                "name": perm["name"],
                "descr": perm["descr"],
                "href": reverse(perm["slug"], args=[run.get_slug()]),
            }
            for perm in sorted_permissions
        ]
    else:
        # Organization-wide permissions and links
        sorted_permissions = get_sorted_permissions(AssocPermission, query_string)
        links = [
            {"name": perm["name"], "descr": perm["descr"], "href": reverse(perm["slug"])} for perm in sorted_permissions
        ]

    # Search through guide content using Whoosh index
    ix = get_or_create_index_tutorial(GUIDE_INDEX)
    with ix.searcher() as searcher:
        query = QueryParser("content", ix.schema).parse(query_string)
        results = searcher.search(query, limit=5)
        guides: list[dict[str, str]] = [
            {"slug": r["slug"], "title": r["title"], "snippet": r["content"][:300]} for r in results
        ]

    # Search through tutorial content using Whoosh index
    ix = get_or_create_index_tutorial(TUTORIAL_INDEX)
    with ix.searcher() as searcher:
        query = QueryParser("content", ix.schema).parse(query_string)
        results = searcher.search(query, limit=10)
        tutorials: list[dict[str, str]] = [
            {"slug": r["slug"], "title": r["title"], "section": r["section_title"], "snippet": r["content"][:300]}
            for r in results
        ]

    # Return consolidated search results
    return JsonResponse({"guides": guides, "tutorials": tutorials, "links": links}, safe=False)<|MERGE_RESOLUTION|>--- conflicted
+++ resolved
@@ -43,63 +43,28 @@
 
 @background_auto(queue="whoosh")
 def add_tutorial_to_search_index(tutorial_id: int) -> None:
-<<<<<<< HEAD
-    """Index tutorial content for search functionality.
-
-    Retrieves a tutorial by ID, parses its HTML description to extract sections,
-    and adds each section as a separate document to the search index. Existing
-    entries for the tutorial are removed before adding new ones.
-=======
     """
     Index tutorial content for search functionality.
->>>>>>> 7ec28e8e
 
     Parses tutorial HTML content to extract sections and indexes them
     for full-text search. Each H2/H3 section is indexed separately
     with its associated content.
 
     Args:
-<<<<<<< HEAD
-        tutorial_id: The ID of the tutorial to index in the search system.
-=======
         tutorial_id: The primary key ID of the tutorial to index.
->>>>>>> 7ec28e8e
 
     Returns:
         None: Function performs indexing operations but returns nothing.
 
     Raises:
-<<<<<<< HEAD
-        No exceptions are raised; ObjectDoesNotExist is caught and handled silently.
-    """
-    # Attempt to retrieve the tutorial instance from database
-=======
         No exceptions are raised - ObjectDoesNotExist is handled internally.
     """
     # Attempt to retrieve the tutorial instance
->>>>>>> 7ec28e8e
     try:
         instance = LarpManagerTutorial.objects.get(pk=tutorial_id)
     except ObjectDoesNotExist:
         return
 
-<<<<<<< HEAD
-    # Get or create the tutorial search index and prepare writer
-    ix = get_or_create_index_tutorial(TUTORIAL_INDEX)
-    writer = ix.writer()
-
-    # Remove any existing entries for this tutorial to avoid duplicates
-    writer.delete_by_term("tutorial_id", str(tutorial_id))
-
-    # Parse the tutorial description HTML to extract structured content
-    soup = BeautifulSoup(instance.descr, "html.parser")
-
-    # Process each section (h2, h3) as a separate searchable document
-    for section in soup.find_all(["h2", "h3"]):
-        content = []
-
-        # Collect all content following this section until next section header
-=======
     # Initialize search index and writer
     ix = get_or_create_index_tutorial(TUTORIAL_INDEX)
     writer = ix.writer()
@@ -115,17 +80,12 @@
         content = []
 
         # Collect content following this section until next heading
->>>>>>> 7ec28e8e
         for sib in section.find_next_siblings():
             if sib.name in ["h2", "h3"]:
                 break
             content.append(sib.get_text())
 
-<<<<<<< HEAD
-        # Add the section as a document to the search index
-=======
         # Add section to search index
->>>>>>> 7ec28e8e
         writer.add_document(
             tutorial_id=str(tutorial_id),
             slug=instance.slug,
@@ -134,11 +94,7 @@
             content="\n".join(content),
         )
 
-<<<<<<< HEAD
-    # Commit all changes to the search index
-=======
     # Commit changes to the index
->>>>>>> 7ec28e8e
     writer.commit()
 
 
@@ -161,49 +117,32 @@
 
 
 @background_auto(queue="whoosh")
-def add_guide_to_search_index(guide_id: int) -> None:
+def add_guide_to_search_index(guide_id):
     """Index a guide document for search functionality.
-
-    Adds a published LarpManagerGuide to the search index. If the guide is not
-    published or doesn't exist, the function returns early without indexing.
-    Any existing index entry for the guide is removed before adding the new one.
 
     Args:
         guide_id: ID of the LarpManagerGuide to index
-
-    Returns:
-        None
-    """
-    # Attempt to retrieve the guide instance
+    """
     try:
         instance = LarpManagerGuide.objects.get(pk=guide_id)
     except ObjectDoesNotExist:
         return
 
-    # Only index published guides
     if not instance.published:
         return
 
-    # Get or create the search index and prepare writer
     ix = get_or_create_index_guide(GUIDE_INDEX)
     writer = ix.writer()
-
-    # Remove any existing index entry for this guide
     writer.delete_by_term("guide_id", str(guide_id))
 
-    # Extract plain text content from HTML using BeautifulSoup
     soup = BeautifulSoup(instance.text, "html.parser")
     text = soup.get_text(" ", strip=True)
-
-    # Add the guide document to the search index
     writer.add_document(
         guide_id=str(guide_id),
         slug=instance.slug,
         title=instance.title,
         content=text,
     )
-
-    # Commit changes to the index
     writer.commit()
 
 
