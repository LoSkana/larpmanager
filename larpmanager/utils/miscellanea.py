--- conflicted
+++ resolved
@@ -261,15 +261,12 @@
 
 
 def rotate_vertical_photo(instance, sender):
-<<<<<<< HEAD
-=======
     """Automatically rotate vertical photos to landscape orientation.
 
     Args:
         instance: Model instance with a 'photo' ImageField
         sender: Model class that sent the signal
     """
->>>>>>> 60e41016
     try:
         # noinspection PyProtectedMember, PyUnresolvedReferences
         field = instance._meta.get_field("photo")
