--- conflicted
+++ resolved
@@ -213,47 +213,6 @@
     ctx["is_sidebar_open"] = request.session.get("is_sidebar_open", True)
 
 
-<<<<<<< HEAD
-def get_index_permissions(ctx: dict, features: list, has_default: bool, permissions: list, typ: str) -> dict:
-    """Build index permissions structure based on user access and features.
-
-    This function filters and groups permissions based on user access rights,
-    available features, and permission types. It creates a hierarchical structure
-    of permissions organized by module.
-
-    Args:
-        ctx: Context dictionary containing association information and user data
-        features: List of available feature slugs for the current context
-        has_default: Boolean indicating if user has default/admin permissions
-        permissions: List of specific permission slugs granted to the user
-        typ: Permission type string to filter permissions by (e.g., 'assoc', 'event')
-
-    Returns:
-        Dictionary mapping module tuples (name, icon) to lists of permission objects.
-        Each permission object contains slug, feature info, and module details.
-    """
-    res = {}
-
-    # Get cached permissions filtered by type
-    for ar in get_cache_index_permission(typ):
-        # Skip hidden permissions from display
-        if ar["hidden"]:
-            continue
-
-        # Check if permission is allowed in current management context
-        if not is_allowed_managed(ar, ctx):
-            continue
-
-        # Non-default users need explicit permission grants
-        if not has_default and ar["slug"] not in permissions:
-            continue
-
-        # Skip permissions for unavailable features (except placeholders)
-        if not ar["feature__placeholder"] and ar["feature__slug"] not in features:
-            continue
-
-        # Group permissions by module (name and icon as key)
-=======
 def get_index_permissions(
     ctx: dict, features: list[str], has_default: bool, permissions: list[str], typ: str
 ) -> dict[tuple[str, str], list[dict]]:
@@ -295,7 +254,6 @@
             continue
 
         # Group permissions by module
->>>>>>> 7ec28e8e
         mod_name = (_(ar["module__name"]), ar["module__icon"])
         if mod_name not in res:
             res[mod_name] = []
