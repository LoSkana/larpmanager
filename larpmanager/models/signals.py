--- conflicted
+++ resolved
@@ -468,7 +468,6 @@
     reset_configs(instance.run)
 
 
-<<<<<<< HEAD
 @receiver(pre_save, sender=Association)
 def pre_save_association_set_skin_features(sender, instance, **kwargs):
     if not instance.skin:
@@ -500,7 +499,8 @@
         instance.features.set(instance.skin.default_features.all())
 
     transaction.on_commit(update_features)
-=======
+
+
 @receiver(post_save, sender=LarpManagerTutorial)
 def post_save_index_tutorial(sender, instance, **kwargs):
     index_tutorial(instance.id)
@@ -508,5 +508,4 @@
 
 @receiver(post_delete, sender=LarpManagerTutorial)
 def delete_tutorial_from_index(sender, instance, **kwargs):
-    delete_index(instance.id)
->>>>>>> 86b85389
+    delete_index(instance.id)