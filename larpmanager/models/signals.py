# LarpManager - https://larpmanager.com
# Copyright (C) 2025 Scanagatta Mauro
#
# This file is part of LarpManager and is dual-licensed:
#
# 1. Under the terms of the GNU Affero General Public License (AGPL) version 3,
#    as published by the Free Software Foundation. You may use, modify, and
#    distribute this file under those terms.
#
# 2. Under a commercial license, allowing use in closed-source or proprietary
#    environments without the obligations of the AGPL.
#
# If you have obtained this file under the AGPL, and you make it available over
# a network, you must also make the complete source code available under the same license.
#
# For more information or to purchase a commercial license, contact:
# commercial@larpmanager.com
#
# SPDX-License-Identifier: AGPL-3.0-or-later OR Proprietary
import logging

from django.contrib.auth.models import User
from django.db.models.signals import m2m_changed, post_delete, post_save, pre_delete, pre_save
from django.dispatch import receiver

from larpmanager.accounting.base import (
    handle_accounting_item_collection_post_save,
    handle_accounting_item_payment_pre_save,
    handle_collection_pre_save,
)
from larpmanager.accounting.payment import (
    process_collection_status_change,
    process_payment_invoice_status_change,
    process_refund_request_status_change,
)
from larpmanager.accounting.registration import (
    handle_registration_accounting_updates,
    log_registration_ticket_saved,
    process_accounting_discount_post_save,
    process_registration_option_post_save,
    process_registration_pre_save,
)
from larpmanager.accounting.token_credit import (
    update_credit_on_expense_save,
    update_token_credit_on_other_save,
    update_token_credit_on_payment_delete,
    update_token_credit_on_payment_save,
)
from larpmanager.accounting.vat import calculate_payment_vat
from larpmanager.cache.accounting import clear_registration_accounting_cache, refresh_member_accounting_cache
from larpmanager.cache.association import clear_association_cache
from larpmanager.cache.character import (
    clear_event_cache_all_runs,
    clear_run_cache_and_media,
    on_character_pre_save_update_cache,
    on_faction_pre_save_update_cache,
    on_quest_pre_save_update_cache,
    on_quest_type_pre_save_update_cache,
    on_trait_pre_save_update_cache,
    reset_character_registration_cache,
    update_member_event_character_cache,
)
from larpmanager.cache.config import clear_config_cache
from larpmanager.cache.feature import clear_event_features_cache, on_association_post_save_reset_features_cache
from larpmanager.cache.fields import clear_event_fields_cache
from larpmanager.cache.larpmanager import clear_larpmanager_home_cache
from larpmanager.cache.links import (
    clear_run_event_links_cache,
    on_registration_post_save_reset_event_links,
    reset_event_links,
)
from larpmanager.cache.permission import (
    clear_association_permission_cache,
    clear_event_permission_cache,
    clear_index_permission_cache,
)
from larpmanager.cache.registration import clear_registration_counts_cache, on_character_update_registration_cache
from larpmanager.cache.rels import (
    clear_event_relationships_cache,
    on_faction_characters_m2m_changed,
    on_plot_characters_m2m_changed,
    on_prologue_characters_m2m_changed,
    on_speedlarp_characters_m2m_changed,
    refresh_character_related_caches,
    refresh_character_relationships,
    refresh_event_faction_relationships,
    refresh_event_plot_relationships,
    refresh_event_prologue_relationships,
    refresh_event_quest_relationships,
    refresh_event_questtype_relationships,
    refresh_event_speedlarp_relationships,
    remove_item_from_cache_section,
)
from larpmanager.cache.role import remove_association_role_cache, remove_event_role_cache
from larpmanager.cache.run import (
    on_event_post_save_reset_config_cache,
    on_event_pre_save_invalidate_cache,
    on_run_post_save_reset_config_cache,
    on_run_pre_save_invalidate_cache,
)
from larpmanager.cache.skin import clear_skin_cache
from larpmanager.cache.text_fields import update_text_fields_cache
from larpmanager.mail.accounting import (
    send_collection_activation_email,
    send_donation_confirmation_email,
    send_expense_approval_email,
    send_expense_notification_email,
    send_gift_collection_notification_email,
    send_payment_confirmation_email,
    send_token_credit_notification_email,
)
from larpmanager.mail.base import (
    on_association_roles_m2m_changed,
    on_event_roles_m2m_changed,
    send_character_status_update_email,
    send_support_ticket_email,
    send_trait_assignment_email,
)
from larpmanager.mail.member import (
    on_member_badges_m2m_changed,
    send_chat_message_notification_email,
    send_help_question_notification_email,
    send_membership_payment_notification_email,
)
from larpmanager.mail.registration import (
    send_character_assignment_email,
    send_pre_registration_confirmation_email,
    send_registration_cancellation_email,
    send_registration_deletion_email,
)
from larpmanager.models.access import AssocPermission, AssocRole, EventPermission, EventRole
from larpmanager.models.accounting import (
    AccountingItemCollection,
    AccountingItemDiscount,
    AccountingItemDonation,
    AccountingItemExpense,
    AccountingItemMembership,
    AccountingItemOther,
    AccountingItemPayment,
    Collection,
    PaymentInvoice,
    RefundRequest,
)
from larpmanager.models.association import Association, AssociationConfig, AssociationSkin, AssocText
from larpmanager.models.base import Feature, FeatureModule, auto_assign_sequential_numbers, update_model_search_field
from larpmanager.models.casting import AssignmentTrait, Quest, QuestType, Trait, refresh_all_instance_traits
from larpmanager.models.event import (
    Event,
    EventButton,
    EventConfig,
    EventText,
    PreRegistration,
    Run,
    RunConfig,
)
from larpmanager.models.experience import AbilityPx, DeliveryPx, ModifierPx, RulePx
from larpmanager.models.form import (
    RegistrationOption,
    WritingOption,
    WritingQuestion,
)
from larpmanager.models.larpmanager import LarpManagerFaq, LarpManagerGuide, LarpManagerTicket, LarpManagerTutorial
from larpmanager.models.member import Badge, Member, MemberConfig, Membership
from larpmanager.models.miscellanea import ChatMessage, HelpQuestion, PlayerRelationship, WarehouseItem
from larpmanager.models.registration import Registration, RegistrationCharacterRel, RegistrationTicket
from larpmanager.models.writing import (
    Character,
    CharacterConfig,
    Faction,
    Handout,
    HandoutTemplate,
    Plot,
    Prologue,
    Relationship,
    SpeedLarp,
    replace_character_names_in_writing,
)
from larpmanager.utils.association import (
    apply_skin_features_to_association,
    auto_assign_association_permission_number,
    generate_association_encryption_key,
    prepare_association_skin_features,
)
from larpmanager.utils.auth import auto_assign_event_permission_number
from larpmanager.utils.event import (
    assign_previous_campaign_character,
    clear_event_button_cache,
    copy_parent_event_to_campaign,
    create_default_event_setup,
    prepare_campaign_event_data,
    update_run_plan_on_event_change,
)
from larpmanager.utils.experience import (
    calculate_character_experience_points,
    on_experience_characters_m2m_changed,
    on_modifier_abilities_m2m_changed,
    on_rule_abilities_m2m_changed,
    refresh_delivery_characters,
    update_characters_experience_on_ability_change,
    update_characters_experience_on_modifier_change,
    update_characters_experience_on_rule_change,
)
from larpmanager.utils.larpmanager import auto_assign_faq_sequential_number, generate_tutorial_url_slug
from larpmanager.utils.member import create_member_profile_for_user, process_membership_status_updates
from larpmanager.utils.miscellanea import auto_rotate_vertical_photos
from larpmanager.utils.pdf import (
    cleanup_character_pdfs_before_delete,
    cleanup_character_pdfs_on_save,
    cleanup_faction_pdfs_before_delete,
    cleanup_faction_pdfs_on_save,
    cleanup_handout_pdfs_after_save,
    cleanup_handout_pdfs_before_delete,
    cleanup_handout_template_pdfs_after_save,
    cleanup_handout_template_pdfs_before_delete,
    cleanup_pdfs_on_trait_assignment,
    cleanup_relationship_pdfs_after_save,
    cleanup_relationship_pdfs_before_delete,
    deactivate_castings_and_remove_pdfs,
    delete_character_pdf_files,
)
from larpmanager.utils.registration import process_character_ticket_options, process_registration_event_change
from larpmanager.utils.text import (
    clear_association_text_cache_on_delete,
    clear_event_text_cache_on_delete,
    update_association_text_cache_on_save,
    update_event_text_cache_on_save,
)
from larpmanager.utils.tutorial_query import (
    add_guide_to_search_index,
    add_tutorial_to_search_index,
    remove_guide_from_search_index,
    remove_tutorial_from_search_index,
)
from larpmanager.utils.writing import replace_character_names_before_save

log = logging.getLogger(__name__)


<<<<<<< HEAD
# Generic signal handlers (no specific sender)
=======
def auto_populate_number_order_fields(instance):
    """Auto-populate number and order fields for model instances.

    Args:
        instance: Model instance to populate fields for
    """
    for field in ["number", "order"]:
        if hasattr(instance, field) and not getattr(instance, field):
            que = None
            if hasattr(instance, "event") and instance.event:
                que = instance.__class__.objects.filter(event_id=instance.event_id)
            if hasattr(instance, "assoc") and instance.assoc:
                que = instance.__class__.objects.filter(assoc_id=instance.assoc_id)
            if hasattr(instance, "character") and instance.character:
                que = instance.__class__.objects.filter(character_id=instance.character_id)
            if que is not None:
                n = que.aggregate(Max(field))[f"{field}__max"]
                if not n:
                    setattr(instance, field, 1)
                else:
                    setattr(instance, field, n + 1)


def update_search_field(instance):
    """Update search field for model instances that have one.

    Args:
        instance: Model instance to update search field for
    """
    if hasattr(instance, "search"):
        instance.search = None
        instance.search = str(instance)


>>>>>>> 1291ae09
@receiver(pre_save)
def pre_save_callback(sender, instance, *args, **kwargs):
    """Generic pre-save handler for automatic field population.

    Automatically sets number/order fields and updates search fields
    for models that have them.

    Args:
        sender: Model class sending the signal
        instance: Model instance being saved
        *args: Additional positional arguments
        **kwargs: Additional keyword arguments
    """
    auto_assign_sequential_numbers(instance)
    update_model_search_field(instance)


@receiver(post_save)
def post_save_text_fields_callback(sender, instance, *args, **kwargs):
    update_text_fields_cache(instance)


@receiver(post_delete)
def post_delete_text_fields_callback(sender, instance, **kwargs):
    update_text_fields_cache(instance)


# AbilityPx signals
@receiver(post_save, sender=AbilityPx)
def post_save_ability_px(sender, instance, *args, **kwargs):
    update_characters_experience_on_ability_change(instance)


@receiver(post_delete, sender=AbilityPx)
def post_delete_ability_px(sender, instance, *args, **kwargs):
    update_characters_experience_on_ability_change(instance)


# AccountingItemCollection signals
@receiver(pre_save, sender=AccountingItemCollection)
def pre_save_collection_gift(sender, instance, **kwargs):
    send_gift_collection_notification_email(instance)


@receiver(post_save, sender=AccountingItemCollection)
def post_save_accounting_item_collection(sender, instance, created, **kwargs):
    handle_accounting_item_collection_post_save(instance)


# AccountingItemDiscount signals
@receiver(post_save, sender=AccountingItemDiscount)
def post_save_discount_accounting_cache(sender, instance, created, **kwargs):
    process_accounting_discount_post_save(instance)
    if instance.run and instance.member_id:
        refresh_member_accounting_cache(instance.run, instance.member_id)


@receiver(post_delete, sender=AccountingItemDiscount)
def post_delete_discount_accounting_cache(sender, instance, **kwargs):
    if instance.run and instance.member_id:
        refresh_member_accounting_cache(instance.run, instance.member_id)


# AccountingItemDonation signals
@receiver(pre_save, sender=AccountingItemDonation)
def pre_save_accounting_item_donation(sender, instance, *args, **kwargs):
    send_donation_confirmation_email(instance)


# AccountingItemExpense signals
@receiver(pre_save, sender=AccountingItemExpense)
def pre_save_accounting_item_expense(sender, instance, **kwargs):
    send_expense_approval_email(instance)


@receiver(post_save, sender=AccountingItemExpense)
def post_save_accounting_item_expense(sender, instance, created, **kwargs):
    send_expense_notification_email(instance, created)
    update_credit_on_expense_save(instance)


# AccountingItemMembership signals
@receiver(pre_save, sender=AccountingItemMembership)
def pre_save_accounting_item_membership(sender, instance, *args, **kwargs):
    send_membership_payment_notification_email(instance)


# AccountingItemOther signals
@receiver(pre_save, sender=AccountingItemOther)
def pre_save_accounting_item_other(sender, instance, **kwargs):
    send_token_credit_notification_email(instance)


@receiver(post_save, sender=AccountingItemOther)
def post_save_other_accounting_cache(sender, instance, created, **kwargs):
    update_token_credit_on_other_save(instance)
    if instance.run and instance.member_id:
        refresh_member_accounting_cache(instance.run, instance.member_id)


@receiver(post_delete, sender=AccountingItemOther)
def post_delete_other_accounting_cache(sender, instance, **kwargs):
    if instance.run and instance.member_id:
        refresh_member_accounting_cache(instance.run, instance.member_id)


# AccountingItemPayment signals
@receiver(pre_save, sender=AccountingItemPayment)
def pre_save_accounting_item_payment(sender, instance, **kwargs):
    send_payment_confirmation_email(instance)
    handle_accounting_item_payment_pre_save(instance)


@receiver(post_save, sender=AccountingItemPayment)
def post_save_payment_accounting_cache(sender, instance, created, **kwargs):
    if instance.reg and instance.reg.run:
        instance.reg.save()
        refresh_member_accounting_cache(instance.reg.run, instance.member_id)

    update_token_credit_on_payment_save(instance, created)

    calculate_payment_vat(instance)


@receiver(post_delete, sender=AccountingItemPayment)
def post_delete_payment_accounting_cache(sender, instance, **kwargs):
    update_token_credit_on_payment_delete(instance)

    if instance.reg and instance.reg.run:
        refresh_member_accounting_cache(instance.reg.run, instance.member_id)


# AssignmentTrait signals
@receiver(pre_delete, sender=AssignmentTrait)
def pre_delete_assignment_trait(sender, instance, **kwargs):
    deactivate_castings_and_remove_pdfs(instance)


@receiver(post_save, sender=AssignmentTrait)
def post_save_assignment_trait(sender, instance, created, **kwargs):
    clear_run_cache_and_media(instance.run)

    send_trait_assignment_email(instance, created)

    cleanup_pdfs_on_trait_assignment(instance, created)


@receiver(post_delete, sender=AssignmentTrait)
def post_delete_assignment_trait_reset(sender, instance, **kwargs):
    clear_run_cache_and_media(instance.run)


# AssocPermission signals
@receiver(pre_save, sender=AssocPermission)
def pre_save_assoc_permission(sender, instance, **kwargs):
    auto_assign_association_permission_number(instance)


@receiver(post_save, sender=AssocPermission)
def post_save_assoc_permission_index_permission(sender, instance, **kwargs):
    clear_index_permission_cache("assoc")
    clear_association_permission_cache(instance)


@receiver(post_delete, sender=AssocPermission)
def post_delete_assoc_permission_index_permission(sender, instance, **kwargs):
    clear_index_permission_cache("assoc")
    clear_association_permission_cache(instance)


# AssocRole signals
@receiver(pre_delete, sender=AssocRole)
def pre_delete_assoc_role_reset(sender, instance, **kwargs):
    remove_association_role_cache(instance.pk)
    for member in instance.members.all():
        reset_event_links(member.user.id, instance.assoc_id)


@receiver(post_save, sender=AssocRole)
def post_save_assoc_role_reset(sender, instance, **kwargs):
    remove_association_role_cache(instance.pk)
    for member in instance.members.all():
        reset_event_links(member.user.id, instance.assoc_id)


# AssocText signals
@receiver(pre_delete, sender=AssocText)
def pre_delete_assoc_text(sender, instance, **kwargs):
    clear_association_text_cache_on_delete(instance)


@receiver(post_save, sender=AssocText)
def post_save_assoc_text(sender, instance, created, **kwargs):
    update_association_text_cache_on_save(instance)


# Association signals
@receiver(pre_save, sender=Association)
def pre_save_association_set_skin_features(sender, instance, **kwargs):
    prepare_association_skin_features(instance)
    generate_association_encryption_key(instance)


@receiver(post_save, sender=Association)
def post_save_association_reset_lm_home(sender, instance, **kwargs):
    clear_larpmanager_home_cache()

    apply_skin_features_to_association(instance)

    clear_association_cache(instance.slug)

<<<<<<< HEAD
    on_association_post_save_reset_features_cache(instance)
=======
    Args:
        membership: Membership instance being saved
    """
    if membership.status == MembershipStatus.ACCEPTED:
        if not membership.card_number:
            n = Membership.objects.filter(assoc_id=membership.assoc_id).aggregate(Max("card_number"))[
                "card_number__max"
            ]
            if not n:
                n = 0
            membership.card_number = n + 1
        if not membership.date:
            membership.date = date.today()

    if membership.status == MembershipStatus.EMPTY:
        if membership.card_number:
            membership.card_number = None
        if membership.date:
            membership.date = None
>>>>>>> 1291ae09


# AssociationConfig signals
@receiver(post_save, sender=AssociationConfig)
def post_save_reset_assoc_config(sender, instance, **kwargs):
    clear_config_cache(instance.assoc)


@receiver(post_delete, sender=AssociationConfig)
def post_delete_reset_assoc_config(sender, instance, **kwargs):
    clear_config_cache(instance.assoc)


# AssociationSkin signals
@receiver(post_save, sender=AssociationSkin)
def post_save_association_skin_reset_cache(sender, instance, **kwargs):
    clear_skin_cache(instance.domain)


# Character signals
@receiver(pre_save, sender=Character)
def pre_save_character_update_status(sender, instance, **kwargs):
    send_character_status_update_email(instance)

    replace_character_names_before_save(instance)

    on_character_pre_save_update_cache(instance)


@receiver(post_save, sender=Character, dispatch_uid="post_character_update_px_v1")
def post_character_update_px(sender, instance, *args, **kwargs):
    calculate_character_experience_points(instance)


@receiver(post_save, sender=Character)
def post_save_character(sender, instance, **kwargs):
    cleanup_character_pdfs_on_save(instance)

    on_character_update_registration_cache(instance)

    refresh_character_relationships(instance)
    for rel in Relationship.objects.filter(target=instance):
        refresh_character_relationships(rel.source)

    # Update all related caches
    refresh_character_related_caches(instance)


@receiver(pre_delete, sender=Character)
def pre_delete_character_reset(sender, instance, **kwargs):
    clear_event_cache_all_runs(instance.event)
    cleanup_character_pdfs_before_delete(instance)


@receiver(post_delete, sender=Character)
def post_delete_character_reset_rels(sender, instance, **kwargs):
    # Update all related caches
    refresh_character_related_caches(instance)

    clear_event_relationships_cache(instance.event_id)
    for rel in Relationship.objects.filter(target=instance):
        refresh_character_relationships(rel.source)


# CharacterConfig signals
@receiver(post_save, sender=CharacterConfig)
def post_save_reset_character_config(sender, instance, **kwargs):
    clear_config_cache(instance.character)


@receiver(post_delete, sender=CharacterConfig)
def post_delete_reset_character_config(sender, instance, **kwargs):
    clear_config_cache(instance.character)


# ChatMessage signals
@receiver(pre_save, sender=ChatMessage)
def pre_save_notify_chat_message(sender, instance, **kwargs):
    send_chat_message_notification_email(instance)


# Collection signals
@receiver(pre_save, sender=Collection)
def pre_save_collection(sender, instance, **kwargs):
    handle_collection_pre_save(instance)
    process_collection_status_change(instance)


@receiver(post_save, sender=Collection)
def post_save_collection_activation_email(sender, instance, created, **kwargs):
    send_collection_activation_email(instance, created)


# DeliveryPx signals
@receiver(post_save, sender=DeliveryPx)
def post_save_delivery_px(sender, instance, *args, **kwargs):
    refresh_delivery_characters(instance)


@receiver(post_delete, sender=DeliveryPx)
def post_delete_delivery_px(sender, instance, *args, **kwargs):
    refresh_delivery_characters(instance)


# Event signals
@receiver(pre_save, sender=Event)
def pre_save_event(sender, instance, **kwargs):
    on_event_pre_save_invalidate_cache(instance)
    prepare_campaign_event_data(instance)


@receiver(post_save, sender=Event)
def post_save_event_update(sender, instance, **kwargs):
    clear_event_cache_all_runs(instance)

    clear_event_features_cache(instance.id)

    if not getattr(instance, "_skip_campaign_setup", False):
        copy_parent_event_to_campaign(instance)

    clear_run_event_links_cache(instance)

    for r in instance.runs.all():
        clear_registration_counts_cache(r)

    on_event_post_save_reset_config_cache(instance)

    create_default_event_setup(instance)


<<<<<<< HEAD
@receiver(post_delete, sender=Event)
def post_delete_event_links(sender, instance, **kwargs):
    clear_run_event_links_cache(instance)
=======
    Args:
        registration: Registration instance to assign character to
    """
    if not registration.member:
        return

    if registration.cancellation_date:
        return

    # auto assign last character if campaign
    if "campaign" not in get_event_features(registration.run.event_id):
        return
    if not registration.run.event.parent:
        return

    # if already has a character, do not proceed
    if (
        RegistrationCharacterRel.objects.filter(
            reg__member_id=registration.member_id, reg__run_id=registration.run_id
        ).count()
        > 0
    ):
        return

    # get last run of campaign
    last = (
        Run.objects.filter(
            Q(event__parent_id=registration.run.event.parent_id) | Q(event_id=registration.run.event.parent_id)
        )
        .exclude(event_id=registration.run.event_id)
        .order_by("-end")
        .first()
    )
    if not last:
        return

    try:
        old_rcr = RegistrationCharacterRel.objects.get(reg__member_id=registration.member_id, reg__run_id=last.id)
        rcr = RegistrationCharacterRel.objects.create(reg=registration, character_id=old_rcr.character_id)
        for s in ["name", "pronoun", "song", "public", "private"]:
            if hasattr(old_rcr, "custom_" + s):
                value = getattr(old_rcr, "custom_" + s)
                setattr(rcr, "custom_" + s, value)
        rcr.save()
    except ObjectDoesNotExist:
        pass
>>>>>>> 1291ae09


# EventButton signals
@receiver(post_save, sender=EventButton)
def post_save_event_button(sender, instance, created, **kwargs):
    clear_event_button_cache(instance)


@receiver(pre_delete, sender=EventButton)
def pre_delete_event_button(sender, instance, **kwargs):
    clear_event_button_cache(instance)


# EventConfig signals
@receiver(post_save, sender=EventConfig)
def post_save_reset_event_config(sender, instance, **kwargs):
    clear_config_cache(instance.event)


@receiver(post_delete, sender=EventConfig)
def post_delete_reset_event_config(sender, instance, **kwargs):
    clear_config_cache(instance.event)


# EventPermission signals
@receiver(pre_save, sender=EventPermission)
def pre_save_event_permission(sender, instance, **kwargs):
    auto_assign_event_permission_number(instance)


@receiver(post_save, sender=EventPermission)
def post_save_event_permission_reset(sender, instance, **kwargs):
    clear_event_permission_cache(instance)
    clear_index_permission_cache("event")


@receiver(post_delete, sender=EventPermission)
def post_delete_event_permission_reset(sender, instance, **kwargs):
    clear_event_permission_cache(instance)
    clear_index_permission_cache("event")


# EventRole signals
@receiver(pre_delete, sender=EventRole)
def pre_delete_event_role_reset(sender, instance, **kwargs):
    remove_event_role_cache(instance.pk)
    for member in instance.members.all():
        reset_event_links(member.user.id, instance.event.assoc_id)


@receiver(post_save, sender=EventRole)
def post_save_event_role_reset(sender, instance, **kwargs):
    remove_event_role_cache(instance.pk)
    for member in instance.members.all():
        reset_event_links(member.user.id, instance.event.assoc_id)


# EventText signals
@receiver(pre_delete, sender=EventText)
def pre_delete_event_text(sender, instance, **kwargs):
    clear_event_text_cache_on_delete(instance)


@receiver(post_save, sender=EventText)
def post_save_event_text(sender, instance, created, **kwargs):
    update_event_text_cache_on_save(instance)


# Faction signals
@receiver(pre_save, sender=Faction)
def pre_save_faction(sender, instance, *args, **kwargs):
    replace_character_names_in_writing(instance)
    on_faction_pre_save_update_cache(instance)


@receiver(post_save, sender=Faction)
def post_save_faction_reset_rels(sender, instance, **kwargs):
    # Update faction cache
    refresh_event_faction_relationships(instance)

    # Update cache for all characters in this faction
    for char in instance.characters.all():
        refresh_character_relationships(char)

    cleanup_faction_pdfs_on_save(instance)


@receiver(pre_delete, sender=Faction)
def pre_delete_faction(sender, instance, **kwargs):
    cleanup_faction_pdfs_before_delete(instance)
    clear_event_cache_all_runs(instance.event)


@receiver(post_delete, sender=Faction)
def post_delete_faction_reset_rels(sender, instance, **kwargs):
    # Update cache for all characters that were in this faction
    for char in instance.characters.all():
        refresh_character_relationships(char)

    # Remove faction from cache
    remove_item_from_cache_section(instance.event_id, "factions", instance.id)


# Feature signals
@receiver(post_save, sender=Feature)
def post_save_feature_index_permission(sender, instance, **kwargs):
    clear_index_permission_cache("event")
    clear_index_permission_cache("assoc")


@receiver(post_delete, sender=Feature)
def post_delete_feature_index_permission(sender, instance, **kwargs):
    clear_index_permission_cache("event")
    clear_index_permission_cache("assoc")


# FeatureModule signals
@receiver(post_save, sender=FeatureModule)
def post_save_feature_module_index_permission(sender, instance, **kwargs):
    clear_index_permission_cache("event")
    clear_index_permission_cache("assoc")


@receiver(post_delete, sender=FeatureModule)
def post_delete_feature_module_index_permission(sender, instance, **kwargs):
    clear_index_permission_cache("event")
    clear_index_permission_cache("assoc")


# Handout signals
@receiver(pre_delete, sender=Handout)
def pre_delete_handout(sender, instance, **kwargs):
    cleanup_handout_pdfs_before_delete(instance)


@receiver(post_save, sender=Handout)
def post_save_handout(sender, instance, **kwargs):
    cleanup_handout_pdfs_after_save(instance)


# HandoutTemplate signals
@receiver(pre_delete, sender=HandoutTemplate)
def pre_delete_handout_template(sender, instance, **kwargs):
    cleanup_handout_template_pdfs_before_delete(instance)


@receiver(post_save, sender=HandoutTemplate)
def post_save_handout_template(sender, instance, **kwargs):
    cleanup_handout_template_pdfs_after_save(instance)


# HelpQuestion signals
@receiver(pre_save, sender=HelpQuestion)
def pre_save_notify_help_question(sender, instance, **kwargs):
    send_help_question_notification_email(instance)


# LarpManagerFaq signals
@receiver(pre_save, sender=LarpManagerFaq)
def pre_save_larp_manager_faq(sender, instance, *args, **kwargs):
    auto_assign_faq_sequential_number(instance)


# LarpManagerGuide signals
@receiver(post_save, sender=LarpManagerGuide)
def post_save_index_guide(sender, instance, **kwargs):
    add_guide_to_search_index(instance.id)


@receiver(post_delete, sender=LarpManagerGuide)
def delete_guide_from_index(sender, instance, **kwargs):
    remove_guide_from_search_index(instance.id)


# LarpManagerTicket signals
@receiver(post_save, sender=LarpManagerTicket)
def save_larpmanager_ticket(sender, instance, created, **kwargs):
    send_support_ticket_email(instance)


# LarpManagerTutorial signals
@receiver(pre_save, sender=LarpManagerTutorial)
def pre_save_larp_manager_tutorial(sender, instance, *args, **kwargs):
    generate_tutorial_url_slug(instance)


@receiver(post_save, sender=LarpManagerTutorial)
def post_save_index_tutorial(sender, instance, **kwargs):
    add_tutorial_to_search_index(instance.id)


@receiver(post_delete, sender=LarpManagerTutorial)
def delete_tutorial_from_index(sender, instance, **kwargs):
    remove_tutorial_from_search_index(instance.id)


# Member signals
@receiver(post_save, sender=Member)
def post_save_member_reset(sender, instance, **kwargs):
    update_member_event_character_cache(instance)


# MemberConfig signals
@receiver(post_save, sender=MemberConfig)
def post_save_reset_member_config(sender, instance, **kwargs):
    clear_config_cache(instance.member)


@receiver(post_delete, sender=MemberConfig)
def post_delete_reset_member_config(sender, instance, **kwargs):
    clear_config_cache(instance.member)


# Membership signals
@receiver(pre_save, sender=Membership)
def pre_save_membership(sender, instance, **kwargs):
    process_membership_status_updates(instance)


# ModifierPx signals
@receiver(post_save, sender=ModifierPx)
def post_save_modifier_px(sender, instance, *args, **kwargs):
    update_characters_experience_on_modifier_change(instance)


@receiver(post_delete, sender=ModifierPx)
def post_delete_modifier_px(sender, instance, *args, **kwargs):
    update_characters_experience_on_modifier_change(instance)


# PaymentInvoice signals
@receiver(pre_save, sender=PaymentInvoice)
def pre_save_payment_invoice(sender, instance, **kwargs):
    process_payment_invoice_status_change(instance)


# PlayerRelationship signals
@receiver(pre_delete, sender=PlayerRelationship)
def pre_delete_player_relationship(sender, instance, **kwargs):
    cleanup_relationship_pdfs_before_delete(instance)


@receiver(post_save, sender=PlayerRelationship)
def post_save_player_relationship(sender, instance, **kwargs):
    cleanup_relationship_pdfs_after_save(instance)


# Plot signals
@receiver(pre_save, sender=Plot)
def pre_save_plot(sender, instance, *args, **kwargs):
    replace_character_names_in_writing(instance)


@receiver(post_save, sender=Plot)
def post_save_plot_reset_rels(sender, instance, **kwargs):
    # Update plot cache
    refresh_event_plot_relationships(instance)

    # Update cache for all characters in this plot
    for char_rel in instance.get_plot_characters():
        refresh_character_relationships(char_rel.character)


@receiver(post_delete, sender=Plot)
def post_delete_plot_reset_rels(sender, instance, **kwargs):
    # Update cache for all characters that were in this plot
    for char_rel in instance.get_plot_characters():
        refresh_character_relationships(char_rel.character)

    # Remove plot from cache
    remove_item_from_cache_section(instance.event_id, "plots", instance.id)


# PreRegistration signals
@receiver(pre_save, sender=PreRegistration)
def pre_save_pre_registration(sender, instance, **kwargs):
    send_pre_registration_confirmation_email(instance)


# Prologue signals
@receiver(pre_save, sender=Prologue)
def pre_save_prologue(sender, instance, *args, **kwargs):
    replace_character_names_in_writing(instance)


@receiver(post_save, sender=Prologue)
def post_save_prologue_reset_rels(sender, instance, **kwargs):
    # Update prologue cache
    refresh_event_prologue_relationships(instance)

    # Update cache for all characters in this prologue
    for char in instance.characters.all():
        refresh_character_relationships(char)


@receiver(post_delete, sender=Prologue)
def post_delete_prologue_reset_rels(sender, instance, **kwargs):
    # Update cache for all characters that were in this prologue
    for char in instance.characters.all():
        refresh_character_relationships(char)

    # Remove prologue from cache
    remove_item_from_cache_section(instance.event_id, "prologues", instance.id)


# Quest signals
@receiver(pre_save, sender=Quest)
def pre_save_quest_reset(sender, instance, **kwargs):
    on_quest_pre_save_update_cache(instance)


@receiver(post_save, sender=Quest)
def post_save_quest_reset_rels(sender, instance, **kwargs):
    # Update quest cache
    refresh_event_quest_relationships(instance)

    # Update questtype cache if quest has a type
    if instance.typ:
        refresh_event_questtype_relationships(instance.typ)


@receiver(pre_delete, sender=Quest)
def pre_delete_quest_reset(sender, instance, **kwargs):
    clear_event_cache_all_runs(instance.event)


@receiver(post_delete, sender=Quest)
def post_delete_quest_reset_rels(sender, instance, **kwargs):
    # Update questtype cache if quest had a type
    if instance.typ:
        refresh_event_questtype_relationships(instance.typ)

    # Remove quest from cache
    remove_item_from_cache_section(instance.event_id, "quests", instance.id)


# QuestType signals
@receiver(pre_save, sender=QuestType)
def pre_save_questtype_reset(sender, instance, **kwargs):
    on_quest_type_pre_save_update_cache(instance)


@receiver(post_save, sender=QuestType)
def post_save_questtype_reset_rels(sender, instance, **kwargs):
    # Update questtype cache
    refresh_event_questtype_relationships(instance)

    # Update cache for all quests of this type
    for quest in instance.quests.all():
        refresh_event_quest_relationships(quest)


@receiver(pre_delete, sender=QuestType)
def pre_delete_quest_type_reset(sender, instance, **kwargs):
    clear_event_cache_all_runs(instance.event)


@receiver(post_delete, sender=QuestType)
def post_delete_questtype_reset_rels(sender, instance, **kwargs):
    # Update cache for all quests that were of this type
    for quest in instance.quests.all():
        refresh_event_quest_relationships(quest)

    # Remove questtype from cache
    remove_item_from_cache_section(instance.event_id, "questtypes", instance.id)


# RefundRequest signals
@receiver(pre_save, sender=RefundRequest)
def pre_save_refund_request(sender, instance, **kwargs):
    process_refund_request_status_change(instance)


# Registration signals
@receiver(pre_save, sender=Registration)
def pre_save_registration_switch_event(sender, instance, **kwargs):
    process_registration_event_change(instance)

    send_registration_cancellation_email(instance)

    process_registration_pre_save(instance)


@receiver(post_save, sender=Registration)
def post_save_registration_cache(sender, instance, created, **kwargs):
    assign_previous_campaign_character(instance)

    process_character_ticket_options(instance)

    handle_registration_accounting_updates(instance)

    clear_registration_accounting_cache(instance.run)

    on_registration_post_save_reset_event_links(instance)

    clear_registration_counts_cache(instance.run)


@receiver(pre_delete, sender=Registration)
def pre_delete_registration(sender, instance, *args, **kwargs):
    send_registration_deletion_email(instance)


@receiver(post_delete, sender=Registration)
def post_delete_registration_accounting_cache(sender, instance, **kwargs):
    clear_registration_accounting_cache(instance.run)


# RegistrationCharacterRel signals
@receiver(post_save, sender=RegistrationCharacterRel)
def post_save_registration_character_rel_savereg(sender, instance, created, **kwargs):
    reset_character_registration_cache(instance)
    send_character_assignment_email(instance, created)


@receiver(post_delete, sender=RegistrationCharacterRel)
def post_delete_registration_character_rel_savereg(sender, instance, **kwargs):
    reset_character_registration_cache(instance)


# RegistrationOption signals
@receiver(post_save, sender=RegistrationOption)
def post_save_registration_option(sender, instance, created, **kwargs):
    process_registration_option_post_save(instance)


# RegistrationTicket signals
@receiver(post_save, sender=RegistrationTicket)
def post_save_ticket_accounting_cache(sender, instance, created, **kwargs):
    log_registration_ticket_saved(instance)

    for run in instance.event.runs.all():
        clear_registration_accounting_cache(run)


@receiver(post_delete, sender=RegistrationTicket)
def post_delete_ticket_accounting_cache(sender, instance, **kwargs):
    for run in instance.event.runs.all():
        clear_registration_accounting_cache(run)


# Relationship signals
@receiver(pre_delete, sender=Relationship)
def pre_delete_relationship(sender, instance, **kwargs):
    delete_character_pdf_files(instance.source)


@receiver(post_save, sender=Relationship)
def post_save_relationship_reset_rels(sender, instance, **kwargs):
    # Update cache for source character
    refresh_character_relationships(instance.source)

    delete_character_pdf_files(instance.source)


@receiver(post_delete, sender=Relationship)
def post_delete_relationship_reset_rels(sender, instance, **kwargs):
    # Update cache for source character
    refresh_character_relationships(instance.source)


# RulePx signals
@receiver(post_save, sender=RulePx)
def post_save_rule_px(sender, instance, *args, **kwargs):
    update_characters_experience_on_rule_change(instance)


@receiver(post_delete, sender=RulePx)
def post_delete_rule_px(sender, instance, *args, **kwargs):
    update_characters_experience_on_rule_change(instance)


# Run signals
@receiver(pre_save, sender=Run)
def pre_save_run(sender, instance, **kwargs):
    on_run_pre_save_invalidate_cache(instance)


@receiver(post_save, sender=Run)
def post_save_run_links(sender, instance, **kwargs):
    clear_registration_counts_cache(instance)

    on_run_post_save_reset_config_cache(instance)

    update_run_plan_on_event_change(instance)

    clear_run_cache_and_media(instance)

    clear_run_event_links_cache(instance.event)


@receiver(pre_delete, sender=Run)
def pre_delete_run_reset(sender, instance, **kwargs):
    clear_run_cache_and_media(instance)


@receiver(post_delete, sender=Run)
def post_delete_run_links(sender, instance, **kwargs):
    clear_run_event_links_cache(instance.event)


# RunConfig signals
@receiver(post_save, sender=RunConfig)
def post_save_reset_run_config(sender, instance, **kwargs):
    clear_config_cache(instance.run)


@receiver(post_delete, sender=RunConfig)
def post_delete_reset_run_config(sender, instance, **kwargs):
    clear_config_cache(instance.run)


# SpeedLarp signals
@receiver(pre_save, sender=SpeedLarp)
def pre_save_speed_larp(sender, instance, *args, **kwargs):
    replace_character_names_in_writing(instance)


@receiver(post_save, sender=SpeedLarp)
def post_save_speedlarp_reset_rels(sender, instance, **kwargs):
    # Update speedlarp cache
    refresh_event_speedlarp_relationships(instance)

    # Update cache for all characters in this speedlarp
    for char in instance.characters.all():
        refresh_character_relationships(char)


@receiver(post_delete, sender=SpeedLarp)
def post_delete_speedlarp_reset_rels(sender, instance, **kwargs):
    # Update cache for all characters that were in this speedlarp
    for char in instance.characters.all():
        refresh_character_relationships(char)

    # Remove speedlarp from cache
    remove_item_from_cache_section(instance.event_id, "speedlarps", instance.id)


# Trait signals
@receiver(pre_save, sender=Trait)
def pre_save_trait_reset(sender, instance, **kwargs):
    on_trait_pre_save_update_cache(instance)


@receiver(post_save, sender=Trait)
def post_save_trait_reset_rels(sender, instance, **kwargs):
    # Update quest cache if trait has a quest
    if instance.quest:
        refresh_event_quest_relationships(instance.quest)

    refresh_all_instance_traits(instance)


@receiver(pre_delete, sender=Trait)
def pre_delete_trait_reset(sender, instance, **kwargs):
    clear_event_cache_all_runs(instance.event)


@receiver(post_delete, sender=Trait)
def post_delete_trait_reset_rels(sender, instance, **kwargs):
    # Update quest cache if trait had a quest
    if instance.quest:
        refresh_event_quest_relationships(instance.quest)


# User signals
@receiver(post_save, sender=User)
def post_save_user_profile(sender, instance, created, **kwargs):
    create_member_profile_for_user(instance, created)


# WarehouseItem signals
@receiver(pre_save, sender=WarehouseItem, dispatch_uid="warehouseitem_rotate_vertical_photo")
def pre_save_warehouse_item(sender, instance: WarehouseItem, **kwargs):
    auto_rotate_vertical_photos(instance, sender)


# WritingOption signals
@receiver(post_save, sender=WritingOption)
def post_save_writing_option_reset(sender, instance, **kwargs):
    clear_event_fields_cache(instance.question.event_id)
    clear_event_cache_all_runs(instance.question.event)


@receiver(pre_delete, sender=WritingOption)
def pre_delete_character_option_reset(sender, instance, **kwargs):
    clear_event_cache_all_runs(instance.question.event)
    clear_event_fields_cache(instance.question.event_id)


# WritingQuestion signals
@receiver(pre_delete, sender=WritingQuestion)
def pre_delete_writing_question_reset(sender, instance, **kwargs):
    clear_event_fields_cache(instance.event_id)
    clear_event_cache_all_runs(instance.event)


@receiver(post_save, sender=WritingQuestion)
def post_save_writing_question_reset(sender, instance, **kwargs):
    clear_event_fields_cache(instance.event_id)
    clear_event_cache_all_runs(instance.event)


# m2m_changed signals
m2m_changed.connect(on_experience_characters_m2m_changed, sender=DeliveryPx.characters.through)
m2m_changed.connect(on_experience_characters_m2m_changed, sender=AbilityPx.characters.through)
m2m_changed.connect(on_modifier_abilities_m2m_changed, sender=ModifierPx.abilities.through)
m2m_changed.connect(on_rule_abilities_m2m_changed, sender=RulePx.abilities.through)

m2m_changed.connect(on_faction_characters_m2m_changed, sender=Faction.characters.through)
m2m_changed.connect(on_plot_characters_m2m_changed, sender=Plot.characters.through)
m2m_changed.connect(on_speedlarp_characters_m2m_changed, sender=SpeedLarp.characters.through)
m2m_changed.connect(on_prologue_characters_m2m_changed, sender=Prologue.characters.through)

m2m_changed.connect(on_association_roles_m2m_changed, sender=AssocRole.members.through)
m2m_changed.connect(on_event_roles_m2m_changed, sender=EventRole.members.through)

m2m_changed.connect(on_member_badges_m2m_changed, sender=Badge.members.through)<|MERGE_RESOLUTION|>--- conflicted
+++ resolved
@@ -236,44 +236,7 @@
 log = logging.getLogger(__name__)
 
 
-<<<<<<< HEAD
 # Generic signal handlers (no specific sender)
-=======
-def auto_populate_number_order_fields(instance):
-    """Auto-populate number and order fields for model instances.
-
-    Args:
-        instance: Model instance to populate fields for
-    """
-    for field in ["number", "order"]:
-        if hasattr(instance, field) and not getattr(instance, field):
-            que = None
-            if hasattr(instance, "event") and instance.event:
-                que = instance.__class__.objects.filter(event_id=instance.event_id)
-            if hasattr(instance, "assoc") and instance.assoc:
-                que = instance.__class__.objects.filter(assoc_id=instance.assoc_id)
-            if hasattr(instance, "character") and instance.character:
-                que = instance.__class__.objects.filter(character_id=instance.character_id)
-            if que is not None:
-                n = que.aggregate(Max(field))[f"{field}__max"]
-                if not n:
-                    setattr(instance, field, 1)
-                else:
-                    setattr(instance, field, n + 1)
-
-
-def update_search_field(instance):
-    """Update search field for model instances that have one.
-
-    Args:
-        instance: Model instance to update search field for
-    """
-    if hasattr(instance, "search"):
-        instance.search = None
-        instance.search = str(instance)
-
-
->>>>>>> 1291ae09
 @receiver(pre_save)
 def pre_save_callback(sender, instance, *args, **kwargs):
     """Generic pre-save handler for automatic field population.
@@ -485,29 +448,7 @@
 
     clear_association_cache(instance.slug)
 
-<<<<<<< HEAD
     on_association_post_save_reset_features_cache(instance)
-=======
-    Args:
-        membership: Membership instance being saved
-    """
-    if membership.status == MembershipStatus.ACCEPTED:
-        if not membership.card_number:
-            n = Membership.objects.filter(assoc_id=membership.assoc_id).aggregate(Max("card_number"))[
-                "card_number__max"
-            ]
-            if not n:
-                n = 0
-            membership.card_number = n + 1
-        if not membership.date:
-            membership.date = date.today()
-
-    if membership.status == MembershipStatus.EMPTY:
-        if membership.card_number:
-            membership.card_number = None
-        if membership.date:
-            membership.date = None
->>>>>>> 1291ae09
 
 
 # AssociationConfig signals
@@ -638,58 +579,9 @@
     create_default_event_setup(instance)
 
 
-<<<<<<< HEAD
 @receiver(post_delete, sender=Event)
 def post_delete_event_links(sender, instance, **kwargs):
     clear_run_event_links_cache(instance)
-=======
-    Args:
-        registration: Registration instance to assign character to
-    """
-    if not registration.member:
-        return
-
-    if registration.cancellation_date:
-        return
-
-    # auto assign last character if campaign
-    if "campaign" not in get_event_features(registration.run.event_id):
-        return
-    if not registration.run.event.parent:
-        return
-
-    # if already has a character, do not proceed
-    if (
-        RegistrationCharacterRel.objects.filter(
-            reg__member_id=registration.member_id, reg__run_id=registration.run_id
-        ).count()
-        > 0
-    ):
-        return
-
-    # get last run of campaign
-    last = (
-        Run.objects.filter(
-            Q(event__parent_id=registration.run.event.parent_id) | Q(event_id=registration.run.event.parent_id)
-        )
-        .exclude(event_id=registration.run.event_id)
-        .order_by("-end")
-        .first()
-    )
-    if not last:
-        return
-
-    try:
-        old_rcr = RegistrationCharacterRel.objects.get(reg__member_id=registration.member_id, reg__run_id=last.id)
-        rcr = RegistrationCharacterRel.objects.create(reg=registration, character_id=old_rcr.character_id)
-        for s in ["name", "pronoun", "song", "public", "private"]:
-            if hasattr(old_rcr, "custom_" + s):
-                value = getattr(old_rcr, "custom_" + s)
-                setattr(rcr, "custom_" + s, value)
-        rcr.save()
-    except ObjectDoesNotExist:
-        pass
->>>>>>> 1291ae09
 
 
 # EventButton signals
@@ -1081,11 +973,11 @@
 
     handle_registration_accounting_updates(instance)
 
-    clear_registration_accounting_cache(instance.run)
+    clear_registration_accounting_cache(instance.run_id)
 
     on_registration_post_save_reset_event_links(instance)
 
-    clear_registration_counts_cache(instance.run)
+    clear_registration_counts_cache(instance.run_id)
 
 
 @receiver(pre_delete, sender=Registration)
@@ -1095,7 +987,7 @@
 
 @receiver(post_delete, sender=Registration)
 def post_delete_registration_accounting_cache(sender, instance, **kwargs):
-    clear_registration_accounting_cache(instance.run)
+    clear_registration_accounting_cache(instance.run_id)
 
 
 # RegistrationCharacterRel signals
@@ -1122,13 +1014,13 @@
     log_registration_ticket_saved(instance)
 
     for run in instance.event.runs.all():
-        clear_registration_accounting_cache(run)
+        clear_registration_accounting_cache(run.id)
 
 
 @receiver(post_delete, sender=RegistrationTicket)
 def post_delete_ticket_accounting_cache(sender, instance, **kwargs):
     for run in instance.event.runs.all():
-        clear_registration_accounting_cache(run)
+        clear_registration_accounting_cache(run.id)
 
 
 # Relationship signals
