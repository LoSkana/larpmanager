# LarpManager - https://larpmanager.com
# Copyright (C) 2025 Scanagatta Mauro
#
# This file is part of LarpManager and is dual-licensed:
#
# 1. Under the terms of the GNU Affero General Public License (AGPL) version 3,
#    as published by the Free Software Foundation. You may use, modify, and
#    distribute this file under those terms.
#
# 2. Under a commercial license, allowing use in closed-source or proprietary
#    environments without the obligations of the AGPL.
#
# If you have obtained this file under the AGPL, and you make it available over
# a network, you must also make the complete source code available under the same license.
#
# For more information or to purchase a commercial license, contact:
# commercial@larpmanager.com
#
# SPDX-License-Identifier: AGPL-3.0-or-later OR Proprietary
import logging
from datetime import date

from cryptography.fernet import Fernet
from django.contrib.auth.models import User
from django.core.cache import cache
from django.core.exceptions import ObjectDoesNotExist
from django.db import transaction
from django.db.models import Max, Q
from django.db.models.signals import m2m_changed, post_delete, post_save, pre_delete, pre_save
from django.dispatch import receiver
from django.utils.translation import activate
from django.utils.translation import gettext_lazy as _
from slugify import slugify

from larpmanager.accounting.vat import compute_vat
from larpmanager.cache.button import event_button_key
from larpmanager.cache.config import reset_configs
from larpmanager.cache.feature import get_event_features, reset_event_features
from larpmanager.cache.fields import reset_event_fields_cache
from larpmanager.mail.base import mail_larpmanager_ticket
from larpmanager.models.access import AssocPermission, EventPermission, EventRole, get_event_organizers
from larpmanager.models.accounting import (
    AccountingItemCollection,
    AccountingItemPayment,
    AccountingItemTransaction,
    Collection,
)
from larpmanager.models.association import Association, AssociationConfig
from larpmanager.models.casting import Trait, update_traits_all
from larpmanager.models.event import Event, EventButton, EventConfig, EventText, Run, RunConfig
from larpmanager.models.experience import AbilityPx, DeliveryPx, ModifierPx, RulePx
from larpmanager.models.form import (
    BaseQuestionType,
    QuestionApplicable,
    QuestionStatus,
    QuestionVisibility,
    RegistrationQuestion,
    RegistrationQuestionType,
    WritingQuestion,
    WritingQuestionType,
)
from larpmanager.models.larpmanager import LarpManagerFaq, LarpManagerGuide, LarpManagerTicket, LarpManagerTutorial
from larpmanager.models.member import Member, MemberConfig, Membership, MembershipStatus
from larpmanager.models.miscellanea import WarehouseItem
from larpmanager.models.registration import Registration, RegistrationCharacterRel, RegistrationTicket, TicketTier
from larpmanager.models.writing import Character, CharacterConfig, Faction, Plot, Prologue, SpeedLarp, replace_chars_all
from larpmanager.utils.common import copy_class
from larpmanager.utils.experience import (
    modifier_abilities_changed,
    px_characters_changed,
    rule_abilities_changed,
    update_px,
)
from larpmanager.utils.miscellanea import rotate_vertical_photo
from larpmanager.utils.registration import save_registration_character_form
from larpmanager.utils.tutorial_query import delete_index_guide, delete_index_tutorial, index_guide, index_tutorial

log = logging.getLogger(__name__)


def auto_populate_number_order_fields(instance):
    """Auto-populate number and order fields for model instances.

    Args:
        instance: Model instance to populate fields for
    """
    for field in ["number", "order"]:
        if hasattr(instance, field) and not getattr(instance, field):
            que = None
            if hasattr(instance, "event") and instance.event:
                que = instance.__class__.objects.filter(event=instance.event)
            if hasattr(instance, "assoc") and instance.assoc:
                que = instance.__class__.objects.filter(assoc=instance.assoc)
            if hasattr(instance, "character") and instance.character:
                que = instance.__class__.objects.filter(character=instance.character)
            if que is not None:
                n = que.aggregate(Max(field))[f"{field}__max"]
                if not n:
                    setattr(instance, field, 1)
                else:
                    setattr(instance, field, n + 1)


def update_search_field(instance):
    """Update search field for model instances that have one.

    Args:
        instance: Model instance to update search field for
    """
    if hasattr(instance, "search"):
        instance.search = None
        instance.search = str(instance)


@receiver(pre_save)
def pre_save_callback(sender, instance, *args, **kwargs):
    """Generic pre-save handler for automatic field population.

    Automatically sets number/order fields and updates search fields
    for models that have them.

    Args:
        sender: Model class sending the signal
        instance: Model instance being saved
        *args: Additional positional arguments
        **kwargs: Additional keyword arguments
    """
    auto_populate_number_order_fields(instance)
    update_search_field(instance)


def handle_association_fernet_key_generation(instance):
    """Generate Fernet encryption key for new associations.

    Args:
        instance: Association instance being saved
    """
    if not instance.key:
        instance.key = Fernet.generate_key()


@receiver(pre_save, sender=Association)
def pre_save_association_generate_fernet(sender, instance, **kwargs):
    handle_association_fernet_key_generation(instance)


def assign_assoc_permission_number(assoc_permission):
    """Assign number to association permission if not set.

    Args:
        assoc_permission: AssocPermission instance to assign number to
    """
    if not assoc_permission.number:
        n = AssocPermission.objects.filter(feature__module=assoc_permission.feature.module).aggregate(Max("number"))[
            "number__max"
        ]
        if not n:
            n = 1
        assoc_permission.number = n + 10


@receiver(pre_save, sender=AssocPermission)
def pre_save_assoc_permission(sender, instance, **kwargs):
    assign_assoc_permission_number(instance)


def assign_event_permission_number(event_permission):
    """Assign number to event permission if not set.

    Args:
        event_permission: EventPermission instance to assign number to
    """
    if not event_permission.number:
        n = EventPermission.objects.filter(feature__module=event_permission.feature.module).aggregate(Max("number"))[
            "number__max"
        ]
        if not n:
            n = 1
        event_permission.number = n + 10


@receiver(pre_save, sender=EventPermission)
def pre_save_event_permission(sender, instance, **kwargs):
    assign_event_permission_number(instance)


@receiver(pre_save, sender=Plot)
def pre_save_plot(sender, instance, *args, **kwargs):
    replace_chars_all(instance)


@receiver(pre_save, sender=Faction)
def pre_save_faction(sender, instance, *args, **kwargs):
    replace_chars_all(instance)


@receiver(pre_save, sender=Prologue)
def pre_save_prologue(sender, instance, *args, **kwargs):
    replace_chars_all(instance)


def handle_run_post_save(instance):
    """Set run plan from association default if not already set.

    Args:
        instance: Run instance that was saved
    """
    if not instance.plan and instance.event:
        updates = {"plan": instance.event.assoc.plan}
        Run.objects.filter(pk=instance.pk).update(**updates)


@receiver(post_save, sender=Run)
def save_run_plan(sender, instance, **kwargs):
    handle_run_post_save(instance)


@receiver(post_save, sender=Trait)
def update_trait(sender, instance, **kwargs):
    update_traits_all(instance)


@receiver(post_save, sender=AccountingItemPayment)
def post_save_accounting_item_payment_updatereg(sender, instance, created, **kwargs):
    instance.reg.save()


def handle_accounting_item_payment_pre_save(instance):
    """Update payment member and handle registration changes.

    Args:
        instance: AccountingItemPayment instance being saved
    """
    if not instance.member:
        instance.member = instance.reg.member

    if not instance.pk:
        return

    prev = AccountingItemPayment.objects.get(pk=instance.pk)
    instance._update_reg = prev.value != instance.value

    if prev.reg != instance.reg:
        for trans in AccountingItemTransaction.objects.filter(inv_id=instance.inv_id):
            trans.reg = instance.reg
            trans.save()


@receiver(pre_save, sender=AccountingItemPayment)
def update_accounting_item_payment_member(sender, instance, **kwargs):
    handle_accounting_item_payment_pre_save(instance)


def handle_collection_pre_save(instance):
    """Generate unique codes and calculate collection totals.

    Args:
        instance: Collection instance being saved
    """
    if not instance.pk:
        instance.unique_contribute_code()
        instance.unique_redeem_code()
        return
    instance.total = 0
    for el in instance.collection_gifts.all():
        instance.total += el.value


@receiver(pre_save, sender=Collection)
def pre_save_collection(sender, instance, **kwargs):
    handle_collection_pre_save(instance)


def handle_accounting_item_collection_post_save(instance):
    """Update collection total when items are added.

    Args:
        instance: AccountingItemCollection instance that was saved
    """
    if instance.collection:
        instance.collection.save()


@receiver(post_save, sender=AccountingItemCollection)
def post_save_accounting_item_collection(sender, instance, created, **kwargs):
    handle_accounting_item_collection_post_save(instance)


@receiver(pre_save, sender=SpeedLarp)
def pre_save_speed_larp(sender, instance, *args, **kwargs):
    replace_chars_all(instance)


def handle_tutorial_slug_generation(instance):
    """Generate slug for tutorial if not already set.

    Args:
        instance: LarpManagerTutorial instance being saved
    """
    if not instance.slug:
        instance.slug = slugify(instance.name)


@receiver(pre_save, sender=LarpManagerTutorial)
def pre_save_larp_manager_tutorial(sender, instance, *args, **kwargs):
    handle_tutorial_slug_generation(instance)


def assign_faq_number(faq):
    """Assign number to FAQ if not already set.

    Args:
        faq: LarpManagerFaq instance to assign number to
    """
    if faq.number:
        return
    n = LarpManagerFaq.objects.filter(typ=faq.typ).aggregate(Max("number"))["number__max"]
    if not n:
        n = 1
    else:
        n = ((n / 10) + 1) * 10
    faq.number = n


@receiver(pre_save, sender=LarpManagerFaq)
def pre_save_larp_manager_faq(sender, instance, *args, **kwargs):
    assign_faq_number(instance)


def handle_user_profile_creation(user, created):
    """Create member profile and sync email when user is saved.

    Args:
        user: User instance that was saved
        created: Whether this is a new user
    """
    if created:
        Member.objects.create(user=user)
    user.member.email = user.email
    user.member.save()


@receiver(post_save, sender=User)
def create_user_profile(sender, instance, created, **kwargs):
    handle_user_profile_creation(instance, created)


def handle_membership_status_changes(membership):
    """Handle membership status changes and card numbering.

    Args:
        membership: Membership instance being saved
    """
    if membership.status == MembershipStatus.ACCEPTED:
        if not membership.card_number:
            n = Membership.objects.filter(assoc=membership.assoc).aggregate(Max("card_number"))["card_number__max"]
            if not n:
                n = 0
            membership.card_number = n + 1
        if not membership.date:
            membership.date = date.today()

    if membership.status == MembershipStatus.EMPTY:
        if membership.card_number:
            membership.card_number = None
        if membership.date:
            membership.date = None


@receiver(pre_save, sender=Membership)
def pre_save_membership(sender, instance, **kwargs):
    handle_membership_status_changes(instance)


@receiver(post_save, sender=EventButton)
def save_event_button(sender, instance, created, **kwargs):
    reset_event_button(instance)


@receiver(pre_delete, sender=EventButton)
def delete_event_button(sender, instance, **kwargs):
    reset_event_button(instance)


def reset_event_button(instance):
    cache.delete(event_button_key(instance.event_id))


def handle_event_pre_save_prepare_campaign(instance):
    """Prepare campaign event data before saving.

    Args:
        instance: Event instance being saved
    """
    if instance.pk:
        try:
            old_instance = Event.objects.get(pk=instance.pk)
            instance._old_parent_id = old_instance.parent_id
        except ObjectDoesNotExist:
            instance._old_parent_id = None
    else:
        instance._old_parent_id = None


@receiver(pre_save, sender=Event)
def pre_save_event_prepare_campaign(sender, instance, **kwargs):
    handle_event_pre_save_prepare_campaign(instance)


def setup_campaign_event(event):
    """Setup campaign event by copying from parent.

    Args:
        event: Event instance that was saved
    """
    if event.parent_id:
        # noinspection PyProtectedMember
        if event._old_parent_id != event.parent_id:
            # copy config, texts, roles, features
            copy_class(event.pk, event.parent_id, EventConfig)
            copy_class(event.pk, event.parent_id, EventText)
            copy_class(event.pk, event.parent_id, EventRole)
            for fn in event.parent.features.all():
                event.features.add(fn)

            # Temporarily disconnect signal
            post_save.disconnect(post_save_event_campaign, sender=Event)
            event.save()
            post_save.connect(post_save_event_campaign, sender=Event)


@receiver(post_save, sender=Event)
def post_save_event_campaign(sender, instance, **kwargs):
    setup_campaign_event(instance)


def setup_event_after_save(event):
    """Setup event with runs, tickets, and forms after save.

    Args:
        event: Event instance that was saved
    """
    if event.template:
        return

    if event.runs.count() == 0:
        Run.objects.create(event=event, number=1)

    features = get_event_features(event.id)

    save_event_tickets(features, event)

    save_event_registration_form(features, event)

    save_event_character_form(features, event)

    reset_event_features(event.id)

    reset_event_fields_cache(event.id)


@receiver(post_save, sender=Event)
def save_event_update(sender, instance, **kwargs):
    setup_event_after_save(instance)


def save_event_tickets(features, instance):
    """Create default registration tickets for event.

    Args:
        features (dict): Enabled features for the event
        instance: Event instance to create tickets for
    """
    # create tickets if not exists
    tickets = [
        ("", TicketTier.STANDARD, "Standard"),
        ("waiting", TicketTier.WAITING, "Waiting"),
        ("filler", TicketTier.FILLER, "Filler"),
    ]
    for ticket in tickets:
        if ticket[0] and ticket[0] not in features:
            continue
        if RegistrationTicket.objects.filter(event=instance, tier=ticket[1]).count() == 0:
            RegistrationTicket.objects.create(event=instance, tier=ticket[1], name=ticket[2])


def save_event_character_form(features, instance):
    """Create character form questions based on enabled features.

    Args:
        features (dict): Enabled features for the event
        instance: Event instance to create form for
    """
    # create fields if not exists / delete if feature not active
    if "character" not in features:
        return

    # if has parent, use those
    if instance.parent:
        return

    _activate_orga_lang(instance)

    def_tps = {
        WritingQuestionType.NAME: ("Name", QuestionStatus.MANDATORY, QuestionVisibility.PUBLIC, 100),
        WritingQuestionType.TEASER: ("Presentation", QuestionStatus.MANDATORY, QuestionVisibility.PUBLIC, 3000),
        WritingQuestionType.SHEET: ("Text", QuestionStatus.MANDATORY, QuestionVisibility.PRIVATE, 5000),
    }

    custom_tps = BaseQuestionType.get_basic_types()

    _init_character_form_questions(custom_tps, def_tps, features, instance)

    if "questbuilder" in features:
        _init_writing_element(instance, def_tps, [QuestionApplicable.QUEST, QuestionApplicable.TRAIT])

    if "prologue" in features:
        _init_writing_element(instance, def_tps, [QuestionApplicable.PROLOGUE])

    if "faction" in features:
        _init_writing_element(instance, def_tps, [QuestionApplicable.FACTION])

    if "plot" in features:
        plot_tps = dict(def_tps)
        plot_tps[WritingQuestionType.TEASER] = (
            "Concept",
            QuestionStatus.MANDATORY,
            QuestionVisibility.PUBLIC,
            3000,
        )
        _init_writing_element(instance, plot_tps, [QuestionApplicable.PLOT])


def _init_writing_element(instance, def_tps, applicables):
    for applicable in applicables:
        # if there are already questions for this applicable, skip
        if instance.get_elements(WritingQuestion).filter(applicable=applicable).exists():
            continue

        objs = [
            WritingQuestion(
                event=instance,
                typ=typ,
                name=_(cfg[0]),
                status=cfg[1],
                visibility=cfg[2],
                max_length=cfg[3],
                applicable=applicable,
            )
            for typ, cfg in def_tps.items()
        ]
        WritingQuestion.objects.bulk_create(objs)


def _init_character_form_questions(custom_tps, def_tps, features, instance):
    """Initialize character form questions during model setup.

    Sets up default and custom question types for character creation forms,
    managing question creation and deletion based on enabled features and
    existing question configurations.
    """
    que = instance.get_elements(WritingQuestion).filter(applicable=QuestionApplicable.CHARACTER)
    types = set(que.values_list("typ", flat=True).distinct())

    # evaluate each question type field
    choices = dict(WritingQuestionType.choices)
    all_types = choices.keys()
    all_types -= custom_tps

    # add default types if none are present
    if not types:
        for el, add in def_tps.items():
            WritingQuestion.objects.create(
                event=instance,
                typ=el,
                name=_(add[0]),
                status=add[1],
                visibility=add[2],
                max_length=add[3],
                applicable=QuestionApplicable.CHARACTER,
            )

    # add types from feature if the feature is active but the field is missing
    not_to_remove = set(def_tps.keys())
    if "px" in features:
        not_to_remove.add(WritingQuestionType.COMPUTED)
    all_types -= not_to_remove
    for el in sorted(list(all_types)):
        if el in features and el not in types:
            WritingQuestion.objects.create(
                event=instance,
                typ=el,
                name=_(el.capitalize()),
                status=QuestionStatus.HIDDEN,
                visibility=QuestionVisibility.HIDDEN,
                max_length=1000,
                applicable=QuestionApplicable.CHARACTER,
            )
        if el not in features and el in types:
            WritingQuestion.objects.filter(event=instance, typ=el).delete()


def save_event_registration_form(features, instance):
    """Create registration form questions based on enabled features.

    Args:
        features (dict): Enabled features for the event
        instance: Event instance to create form for
    """
    _activate_orga_lang(instance)

    def_tps = {RegistrationQuestionType.TICKET}

    help_texts = {
        RegistrationQuestionType.TICKET: _("Your registration ticket"),
    }

    basic_tps = BaseQuestionType.get_basic_types()

    que = instance.get_elements(RegistrationQuestion)
    types = set(que.values_list("typ", flat=True).distinct())

    # evaluate each question type field
    choices = dict(RegistrationQuestionType.choices)
    all_types = choices.keys()
    all_types -= basic_tps

    # add default types if none are present
    for el in def_tps:
        if el not in types:
            RegistrationQuestion.objects.create(
                event=instance,
                typ=el,
                name=choices[el],
                description=help_texts.get(el, ""),
                status=QuestionStatus.MANDATORY,
            )

    # add types from feature if the feature is active but the field is missing
    not_to_remove = set(def_tps)
    all_types -= not_to_remove

    help_texts = {
        "additional_tickets": _("Reserve additional tickets beyond your own"),
        "pay_what_you_want": _("Freely indicate the amount of your donation"),
        "reg_surcharges": _("Registration surcharge"),
        "reg_quotas": _(
            "Number of installments to split the fee: payments and deadlines will be equally divided from the registration date"
        ),
    }

    for el in sorted(list(all_types)):
        if el in features and el not in types:
            RegistrationQuestion.objects.create(
                event=instance,
                typ=el,
                name=_(choices[el].capitalize()),
                description=help_texts.get(el, ""),
                status=QuestionStatus.OPTIONAL,
            )
        if el not in features and el in types:
            RegistrationQuestion.objects.filter(event=instance, typ=el).delete()


def _activate_orga_lang(instance):
    # get most common language between organizers
    langs = {}
    for orga in get_event_organizers(instance):
        lang = orga.language
        if lang not in langs:
            langs[lang] = 1
        else:
            langs[lang] += 1
    if langs:
        max_lang = max(langs, key=langs.get)
    else:
        max_lang = "en"
    activate(max_lang)


def auto_assign_campaign_character(registration):
    """Auto-assign last character for campaign registrations.

    Args:
        registration: Registration instance to assign character to
    """
    if not registration.member:
        return

    if registration.cancellation_date:
        return

    # auto assign last character if campaign
    if "campaign" not in get_event_features(registration.run.event_id):
        return
    if not registration.run.event.parent:
        return

    # if already has a character, do not proceed
<<<<<<< HEAD
    if RegistrationCharacterRel.objects.filter(reg__run=registration.run).count() > 0:
=======
    if RegistrationCharacterRel.objects.filter(reg__member=instance.member, reg__run=instance.run).count() > 0:
>>>>>>> 1e03e6c3
        return

    # get last run of campaign
    last = (
        Run.objects.filter(
            Q(event__parent=registration.run.event.parent) | Q(event_id=registration.run.event.parent_id)
        )
        .exclude(event_id=registration.run.event_id)
        .order_by("-end")
        .first()
    )
    if not last:
        return

    try:
        old_rcr = RegistrationCharacterRel.objects.get(reg__member=registration.member, reg__run=last)
        rcr = RegistrationCharacterRel.objects.create(reg=registration, character=old_rcr.character)
        for s in ["name", "pronoun", "song", "public", "private"]:
            if hasattr(old_rcr, "custom_" + s):
                value = getattr(old_rcr, "custom_" + s)
                setattr(rcr, "custom_" + s, value)
        rcr.save()
    except ObjectDoesNotExist:
        pass


@receiver(post_save, sender=Registration)
def post_save_registration_campaign(sender, instance, **kwargs):
    auto_assign_campaign_character(instance)


@receiver(post_save, sender=AccountingItemPayment)
def post_save_accounting_item_payment_vat(sender, instance, created, **kwargs):
    compute_vat(instance)


@receiver(post_save, sender=EventConfig)
def post_save_reset_event_config(sender, instance, **kwargs):
    reset_configs(instance.event)


@receiver(post_delete, sender=EventConfig)
def post_delete_reset_event_config(sender, instance, **kwargs):
    reset_configs(instance.event)


@receiver(post_save, sender=AssociationConfig)
def post_save_reset_assoc_config(sender, instance, **kwargs):
    reset_configs(instance.assoc)


@receiver(post_delete, sender=AssociationConfig)
def post_delete_reset_assoc_config(sender, instance, **kwargs):
    reset_configs(instance.assoc)


@receiver(post_save, sender=RunConfig)
def post_save_reset_run_config(sender, instance, **kwargs):
    reset_configs(instance.run)


@receiver(post_delete, sender=RunConfig)
def post_delete_reset_run_config(sender, instance, **kwargs):
    reset_configs(instance.run)


@receiver(post_save, sender=MemberConfig)
def post_save_reset_member_config(sender, instance, **kwargs):
    reset_configs(instance.member)


@receiver(post_delete, sender=MemberConfig)
def post_delete_reset_member_config(sender, instance, **kwargs):
    reset_configs(instance.member)


@receiver(post_save, sender=CharacterConfig)
def post_save_reset_character_config(sender, instance, **kwargs):
    reset_configs(instance.character)


@receiver(post_delete, sender=CharacterConfig)
def post_delete_reset_character_config(sender, instance, **kwargs):
    reset_configs(instance.character)


<<<<<<< HEAD
def handle_association_skin_features_pre_save(instance):
    """Handle association skin feature setup before saving.

    Args:
        instance: Association instance being saved
    """
    if not instance.skin:
=======
@receiver(pre_save, sender=Association)
def pre_save_association_set_skin_features(sender, instance, **kwargs):
    if not instance.skin_id:
>>>>>>> 1e03e6c3
        return

    # execute if new association, or if changed skin
    if instance.pk:
        try:
            prev = Association.objects.get(pk=instance.pk)
        except ObjectDoesNotExist:
            return
        if instance.skin_id == prev.skin_id:
            return

    try:
        skin = instance.skin
    except ObjectDoesNotExist:
        return

    instance._update_skin_features = True
    if not instance.nationality:
        instance.nationality = skin.default_nation

    if not instance.optional_fields:
        instance.optional_fields = skin.default_optional_fields

    if not instance.mandatory_fields:
        instance.mandatory_fields = skin.default_mandatory_fields


@receiver(pre_save, sender=Association)
def pre_save_association_set_skin_features(sender, instance, **kwargs):
    handle_association_skin_features_pre_save(instance)


def handle_association_skin_features_post_save(instance):
    """Handle association skin feature setup after saving.

    Args:
        instance: Association instance that was saved
    """
    if not hasattr(instance, "_update_skin_features"):
        return

    def update_features():
        instance.features.set(instance.skin.default_features.all())

    transaction.on_commit(update_features)


@receiver(post_save, sender=Association)
def post_save_association_set_skin_features(sender, instance, created, **kwargs):
    handle_association_skin_features_post_save(instance)


@receiver(post_save, sender=LarpManagerTutorial)
def post_save_index_tutorial(sender, instance, **kwargs):
    index_tutorial(instance.id)


@receiver(post_delete, sender=LarpManagerTutorial)
def delete_tutorial_from_index(sender, instance, **kwargs):
    delete_index_tutorial(instance.id)


@receiver(post_save, sender=LarpManagerGuide)
def post_save_index_guide(sender, instance, **kwargs):
    index_guide(instance.id)


@receiver(post_delete, sender=LarpManagerGuide)
def delete_guide_from_index(sender, instance, **kwargs):
    delete_index_guide(instance.id)


@receiver(post_save, sender=WritingQuestion)
def save_event_field(sender, instance, created, **kwargs):
    reset_event_fields_cache(instance.event_id)


@receiver(pre_delete, sender=WritingQuestion)
def delete_event_field(sender, instance, **kwargs):
    reset_event_fields_cache(instance.event_id)


# Miscellanea


@receiver(pre_save, sender=WarehouseItem, dispatch_uid="warehouseitem_rotate_vertical_photo")
def pre_save_warehouse_item(sender, instance: WarehouseItem, **kwargs):
    rotate_vertical_photo(instance, sender)


@receiver(post_save, sender=Registration)
def post_save_registration_character_form(sender, instance, **kwargs):
    save_registration_character_form(instance)


# Experience


@receiver(post_save, sender=Character, dispatch_uid="post_character_update_px_v1")
def post_character_update_px(sender, instance, *args, **kwargs):
    update_px(instance)


@receiver(post_save, sender=AbilityPx)
def post_save_ability_px(sender, instance, *args, **kwargs):
    handle_ability_save(instance)


def handle_ability_save(instance):
    for char in instance.characters.all():
        update_px(char)


@receiver(post_save, sender=DeliveryPx)
def post_save_delivery_px(sender, instance, *args, **kwargs):
    handle_delivery_save(instance)


def handle_delivery_save(instance):
    for char in instance.characters.all():
        char.save()


@receiver(post_save, sender=RulePx)
def post_save_rule_px(sender, instance, *args, **kwargs):
    handle_rule_save(instance)


def handle_rule_save(instance):
    event = instance.event.get_class_parent(RulePx)
    for char in event.get_elements(Character).all():
        update_px(char)


@receiver(post_save, sender=ModifierPx)
def post_save_modifier_px(sender, instance, *args, **kwargs):
    handle_modifier_save(instance)


def handle_modifier_save(instance):
    event = instance.event.get_class_parent(ModifierPx)
    for char in event.get_elements(Character).all():
        update_px(char)


m2m_changed.connect(px_characters_changed, sender=DeliveryPx.characters.through)
m2m_changed.connect(px_characters_changed, sender=AbilityPx.characters.through)

m2m_changed.connect(modifier_abilities_changed, sender=ModifierPx.abilities.through)
m2m_changed.connect(rule_abilities_changed, sender=RulePx.abilities.through)

# LarpManager


@receiver(post_save, sender=LarpManagerTicket)
def save_larpmanager_ticket(sender, instance, created, **kwargs):
    mail_larpmanager_ticket(instance)<|MERGE_RESOLUTION|>--- conflicted
+++ resolved
@@ -697,11 +697,7 @@
         return
 
     # if already has a character, do not proceed
-<<<<<<< HEAD
-    if RegistrationCharacterRel.objects.filter(reg__run=registration.run).count() > 0:
-=======
-    if RegistrationCharacterRel.objects.filter(reg__member=instance.member, reg__run=instance.run).count() > 0:
->>>>>>> 1e03e6c3
+    if RegistrationCharacterRel.objects.filter(reg__member=registration.member, reg__run=registration.run).count() > 0:
         return
 
     # get last run of campaign
@@ -788,19 +784,8 @@
     reset_configs(instance.character)
 
 
-<<<<<<< HEAD
 def handle_association_skin_features_pre_save(instance):
-    """Handle association skin feature setup before saving.
-
-    Args:
-        instance: Association instance being saved
-    """
-    if not instance.skin:
-=======
-@receiver(pre_save, sender=Association)
-def pre_save_association_set_skin_features(sender, instance, **kwargs):
     if not instance.skin_id:
->>>>>>> 1e03e6c3
         return
 
     # execute if new association, or if changed skin
