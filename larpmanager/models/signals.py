# LarpManager - https://larpmanager.com
# Copyright (C) 2025 Scanagatta Mauro
#
# This file is part of LarpManager and is dual-licensed:
#
# 1. Under the terms of the GNU Affero General Public License (AGPL) version 3,
#    as published by the Free Software Foundation. You may use, modify, and
#    distribute this file under those terms.
#
# 2. Under a commercial license, allowing use in closed-source or proprietary
#    environments without the obligations of the AGPL.
#
# If you have obtained this file under the AGPL, and you make it available over
# a network, you must also make the complete source code available under the same license.
#
# For more information or to purchase a commercial license, contact:
# commercial@larpmanager.com
#
# SPDX-License-Identifier: AGPL-3.0-or-later OR Proprietary
import logging
from datetime import date

from cryptography.fernet import Fernet
from django.contrib.auth.models import User
from django.core.cache import cache
from django.core.exceptions import ObjectDoesNotExist
from django.db import transaction
from django.db.models import Max, Q
from django.db.models.signals import m2m_changed, post_delete, post_save, pre_delete, pre_save
from django.dispatch import receiver
from django.utils.translation import activate
from django.utils.translation import gettext_lazy as _
from slugify import slugify

from larpmanager.accounting.vat import compute_vat
from larpmanager.cache.button import event_button_key
from larpmanager.cache.config import reset_configs
from larpmanager.cache.feature import get_assoc_features, get_event_features, reset_event_features
from larpmanager.cache.fields import reset_event_fields_cache
from larpmanager.mail.base import mail_larpmanager_ticket
from larpmanager.models.access import AssocPermission, EventPermission, EventRole, get_event_organizers
from larpmanager.models.accounting import (
    AccountingItemCollection,
    AccountingItemPayment,
    AccountingItemTransaction,
    Collection,
)
from larpmanager.models.association import Association, AssociationConfig
from larpmanager.models.casting import Trait, update_traits_all
from larpmanager.models.event import Event, EventButton, EventConfig, EventText, Run, RunConfig
from larpmanager.models.experience import AbilityPx, DeliveryPx, ModifierPx, RulePx
from larpmanager.models.form import (
    BaseQuestionType,
    QuestionApplicable,
    QuestionStatus,
    QuestionVisibility,
    RegistrationQuestion,
    RegistrationQuestionType,
    WritingQuestion,
    WritingQuestionType,
)
from larpmanager.models.larpmanager import LarpManagerFaq, LarpManagerGuide, LarpManagerTicket, LarpManagerTutorial
from larpmanager.models.member import Member, MemberConfig, Membership, MembershipStatus
from larpmanager.models.miscellanea import WarehouseItem
from larpmanager.models.registration import Registration, RegistrationCharacterRel, RegistrationTicket, TicketTier
from larpmanager.models.writing import Character, CharacterConfig, Faction, Plot, Prologue, SpeedLarp, replace_chars_all
from larpmanager.utils.common import copy_class
<<<<<<< HEAD
from larpmanager.utils.experience import (
    modifier_abilities_changed,
    px_characters_changed,
    rule_abilities_changed,
    update_px,
)
from larpmanager.utils.miscellanea import rotate_vertical_photo
from larpmanager.utils.registration import save_registration_character_form
from larpmanager.utils.tutorial_query import delete_index, index_tutorial
=======
from larpmanager.utils.tasks import my_send_mail
from larpmanager.utils.tutorial_query import delete_index_guide, delete_index_tutorial, index_guide, index_tutorial
>>>>>>> 8c115ad4

log = logging.getLogger(__name__)


@receiver(pre_save)
def pre_save_callback(sender, instance, *args, **kwargs):
    """Generic pre-save handler for automatic field population.

    Automatically sets number/order fields and updates search fields
    for models that have them.

    Args:
        sender: Model class sending the signal
        instance: Model instance being saved
        *args: Additional positional arguments
        **kwargs: Additional keyword arguments
    """
    for field in ["number", "order"]:
        if hasattr(instance, field) and not getattr(instance, field):
            que = None
            if hasattr(instance, "event") and instance.event:
                que = instance.__class__.objects.filter(event=instance.event)
            if hasattr(instance, "assoc") and instance.assoc:
                que = instance.__class__.objects.filter(assoc=instance.assoc)
            if hasattr(instance, "character") and instance.character:
                que = instance.__class__.objects.filter(character=instance.character)
            if que is not None:
                n = que.aggregate(Max(field))[f"{field}__max"]
                if not n:
                    setattr(instance, field, 1)
                else:
                    setattr(instance, field, n + 1)

    if hasattr(instance, "search"):
        instance.search = None
        instance.search = str(instance)


@receiver(pre_save, sender=Association)
def pre_save_association_generate_fernet(sender, instance, **kwargs):
    """Generate Fernet encryption key for new associations.

    Args:
        sender: Association model class
        instance: Association instance being saved
        **kwargs: Additional keyword arguments
    """
    if not instance.key:
        instance.key = Fernet.generate_key()


@receiver(pre_save, sender=AssocPermission)
def pre_save_assoc_permission(sender, instance, **kwargs):
    """Handle association permission changes and cache updates.

    Args:
        sender: AssocPermission model class
        instance: AssocPermission instance being saved
        **kwargs: Additional keyword arguments
    """
    if not instance.number:
        n = AssocPermission.objects.filter(feature__module=instance.feature.module).aggregate(Max("number"))[
            "number__max"
        ]
        if not n:
            n = 1
        instance.number = n + 10


@receiver(pre_save, sender=EventPermission)
def pre_save_event_permission(sender, instance, **kwargs):
    """Handle event permission changes and numbering.

    Args:
        sender: EventPermission model class
        instance: EventPermission instance being saved
        **kwargs: Additional keyword arguments
    """
    if not instance.number:
        n = EventPermission.objects.filter(feature__module=instance.feature.module).aggregate(Max("number"))[
            "number__max"
        ]
        if not n:
            n = 1
        instance.number = n + 10


@receiver(pre_save, sender=Plot)
def pre_save_plot(sender, instance, *args, **kwargs):
    """Replace character references in plot text before saving.

    Args:
        sender: Plot model class
        instance: Plot instance being saved
        *args: Additional positional arguments
        **kwargs: Additional keyword arguments
    """
    replace_chars_all(instance)


@receiver(pre_save, sender=Faction)
def pre_save_faction(sender, instance, *args, **kwargs):
    """Replace character references in faction text before saving.

    Args:
        sender: Faction model class
        instance: Faction instance being saved
        *args: Additional positional arguments
        **kwargs: Additional keyword arguments
    """
    replace_chars_all(instance)


@receiver(pre_save, sender=Prologue)
def pre_save_prologue(sender, instance, *args, **kwargs):
    """Replace character references in prologue text before saving.

    Args:
        sender: Prologue model class
        instance: Prologue instance being saved
        *args: Additional positional arguments
        **kwargs: Additional keyword arguments
    """
    replace_chars_all(instance)


@receiver(post_save, sender=Run)
def save_run_plan(sender, instance, **kwargs):
    """Set run plan from association default if not already set.

    Args:
        sender: Run model class
        instance: Run instance that was saved
        **kwargs: Additional keyword arguments
    """
    if not instance.plan and instance.event:
        updates = {"plan": instance.event.assoc.plan}
        Run.objects.filter(pk=instance.pk).update(**updates)


@receiver(post_save, sender=Trait)
def update_trait(sender, instance, **kwargs):
    """Update trait relationships after trait is saved.

    Args:
        sender: Trait model class
        instance: Trait instance that was saved
        **kwargs: Additional keyword arguments
    """
    update_traits_all(instance)


@receiver(post_save, sender=AccountingItemPayment)
def post_save_accounting_item_payment_updatereg(sender, instance, created, **kwargs):
    """Update registration totals when payment items are saved.

    Args:
        sender: AccountingItemPayment model class
        instance: AccountingItemPayment instance that was saved
        created (bool): Whether this is a new instance
        **kwargs: Additional keyword arguments
    """
    instance.reg.save()


@receiver(pre_save, sender=AccountingItemPayment)
def update_accounting_item_payment_member(sender, instance, **kwargs):
    """Update payment member and handle registration changes.

    Args:
        sender: AccountingItemPayment model class
        instance: AccountingItemPayment instance being saved
        **kwargs: Additional keyword arguments
    """
    if not instance.member:
        instance.member = instance.reg.member

    if not instance.pk:
        return

    prev = AccountingItemPayment.objects.get(pk=instance.pk)
    instance._update_reg = prev.value != instance.value

    if prev.reg != instance.reg:
        for trans in AccountingItemTransaction.objects.filter(inv_id=instance.inv_id):
            trans.reg = instance.reg
            trans.save()


@receiver(pre_save, sender=Collection)
def pre_save_collection(sender, instance, **kwargs):
    """Generate unique codes and calculate collection totals.

    Args:
        sender: Collection model class
        instance: Collection instance being saved
        **kwargs: Additional keyword arguments
    """
    if not instance.pk:
        instance.unique_contribute_code()
        instance.unique_redeem_code()
        return
    instance.total = 0
    for el in instance.collection_gifts.all():
        instance.total += el.value


@receiver(post_save, sender=AccountingItemCollection)
def post_save_accounting_item_collection(sender, instance, created, **kwargs):
    """Update collection total when items are added.

    Args:
        sender: AccountingItemCollection model class
        instance: AccountingItemCollection instance that was saved
        created (bool): Whether this is a new instance
        **kwargs: Additional keyword arguments
    """
    if instance.collection:
        instance.collection.save()


@receiver(pre_save, sender=SpeedLarp)
def pre_save_speed_larp(sender, instance, *args, **kwargs):
    replace_chars_all(instance)


@receiver(pre_save, sender=LarpManagerTutorial)
def pre_save_larp_manager_tutorial(sender, instance, *args, **kwargs):
    if not instance.slug:
        instance.slug = slugify(instance.name)


@receiver(pre_save, sender=LarpManagerFaq)
def pre_save_larp_manager_faq(sender, instance, *args, **kwargs):
    if instance.number:
        return
    n = LarpManagerFaq.objects.filter(typ=instance.typ).aggregate(Max("number"))["number__max"]
    if not n:
        n = 1
    else:
        n = ((n / 10) + 1) * 10
    instance.number = n


@receiver(post_save, sender=User)
def create_user_profile(sender, instance, created, **kwargs):
    """Create member profile and sync email when user is saved.

    Args:
        sender: User model class
        instance: User instance that was saved
        created (bool): Whether this is a new user
        **kwargs: Additional keyword arguments
    """
    if created:
        Member.objects.create(user=instance)
    instance.member.email = instance.email
    instance.member.save()


@receiver(pre_save, sender=Membership)
def pre_save_membership(sender, instance, **kwargs):
    """Handle membership status changes and card numbering.

    Args:
        sender: Membership model class
        instance: Membership instance being saved
        **kwargs: Additional keyword arguments
    """
    if instance.status == MembershipStatus.ACCEPTED:
        if not instance.card_number:
            n = Membership.objects.filter(assoc=instance.assoc).aggregate(Max("card_number"))["card_number__max"]
            if not n:
                n = 0
            instance.card_number = n + 1
        if not instance.date:
            instance.date = date.today()

    if instance.status == MembershipStatus.EMPTY:
        if instance.card_number:
            instance.card_number = None
        if instance.date:
            instance.date = None


@receiver(post_save, sender=EventButton)
def save_event_button(sender, instance, created, **kwargs):
    cache.delete(event_button_key(instance.event_id))


@receiver(pre_delete, sender=EventButton)
def delete_event_button(sender, instance, **kwargs):
    cache.delete(event_button_key(instance.event_id))


@receiver(pre_save, sender=Event)
def pre_save_event_prepare_campaign(sender, instance, **kwargs):
    if instance.pk:
        try:
            old_instance = Event.objects.get(pk=instance.pk)
            instance._old_parent_id = old_instance.parent_id
        except ObjectDoesNotExist:
            instance._old_parent_id = None
    else:
        instance._old_parent_id = None


@receiver(post_save, sender=Event)
def post_save_event_campaign(sender, instance, **kwargs):
    if instance.parent_id:
        # noinspection PyProtectedMember
        if instance._old_parent_id != instance.parent_id:
            # copy config, texts, roles, features
            copy_class(instance.pk, instance.parent_id, EventConfig)
            copy_class(instance.pk, instance.parent_id, EventText)
            copy_class(instance.pk, instance.parent_id, EventRole)
            for fn in instance.parent.features.all():
                instance.features.add(fn)

            # Temporarily disconnect signal
            post_save.disconnect(post_save_event_campaign, sender=Event)
            instance.save()
            post_save.connect(post_save_event_campaign, sender=Event)


@receiver(post_save, sender=Event)
def save_event_update(sender, instance, **kwargs):
    if instance.template:
        return

    if instance.runs.count() == 0:
        Run.objects.create(event=instance, number=1)

    features = get_event_features(instance.id)

    save_event_tickets(features, instance)

    save_event_registration_form(features, instance)

    save_event_character_form(features, instance)

    reset_event_features(instance.id)

    reset_event_fields_cache(instance.id)


def save_event_tickets(features, instance):
    """Create default registration tickets for event.

    Args:
        features (dict): Enabled features for the event
        instance: Event instance to create tickets for
    """
    # create tickets if not exists
    tickets = [
        ("", TicketTier.STANDARD, "Standard"),
        ("waiting", TicketTier.WAITING, "Waiting"),
        ("filler", TicketTier.FILLER, "Filler"),
    ]
    for ticket in tickets:
        if ticket[0] and ticket[0] not in features:
            continue
        if RegistrationTicket.objects.filter(event=instance, tier=ticket[1]).count() == 0:
            RegistrationTicket.objects.create(event=instance, tier=ticket[1], name=ticket[2])


def save_event_character_form(features, instance):
    """Create character form questions based on enabled features.

    Args:
        features (dict): Enabled features for the event
        instance: Event instance to create form for
    """
    # create fields if not exists / delete if feature not active
    if "character" not in features:
        return

    # if has parent, use those
    if instance.parent:
        return

    _activate_orga_lang(instance)

    def_tps = {
        WritingQuestionType.NAME: ("Name", QuestionStatus.MANDATORY, QuestionVisibility.PUBLIC, 100),
        WritingQuestionType.TEASER: ("Presentation", QuestionStatus.MANDATORY, QuestionVisibility.PUBLIC, 3000),
        WritingQuestionType.SHEET: ("Text", QuestionStatus.MANDATORY, QuestionVisibility.PRIVATE, 5000),
    }

    custom_tps = BaseQuestionType.get_basic_types()

    _init_character_form_questions(custom_tps, def_tps, features, instance)

    if "questbuilder" in features:
        _init_writing_element(instance, def_tps, [QuestionApplicable.QUEST, QuestionApplicable.TRAIT])

    if "prologue" in features:
        _init_writing_element(instance, def_tps, [QuestionApplicable.PROLOGUE])

    if "faction" in features:
        _init_writing_element(instance, def_tps, [QuestionApplicable.FACTION])

    if "plot" in features:
        plot_tps = dict(def_tps)
        plot_tps[WritingQuestionType.TEASER] = (
            "Concept",
            QuestionStatus.MANDATORY,
            QuestionVisibility.PUBLIC,
            3000,
        )
        _init_writing_element(instance, plot_tps, [QuestionApplicable.PLOT])


def _init_writing_element(instance, def_tps, applicables):
    for applicable in applicables:
        # if there are already questions for this applicable, skip
        if instance.get_elements(WritingQuestion).filter(applicable=applicable).exists():
            continue

        objs = [
            WritingQuestion(
                event=instance,
                typ=typ,
                name=_(cfg[0]),
                status=cfg[1],
                visibility=cfg[2],
                max_length=cfg[3],
                applicable=applicable,
            )
            for typ, cfg in def_tps.items()
        ]
        WritingQuestion.objects.bulk_create(objs)


def _init_character_form_questions(custom_tps, def_tps, features, instance):
    """Initialize character form questions during model setup.

    Sets up default and custom question types for character creation forms,
    managing question creation and deletion based on enabled features and
    existing question configurations.
    """
    que = instance.get_elements(WritingQuestion).filter(applicable=QuestionApplicable.CHARACTER)
    types = set(que.values_list("typ", flat=True).distinct())

    # evaluate each question type field
    choices = dict(WritingQuestionType.choices)
    all_types = choices.keys()
    all_types -= custom_tps

    # add default types if none are present
    if not types:
        for el, add in def_tps.items():
            WritingQuestion.objects.create(
                event=instance,
                typ=el,
                name=_(add[0]),
                status=add[1],
                visibility=add[2],
                max_length=add[3],
                applicable=QuestionApplicable.CHARACTER,
            )

    # add types from feature if the feature is active but the field is missing
    not_to_remove = set(def_tps.keys())
    if "px" in features:
        not_to_remove.add(WritingQuestionType.COMPUTED)
    all_types -= not_to_remove
    for el in sorted(list(all_types)):
        if el in features and el not in types:
            WritingQuestion.objects.create(
                event=instance,
                typ=el,
                name=_(el.capitalize()),
                status=QuestionStatus.HIDDEN,
                visibility=QuestionVisibility.HIDDEN,
                max_length=1000,
                applicable=QuestionApplicable.CHARACTER,
            )
        if el not in features and el in types:
            WritingQuestion.objects.filter(event=instance, typ=el).delete()


def save_event_registration_form(features, instance):
    """Create registration form questions based on enabled features.

    Args:
        features (dict): Enabled features for the event
        instance: Event instance to create form for
    """
    _activate_orga_lang(instance)

    def_tps = {RegistrationQuestionType.TICKET}

    help_texts = {
        RegistrationQuestionType.TICKET: _("Your registration ticket"),
    }

    basic_tps = BaseQuestionType.get_basic_types()

    que = instance.get_elements(RegistrationQuestion)
    types = set(que.values_list("typ", flat=True).distinct())

    # evaluate each question type field
    choices = dict(RegistrationQuestionType.choices)
    all_types = choices.keys()
    all_types -= basic_tps

    # add default types if none are present
    for el in def_tps:
        if el not in types:
            RegistrationQuestion.objects.create(
                event=instance,
                typ=el,
                name=choices[el],
                description=help_texts.get(el, ""),
                status=QuestionStatus.MANDATORY,
            )

    # add types from feature if the feature is active but the field is missing
    not_to_remove = set(def_tps)
    all_types -= not_to_remove

    help_texts = {
        "additional_tickets": _("Reserve additional tickets beyond your own"),
        "pay_what_you_want": _("Freely indicate the amount of your donation"),
        "reg_surcharges": _("Registration surcharge"),
        "reg_quotas": _(
            "Number of installments to split the fee: payments and deadlines will be equally divided from the registration date"
        ),
    }

    for el in sorted(list(all_types)):
        if el in features and el not in types:
            RegistrationQuestion.objects.create(
                event=instance,
                typ=el,
                name=_(choices[el].capitalize()),
                description=help_texts.get(el, ""),
                status=QuestionStatus.OPTIONAL,
            )
        if el not in features and el in types:
            RegistrationQuestion.objects.filter(event=instance, typ=el).delete()


def _activate_orga_lang(instance):
    # get most common language between organizers
    langs = {}
    for orga in get_event_organizers(instance):
        lang = orga.language
        if lang not in langs:
            langs[lang] = 1
        else:
            langs[lang] += 1
    if langs:
        max_lang = max(langs, key=langs.get)
    else:
        max_lang = "en"
    activate(max_lang)


@receiver(post_save, sender=Registration)
def post_save_registration_campaign(sender, instance, **kwargs):
    """Auto-assign last character for campaign registrations.

    Args:
        sender: Registration model class
        instance: Registration instance that was saved
        **kwargs: Additional keyword arguments
    """
    if not instance.member:
        return

    if instance.cancellation_date:
        return

    # auto assign last character if campaign
    if "campaign" not in get_event_features(instance.run.event_id):
        return
    if not instance.run.event.parent:
        return

    # if already has a character, do not proceed
    if RegistrationCharacterRel.objects.filter(reg__run=instance.run).count() > 0:
        return

    # get last run of campaign
    last = (
        Run.objects.filter(Q(event__parent=instance.run.event.parent) | Q(event_id=instance.run.event.parent_id))
        .exclude(event_id=instance.run.event_id)
        .order_by("-end")
        .first()
    )
    if not last:
        return

    try:
        old_rcr = RegistrationCharacterRel.objects.get(reg__member=instance.member, reg__run=last)
        rcr = RegistrationCharacterRel.objects.create(reg=instance, character=old_rcr.character)
        for s in ["name", "pronoun", "song", "public", "private"]:
            if hasattr(old_rcr, "custom_" + s):
                value = getattr(old_rcr, "custom_" + s)
                setattr(rcr, "custom_" + s, value)
        rcr.save()
    except ObjectDoesNotExist:
        pass


@receiver(post_save, sender=AccountingItemPayment)
def post_save_accounting_item_payment_vat(sender, instance, created, **kwargs):
    """Calculate VAT for payment items when VAT feature is enabled.

    Args:
        sender: AccountingItemPayment model class
        instance: AccountingItemPayment instance that was saved
        created (bool): Whether this is a new instance
        **kwargs: Additional keyword arguments
    """
    if "vat" not in get_assoc_features(instance.assoc_id):
        return

    compute_vat(instance)


@receiver(post_save, sender=EventConfig)
def post_save_reset_event_config(sender, instance, **kwargs):
    reset_configs(instance.event)


@receiver(post_delete, sender=EventConfig)
def post_delete_reset_event_config(sender, instance, **kwargs):
    reset_configs(instance.event)


@receiver(post_save, sender=AssociationConfig)
def post_save_reset_assoc_config(sender, instance, **kwargs):
    reset_configs(instance.assoc)


@receiver(post_delete, sender=AssociationConfig)
def post_delete_reset_assoc_config(sender, instance, **kwargs):
    reset_configs(instance.assoc)


@receiver(post_save, sender=RunConfig)
def post_save_reset_run_config(sender, instance, **kwargs):
    reset_configs(instance.run)


@receiver(post_delete, sender=RunConfig)
def post_delete_reset_run_config(sender, instance, **kwargs):
    reset_configs(instance.run)


@receiver(post_save, sender=MemberConfig)
def post_save_reset_member_config(sender, instance, **kwargs):
    reset_configs(instance.member)


@receiver(post_delete, sender=MemberConfig)
def post_delete_reset_member_config(sender, instance, **kwargs):
    reset_configs(instance.member)


@receiver(post_save, sender=CharacterConfig)
def post_save_reset_character_config(sender, instance, **kwargs):
    reset_configs(instance.character)


@receiver(post_delete, sender=CharacterConfig)
def post_delete_reset_character_config(sender, instance, **kwargs):
    reset_configs(instance.character)


@receiver(pre_save, sender=Association)
def pre_save_association_set_skin_features(sender, instance, **kwargs):
    if not instance.skin:
        return

    # execute if new association, or if changed skin
    if instance.pk:
        try:
            prev = Association.objects.get(pk=instance.pk)
        except ObjectDoesNotExist:
            return
        if instance.skin == prev.skin:
            return

    instance._update_skin_features = True
    if not instance.nationality:
        instance.nationality = instance.skin.default_nation

    if not instance.optional_fields:
        instance.optional_fields = instance.skin.default_optional_fields

    if not instance.mandatory_fields:
        instance.mandatory_fields = instance.skin.default_mandatory_fields


@receiver(post_save, sender=Association)
def post_save_association_set_skin_features(sender, instance, created, **kwargs):
    if not hasattr(instance, "_update_skin_features"):
        return

    def update_features():
        instance.features.set(instance.skin.default_features.all())

    transaction.on_commit(update_features)


<<<<<<< HEAD
# Writing
=======
@receiver(post_save, sender=LarpManagerTutorial)
def post_save_index_tutorial(sender, instance, **kwargs):
    index_tutorial(instance.id)


@receiver(post_delete, sender=LarpManagerTutorial)
def delete_tutorial_from_index(sender, instance, **kwargs):
    delete_index_tutorial(instance.id)


@receiver(post_save, sender=LarpManagerGuide)
def post_save_index_guide(sender, instance, **kwargs):
    index_guide(instance.id)


@receiver(post_delete, sender=LarpManagerGuide)
def delete_guide_from_index(sender, instance, **kwargs):
    delete_index_guide(instance.id)
>>>>>>> 8c115ad4


@receiver(post_save, sender=WritingQuestion)
def save_event_field(sender, instance, created, **kwargs):
    reset_event_fields_cache(instance.event_id)


@receiver(pre_delete, sender=WritingQuestion)
def delete_event_field(sender, instance, **kwargs):
    reset_event_fields_cache(instance.event_id)


# Miscellanea


@receiver(pre_save, sender=WarehouseItem, dispatch_uid="warehouseitem_rotate_vertical_photo")
<<<<<<< HEAD
def pre_save_warehouse_item(sender, instance: WarehouseItem, **kwargs):
    rotate_vertical_photo(instance, sender)
=======
def rotate_vertical_photo(sender, instance: WarehouseItem, **kwargs):
    """Automatically rotate vertical photos in warehouse items before saving.

    Args:
        sender: The model class that sent the signal
        instance: The WarehouseItem instance being saved
        **kwargs: Additional keyword arguments
    """
    try:
        # noinspection PyProtectedMember, PyUnresolvedReferences
        field = instance._meta.get_field("photo")
        if not isinstance(field, models.ImageField):
            return
    except Exception:
        return

    f = getattr(instance, "photo", None)
    if not f:
        return
>>>>>>> 8c115ad4


@receiver(post_save, sender=Registration)
def post_save_registration_character_form(sender, instance, **kwargs):
    save_registration_character_form(instance)


# Experience


@receiver(post_save, sender=Character, dispatch_uid="post_character_update_px_v1")
def post_character_update_px(sender, instance, *args, **kwargs):
    if "px" in get_event_features(instance.event_id):
        update_px(instance)


@receiver(post_save, sender=AbilityPx)
def post_save_ability_px(sender, instance, *args, **kwargs):
    for char in instance.characters.all():
        update_px(char)


@receiver(post_save, sender=DeliveryPx)
def post_save_delivery_px(sender, instance, *args, **kwargs):
    for char in instance.characters.all():
        char.save()


@receiver(post_save, sender=RulePx)
def post_save_rule_px(sender, instance, *args, **kwargs):
    event = instance.event.get_class_parent(RulePx)
    for char in event.get_elements(Character).all():
        update_px(char)


@receiver(post_save, sender=ModifierPx)
def post_save_modifier_px(sender, instance, *args, **kwargs):
    event = instance.event.get_class_parent(ModifierPx)
    for char in event.get_elements(Character).all():
        update_px(char)

<<<<<<< HEAD
=======
def check_character_ticket_options(reg, char):
    """Remove character options not available for registration ticket.

    Args:
        reg: Registration instance
        char: Character instance to check options for
    """
    ticket_id = reg.ticket.id
>>>>>>> 8c115ad4

m2m_changed.connect(px_characters_changed, sender=DeliveryPx.characters.through)
m2m_changed.connect(px_characters_changed, sender=AbilityPx.characters.through)

m2m_changed.connect(modifier_abilities_changed, sender=ModifierPx.abilities.through)
m2m_changed.connect(rule_abilities_changed, sender=RulePx.abilities.through)

# LarpManager


<<<<<<< HEAD
@receiver(post_save, sender=LarpManagerTutorial)
def post_save_index_tutorial(sender, instance, **kwargs):
    index_tutorial(instance.id)
=======
@receiver(post_save, sender=Registration)
def post_save_registration_character_form(sender, instance, **kwargs):
    """Clean up character form options based on ticket restrictions.

    Args:
        sender: Registration model class
        instance: Registration instance that was saved
        **kwargs: Additional keyword arguments
    """
    if not instance.member:
        return
>>>>>>> 8c115ad4


@receiver(post_delete, sender=LarpManagerTutorial)
def delete_tutorial_from_index(sender, instance, **kwargs):
    delete_index(instance.id)


@receiver(post_save, sender=LarpManagerTicket)
def save_larpmanager_ticket(sender, instance, created, **kwargs):
    mail_larpmanager_ticket(instance)<|MERGE_RESOLUTION|>--- conflicted
+++ resolved
@@ -65,7 +65,6 @@
 from larpmanager.models.registration import Registration, RegistrationCharacterRel, RegistrationTicket, TicketTier
 from larpmanager.models.writing import Character, CharacterConfig, Faction, Plot, Prologue, SpeedLarp, replace_chars_all
 from larpmanager.utils.common import copy_class
-<<<<<<< HEAD
 from larpmanager.utils.experience import (
     modifier_abilities_changed,
     px_characters_changed,
@@ -74,11 +73,7 @@
 )
 from larpmanager.utils.miscellanea import rotate_vertical_photo
 from larpmanager.utils.registration import save_registration_character_form
-from larpmanager.utils.tutorial_query import delete_index, index_tutorial
-=======
-from larpmanager.utils.tasks import my_send_mail
 from larpmanager.utils.tutorial_query import delete_index_guide, delete_index_tutorial, index_guide, index_tutorial
->>>>>>> 8c115ad4
 
 log = logging.getLogger(__name__)
 
@@ -788,9 +783,6 @@
     transaction.on_commit(update_features)
 
 
-<<<<<<< HEAD
-# Writing
-=======
 @receiver(post_save, sender=LarpManagerTutorial)
 def post_save_index_tutorial(sender, instance, **kwargs):
     index_tutorial(instance.id)
@@ -809,7 +801,6 @@
 @receiver(post_delete, sender=LarpManagerGuide)
 def delete_guide_from_index(sender, instance, **kwargs):
     delete_index_guide(instance.id)
->>>>>>> 8c115ad4
 
 
 @receiver(post_save, sender=WritingQuestion)
@@ -826,30 +817,8 @@
 
 
 @receiver(pre_save, sender=WarehouseItem, dispatch_uid="warehouseitem_rotate_vertical_photo")
-<<<<<<< HEAD
 def pre_save_warehouse_item(sender, instance: WarehouseItem, **kwargs):
     rotate_vertical_photo(instance, sender)
-=======
-def rotate_vertical_photo(sender, instance: WarehouseItem, **kwargs):
-    """Automatically rotate vertical photos in warehouse items before saving.
-
-    Args:
-        sender: The model class that sent the signal
-        instance: The WarehouseItem instance being saved
-        **kwargs: Additional keyword arguments
-    """
-    try:
-        # noinspection PyProtectedMember, PyUnresolvedReferences
-        field = instance._meta.get_field("photo")
-        if not isinstance(field, models.ImageField):
-            return
-    except Exception:
-        return
-
-    f = getattr(instance, "photo", None)
-    if not f:
-        return
->>>>>>> 8c115ad4
 
 
 @receiver(post_save, sender=Registration)
@@ -891,17 +860,6 @@
     for char in event.get_elements(Character).all():
         update_px(char)
 
-<<<<<<< HEAD
-=======
-def check_character_ticket_options(reg, char):
-    """Remove character options not available for registration ticket.
-
-    Args:
-        reg: Registration instance
-        char: Character instance to check options for
-    """
-    ticket_id = reg.ticket.id
->>>>>>> 8c115ad4
 
 m2m_changed.connect(px_characters_changed, sender=DeliveryPx.characters.through)
 m2m_changed.connect(px_characters_changed, sender=AbilityPx.characters.through)
@@ -910,30 +868,6 @@
 m2m_changed.connect(rule_abilities_changed, sender=RulePx.abilities.through)
 
 # LarpManager
-
-
-<<<<<<< HEAD
-@receiver(post_save, sender=LarpManagerTutorial)
-def post_save_index_tutorial(sender, instance, **kwargs):
-    index_tutorial(instance.id)
-=======
-@receiver(post_save, sender=Registration)
-def post_save_registration_character_form(sender, instance, **kwargs):
-    """Clean up character form options based on ticket restrictions.
-
-    Args:
-        sender: Registration model class
-        instance: Registration instance that was saved
-        **kwargs: Additional keyword arguments
-    """
-    if not instance.member:
-        return
->>>>>>> 8c115ad4
-
-
-@receiver(post_delete, sender=LarpManagerTutorial)
-def delete_tutorial_from_index(sender, instance, **kwargs):
-    delete_index(instance.id)
 
 
 @receiver(post_save, sender=LarpManagerTicket)
