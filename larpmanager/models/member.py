--- conflicted
+++ resolved
@@ -447,7 +447,8 @@
 
 
 class Membership(BaseModel):
-<<<<<<< HEAD
+    """Represents Membership model."""
+
     member = models.ForeignKey(
         Member,
         on_delete=models.CASCADE,
@@ -455,11 +456,6 @@
         verbose_name=_("Member"),
         help_text=_("The member associated with this membership"),
     )
-=======
-    """Represents Membership model."""
-
-    member = models.ForeignKey(Member, on_delete=models.CASCADE, related_name="memberships")
->>>>>>> c028c430
 
     association = models.ForeignKey(
         Association,
