--- conflicted
+++ resolved
@@ -211,7 +211,6 @@
         return {"slug": self.slug, "name": self.name, **({"profile": self.profile_thumb.url} if self.profile else {})}
 
 
-<<<<<<< HEAD
 class PublisherApiKey(BaseModel):
     name = models.CharField(max_length=100, help_text=_("Descriptive name for this API key"))
 
@@ -230,7 +229,8 @@
 
     def __str__(self):
         return f"{self.name} ({'Active' if self.active else 'Inactive'})"
-=======
+
+
 def auto_assign_sequential_numbers(instance):
     """Auto-populate number and order fields for model instances.
 
@@ -262,5 +262,4 @@
     """
     if hasattr(instance, "search"):
         instance.search = None
-        instance.search = str(instance)
->>>>>>> 01df0bec
+        instance.search = str(instance)