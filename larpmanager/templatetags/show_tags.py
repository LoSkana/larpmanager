--- conflicted
+++ resolved
@@ -36,10 +36,6 @@
 from larpmanager.models.association import get_url
 from larpmanager.models.casting import Trait
 from larpmanager.models.event import Run
-<<<<<<< HEAD
-from larpmanager.models.registration import Registration
-=======
->>>>>>> 7ec28e8e
 from larpmanager.models.utils import strip_tags
 from larpmanager.models.writing import Character, FactionType
 from larpmanager.utils.common import html_clean
@@ -49,270 +45,166 @@
 
 
 @register.filter
-def modulo(num: int, val: int) -> int:
+def modulo(num, val):
     """Template filter to calculate modulo operation.
 
-    Calculates the remainder when num is divided by val using the modulo operator.
-    This function is typically used as a Django template filter to perform
-    modulo operations in templates.
-
-    Args:
-        num: The dividend (number to be divided).
-        val: The divisor (number to divide by).
-
-    Returns:
-        The remainder of the division operation.
-
-    Raises:
-        ZeroDivisionError: If val is zero.
-
-    Examples:
-        >>> modulo(10, 3)
-        1
-        >>> modulo(15, 4)
-        3
-    """
-    # Perform modulo operation and return the remainder
+    Args:
+        num (int): Number to divide
+        val (int): Divisor
+
+    Returns:
+        int: Remainder of num divided by val
+    """
     return num % val
 
 
 @register.filter
-def basename(value: str | None) -> str:
+def basename(value):
     """Template filter to extract basename from file path.
 
     Args:
-        value: File path string or None.
-
-    Returns:
-        Basename of the file path (filename without directory),
-        or empty string if value is None/empty.
-
-    Example:
-        >>> basename('/path/to/file.txt')
-        'file.txt'
-        >>> basename('')
-        ''
-        >>> basename(None)
-        ''
-    """
-    # Handle None or empty string cases
+        value (str): File path
+
+    Returns:
+        str: Basename of the file path (filename without directory)
+    """
     if not value:
         return ""
-
-    # Extract and return the basename from the file path
     return os.path.basename(value)
 
 
 @register.filter
-def clean_tags(tx: str) -> str:
+def clean_tags(tx):
     """Template filter to clean HTML tags from text.
 
-    Removes all HTML tags from the input text and replaces HTML line breaks
-    with spaces for better readability in plain text contexts.
-
-    Args:
-        tx: Text string that may contain HTML tags and formatting.
-
-    Returns:
-        Clean text string with all HTML tags removed and line breaks
-        converted to spaces.
-
-    Example:
-        >>> clean_tags("Hello<br />world<p>test</p>")
-        "Hello world test"
-    """
-    # Replace HTML line breaks with spaces to maintain readability
+    Args:
+        tx (str): Text containing HTML tags
+
+    Returns:
+        str: Text with HTML tags removed and br tags replaced with spaces
+    """
     tx = tx.replace("<br />", " ")
-
-    # Strip all remaining HTML tags from the text
     return strip_tags(tx)
 
 
 @register.filter
-def get(value: dict, arg: str) -> any:
+def get(value, arg):
     """Template filter to get dictionary value by key.
 
     Args:
-        value: Dictionary to look up
-        arg: Key to retrieve
-
-    Returns:
-        Dictionary value for key, or empty string if not found
-
-    Examples:
-        >>> get({'a': 1, 'b': 2}, 'a')
-        1
-        >>> get({'a': 1}, 'c')
-        ''
-        >>> get(None, 'a')
-        ''
-    """
-    # Check if arg is provided and value is a valid dictionary
+        value (dict): Dictionary to look up
+        arg (str): Key to retrieve
+
+    Returns:
+        any: Dictionary value for key, or empty string if not found
+    """
     if arg is not None and value and arg in value:
         return value[arg]
-
-    # Return empty string if key not found or invalid input
     return ""
 
 
-def get_tooltip(context: dict, ch: dict) -> str:
+def get_tooltip(context, ch):
     """Generate HTML tooltip for character display.
 
-    Creates an HTML tooltip containing character avatar and details for use in
-    character display components. The tooltip includes the character's profile
-    image (or default avatar), faction information, and teaser text if available.
-
-    Args:
-        context (dict): Template context containing rendering data and utilities
-        ch (dict): Character data dictionary containing player info, faction data,
-                  teaser text, and other character details
-
-    Returns:
-        str: Complete HTML string for character tooltip with avatar image,
-             faction details, and teaser text formatted for display
-    """
-    # Set default avatar or use player profile image if available
+    Args:
+        context: Template context
+        ch (dict): Character data dictionary
+
+    Returns:
+        str: HTML string for character tooltip with avatar and details
+    """
     avat = static("larpmanager/assets/blank-avatar.svg")
     if "player_id" in ch and ch["player_id"] > 0 and ch["player_prof"]:
         avat = ch["player_prof"]
-
-    # Initialize tooltip with avatar image
     tooltip = f"<img src='{avat}'>"
 
-    # Add character field information to tooltip
     tooltip = tooltip_fields(ch, tooltip)
 
-    # Add faction information with context processing
     tooltip = tooltip_factions(ch, context, tooltip)
 
-    # Append teaser text if present, with character replacement
     if ch["teaser"]:
         tooltip += "<span class='teaser'>" + replace_chars(context, ch["teaser"]) + " (...)</span>"
 
     return tooltip
 
 
-def tooltip_fields(ch: dict, tooltip: str) -> str:
+def tooltip_fields(ch, tooltip):
     """Add character name, title, and player information to tooltip.
 
-    Builds an HTML tooltip by appending character information including name,
-    title, pronouns, and player details to an existing tooltip string.
-
-    Args:
-        ch: Character data dictionary containing name, title, pronoun,
-            player_id, and player_full fields
-        tooltip: Current tooltip HTML string to append to
-
-    Returns:
-        Updated tooltip HTML string with character fields appended
-
-    Example:
-        >>> ch = {'name': 'John', 'title': 'Knight', 'pronoun': 'he/him'}
-        >>> tooltip_fields(ch, '<div>')
-        '<div><span><b class="name">John</b> - <b class="title">Knight</b> (he/him)</span>'
-    """
-    # Start building character name section with bold formatting
+    Args:
+        ch (dict): Character data dictionary
+        tooltip (str): Current tooltip HTML string
+
+    Returns:
+        str: Updated tooltip HTML with character fields
+    """
     tooltip += f"<span><b class='name'>{ch['name']}</b>"
 
-    # Add character title if present
     if ch["title"]:
         tooltip += " - <b class='title'>" + ch["title"] + "</b>"
 
-    # Add pronouns in parentheses if available
     if "pronoun" in ch and ch["pronoun"]:
         tooltip += " (" + ch["pronoun"] + ")"
 
     tooltip += "</span>"
 
-    # Add player information if player_id exists and is valid
     if "player_id" in ch and ch["player_id"] > 0:
         tooltip += "<span>" + _("Player") + ": <b>" + ch["player_full"] + "</b></span>"
 
     return tooltip
 
 
-def tooltip_factions(ch: dict, context: dict, tooltip: str) -> str:
+def tooltip_factions(ch, context, tooltip):
     """Add faction information to character tooltip.
 
-    Processes faction data from context and appends visible faction names
-    to the character tooltip. Secret factions are excluded from display.
-
-    Args:
-        ch: Character data dictionary containing faction memberships
-        context: Template context containing faction data indexed by faction number
-        tooltip: Current tooltip HTML string to be extended
-
-    Returns:
-        Updated tooltip HTML string with faction information appended
+    Args:
+        ch (dict): Character data dictionary
+        context: Template context with faction data
+        tooltip (str): Current tooltip HTML string
+
+    Returns:
+        str: Updated tooltip HTML with faction information
     """
     factions = ""
-
-    # Iterate through all available factions in context
     for fnum in context["factions"]:
         el = context["factions"][fnum]
-
-        # Skip secret factions - they should not be visible in tooltips
         if el["typ"] == FactionType.SECRET:
             continue
-
-        # Check if character belongs to this faction
         if fnum in ch["factions"]:
-            # Add comma separator between multiple factions
             if factions:
                 factions += ", "
             factions += el["name"]
-
-    # Append faction information to tooltip if any factions found
     if factions:
         tooltip += "<span>" + _("Factions") + ": " + factions + "</span>"
-
     return tooltip
 
 
 @register.simple_tag(takes_context=True)
-def replace_chars(context: dict, el: str, limit: int = 200) -> str:
+def replace_chars(context, el, limit=200):
     """Template tag to replace character number references with names.
 
-    Replaces character references in text using the following patterns:
-    - #XX: Full character name
-    - @XX: Full character name
-    - ^XX: First name only
-
-    Args:
-        context: Template context dictionary containing:
-            - max_ch_number: Maximum character number to check
-            - chars: Dictionary mapping character numbers to character data
-        el: Input text containing character references to replace
-        limit: Maximum length of returned text after replacements
-
-    Returns:
-        Processed text with character references replaced by names,
-        truncated to the specified limit
-    """
-    # Clean HTML from input text
+    Replaces #XX, @XX, and ^XX patterns with character names in text.
+
+    Args:
+        context: Template context containing character data
+        el (str): Text containing character references
+        limit (int): Maximum length of returned text
+
+    Returns:
+        str: Text with character references replaced by names
+    """
     el = html_clean(el)
-
-    # Iterate through character numbers from highest to lowest
-    # This prevents issues with overlapping replacements (e.g., #1 and #10)
     for number in range(context["max_ch_number"], 0, -1):
-        # Skip if character number doesn't exist in context
         if number not in context["chars"]:
             continue
-
-        # Get full character name for replacements
         lk = context["chars"][number]["name"]
-
-        # Replace # and @ patterns with full character name
         el = el.replace(f"#{number}", lk)
         el = el.replace(f"@{number}", lk)
 
-        # Extract first name for ^ pattern replacement
         lk = lk.split()
         if lk:
             lk = lk[0]
             el = el.replace(f"^{number}", lk)
-
-    # Return truncated result
     return el[:limit]
 
 
@@ -380,25 +272,6 @@
     """Remove first occurrence of $unimportant from text and clean up empty HTML tags at start.
 
     This function removes the first occurrence of the '$unimportant' marker from the input text.
-<<<<<<< HEAD
-    If the marker was found and removed, it additionally cleans up any empty HTML tags
-    that appear at the beginning of the resulting text.
-
-    Args:
-        text: Text that may contain $unimportant prefix to be removed.
-
-    Returns:
-        Text with first occurrence of $unimportant removed and empty HTML tags cleaned up.
-        Returns the original text unchanged if it's empty or None.
-
-    Example:
-        >>> _remove_unimportant_prefix("$unimportant<p></p>Hello")
-        "Hello"
-        >>> _remove_unimportant_prefix("Normal text")
-        "Normal text"
-    """
-    # Early return for empty or None input
-=======
     If the marker was found and removed, it then proceeds to clean up any empty HTML tags
     and whitespace characters that appear at the beginning of the resulting text.
 
@@ -416,23 +289,11 @@
         "Regular text"
     """
     # Return early if text is None or empty
->>>>>>> 7ec28e8e
     if not text:
         return text
 
     # Store original text to check if replacement occurred
     original_text = text
-<<<<<<< HEAD
-
-    # Remove first occurrence of the $unimportant marker
-    text = text.replace("$unimportant", "", 1)
-
-    # Only clean up empty HTML tags if $unimportant was actually removed
-    if text != original_text:
-        # Iteratively remove empty HTML tags and whitespace from the beginning
-        while True:
-            # Strip leading whitespace for pattern matching
-=======
     # Remove first occurrence of $unimportant marker
     text = text.replace("$unimportant", "", 1)
 
@@ -441,20 +302,14 @@
         # Iteratively remove empty HTML tags and whitespace from the beginning
         while True:
             # Remove leading whitespace before checking for empty tags
->>>>>>> 7ec28e8e
             stripped = text.lstrip()
 
             # Match empty HTML tags like <p></p>, <div></div>, <span></span>, etc.
-            # Also handles whitespace, &nbsp;, \r, \n inside the tags
+            # Also match \r, \n, &nbsp; and other whitespace characters inside tags
             match = re.match(r"^<(\w+)(?:\s[^>]*)?>(?:\s|&nbsp;|\r|\n)*</\1>", stripped)
 
-<<<<<<< HEAD
-            if match:
-                # Remove the matched empty tag and continue searching
-=======
             # If empty tag found, remove it and continue loop
             if match:
->>>>>>> 7ec28e8e
                 text = stripped[match.end() :]
             else:
                 # No more empty tags found, use stripped text and exit loop
@@ -468,22 +323,6 @@
 def show_char(context: dict, el: Union[dict, str, None], run: Run, tooltip: bool) -> str:
     """Template tag to process text and convert character references to links.
 
-<<<<<<< HEAD
-    Processes text content and converts character reference patterns (#XX, @XX, ^XX)
-    into clickable links. Handles both string and dictionary inputs, and manages
-    character number context for efficient processing.
-
-    Args:
-        context: Template rendering context dictionary containing shared state
-        el: Text element to process - can be string, dict with 'text' key, or None
-        run: Run instance used for character lookup and event access
-        tooltip: Whether to include interactive character tooltips in generated links
-
-    Returns:
-        Safe HTML string with character references converted to clickable links
-    """
-    # Extract text content from input element
-=======
     This function processes text content and converts character references (prefixed with
     #, @, or ^) into clickable links. It also handles character tooltips and removes
     unimportant tags from the processed text.
@@ -499,7 +338,6 @@
         tags removed
     """
     # Extract text content from various input types
->>>>>>> 7ec28e8e
     if isinstance(el, dict) and "text" in el:
         tx = el["text"] + " "
     elif el is not None:
@@ -507,11 +345,7 @@
     else:
         tx = ""
 
-<<<<<<< HEAD
-    # Cache maximum character number for efficient range processing
-=======
     # Cache the maximum character number for this run's event to avoid repeated queries
->>>>>>> 7ec28e8e
     if "max_ch_number" not in context:
         context["max_ch_number"] = run.event.get_elements(Character).aggregate(Max("number"))["number__max"]
 
@@ -519,25 +353,14 @@
     if not context["max_ch_number"]:
         context["max_ch_number"] = 0
 
-<<<<<<< HEAD
-    # Process character references in descending order to avoid conflicts
-    # #XX creates relationships/counts as character in faction/plot
-    # @XX creates standard character references
-    # ^XX creates simple character references without full processing
-=======
     # Process character references in descending order to avoid partial matches
     # #XX creates relationships, @XX counts as character in faction/plot, ^XX is simple reference
->>>>>>> 7ec28e8e
     for number in range(context["max_ch_number"], 0, -1):
         tx = go_character(context, f"#{number}", number, tx, run, tooltip)
         tx = go_character(context, f"@{number}", number, tx, run, tooltip)
         tx = go_character(context, f"^{number}", number, tx, run, tooltip, simple=True)
 
-<<<<<<< HEAD
-    # Clean up unimportant tags by removing $unimportant prefix
-=======
     # Clean up unimportant tags by removing $unimportant prefix and empty tags
->>>>>>> 7ec28e8e
     tx = _remove_unimportant_prefix(tx)
 
     return mark_safe(tx)
@@ -613,84 +436,51 @@
 
 
 @register.simple_tag(takes_context=True)
-def show_trait(context: dict, tx: str, run, tooltip: bool) -> str:
+def show_trait(context, tx, run, tooltip):
     """Template tag to process text and convert trait references to character links.
 
-    Processes text containing trait references (marked with #, @, or ^ prefixes) and
-    converts them to HTML links pointing to character pages. The function handles
-    three types of trait references with different formatting options.
-
-    Args:
-        context (dict): Template context containing cached trait data
-        tx (str): Text containing trait references to be processed
-        run: Run instance used for trait lookup and character resolution
-        tooltip (bool): Whether to include character tooltips in generated links
-
-    Returns:
-        str: Safe HTML string with trait references converted to character links
-    """
-    # Initialize max_trait in context if not already present
+    Args:
+        context: Template context
+        tx (str): Text containing trait references
+        run: Run instance for trait lookup
+        tooltip (bool): Whether to include character tooltips
+
+    Returns:
+        str: Safe HTML with trait references converted to character links
+    """
     if "max_trait" not in context:
         context["max_trait"] = Trait.objects.filter(event_id=run.event_id).aggregate(Max("number"))["number__max"]
 
-    # Set default value if no traits exist
     if not context["max_trait"]:
         context["max_trait"] = 0
 
-    # Process trait references in descending order to avoid partial replacements
     # replace #XX (create relationships / count as character in faction / plot)
     for number in range(context["max_trait"], 0, -1):
-        # Process standard trait reference (#XX)
         tx = go_trait(context, f"#{number}", number, tx, run, tooltip)
-
-        # Process alternate trait reference (@XX)
         tx = go_trait(context, f"@{number}", number, tx, run, tooltip)
-
-        # Process simple trait reference (^XX) with simplified formatting
         tx = go_trait(context, f"^{number}", number, tx, run, tooltip, simple=True)
 
     return mark_safe(tx)
 
 
 @register.simple_tag
-def key(d: dict, key_name: any, s_key_name: any = None) -> any:
+def key(d, key_name, s_key_name=None):
     """Template tag to safely get dictionary value by key.
 
-    Safely retrieves a value from a dictionary using a primary key and an optional
-    secondary key. If the secondary key is provided, it's concatenated with the
-    primary key using an underscore separator.
-
-    Args:
-        d: Dictionary to look up values from.
-        key_name: Primary key name to search for in the dictionary.
-        s_key_name: Optional secondary key to append to the primary key
-            with underscore separator. Defaults to None.
-
-    Returns:
-        The value associated with the key if found, otherwise an empty string.
-
-    Examples:
-        >>> data = {'user_id': 123, 'name': 'John'}
-        >>> key(data, 'user', 'id')
-        123
-        >>> key(data, 'name')
-        'John'
-        >>> key(data, 'missing')
-        ''
-    """
-    # Return empty string if no primary key provided
+    Args:
+        d (dict): Dictionary to look up
+        key_name: Primary key name
+        s_key_name: Optional secondary key to append
+
+    Returns:
+        any: Dictionary value or empty string if not found
+    """
     if not key_name:
         return ""
-
-    # Concatenate primary and secondary keys if both exist
     if s_key_name:
         key_name = str(key_name) + "_" + str(s_key_name)
-
-    # Try direct key lookup first (preserves original key type)
     if key_name in d:
         return d[key_name]
-
-    # Fallback to string conversion of key for lookup
     key_name = str(key_name)
     if key_name in d:
         return d[key_name]
@@ -699,521 +489,285 @@
 
 
 @register.simple_tag
-def get_field(form: object, name: str) -> object:
+def get_field(form, name):
     """Template tag to safely get form field by name.
 
-    This function provides safe access to Django form fields by name,
-    returning an empty string if the field doesn't exist to prevent
-    template rendering errors.
-
-    Args:
-        form: Django form instance containing the fields to search
-        name: The name of the field to retrieve from the form
-
-    Returns:
-        The form field object if found, otherwise an empty string
-
-    Example:
-        >>> field = get_field(my_form, 'username')
-        >>> if field:
-        ...     # Field exists and can be rendered
-        ...     pass
-    """
-    # Check if the requested field name exists in the form
+    Args:
+        form: Django form instance
+        name (str): Field name to retrieve
+
+    Returns:
+        Field: Form field or empty string if not found
+    """
     if name in form:
-        # Return the field object for template rendering
         return form[name]
-
-    # Return empty string to prevent template errors when field doesn't exist
     return ""
 
 
 @register.simple_tag(takes_context=True)
-def get_field_show_char(context: dict, form: object, name: str, run: object, tooltip: bool) -> str:
+def get_field_show_char(context, form, name, run, tooltip):
     """Template tag to get form field and process character references.
 
-    Retrieves a form field by name and processes it through the show_char
-    function to generate character links with optional tooltips.
-
-    Args:
-        context: Template context dictionary containing request and other data
-        form: Django form instance containing the field to retrieve
-        name: Field name to retrieve from the form
-        run: Run instance used for character processing and link generation
-        tooltip: Whether to include tooltips in the generated character links
-
-    Returns:
-        Processed field value with character links as HTML string, or empty
-        string if field not found in form
-
-    Example:
-        >>> get_field_show_char(context, form, 'description', run, True)
-        '<a href="/character/1">John Doe</a>'
-    """
-    # Check if the requested field exists in the form
+    Args:
+        context: Template context
+        form: Django form instance
+        name (str): Field name to retrieve
+        run: Run instance for character processing
+        tooltip (bool): Whether to include tooltips
+
+    Returns:
+        str: Processed field value with character links
+    """
     if name in form:
-        # Retrieve the form field value
         v = form[name]
-
-        # Process the field value through show_char to generate character links
         return show_char(context, v, run, tooltip)
-
-    # Return empty string if field is not found in the form
     return ""
 
 
 @register.simple_tag
-def get_deep_field(form: dict | object, key1: str, key2: str) -> str:
+def get_deep_field(form, key1, key2):
     """Template tag to get nested form field value.
 
-    Safely retrieves a nested value from a form dictionary or object
-    using two-level key access. Returns empty string if any key is missing.
-
-    Args:
-        form: Form dictionary or object containing nested data
-        key1: First level key to access in the form
-        key2: Second level key to access within the first level
-
-    Returns:
-        The nested value if found, otherwise empty string
-
-    Example:
-        >>> form_data = {'field1': {'subfield': 'value'}}
-        >>> get_deep_field(form_data, 'field1', 'subfield')
-        'value'
-        >>> get_deep_field(form_data, 'missing', 'key')
-        ''
-    """
-    # Check if first level key exists in form
+    Args:
+        form: Form or dictionary
+        key1: First level key
+        key2: Second level key
+
+    Returns:
+        any: Nested value or empty string if not found
+    """
     if key1 in form:
-        # Check if second level key exists within first level
         if key2 in form[key1]:
             return form[key1][key2]
-
-    # Return empty string if any key is missing
     return ""
 
 
 @register.filter
-def get_form_field(form: object, name: str) -> object:
+def get_form_field(form, name):
     """Template filter to get form field by name.
 
-    This function safely retrieves a field from a Django form by name,
-    returning an empty string if the field doesn't exist to prevent
-    template rendering errors.
-
-    Args:
-        form: Django form instance containing the fields
-        name: Field name to retrieve from the form
-
-    Returns:
-        Form field object if found, empty string otherwise
-
-    Example:
-        >>> field = get_form_field(my_form, 'username')
-        >>> if field:
-        ...     # Field exists and can be rendered
-        ...     pass
-    """
-    # Check if the requested field name exists in the form's fields
+    Args:
+        form: Django form instance
+        name (str): Field name
+
+    Returns:
+        Field: Form field or empty string if not found
+    """
     if name in form.fields:
-        # Return the bound field which can be rendered in templates
         return form[name]
-
-    # Return empty string to prevent template errors when field doesn't exist
     return ""
 
 
 @register.simple_tag
-def lookup(obj: object, prop: str) -> any:
+def lookup(obj, prop):
     """Template tag to safely get object attribute.
 
-    Safely retrieves an attribute from an object, returning the value if it exists
-    and is truthy, otherwise returns an empty string. This is commonly used in
-    Django templates to avoid AttributeError exceptions.
-
-    Args:
-        obj: The object to inspect for the specified attribute.
-        prop: The name of the property/attribute to retrieve from the object.
-
-    Returns:
-        The value of the attribute if it exists and is truthy, otherwise an
-        empty string.
-
-    Example:
-        >>> class MyObj:
-        ...     def __init__(self):
-        ...         self.name = "test"
-        >>> obj = MyObj()
-        >>> lookup(obj, "name")
-        'test'
-        >>> lookup(obj, "nonexistent")
-        ''
-    """
-    # Check if the object has the requested attribute
+    Args:
+        obj: Object to inspect
+        prop (str): Property name to retrieve
+
+    Returns:
+        any: Property value or empty string if not found
+    """
     if hasattr(obj, prop):
-        # Get the attribute value using getattr
         value = getattr(obj, prop)
-
-        # Return value only if it's truthy (not None, empty string, etc.)
         if value:
             return value
-
-    # Return empty string as fallback for missing or falsy attributes
     return ""
 
 
 @register.simple_tag
-def get_registration_option(reg: Registration, number: int) -> str:
+def get_registration_option(reg, number):
     """Template tag to get registration option form text.
 
-    Retrieves the form text for a specific registration option by its number.
-    If the option exists and has form text, returns it; otherwise returns empty string.
-
-    Args:
-        reg: Registration instance containing the options
-        number: Option number to retrieve (1-based indexing)
-
-    Returns:
-        Option form text if available, empty string otherwise
-
-    Example:
-        >>> get_registration_option(registration, 1)
-        'Please select your meal preference'
-    """
-    # Get the option attribute dynamically using the number
+    Args:
+        reg: Registration instance
+        number (int): Option number
+
+    Returns:
+        str: Option form text or empty string
+    """
     v = getattr(reg, f"option_{number}")
-
-    # Check if option exists and return its form text
     if v:
         return v.get_form_text()
-
-    # Return empty string if option doesn't exist
     return ""
 
 
 @register.simple_tag
-def gt(value: int | float, arg: str) -> bool:
+def gt(value, arg):
     """Template tag for greater than comparison.
 
     Args:
-        value: The numeric value to compare against the argument.
-        arg: The comparison value as a string that will be converted to integer.
-
-    Returns:
-        True if value is greater than the integer conversion of arg, False otherwise.
-
-    Example:
-        >>> gt(5, "3")
-        True
-        >>> gt(2, "5")
-        False
-    """
-    # Convert string argument to integer for comparison
+        value: Value to compare
+        arg: Comparison value
+
+    Returns:
+        bool: True if value > arg
+    """
     return value > int(arg)
 
 
 @register.simple_tag
-def lt(value: int | float, arg: str) -> bool:
+def lt(value, arg):
     """Template tag for less than comparison.
 
-    Compares a numeric value with a string representation of a number
-    to determine if the value is less than the converted argument.
-
-    Args:
-        value (int | float): The numeric value to compare.
-        arg (str): String representation of the comparison value.
-
-    Returns:
-        bool: True if value is less than the integer conversion of arg,
-              False otherwise.
-
-    Example:
-        >>> lt(5, "10")
-        True
-        >>> lt(15, "10")
-        False
-    """
-    # Convert string argument to integer for comparison
-    comparison_value = int(arg)
-
-    # Perform less than comparison
-    return value < comparison_value
-
-
-@register.simple_tag
-def gte(value: int | float, arg: str) -> bool:
+    Args:
+        value: Value to compare
+        arg: Comparison value
+
+    Returns:
+        bool: True if value < arg
+    """
+    return value < int(arg)
+
+
+@register.simple_tag
+def gte(value, arg):
     """Template tag for greater than or equal comparison.
 
-    Compares a numeric value against a string argument that represents an integer.
-    The argument is converted to an integer before comparison.
-
-    Args:
-        value (int | float): The numeric value to compare.
-        arg (str): String representation of the comparison value that will be
-                  converted to an integer.
-
-    Returns:
-        bool: True if value is greater than or equal to the integer conversion
-              of arg, False otherwise.
-
-    Example:
-        >>> gte(5, "3")
-        True
-        >>> gte(2, "5")
-        False
-    """
-    # Convert string argument to integer for comparison
-    comparison_value = int(arg)
-
-    # Return the result of greater than or equal comparison
-    return value >= comparison_value
-
-
-@register.simple_tag
-def lte(value, arg) -> bool:
+    Args:
+        value: Value to compare
+        arg: Comparison value
+
+    Returns:
+        bool: True if value >= arg
+    """
+    return value >= int(arg)
+
+
+@register.simple_tag
+def lte(value, arg):
     """Template tag for less than or equal comparison.
 
-    Compares two values using the less than or equal operator. The second
-    argument is automatically converted to an integer for comparison.
-
-    Args:
-        value: The left operand value to compare (can be any numeric type)
-        arg: The right operand value to compare (will be converted to int)
-
-    Returns:
-        True if value is less than or equal to the integer conversion of arg,
-        False otherwise
-
-    Example:
-        >>> lte(5, "10")
-        True
-        >>> lte(15, "10")
-        False
-    """
-    # Convert the comparison argument to integer for consistent comparison
-    comparison_value = int(arg)
-
-    # Perform the less than or equal comparison
-    return value <= comparison_value
-
-
-@register.simple_tag
-def length_gt(value: object, arg: str) -> bool:
+    Args:
+        value: Value to compare
+        arg: Comparison value
+
+    Returns:
+        bool: True if value <= arg
+    """
+    return value <= int(arg)
+
+
+@register.simple_tag
+def length_gt(value, arg):
     """Template tag for length greater than comparison.
 
-    Compares the length of a collection against a specified threshold value.
-    Used in Django templates to check if a collection has more items than
-    a given number.
-
-    Args:
-        value: Collection to check length (list, tuple, string, etc.)
-        arg: String representation of the length to compare against
-
-    Returns:
-        True if len(value) > arg, False otherwise
-
-    Examples:
-        >>> length_gt([1, 2, 3], "2")
-        True
-        >>> length_gt("hello", "10")
-        False
-    """
-    # Convert string argument to integer for comparison
-    threshold = int(arg)
-
-    # Compare collection length against threshold
-    return len(value) > threshold
+    Args:
+        value: Collection to check length
+        arg: Length to compare against
+
+    Returns:
+        bool: True if len(value) > arg
+    """
+    return len(value) > int(arg)
 
 
 @register.simple_tag
 def length_lt(value, arg):
     """Template tag for length less than comparison.
 
-    Compares the length of a collection against a specified threshold value.
-    Used in Django templates to conditionally display content based on
-    collection size.
-
-    Args:
-        value: Collection to check length (list, tuple, string, etc.)
-        arg: Length threshold to compare against (string or integer)
-
-    Returns:
-        bool: True if len(value) < arg, False otherwise
-
-    Example:
-        >>> length_lt([1, 2, 3], "5")
-        True
-        >>> length_lt("hello", "3")
-        False
-    """
-    # Convert the argument to integer for comparison
-    threshold = int(arg)
-
-    # Compare collection length against threshold
-    return len(value) < threshold
-
-
-@register.simple_tag
-def length_gte(value, arg) -> bool:
+    Args:
+        value: Collection to check length
+        arg: Length to compare against
+
+    Returns:
+        bool: True if len(value) < arg
+    """
+    return len(value) < int(arg)
+
+
+@register.simple_tag
+def length_gte(value, arg):
     """Template tag for length greater than or equal comparison.
 
     Args:
-        value: Collection to check length (any object with __len__ method)
-        arg: Length to compare against (string or integer)
-
-    Returns:
-        True if len(value) >= arg, False otherwise
-
-    Raises:
-        TypeError: If value doesn't have __len__ method
-        ValueError: If arg cannot be converted to integer
-    """
-    # Convert argument to integer for comparison
-    threshold = int(arg)
-
-    # Compare collection length against threshold
-    return len(value) >= threshold
-
-
-@register.simple_tag
-def length_lte(value, arg) -> bool:
+        value: Collection to check length
+        arg: Length to compare against
+
+    Returns:
+        bool: True if len(value) >= arg
+    """
+    return len(value) >= int(arg)
+
+
+@register.simple_tag
+def length_lte(value, arg):
     """Template tag for length less than or equal comparison.
 
-    Compares the length of a collection against a numeric threshold value.
-    Useful in Django templates for conditional rendering based on collection size.
-
-    Args:
-        value: Collection object (list, tuple, string, etc.) to check length of.
-            Must support len() function.
-        arg: Length threshold to compare against. Will be converted to integer.
-
-    Returns:
-        bool: True if the length of value is less than or equal to arg,
-            False otherwise.
-
-    Example:
-        >>> length_lte([1, 2, 3], 5)
-        True
-        >>> length_lte("hello", 3)
-        False
-    """
-    # Convert argument to integer for comparison
-    threshold = int(arg)
-
-    # Compare collection length against threshold
-    return len(value) <= threshold
-
-
-@register.filter
-def hex_to_rgb(value: str) -> str:
+    Args:
+        value: Collection to check length
+        arg: Length to compare against
+
+    Returns:
+        bool: True if len(value) <= arg
+    """
+    return len(value) <= int(arg)
+
+
+@register.filter
+def hex_to_rgb(value):
     """Template filter to convert hex color to RGB values.
 
-    Converts a hexadecimal color string to comma-separated RGB values.
-    Handles colors with or without the '#' prefix.
-
-    Args:
-        value: Hex color string (e.g., '#FF0000' or 'FF0000')
-
-    Returns:
-        Comma-separated RGB values as string (e.g., '255,0,0')
-
-    Example:
-        >>> hex_to_rgb('#FF0000')
-        '255,0,0'
-        >>> hex_to_rgb('00FF00')
-        '0,255,0'
-    """
-    # Remove the '#' prefix if present
+    Args:
+        value (str): Hex color string (e.g., '#FF0000')
+
+    Returns:
+        str: Comma-separated RGB values (e.g., '255,0,0')
+    """
     h = value.lstrip("#")
-
-    # Convert each pair of hex digits to decimal and format as string
-    # Extract pairs at positions 0-1, 2-3, 4-5 for R, G, B respectively
     h = [str(int(h[i : i + 2], 16)) for i in (0, 2, 4)]
-
-    # Join RGB values with commas
     return ",".join(h)
 
 
 @register.simple_tag
-def define(val: any = None) -> any:
+def define(val=None):
     """Template tag to define/store a value in templates.
 
-    This function serves as a simple passthrough utility for Django templates,
-    allowing template authors to store and reference values within template context.
-
-    Args:
-        val: The value to store and return. Can be of any type.
-            Defaults to None if not provided.
-
-    Returns:
-        The input value unchanged, maintaining its original type and content.
-
-    Example:
-        In Django templates:
-        {% define "some_value" as stored_val %}
-        {{ stored_val }}  <!-- outputs: some_value -->
-    """
-    # Return the input value without any modification
+    Args:
+        val: Value to store
+
+    Returns:
+        any: The input value unchanged
+    """
     return val
 
 
 @register.filter(name="template_trans")
-def template_trans(text: str) -> str:
+def template_trans(text):
     """Template filter for safe translation of text.
 
-    This function safely translates text using Django's translation system.
-    If translation fails, it returns the original text unchanged to prevent
-    template rendering errors.
-
-    Args:
-        text: The text string to be translated.
-
-    Returns:
-        The translated text if successful, otherwise the original text.
-
-    Example:
-        >>> template_trans("Hello")
-        "Ciao"  # If Italian is the active language
+    Args:
+        text (str): Text to translate
+
+    Returns:
+        str: Translated text or original text if translation fails
     """
     try:
-        # Attempt to translate the text using Django's translation function
         return _(text)
     except Exception as e:
-        # Log the exception for debugging purposes
         print(e)
-        # Return original text if translation fails to prevent template errors
         return text
 
 
 @register.simple_tag(takes_context=True)
-def get_char_profile(context: dict, char: dict) -> str:
+def get_char_profile(context, char):
     """Template tag to get character profile image URL.
 
     Args:
-        context: Template context dictionary containing features and other data
-        char: Character data dictionary with profile and image information
-
-    Returns:
-        URL string to character profile image or default avatar if none found
-
-    Note:
-        Priority order: player_prof -> cover (if feature enabled) -> thumb -> default avatar
-    """
-    # Check if player profile image is available and set
+        context: Template context with features
+        char (dict): Character data dictionary
+
+    Returns:
+        str: URL to character profile image or default avatar
+    """
     if "player_prof" in char and char["player_prof"]:
         return char["player_prof"]
-
-    # Check if cover feature is enabled in context
     if "cover" in context["features"]:
-        # Prefer original cover if available in context and character
         if "cover_orig" in context and "cover" in char:
             return char["cover"]
-        # Fall back to thumbnail if available
         elif "thumb" in char:
             return char["thumb"]
-
-    # Return default avatar as final fallback
     return "/static/larpmanager/assets/blank-avatar.svg"
 
 
@@ -1221,320 +775,178 @@
 def get_login_url(context: dict, provider: str, **params) -> str:
     """Template tag to generate OAuth login URL with parameters.
 
-<<<<<<< HEAD
-    Generates a complete OAuth login URL for the specified provider, handling
-    query parameters, redirects, and authentication scope configuration.
-=======
     This function constructs a complete OAuth login URL by combining the provider's
     login endpoint with query parameters. It handles redirect URLs, scope, and
     authentication parameters while cleaning up empty values.
->>>>>>> 7ec28e8e
 
     Args:
         context: Template context dictionary containing the request object
         provider: OAuth provider name (e.g., 'google', 'facebook')
-<<<<<<< HEAD
-        **params: Additional URL parameters including:
-            - auth_params: Authentication parameters string
-            - scope: OAuth scope specification
-            - process: Process type ('redirect' for auto-redirect)
-=======
         **params: Additional URL parameters to include in the login URL
->>>>>>> 7ec28e8e
 
     Returns:
         Complete login URL with properly encoded query parameters
 
     Example:
-<<<<<<< HEAD
-        >>> get_login_url({'request': request}, 'google', scope='email')
-        '/auth/google/login/?scope=email&next=/dashboard/'
-=======
         >>> get_login_url(context, 'google', scope='email', process='redirect')
         '/accounts/google/login/?scope=email&process=redirect&next=%2Fdashboard%2F'
->>>>>>> 7ec28e8e
-    """
-    # Extract request object from template context
+    """
     request = context.get("request")
     query = dict(params)
 
-<<<<<<< HEAD
-    # Extract and validate OAuth-specific parameters
-=======
     # Extract and validate authentication-specific parameters
->>>>>>> 7ec28e8e
     auth_params = query.get("auth_params", None)
     scope = query.get("scope", None)
     process = query.get("process", None)
 
-<<<<<<< HEAD
-    # Clean up empty OAuth parameters to avoid malformed URLs
-=======
     # Clean up empty string parameters to avoid cluttering the URL
->>>>>>> 7ec28e8e
     if scope == "":
         del query["scope"]
     if auth_params == "":
         del query["auth_params"]
 
-<<<<<<< HEAD
-    # Handle redirect URL configuration based on request context
-=======
     # Handle redirect URL logic based on current request and process type
->>>>>>> 7ec28e8e
     if REDIRECT_FIELD_NAME not in query:
-        # Try to get redirect from request parameters first
         redirect = get_request_param(request, REDIRECT_FIELD_NAME)
         if redirect:
             query[REDIRECT_FIELD_NAME] = redirect
-        # For redirect process, use current page as redirect target
         elif process == "redirect":
             # Use current page as redirect target for redirect process
             query[REDIRECT_FIELD_NAME] = request.get_full_path()
-    # Remove empty redirect parameters to clean up URL
     elif not query[REDIRECT_FIELD_NAME]:
         # Remove redirect field if it exists but is empty
         del query[REDIRECT_FIELD_NAME]
 
-<<<<<<< HEAD
-    # Build final URL with provider endpoint and encoded query parameters
-=======
     # Construct the final URL with provider endpoint and encoded parameters
->>>>>>> 7ec28e8e
     url = reverse(provider + "_login")
     url = url + "?" + urlencode(query)
     return url
 
 
 @register.filter
-def replace_underscore(value: str) -> str:
+def replace_underscore(value):
     """Template filter to replace underscores with spaces.
 
-    This function is typically used as a Django template filter to convert
-    underscore-separated strings into human-readable format by replacing
-    all underscore characters with spaces.
-
-    Args:
-        value: The input string containing underscores to be replaced.
-
-    Returns:
-        A new string with all underscore characters replaced by spaces.
-
-    Example:
-        >>> replace_underscore("hello_world_test")
-        "hello world test"
-    """
-    # Replace all underscore characters with spaces
+    Args:
+        value (str): String to process
+
+    Returns:
+        str: String with underscores replaced by spaces
+    """
     return value.replace("_", " ")
 
 
 @register.filter
-def remove(value: str, args: str) -> str:
+def remove(value, args):
     """Template filter to remove specific text from string.
 
-    This filter performs case-insensitive removal of specified text from a source
-    string. Underscores in the removal argument are automatically converted to spaces
-    to allow for more flexible template usage.
-
-    Args:
-        value: The source string from which text will be removed.
-        args: The text pattern to remove. Underscores are replaced with spaces
-              before matching.
-
-    Returns:
-        The source string with all occurrences of the specified text removed,
-        with leading/trailing whitespace stripped.
-
-    Example:
-        >>> remove("Hello World Test", "world")
-        "Hello  Test"
-        >>> remove("Remove_this_text", "this_text")
-        "Remove_"
-    """
-    # Convert underscores to spaces for more flexible matching
+    Args:
+        value (str): Source string
+        args (str): Text to remove (underscores replaced with spaces)
+
+    Returns:
+        str: String with specified text removed (case-insensitive)
+    """
     args = args.replace("_", " ")
-
-    # Remove all occurrences of the specified text (case-insensitive)
     txt = re.sub(re.escape(args), "", value, flags=re.IGNORECASE)
-
-    # Strip leading/trailing whitespace and return result
     return txt.strip()
 
 
 @register.simple_tag
-def get_character_field(value: str | list[int], options: dict[int, dict[str, str]]) -> str:
+def get_character_field(value, options):
     """Template tag to format character field values using options.
 
-    This function handles both string values (returned as-is) and lists of indices
-    that are mapped to option names from the provided options dictionary.
-
-    Args:
-        value: Field value, either a string to return directly or a list of
-               integer indices to map to option names
-        options: Dictionary mapping integer indices to option data dictionaries,
-                where each option dict contains at least a 'name' key
-
-    Returns:
-        Formatted field value as a string. For string inputs, returns the input
-        unchanged. For list inputs, returns comma-separated option names.
-
-    Example:
-        >>> options = {0: {"name": "Option A"}, 1: {"name": "Option B"}}
-        >>> get_character_field([0, 1], options)
-        'Option A, Option B'
-        >>> get_character_field("Simple text", options)
-        'Simple text'
-    """
-    # Return string values unchanged
+    Args:
+        value: Field value (string or list of indices)
+        options (dict): Options mapping indices to data
+
+    Returns:
+        str: Formatted field value or comma-separated option names
+    """
     if isinstance(value, str):
         return value
-
-    # Process list of indices to extract option names
     result = []
     for idx in value:
         try:
-            # Attempt to get option name from the options dictionary
             result.append(options[idx]["name"])
         except (IndexError, KeyError, TypeError):
-            # Skip invalid indices or malformed option entries
             pass
-
-    # Join all valid option names with commas
     return ", ".join(result)
 
 
 @register.filter
-def format_decimal(value) -> str:
+def format_decimal(value):
     """Template filter to format decimal values for display.
 
-    Formats numeric values by rounding to nearest cent, removing trailing zeros,
-    and handling special cases for zero values and integers.
-
-    Args:
-        value: Numeric value to format (int, float, Decimal, or string convertible to float)
-
-    Returns:
-        str: Formatted decimal string. Returns empty string for zero values,
-             integer format when decimal part is zero, otherwise formatted
-             with up to 2 decimal places with trailing zeros removed.
-
-    Examples:
-        >>> format_decimal(0)
-        ''
-        >>> format_decimal(5.0)
-        '5'
-        >>> format_decimal(5.50)
-        '5.5'
-        >>> format_decimal(5.123)
-        '5.12'
+    Args:
+        value: Numeric value to format
+
+    Returns:
+        str: Formatted decimal string, empty for zero, integer format when possible
     """
     try:
-        # Round to nearest cent using existing utility function
         rounded = round_to_nearest_cent(float(value))
-
-        # Return empty string for zero values
         if rounded == 0:
             return ""
-
-        # Return integer format if no decimal part
         if rounded == int(rounded):
             return str(int(rounded))
-
-        # Format with 2 decimals and strip trailing zeros and decimal point
         return f"{rounded:.2f}".rstrip("0").rstrip(".")
     except (ValueError, TypeError):
-        # Return original value if conversion fails
         return value
 
 
 @register.filter
-def get_attributes(obj: object) -> dict[str, any]:
+def get_attributes(obj):
     """Template filter to get object attributes as dictionary.
 
-    Extracts all non-private attributes from an object and returns them
-    as a dictionary. Private attributes (those starting with underscore)
-    are excluded from the result.
-
-    Args:
-        obj: The object to inspect for attributes.
-
-    Returns:
-        A dictionary mapping attribute names to their values, excluding
-        private attributes (those starting with '_').
-
-    Example:
-        >>> class Example:
-        ...     def __init__(self):
-        ...         self.public = 'value'
-        ...         self._private = 'hidden'
-        >>> get_attributes(Example())
-        {'public': 'value'}
-    """
-    # Extract all object attributes and filter out private ones
+    Args:
+        obj: Object to inspect
+
+    Returns:
+        dict: Dictionary of non-private attributes
+    """
     return {k: v for k, v in vars(obj).items() if not k.startswith("_")}
 
 
 @register.filter
-def not_in(value: any, arg: str) -> bool:
+def not_in(value, arg):
     """Template filter to check if value is not in comma-separated list.
 
     Args:
-        value: Value to check for presence in the list
-        arg: Comma-separated string of values to check against
-
-    Returns:
-        True if value is not found in the comma-separated list, False otherwise
-
-    Example:
-        >>> not_in('apple', 'banana,orange,grape')
-        True
-        >>> not_in('banana', 'banana,orange,grape')
-        False
-    """
-    # Split the comma-separated string into individual values
-    values_list = arg.split(",")
-
-    # Check if the input value is not present in the list
-    return value not in values_list
-
-
-@register.filter
-def abs_value(value: float | int) -> float | int:
+        value: Value to check
+        arg (str): Comma-separated list of values
+
+    Returns:
+        bool: True if value not in the list
+    """
+    return value not in arg.split(",")
+
+
+@register.filter
+def abs_value(value):
     """Template filter to get absolute value.
 
     Args:
-        value: Numeric value to get absolute value of.
-
-    Returns:
-        The absolute value of the input if it's numeric, otherwise returns
-        the original value unchanged.
-
-    Raises:
-        None: Errors are caught and handled gracefully by returning the
-        original value.
+        value: Numeric value
+
+    Returns:
+        Absolute value or original value if conversion fails
     """
     try:
-        # Attempt to calculate absolute value for numeric types
         return abs(value)
     except (TypeError, ValueError):
-        # Return original value if conversion fails (non-numeric types)
         return value
 
 
 @register.filter
-def concat(val1: str, val2: str) -> str:
+def concat(val1, val2):
     """Template filter to concatenate two values.
 
     Args:
-        val1: First value to concatenate.
-        val2: Second value to concatenate.
-
-    Returns:
-        Concatenated string of val1 and val2.
-
-    Example:
-        >>> concat("hello", "world")
-        'helloworld'
-    """
-    # Concatenate the two values using f-string formatting
+        val1: First value to concatenate
+        val2: Second value to concatenate
+
+    Returns:
+        str: Concatenated string
+    """
     return f"{val1}{val2}"