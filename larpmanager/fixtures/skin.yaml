--- conflicted
+++ resolved
@@ -7,9 +7,5 @@
     default_mandatory_fields: ''
     default_optional_fields: ''
     default_features:
-<<<<<<< HEAD
     - exe_events
-=======
-    - 191
-    - 111
->>>>>>> cf32a6b9
+    - payment