--- conflicted
+++ resolved
@@ -706,7 +706,6 @@
     number: 31
     config: warehouse
     hidden: false
-<<<<<<< HEAD
     feature: warehouse
     module: warehouse
 - model: larpmanager.eventpermission
@@ -719,9 +718,6 @@
     hidden: false
     feature: px
     module: experience
-=======
-    feature: 66
-    module: 15
 - model: larpmanager.eventpermission
   pk: 84
   fields:
@@ -731,6 +727,5 @@
     number: 91
     config: px
     hidden: false
-    feature: 118
-    module: 11
->>>>>>> fa4e1c45
+    feature: px
+    module: experience