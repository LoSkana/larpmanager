- model: larpmanager.assocpermission
  pk: 1
  fields:
    name: Organization
    descr: Manage the organization main settings
    slug: exe_association
    number: 2
    config: interface
    hidden: false
    feature: 198
    module: 9
- model: larpmanager.assocpermission
  pk: 2
  fields:
    name: Roles
    descr: Assign roles to collaborators and grant access to specific functions
    slug: exe_roles
    number: 3
    config: null
    hidden: false
    feature: 197
    module: 9
- model: larpmanager.assocpermission
  pk: 3
  fields:
    name: Configuration
    descr: Manage the configuration of the activated features
    slug: exe_config
    number: 4
    config: null
    hidden: false
    feature: 196
    module: 9
- model: larpmanager.assocpermission
  pk: 4
  fields:
    name: Features
    descr: Activate features for the organization
    slug: exe_features
    number: 5
    config: null
    hidden: false
    feature: 195
    module: 9
- model: larpmanager.assocpermission
  pk: 5
  fields:
    name: Accounting
    descr: Manage organization accounting
    slug: exe_accounting
    number: 2
    config: null
    hidden: false
    feature: 194
    module: 2
- model: larpmanager.assocpermission
  pk: 6
  fields:
    name: Payments
    descr: Manage payments performed by participants on all events
    slug: exe_payments
    number: 3
    config: payment
    hidden: false
    feature: 111
    module: 2
- model: larpmanager.assocpermission
  pk: 7
  fields:
    name: Donations
    descr: Manage donations performed by participants
    slug: exe_donations
    number: 4
    config: null
    hidden: false
    feature: 36
    module: 2
- model: larpmanager.assocpermission
  pk: 8
  fields:
    name: Outflows
    descr: Manages events or organization expenses
    slug: exe_outflows
    number: 5
    config: null
    hidden: false
    feature: 108
    module: 2
- model: larpmanager.assocpermission
  pk: 9
  fields:
    name: Inflows
    descr: Manages events or organization revenues
    slug: exe_inflows
    number: 6
    config: null
    hidden: false
    feature: 144
    module: 2
- model: larpmanager.assocpermission
  pk: 10
  fields:
    name: Expenses
    descr: Manage staff expenses based on receipts uploaded for all events
    slug: exe_expenses
    number: 7
    config: null
    hidden: false
    feature: 106
<<<<<<< HEAD
    module: 2
=======
    config: expense
>>>>>>> d8922591
- model: larpmanager.assocpermission
  pk: 11
  fields:
    name: Credits
    descr: Manages credits used by participants to cover the registration fee on all
      events
    slug: exe_credits
    number: 8
    config: token_credit
    hidden: false
    feature: 107
    module: 2
- model: larpmanager.assocpermission
  pk: 12
  fields:
    name: Refunds
    descr: Manage refund requests
    slug: exe_refunds
    number: 9
    config: null
    hidden: false
    feature: 112
    module: 2
- model: larpmanager.assocpermission
  pk: 13
  fields:
    name: Collections
    descr: Manage collections participated by users
    slug: exe_collections
    number: 10
    config: null
    hidden: false
    feature: 31
    module: 2
- model: larpmanager.assocpermission
  pk: 14
  fields:
    name: Verification
    descr: Verify manually approved payments
    slug: exe_verification
    number: 11
    config: null
    hidden: false
    feature: 109
    module: 2
- model: larpmanager.assocpermission
  pk: 15
  fields:
    name: Balance
    descr: Review the annual budget report
    slug: exe_balance
    number: 12
    config: null
    hidden: false
    feature: 110
    module: 10
- model: larpmanager.assocpermission
  pk: 16
  fields:
    name: Historical
    descr: Review historical financial records
    slug: exe_accounting_rec
    number: 13
    config: null
    hidden: false
    feature: 86
    module: 2
- model: larpmanager.assocpermission
  pk: 17
  fields:
    name: Appearance
    descr: 'Set visual aspect: colors, background, cover image'
    slug: exe_appearance
    number: 11
    config: calendar
    hidden: false
    feature: 193
    module: 6
- model: larpmanager.assocpermission
  pk: 18
  fields:
    name: Texts
    descr: Customize textual elements of the organization interface
    slug: exe_texts
    number: 21
    config: null
    hidden: false
    feature: 192
    module: 6
- model: larpmanager.assocpermission
  pk: 19
  fields:
    name: URL shortener
    descr: Manage url shortner
    slug: exe_urlshortner
    number: 11
    config: null
    hidden: false
    feature: 138
    module: 3
- model: larpmanager.assocpermission
  pk: 20
  fields:
    name: Inventory
    descr: Manage inventory and items
    slug: exe_inventory
    number: 21
    config: null
    hidden: false
    feature: 66
    module: 3
- model: larpmanager.assocpermission
  pk: 21
  fields:
    name: Events
    descr: Manage events
    slug: exe_events
    number: 11
    config: null
    hidden: false
    feature: 191
    module: 12
- model: larpmanager.assocpermission
  pk: 23
  fields:
    name: Pre-Registrations
    descr: Manage the pre-registration of all events
    slug: exe_pre_registrations
    number: 31
    config: null
    hidden: false
    feature: 32
    module: 4
- model: larpmanager.assocpermission
  pk: 24
  fields:
    name: Deadlines
    descr: Displays participants overdue for payment or other deadlines for all events
    slug: exe_deadlines
    number: 41
    config: deadlines
    hidden: false
    feature: 94
    module: 4
- model: larpmanager.assocpermission
  pk: 25
  fields:
    name: Send e-mail
    descr: Send e-mail
    slug: exe_send_mail
    number: 11
    config: email
    hidden: false
    feature: 189
    module: 14
- model: larpmanager.assocpermission
  pk: 26
  fields:
    name: Membership
    descr: Review all members
    slug: exe_membership
    number: 15
    config: membership
    hidden: false
    feature: 45
    module: 8
- model: larpmanager.assocpermission
  pk: 27
  fields:
    name: Vote
    descr: Manage members votes for the assignment of roles in the organization
    slug: exe_vote
    number: 21
    config: vote
    hidden: false
    feature: 63
    module: 8
- model: larpmanager.assocpermission
  pk: 28
  fields:
    name: Badges
    descr: Manage badges and assign them to participants
    slug: exe_badges
    number: 31
    config: null
    hidden: false
    feature: 65
    module: 8
- model: larpmanager.assocpermission
  pk: 29
  fields:
    name: Questions
    descr: Manage participant questions and answer them
    slug: exe_questions
    number: 1
    config: null
    hidden: false
    feature: 28
    module: 14
- model: larpmanager.assocpermission
  pk: 30
  fields:
    name: Newsletter
    descr: Displays list of emails of users
    slug: exe_newsletter
    number: 51
    config: null
    hidden: false
    feature: 40
    module: 14
- model: larpmanager.assocpermission
  pk: 32
  fields:
    name: Volunteers
    descr: Manage volunteer registry
    slug: exe_volunteer_registry
    number: 71
    config: null
    hidden: false
    feature: 158
    module: 10
- model: larpmanager.assocpermission
  pk: 33
  fields:
    name: Enrolment
    descr: Display all users data
    slug: exe_enrolment
    number: 81
    config: null
    hidden: false
    feature: 45
    module: 8
- model: larpmanager.assocpermission
  pk: 34
  fields:
    name: Methods
    descr: Configure payment methods available for participants
    slug: exe_payment_details
    number: 1
    config: payment
    hidden: false
    feature: 111
    module: 2
- model: larpmanager.assocpermission
  pk: 35
  fields:
    name: Invoices
    descr: Manage invoices of payments and approve them
    slug: exe_invoices
    number: 33
    config: null
    hidden: false
    feature: 111
    module: 2
- model: larpmanager.assocpermission
  pk: 38
  fields:
    name: Check data
    descr: Check consistency of the members’ personal data
    slug: exe_membership_check
    number: 99
    config: null
    hidden: false
    feature: 185
    module: 10
- model: larpmanager.assocpermission
  pk: 39
  fields:
    name: Tokens
    descr: Manages tokens used by participants to cover the registration fee for all
      events
    slug: exe_tokens
    number: 8
    config: token_credit
    hidden: false
    feature: 107
    module: 2
- model: larpmanager.assocpermission
  pk: 40
  fields:
    name: Registry
    descr: Display all users data as members registry
    slug: exe_membership_registry
    number: 99
    config: null
    hidden: false
    feature: 45
    module: 8
- model: larpmanager.assocpermission
  pk: 42
  fields:
    name: Profile
    descr: Manage fields that track participants’ data
    slug: exe_profile
    number: 1
    config: users
    hidden: false
    feature: 188
    module: 8
- model: larpmanager.assocpermission
  pk: 43
  fields:
    name: Template
    descr: Manage event templates used as starting points for new events
    slug: exe_templates
    number: 51
    config: null
    hidden: false
    feature: 179
    module: 12
- model: larpmanager.assocpermission
  pk: 44
  fields:
    name: Archive
    descr: Display all sent e-mails
    slug: exe_archive_email
    number: 91
    config: email
    hidden: false
    feature: 187
    module: 14
- model: larpmanager.assocpermission
  pk: 45
  fields:
    name: Quick Setup
    descr: quick
    slug: exe_quick
    number: 9999
    config: null
    hidden: true
    feature: 216
    module: 7<|MERGE_RESOLUTION|>--- conflicted
+++ resolved
@@ -104,14 +104,10 @@
     descr: Manage staff expenses based on receipts uploaded for all events
     slug: exe_expenses
     number: 7
-    config: null
+    config: expense
     hidden: false
     feature: 106
-<<<<<<< HEAD
-    module: 2
-=======
-    config: expense
->>>>>>> d8922591
+    module: 2
 - model: larpmanager.assocpermission
   pk: 11
   fields:
