# LarpManager - https://larpmanager.com
# Copyright (C) 2025 Scanagatta Mauro
#
# This file is part of LarpManager and is dual-licensed:
#
# 1. Under the terms of the GNU Affero General Public License (AGPL) version 3,
#    as published by the Free Software Foundation. You may use, modify, and
#    distribute this file under those terms.
#
# 2. Under a commercial license, allowing use in closed-source or proprietary
#    environments without the obligations of the AGPL.
#
# If you have obtained this file under the AGPL, and you make it available over
# a network, you must also make the complete source code available under the same license.
#
# For more information or to purchase a commercial license, contact:
# commercial@larpmanager.com
#
# SPDX-License-Identifier: AGPL-3.0-or-later OR Proprietary

import math
import re
from datetime import datetime

from django.core.exceptions import ObjectDoesNotExist
from django.db.models import F
from django.db.models.signals import pre_save
from django.dispatch import receiver
from django.http import HttpRequest
from django.utils.translation import gettext_lazy as _

from larpmanager.accounting.gateway import (
    get_paypal_form,
    get_redsys_form,
    get_satispay_form,
    get_stripe_form,
    get_sumup_form,
)
from larpmanager.cache.config import get_assoc_config
from larpmanager.cache.feature import get_assoc_features
from larpmanager.forms.accounting import AnyInvoiceSubmitForm, WireInvoiceSubmitForm
from larpmanager.models.accounting import (
    AccountingItemCollection,
    AccountingItemDonation,
    AccountingItemMembership,
    AccountingItemOther,
    AccountingItemPayment,
    AccountingItemTransaction,
    Collection,
    CollectionStatus,
    OtherChoices,
    PaymentChoices,
    PaymentInvoice,
    PaymentStatus,
    PaymentType,
    RefundRequest,
    RefundStatus,
)
from larpmanager.models.association import Association
from larpmanager.models.base import PaymentMethod
from larpmanager.models.form import (
    BaseQuestionType,
    RegistrationAnswer,
    RegistrationChoice,
    RegistrationQuestion,
)
from larpmanager.models.registration import Registration
from larpmanager.models.utils import generate_id, get_payment_details
from larpmanager.utils.base import update_payment_details
from larpmanager.utils.einvoice import process_payment
from larpmanager.utils.member import assign_badge


def get_payment_fee(assoc_id, slug):
    """Get payment processing fee for a specific payment method.

    Args:
        assoc_id: Association instance ID
        slug (str): Payment method slug

    Returns:
        float: Payment fee amount, 0.0 if not configured
    """
    assoc = Association.objects.get(pk=assoc_id)
    payment_details = get_payment_details(assoc)
    k = slug + "_fee"
    if k not in payment_details or not payment_details[k]:
        return 0.0

    return float(payment_details[k].replace(",", "."))


def unique_invoice_cod(length=16):
    """Generate a unique invoice code.

    Args:
        length (int): Length of the generated code, defaults to 16

    Returns:
        str: Unique invoice code

    Raises:
        Exception: If unable to generate unique code after 5 attempts
    """
    for _idx in range(5):
        cod = generate_id(length)
        if not PaymentInvoice.objects.filter(cod=cod).exists():
            return cod
    raise ValueError("Too many attempts to generate the code")


def set_data_invoice(request, ctx, invoice, form, assoc_id):
    """Set invoice data from form submission.

    Args:
        request: Django HTTP request object
        ctx: Context dictionary
        invoice: PaymentInvoice instance to update
        form: Form containing invoice data
        assoc_id: Association instance ID
    """
    member_real = request.user.member.display_real()
    if invoice.typ == PaymentType.REGISTRATION:
        invoice.causal = _("Registration fee %(number)d of %(user)s per %(event)s") % {
            "user": member_real,
            "event": str(ctx["reg"].run),
            "number": ctx["reg"].num_payments,
        }
        _custom_reason_reg(ctx, invoice, member_real)

    elif invoice.typ == PaymentType.MEMBERSHIP:
        invoice.causal = _("Membership fee of %(user)s for %(year)s") % {
            "user": member_real,
            "year": ctx["year"],
        }
    elif invoice.typ == PaymentType.DONATE:
        descr = form.cleaned_data["descr"]
        invoice.causal = _("Donation of %(user)s, with reason: '%(reason)s'") % {
            "user": member_real,
            "reason": descr,
        }
    elif invoice.typ == PaymentType.COLLECTION:
        invoice.idx = ctx["coll"].id
        invoice.causal = _("Collected contribution of %(user)s for %(recipient)s") % {
            "user": member_real,
            "recipient": ctx["coll"].display_member(),
        }

    if get_assoc_config(assoc_id, "payment_special_code", False):
        invoice.causal = f"{invoice.cod} - {invoice.causal}"


def _custom_reason_reg(ctx, invoice, member_real):
    """Generate custom invoice reason text for registrations.

    Args:
        ctx: Context dictionary with registration data
        invoice: PaymentInvoice instance to update
        member_real: Real member instance for the registration
    """
    invoice.idx = ctx["reg"].id
    invoice.reg = ctx["reg"]
    custom_reason = ctx["reg"].run.event.get_config("payment_custom_reason")
    if not custom_reason:
        return

    # find all matches
    pattern = r"\{([^}]+)\}"
    keys = re.findall(pattern, custom_reason)

    values = {}
    name = "player_name"
    if name in keys:
        values[name] = member_real
        keys.remove(name)
    for key in keys:
        # Look for a registration question with that name
        try:
            question = RegistrationQuestion.objects.get(event=ctx["reg"].run.event, name__iexact=key)
            if question.typ in [BaseQuestionType.SINGLE, BaseQuestionType.MULTIPLE]:
                aux = []
                que = RegistrationChoice.objects.filter(question=question, reg_id=ctx["reg"].id)
                for choice in que.select_related("option"):
                    aux.append(choice.option.name)
                value = ",".join(aux)
            else:
                value = RegistrationAnswer.objects.get(question=question, reg_id=ctx["reg"].id).text
            values[key] = value
        except ObjectDoesNotExist:
            pass

    def replace(match):
        key = match.group(1)
        return values.get(key, match.group(0))

    invoice.causal = re.sub(pattern, replace, custom_reason)


def round_up_to_two_decimals(number):
    """Round number up to two decimal places.

    Args:
        number (float): Number to round

    Returns:
        float: Number rounded up to 2 decimal places
    """
    return math.ceil(number * 100) / 100


def update_invoice_gross_fee(request, invoice, amount, assoc_id, pay_method):
    """Update invoice with gross amount including payment processing fees.

    Args:
        request: Django HTTP request object
        invoice: PaymentInvoice instance to update
        amount (Decimal): Base amount before fees
        assoc_id: Association instance ID
        pay_method (str): Payment method slug
    """
    # add fee for paymentmethod
    amount = float(amount)
    fee = get_payment_fee(assoc_id, pay_method.slug)

    if fee is not None:
        if get_assoc_config(assoc_id, "payment_fees_user", False):
            amount = (amount * 100) / (100 - fee)
            amount = round_up_to_two_decimals(amount)

        invoice.mc_fee = round_up_to_two_decimals(amount * fee / 100.0)

    invoice.mc_gross = amount
    invoice.save()
    return amount


def get_payment_form(request: HttpRequest, form, typ: str, ctx: dict, key: str | None = None) -> None:
    """Create/update payment invoice and prepare gateway form.

    Args:
        request: HTTP request
        form: Form with payment data
        typ: Payment type
        ctx: Context dict to update
        key: Existing invoice key

    Side effects:
        Updates ctx with invoice, forms, and payment details
    """
    assoc_id = request.assoc["id"]

    # Extract payment details from form
    amount = form.cleaned_data["amount"]
    ctx["am"] = amount
    method = form.cleaned_data["method"]
    ctx["method"] = method

    pay_method = PaymentMethod.objects.get(slug=method)

    # Try to retrieve existing invoice or create new one
    invoice = None
    if key is not None:
        try:
            invoice = PaymentInvoice.objects.get(key=key, status=PaymentStatus.CREATED)
        except Exception:
            pass

    # Create new invoice if not found
    if not invoice:
        invoice = PaymentInvoice()
        invoice.key = key
        invoice.cod = unique_invoice_cod()
        invoice.method = pay_method
        invoice.typ = typ
        invoice.member = request.user.member
        invoice.assoc_id = assoc_id
    else:
        # Update existing invoice
        invoice.method = pay_method
        invoice.typ = typ

    # Update payment details and invoice data
    update_payment_details(request, ctx)
    set_data_invoice(request, ctx, invoice, form, assoc_id)
    amount = update_invoice_gross_fee(request, invoice, amount, assoc_id, pay_method)

    ctx["invoice"] = invoice

    # Prepare gateway-specific forms
    if method in {"wire", "paypal_nf"}:
        ctx["wire_form"] = WireInvoiceSubmitForm()
        ctx["wire_form"].set_initial("cod", invoice.cod)
    elif method == "any":
        ctx["any_form"] = AnyInvoiceSubmitForm()
        ctx["any_form"].set_initial("cod", invoice.cod)
    elif method == "paypal":
        get_paypal_form(request, ctx, invoice, amount)
    elif method == "stripe":
        get_stripe_form(request, ctx, invoice, amount)
    elif method == "sumup":
        get_sumup_form(request, ctx, invoice, amount)
    elif method == "redsys":
        get_redsys_form(request, ctx, invoice, amount)
    elif method == "satispay":
        get_satispay_form(request, ctx, invoice, amount)


def payment_received(invoice):
    """Process a received payment and update related records.

    Args:
        invoice: PaymentInvoice instance that was paid

    Side effects:
        Creates accounting records, processes collections/donations
    """
    features = get_assoc_features(invoice.assoc_id)
    fee = get_payment_fee(invoice.assoc_id, invoice.method.slug)

    if fee > 0 and AccountingItemTransaction.objects.filter(inv=invoice).count() == 0:
        _process_fee(features, fee, invoice)

    if invoice.typ == PaymentType.REGISTRATION:
        _process_payment(invoice)

    elif invoice.typ == PaymentType.MEMBERSHIP:
        _process_membership(invoice)

    elif invoice.typ == PaymentType.DONATE:
        _process_donate(features, invoice)

    elif invoice.typ == PaymentType.COLLECTION:
        _process_collection(features, invoice)

    return True


def _process_collection(features, invoice):
    if AccountingItemCollection.objects.filter(inv=invoice).count() == 0:
        acc = AccountingItemCollection()
        acc.member_id = invoice.member_id
        acc.inv = invoice
        acc.value = invoice.mc_gross
        acc.assoc_id = invoice.assoc_id
        acc.collection_id = invoice.idx
        acc.save()

        if "badge" in features:
            assign_badge(invoice.member, "gifter")


def _process_donate(features, invoice):
    if AccountingItemDonation.objects.filter(inv=invoice).count() == 0:
        acc = AccountingItemDonation()
        acc.member_id = invoice.member_id
        acc.inv = invoice
        acc.value = invoice.mc_gross
        acc.assoc_id = invoice.assoc_id
        acc.inv = invoice
        acc.descr = invoice.causal
        acc.save()

        if "badge" in features:
            assign_badge(invoice.member, "donor")


def _process_membership(invoice):
    if AccountingItemMembership.objects.filter(inv=invoice).count() == 0:
        acc = AccountingItemMembership()
        acc.year = datetime.now().year
        acc.member_id = invoice.member_id
        acc.inv = invoice
        acc.value = invoice.mc_gross
        acc.assoc_id = invoice.assoc_id
        acc.save()


def _process_payment(invoice):
    """Process a payment from an invoice and create accounting entries.

    Args:
        invoice: Invoice object to process payment for
    """
    if AccountingItemPayment.objects.filter(inv=invoice).count() == 0:
        reg = Registration.objects.get(pk=invoice.idx)

        acc = AccountingItemPayment()
        acc.pay = PaymentChoices.MONEY
        acc.member_id = invoice.member_id
        acc.reg = reg
        acc.inv = invoice
        acc.value = invoice.mc_gross
        acc.assoc_id = invoice.assoc_id
        acc.save()

        Registration.objects.filter(pk=reg.pk).update(num_payments=F("num_payments") + 1)
        reg.refresh_from_db()

        # e-invoice emission
        if "e-invoice" in get_assoc_features(invoice.assoc_id):
            process_payment(invoice.id)


def _process_fee(features, fee, invoice):
    trans = AccountingItemTransaction()
    trans.member_id = invoice.member_id
    trans.inv = invoice
    # trans.value = invoice.mc_fee
    trans.value = (float(invoice.mc_gross) * fee) / 100
    trans.assoc_id = invoice.assoc_id
    if get_assoc_config(invoice.assoc_id, "payment_fees_user", False):
        trans.user_burden = True
    trans.save()
    if invoice.typ == PaymentType.REGISTRATION:
        reg = Registration.objects.get(pk=invoice.idx)
        trans.reg = reg
        trans.save()


def process_payment_invoice_status_change(invoice):
    """Process payment invoice status changes and trigger payment received.

    Args:
        invoice: PaymentInvoice instance being saved
    """
    if not invoice.pk:
        return

    try:
        prev = PaymentInvoice.objects.get(pk=invoice.pk)
    except Exception:
        return

    if prev.status in (PaymentStatus.CHECKED, PaymentStatus.CONFIRMED):
        return

    if invoice.status not in (PaymentStatus.CHECKED, PaymentStatus.CONFIRMED):
        return

    payment_received(invoice)


@receiver(pre_save, sender=PaymentInvoice)
def update_payment_invoice(sender, instance, **kwargs):
    process_payment_invoice_status_change(instance)


def process_refund_request_status_change(refund_request):
    """Process refund request status changes.

    Args:
        refund_request: RefundRequest instance being updated

    Side effects:
        Creates accounting item when refund status changes to PAYED
    """
    if not refund_request.pk:
        return

    try:
        prev = RefundRequest.objects.get(pk=refund_request.pk)
    except Exception:
        return

    if prev.status == RefundStatus.PAYED:
        return

    if refund_request.status != RefundStatus.PAYED:
        return

    acc = AccountingItemOther()
<<<<<<< HEAD
    acc.member = refund_request.member
    acc.value = refund_request.value
    acc.oth = OtherChoices.REFUND
    acc.descr = f"Delivered refund of {refund_request.value:.2f}"
    acc.assoc = refund_request.assoc
=======
    acc.member_id = refund_request.member_id
    acc.value = refund_request.value
    acc.oth = OtherChoices.REFUND
    acc.descr = f"Delivered refund of {refund_request.value:.2f}"
    acc.assoc_id = refund_request.assoc_id
>>>>>>> 60e41016
    acc.save()


@receiver(pre_save, sender=RefundRequest)
def update_refund_request(sender, instance, **kwargs):
    process_refund_request_status_change(instance)


def process_collection_status_change(collection):
    """Update payment collection status and metadata.

    Args:
        collection: Collection instance being updated

    Side effects:
        Creates accounting item credit when collection status changes to PAYED
    """
    if not collection.pk:
        return

    try:
        prev = Collection.objects.get(pk=collection.pk)
    except Exception:
        return

    if prev.status == CollectionStatus.PAYED:
        return

    if collection.status != CollectionStatus.PAYED:
        return

    acc = AccountingItemOther()
<<<<<<< HEAD
    acc.assoc = collection.assoc
    acc.member = collection.member
    acc.run = collection.run
=======
    acc.assoc_id = collection.assoc_id
    acc.member_id = collection.member_id
    acc.run_id = collection.run_id
>>>>>>> 60e41016
    acc.value = collection.total
    acc.oth = OtherChoices.CREDIT
    acc.descr = f"Collection of {collection.organizer}"
    acc.save()


@receiver(pre_save, sender=Collection)
def update_collection(sender, instance, **kwargs):
    process_collection_status_change(instance)<|MERGE_RESOLUTION|>--- conflicted
+++ resolved
@@ -469,19 +469,11 @@
         return
 
     acc = AccountingItemOther()
-<<<<<<< HEAD
-    acc.member = refund_request.member
-    acc.value = refund_request.value
-    acc.oth = OtherChoices.REFUND
-    acc.descr = f"Delivered refund of {refund_request.value:.2f}"
-    acc.assoc = refund_request.assoc
-=======
     acc.member_id = refund_request.member_id
     acc.value = refund_request.value
     acc.oth = OtherChoices.REFUND
     acc.descr = f"Delivered refund of {refund_request.value:.2f}"
     acc.assoc_id = refund_request.assoc_id
->>>>>>> 60e41016
     acc.save()
 
 
@@ -514,15 +506,9 @@
         return
 
     acc = AccountingItemOther()
-<<<<<<< HEAD
-    acc.assoc = collection.assoc
-    acc.member = collection.member
-    acc.run = collection.run
-=======
     acc.assoc_id = collection.assoc_id
     acc.member_id = collection.member_id
     acc.run_id = collection.run_id
->>>>>>> 60e41016
     acc.value = collection.total
     acc.oth = OtherChoices.CREDIT
     acc.descr = f"Collection of {collection.organizer}"
