# LarpManager - https://larpmanager.com
# Copyright (C) 2025 Scanagatta Mauro
#
# This file is part of LarpManager and is dual-licensed:
#
# 1. Under the terms of the GNU Affero General Public License (AGPL) version 3,
#    as published by the Free Software Foundation. You may use, modify, and
#    distribute this file under those terms.
#
# 2. Under a commercial license, allowing use in closed-source or proprietary
#    environments without the obligations of the AGPL.
#
# If you have obtained this file under the AGPL, and you make it available over
# a network, you must also make the complete source code available under the same license.
#
# For more information or to purchase a commercial license, contact:
# commercial@larpmanager.com
#
# SPDX-License-Identifier: AGPL-3.0-or-later OR Proprietary

import math
import re
from datetime import datetime
from decimal import Decimal
from typing import Any

from django.core.exceptions import ObjectDoesNotExist
from django.db.models import F
from django.forms import Form
from django.http import HttpRequest
from django.utils.translation import gettext_lazy as _

from larpmanager.accounting.gateway import (
    get_paypal_form,
    get_redsys_form,
    get_satispay_form,
    get_stripe_form,
    get_sumup_form,
)
from larpmanager.cache.config import get_assoc_config
from larpmanager.cache.feature import get_assoc_features
from larpmanager.forms.accounting import AnyInvoiceSubmitForm, WireInvoiceSubmitForm
from larpmanager.models.accounting import (
    AccountingItemCollection,
    AccountingItemDonation,
    AccountingItemMembership,
    AccountingItemOther,
    AccountingItemPayment,
    AccountingItemTransaction,
    Collection,
    CollectionStatus,
    OtherChoices,
    PaymentChoices,
    PaymentInvoice,
    PaymentStatus,
    PaymentType,
    RefundRequest,
    RefundStatus,
)
from larpmanager.models.base import PaymentMethod
from larpmanager.models.form import (
    BaseQuestionType,
    RegistrationAnswer,
    RegistrationChoice,
    RegistrationQuestion,
)
from larpmanager.models.member import Member
from larpmanager.models.registration import Registration
from larpmanager.models.utils import generate_id
from larpmanager.utils.base import fetch_payment_details, update_payment_details
from larpmanager.utils.einvoice import process_payment
from larpmanager.utils.member import assign_badge


def get_payment_fee(assoc_id: int, slug: str) -> float:
    """Get payment processing fee for a specific payment method.

    Args:
        assoc_id: Association instance ID.
        slug: Payment method slug identifier.

    Returns:
        Payment fee amount as float. Returns 0.0 if fee is not configured
        or payment method is not found.
    """
    # Fetch payment configuration details for the association
    payment_details = fetch_payment_details(assoc_id)

    # Construct the fee key using the payment method slug
    k = slug + "_fee"

    # Check if fee configuration exists and has a value
    if k not in payment_details or not payment_details[k]:
        return 0.0

    # Convert fee string to float, handling comma decimal separators
    return float(payment_details[k].replace(",", "."))


def unique_invoice_cod(length: int = 16) -> str:
    """Generate a unique invoice code.

    This function attempts to generate a unique invoice code by creating
    random IDs and checking for uniqueness in the database. It will retry
    up to 5 times before raising an exception.

    Args:
        length: Length of the generated code. Defaults to 16.

    Returns:
        A unique invoice code string.

    Raises:
        ValueError: If unable to generate a unique code after 5 attempts.
    """
    # Attempt to generate a unique code up to 5 times
    for _idx in range(5):
        # Generate a random code of specified length
        cod = generate_id(length)

        # Check if this code already exists in the database
        if not PaymentInvoice.objects.filter(cod=cod).exists():
            return cod

    # If all attempts failed, raise an exception
    raise ValueError("Too many attempts to generate the code")


<<<<<<< HEAD
def set_data_invoice(request, ctx: dict, invoice, form, assoc_id: int) -> None:
    """Set invoice data from form submission.

    Sets the causal (description) field of a PaymentInvoice based on the payment type
    and form data. Handles different payment types: registration, membership, donation,
    and collection fees.

    Args:
        request: Django HTTP request object containing user information
        ctx: Context dictionary with payment-specific data (reg, year, coll)
        invoice: PaymentInvoice instance to update with causal information
        form: Form containing cleaned invoice data
        assoc_id: Association instance ID for configuration lookup

    Returns:
        None: Modifies the invoice object in place
    """
    # Get the display name of the current user
=======
def set_data_invoice(request: HttpRequest, ctx: dict, invoice: PaymentInvoice, form: Form, assoc_id: int) -> None:
    """Set invoice data from form submission.

    Updates the invoice object with appropriate causal text based on payment type
    and applies special formatting if configured for the association.

    Args:
        request: Django HTTP request object containing user information
        ctx: Context dictionary with registration, year, or collection data
        invoice: PaymentInvoice instance to update with causal information
        form: Form containing cleaned invoice data (used for donations)
        assoc_id: Association instance ID for configuration lookup

    Returns:
        None: Function modifies the invoice object in place
    """
    # Get the real display name of the current user
>>>>>>> 7ec28e8e
    member_real = request.user.member.display_real()

    # Handle registration payment type
    if invoice.typ == PaymentType.REGISTRATION:
        invoice.causal = _("Registration fee %(number)d of %(user)s per %(event)s") % {
            "user": member_real,
            "event": str(ctx["reg"].run),
            "number": ctx["reg"].num_payments,
        }
<<<<<<< HEAD
        # Apply custom registration reasoning if needed
=======
        # Apply custom registration reason if applicable
>>>>>>> 7ec28e8e
        _custom_reason_reg(ctx, invoice, member_real)

    # Handle membership payment type
    elif invoice.typ == PaymentType.MEMBERSHIP:
        invoice.causal = _("Membership fee of %(user)s for %(year)s") % {
            "user": member_real,
            "year": ctx["year"],
        }

    # Handle donation payment type
    elif invoice.typ == PaymentType.DONATE:
        descr = form.cleaned_data["descr"]
        invoice.causal = _("Donation of %(user)s, with reason: '%(reason)s'") % {
            "user": member_real,
            "reason": descr,
        }

    # Handle collection payment type
    elif invoice.typ == PaymentType.COLLECTION:
        invoice.idx = ctx["coll"].id
        invoice.causal = _("Collected contribution of %(user)s for %(recipient)s") % {
            "user": member_real,
            "recipient": ctx["coll"].display_member(),
        }

<<<<<<< HEAD
    # Prepend invoice code to causal if special code configuration is enabled
=======
    # Apply special code prefix if configured for this association
>>>>>>> 7ec28e8e
    if get_assoc_config(assoc_id, "payment_special_code", False):
        invoice.causal = f"{invoice.cod} - {invoice.causal}"


def _custom_reason_reg(ctx: dict, invoice: PaymentInvoice, member_real: Member) -> None:
    """Generate custom invoice reason text for registrations.

    This function processes a custom reason template from event configuration,
    replacing placeholder variables with actual registration data including
    player names and registration question answers.

    Args:
        ctx: Context dictionary containing registration data with 'reg' key
        invoice: PaymentInvoice instance to update with custom reason text
        member_real: Real member instance for the registration

    Returns:
        None: Function modifies the invoice object in place
    """
    # Set invoice registration references
    invoice.idx = ctx["reg"].id
    invoice.reg = ctx["reg"]

    # Get custom reason template from event configuration
    custom_reason = ctx["reg"].run.event.get_config("payment_custom_reason")
    if not custom_reason:
        return

    # Extract all placeholder variables from template using regex
    pattern = r"\{([^}]+)\}"
    keys = re.findall(pattern, custom_reason)

    # Initialize values dictionary for template replacement
    values = {}

    # Handle special case for player_name placeholder
    name = "player_name"
    if name in keys:
        values[name] = member_real
        keys.remove(name)

    # Process each remaining placeholder key
    for key in keys:
        # Look for a registration question with matching name
        try:
            question = RegistrationQuestion.objects.get(event=ctx["reg"].run.event, name__iexact=key)

            # Handle single/multiple choice questions
            if question.typ in [BaseQuestionType.SINGLE, BaseQuestionType.MULTIPLE]:
                aux = []
                que = RegistrationChoice.objects.filter(question=question, reg_id=ctx["reg"].id)

                # Collect all selected option names
                for choice in que.select_related("option"):
                    aux.append(choice.option.name)
                value = ",".join(aux)
            else:
                # Handle text-based questions
                value = RegistrationAnswer.objects.get(question=question, reg_id=ctx["reg"].id).text
            values[key] = value
        except ObjectDoesNotExist:
            # Skip missing questions/answers
            pass

    # Define replacement function for regex substitution
    def replace(match):
        key = match.group(1)
        return values.get(key, match.group(0))

    # Apply template substitution and set invoice causal field
    invoice.causal = re.sub(pattern, replace, custom_reason)


def round_up_to_two_decimals(number):
    """Round number up to two decimal places.

    Args:
        number (float): Number to round

    Returns:
        float: Number rounded up to 2 decimal places
    """
    return math.ceil(number * 100) / 100


def update_invoice_gross_fee(request, invoice, amount: float, assoc_id: int, pay_method) -> float:
    """Update invoice with gross amount including payment processing fees.

    Calculates and applies payment processing fees to the invoice based on the
    payment method configuration. If user fee configuration is enabled, adjusts
    the amount to account for fees being passed to the user.

    Args:
        request: Django HTTP request object for context
        invoice: PaymentInvoice instance to update with calculated amounts
        amount: Base amount before fees are applied
        assoc_id: Association instance ID for fee configuration lookup
        pay_method: Payment method object containing slug for fee calculation

    Returns:
        Final calculated amount after fee adjustments
    """
    # Convert amount to float for fee calculations
    amount = float(amount)

    # Retrieve payment processing fee percentage for this method
    fee = get_payment_fee(assoc_id, pay_method.slug)

    # Apply fee calculations if a fee is configured
    if fee is not None:
        # Check if fees should be passed to the user
        if get_assoc_config(assoc_id, "payment_fees_user", False):
            # Adjust amount so user pays the fee (reverse calculation)
            amount = (amount * 100) / (100 - fee)
            amount = round_up_to_two_decimals(amount)

        # Calculate and store the monetary fee amount
        invoice.mc_fee = round_up_to_two_decimals(amount * fee / 100.0)

    # Set the final gross amount and persist changes
    invoice.mc_gross = amount
    invoice.save()

    return amount


def get_payment_form(request: HttpRequest, form: Any, typ: str, ctx: dict[str, Any], key: str | None = None) -> None:
    """Create or update payment invoice and prepare gateway-specific form.

    This function handles the complete payment form preparation workflow:
    extracting payment details from the form, creating or updating payment
    invoices, and preparing the appropriate gateway forms based on the
    selected payment method.

    Args:
        request: HTTP request object containing user and association data
        form: Form instance with cleaned payment data (amount, method)
        typ: Payment type identifier string
        ctx: Context dictionary to be updated with payment data and forms
        key: Optional existing invoice key for invoice retrieval

    Returns:
        None: Function modifies ctx dict in place

    Side Effects:
        - Updates ctx with invoice, payment forms, and method details
        - May create new PaymentInvoice object in database
        - Modifies invoice gross fee calculations
    """
    assoc_id: int = request.assoc["id"]

    # Extract and store payment details from form data
    amount: Decimal = form.cleaned_data["amount"]
    ctx["am"] = amount
    method: str = form.cleaned_data["method"]
    ctx["method"] = method

    # Retrieve payment method configuration
    pay_method: PaymentMethod = PaymentMethod.objects.get(slug=method)

    # Attempt to retrieve existing invoice by key if provided
    invoice: PaymentInvoice | None = None
    if key is not None:
        try:
            invoice = PaymentInvoice.objects.get(key=key, status=PaymentStatus.CREATED)
        except Exception:
            # Invoice not found or invalid, will create new one
            pass

    # Create new invoice if existing one not found or invalid
    if not invoice:
        invoice = PaymentInvoice()
        invoice.key = key
        invoice.cod = unique_invoice_cod()
        invoice.method = pay_method
        invoice.typ = typ
        invoice.member = request.user.member
        invoice.assoc_id = assoc_id
    else:
        # Update existing invoice with current payment method and type
        invoice.method = pay_method
        invoice.typ = typ

    # Update payment context and invoice data with current details
    update_payment_details(request, ctx)
    set_data_invoice(request, ctx, invoice, form, assoc_id)

    # Calculate final amount including fees and update invoice
    amount = update_invoice_gross_fee(request, invoice, amount, assoc_id, pay_method)
    ctx["invoice"] = invoice

    # Check if receipt is required for manual payments (applies to all payment types)
    require_receipt = get_assoc_config(assoc_id, "payment_require_receipt", False)
    ctx["require_receipt"] = require_receipt

    # Prepare gateway-specific forms based on selected payment method
    if method in {"wire", "paypal_nf"}:
        # Wire transfer or non-financial PayPal forms
        ctx["wire_form"] = WireInvoiceSubmitForm(require_receipt=require_receipt)
        ctx["wire_form"].set_initial("cod", invoice.cod)
    elif method == "any":
        # Generic payment method form
        ctx["any_form"] = AnyInvoiceSubmitForm()
        ctx["any_form"].set_initial("cod", invoice.cod)
    elif method == "paypal":
        # PayPal gateway integration
        get_paypal_form(request, ctx, invoice, amount)
    elif method == "stripe":
        # Stripe payment gateway
        get_stripe_form(request, ctx, invoice, amount)
    elif method == "sumup":
        # SumUp payment gateway
        get_sumup_form(request, ctx, invoice, amount)
    elif method == "redsys":
        # Redsys payment gateway (Spanish banks)
        get_redsys_form(request, ctx, invoice, amount)
    elif method == "satispay":
        # Satispay mobile payment gateway
        get_satispay_form(request, ctx, invoice, amount)


def payment_received(invoice: PaymentInvoice) -> bool:
    """Process a received payment and update related records.

    Args:
        invoice (PaymentInvoice): The payment invoice instance that was paid.

    Returns:
        bool: Always returns True to indicate successful processing.

    Side Effects:
        - Creates accounting records for payment fees
        - Processes registration payments
        - Handles membership payments
        - Processes donations
        - Handles collection payments
    """
    # Get association features and calculate payment fee
    features = get_assoc_features(invoice.assoc_id)
    fee = get_payment_fee(invoice.assoc_id, invoice.method.slug)

    # Process payment fee if applicable and not already processed
    if fee > 0 and not AccountingItemTransaction.objects.filter(inv=invoice).exists():
        _process_fee(features, fee, invoice)

    # Route payment processing based on payment type
    if invoice.typ == PaymentType.REGISTRATION:
        _process_payment(invoice)

    elif invoice.typ == PaymentType.MEMBERSHIP:
        _process_membership(invoice)

    elif invoice.typ == PaymentType.DONATE:
        _process_donate(features, invoice)

    elif invoice.typ == PaymentType.COLLECTION:
        _process_collection(features, invoice)

    return True


def _process_collection(features, invoice):
    if not AccountingItemCollection.objects.filter(inv=invoice).exists():
        acc = AccountingItemCollection()
        acc.member_id = invoice.member_id
        acc.inv = invoice
        acc.value = invoice.mc_gross
        acc.assoc_id = invoice.assoc_id
        acc.collection_id = invoice.idx
        acc.save()

        if "badge" in features:
            assign_badge(invoice.member, "gifter")


def _process_donate(features, invoice):
    if not AccountingItemDonation.objects.filter(inv=invoice).exists():
        acc = AccountingItemDonation()
        acc.member_id = invoice.member_id
        acc.inv = invoice
        acc.value = invoice.mc_gross
        acc.assoc_id = invoice.assoc_id
        acc.inv = invoice
        acc.descr = invoice.causal
        acc.save()

        if "badge" in features:
            assign_badge(invoice.member, "donor")


def _process_membership(invoice):
    if not AccountingItemMembership.objects.filter(inv=invoice).exists():
        acc = AccountingItemMembership()
        acc.year = datetime.now().year
        acc.member_id = invoice.member_id
        acc.inv = invoice
        acc.value = invoice.mc_gross
        acc.assoc_id = invoice.assoc_id
        acc.save()


def _process_payment(invoice):
    """Process a payment from an invoice and create accounting entries.

    Args:
        invoice: Invoice object to process payment for
    """
    if not AccountingItemPayment.objects.filter(inv=invoice).exists():
        reg = Registration.objects.get(pk=invoice.idx)

        acc = AccountingItemPayment()
        acc.pay = PaymentChoices.MONEY
        acc.member_id = invoice.member_id
        acc.reg = reg
        acc.inv = invoice
        acc.value = invoice.mc_gross
        acc.assoc_id = invoice.assoc_id
        acc.save()

        Registration.objects.filter(pk=reg.pk).update(num_payments=F("num_payments") + 1)
        reg.refresh_from_db()

        # e-invoice emission
        if "e-invoice" in get_assoc_features(invoice.assoc_id):
            process_payment(invoice.id)


def _process_fee(features, fee: float, invoice) -> None:
    """Process payment fee for an invoice by creating an accounting transaction.

    Creates an AccountingItemTransaction to track payment processing fees.
    The fee can be assigned to either the user or the organization based on
    configuration settings.

    Args:
        features: Feature configuration object
        fee: Fee percentage to apply to the invoice gross amount
        invoice: Invoice object containing payment details

    Returns:
        None
    """
    # Create new accounting transaction for the fee
    trans = AccountingItemTransaction()
    trans.member_id = invoice.member_id
    trans.inv = invoice

    # Calculate fee amount as percentage of gross payment
    # trans.value = invoice.mc_fee
    trans.value = (float(invoice.mc_gross) * fee) / 100
    trans.assoc_id = invoice.assoc_id

    # Check if payment fees should be user's burden based on config
    if get_assoc_config(invoice.assoc_id, "payment_fees_user", False):
        trans.user_burden = True
    trans.save()

    # Link transaction to registration if this is a registration payment
    if invoice.typ == PaymentType.REGISTRATION:
        reg = Registration.objects.get(pk=invoice.idx)
        trans.reg = reg
        trans.save()


def process_payment_invoice_status_change(invoice: PaymentInvoice) -> None:
    """Process payment invoice status changes and trigger payment received.

    This function monitors invoice status transitions and triggers payment
    processing when an invoice moves from an unpaid state to a paid state
    (CHECKED or CONFIRMED).

    Args:
        invoice (PaymentInvoice): The PaymentInvoice instance being saved.
            Must have a primary key to process status changes.

    Returns:
        None

    Note:
        Only processes invoices that transition FROM non-paid status
        TO CHECKED or CONFIRMED status. Ignores new invoices without pk.
    """
    # Skip processing for new invoices without primary key
    if not invoice.pk:
        return

    # Attempt to fetch previous invoice state from database
    try:
        prev = PaymentInvoice.objects.get(pk=invoice.pk)
    except Exception:
        return

    # Skip if previous status was already paid (CHECKED or CONFIRMED)
    if prev.status in (PaymentStatus.CHECKED, PaymentStatus.CONFIRMED):
        return

    # Skip if current status is not a paid status
    if invoice.status not in (PaymentStatus.CHECKED, PaymentStatus.CONFIRMED):
        return

    # Trigger payment received processing for status transition to paid
    payment_received(invoice)


def process_refund_request_status_change(refund_request: "RefundRequest") -> None:
    """Process refund request status changes.

    Creates an accounting item when a refund request status changes to PAYED.
    Only processes existing refund requests and ignores if previous status was
    already PAYED to prevent duplicate accounting entries.

    Args:
        refund_request: RefundRequest instance being updated with new status

    Returns:
        None

    Side Effects:
        Creates AccountingItemOther record when refund status changes to PAYED
    """
    # Skip processing for new refund requests (not yet saved)
    if not refund_request.pk:
        return

    # Retrieve previous state to detect status changes
    try:
        prev = RefundRequest.objects.get(pk=refund_request.pk)
    except Exception:
        return

    # Skip if previous status was already PAYED (avoid duplicates)
    if prev.status == RefundStatus.PAYED:
        return

    # Only proceed if current status is PAYED
    if refund_request.status != RefundStatus.PAYED:
        return

    # Create accounting item for the delivered refund
    acc = AccountingItemOther()
    acc.member_id = refund_request.member_id
    acc.value = refund_request.value
    acc.oth = OtherChoices.REFUND
    acc.descr = f"Delivered refund of {refund_request.value:.2f}"
    acc.assoc_id = refund_request.assoc_id
    acc.save()


def process_collection_status_change(collection: Collection) -> None:
    """Update payment collection status and metadata.

<<<<<<< HEAD
    This function handles the business logic when a collection's status changes
    to PAYED, automatically creating an accounting credit item for the payment.
=======
    Creates an accounting item credit when a collection's status changes from
    any status to PAYED. This function is idempotent and safe to call multiple
    times on the same collection.
>>>>>>> 7ec28e8e

    Args:
        collection (Collection): Collection instance being updated. Must have
            pk, status, assoc_id, member_id, run_id, total, and organizer attributes.
<<<<<<< HEAD

    Returns:
        None

    Side Effects:
        Creates an AccountingItemOther credit entry when collection status
        changes from any status to PAYED.

=======

    Returns:
        None

    Side Effects:
        Creates an AccountingItemOther credit entry when collection status
        changes to PAYED for the first time.

>>>>>>> 7ec28e8e
    Note:
        Function returns early if collection has no primary key or if the
        previous status was already PAYED to prevent duplicate credits.
    """
<<<<<<< HEAD
    # Early return if collection hasn't been saved yet
=======
    # Early return if collection hasn't been saved to database yet
>>>>>>> 7ec28e8e
    if not collection.pk:
        return

    # Attempt to fetch the previous state of the collection
    try:
        prev = Collection.objects.get(pk=collection.pk)
    except Exception:
<<<<<<< HEAD
        # If we can't get previous state, skip processing
        return

    # Skip if collection was already marked as paid
    if prev.status == CollectionStatus.PAYED:
        return

    # Only process if current status is PAYED
    if collection.status != CollectionStatus.PAYED:
        return

    # Create accounting credit item for the paid collection
=======
        # If we can't fetch previous state, safely return to avoid errors
        return

    # Skip processing if collection was already marked as PAYED
    if prev.status == CollectionStatus.PAYED:
        return

    # Only proceed if current status is PAYED (status change occurred)
    if collection.status != CollectionStatus.PAYED:
        return

    # Create accounting credit item for the newly paid collection
>>>>>>> 7ec28e8e
    acc = AccountingItemOther()
    acc.assoc_id = collection.assoc_id
    acc.member_id = collection.member_id
    acc.run_id = collection.run_id

    # Set credit value and type
    acc.value = collection.total

    # Set the accounting item type to credit and add descriptive text
    acc.oth = OtherChoices.CREDIT
    acc.descr = f"Collection of {collection.organizer}"

    # Save the accounting item to database
    acc.save()<|MERGE_RESOLUTION|>--- conflicted
+++ resolved
@@ -72,80 +72,43 @@
 from larpmanager.utils.member import assign_badge
 
 
-def get_payment_fee(assoc_id: int, slug: str) -> float:
+def get_payment_fee(assoc_id, slug):
     """Get payment processing fee for a specific payment method.
 
     Args:
-        assoc_id: Association instance ID.
-        slug: Payment method slug identifier.
-
-    Returns:
-        Payment fee amount as float. Returns 0.0 if fee is not configured
-        or payment method is not found.
-    """
-    # Fetch payment configuration details for the association
+        assoc_id: Association instance ID
+        slug (str): Payment method slug
+
+    Returns:
+        float: Payment fee amount, 0.0 if not configured
+    """
     payment_details = fetch_payment_details(assoc_id)
-
-    # Construct the fee key using the payment method slug
     k = slug + "_fee"
-
-    # Check if fee configuration exists and has a value
     if k not in payment_details or not payment_details[k]:
         return 0.0
 
-    # Convert fee string to float, handling comma decimal separators
     return float(payment_details[k].replace(",", "."))
 
 
-def unique_invoice_cod(length: int = 16) -> str:
+def unique_invoice_cod(length=16):
     """Generate a unique invoice code.
 
-    This function attempts to generate a unique invoice code by creating
-    random IDs and checking for uniqueness in the database. It will retry
-    up to 5 times before raising an exception.
-
-    Args:
-        length: Length of the generated code. Defaults to 16.
-
-    Returns:
-        A unique invoice code string.
+    Args:
+        length (int): Length of the generated code, defaults to 16
+
+    Returns:
+        str: Unique invoice code
 
     Raises:
-        ValueError: If unable to generate a unique code after 5 attempts.
-    """
-    # Attempt to generate a unique code up to 5 times
+        Exception: If unable to generate unique code after 5 attempts
+    """
     for _idx in range(5):
-        # Generate a random code of specified length
         cod = generate_id(length)
-
-        # Check if this code already exists in the database
         if not PaymentInvoice.objects.filter(cod=cod).exists():
             return cod
-
-    # If all attempts failed, raise an exception
     raise ValueError("Too many attempts to generate the code")
 
 
-<<<<<<< HEAD
-def set_data_invoice(request, ctx: dict, invoice, form, assoc_id: int) -> None:
-    """Set invoice data from form submission.
-
-    Sets the causal (description) field of a PaymentInvoice based on the payment type
-    and form data. Handles different payment types: registration, membership, donation,
-    and collection fees.
-
-    Args:
-        request: Django HTTP request object containing user information
-        ctx: Context dictionary with payment-specific data (reg, year, coll)
-        invoice: PaymentInvoice instance to update with causal information
-        form: Form containing cleaned invoice data
-        assoc_id: Association instance ID for configuration lookup
-
-    Returns:
-        None: Modifies the invoice object in place
-    """
-    # Get the display name of the current user
-=======
 def set_data_invoice(request: HttpRequest, ctx: dict, invoice: PaymentInvoice, form: Form, assoc_id: int) -> None:
     """Set invoice data from form submission.
 
@@ -163,7 +126,6 @@
         None: Function modifies the invoice object in place
     """
     # Get the real display name of the current user
->>>>>>> 7ec28e8e
     member_real = request.user.member.display_real()
 
     # Handle registration payment type
@@ -173,11 +135,7 @@
             "event": str(ctx["reg"].run),
             "number": ctx["reg"].num_payments,
         }
-<<<<<<< HEAD
-        # Apply custom registration reasoning if needed
-=======
         # Apply custom registration reason if applicable
->>>>>>> 7ec28e8e
         _custom_reason_reg(ctx, invoice, member_real)
 
     # Handle membership payment type
@@ -203,11 +161,7 @@
             "recipient": ctx["coll"].display_member(),
         }
 
-<<<<<<< HEAD
-    # Prepend invoice code to causal if special code configuration is enabled
-=======
     # Apply special code prefix if configured for this association
->>>>>>> 7ec28e8e
     if get_assoc_config(assoc_id, "payment_special_code", False):
         invoice.causal = f"{invoice.cod} - {invoice.causal}"
 
@@ -293,44 +247,29 @@
     return math.ceil(number * 100) / 100
 
 
-def update_invoice_gross_fee(request, invoice, amount: float, assoc_id: int, pay_method) -> float:
+def update_invoice_gross_fee(request, invoice, amount, assoc_id, pay_method):
     """Update invoice with gross amount including payment processing fees.
 
-    Calculates and applies payment processing fees to the invoice based on the
-    payment method configuration. If user fee configuration is enabled, adjusts
-    the amount to account for fees being passed to the user.
-
-    Args:
-        request: Django HTTP request object for context
-        invoice: PaymentInvoice instance to update with calculated amounts
-        amount: Base amount before fees are applied
-        assoc_id: Association instance ID for fee configuration lookup
-        pay_method: Payment method object containing slug for fee calculation
-
-    Returns:
-        Final calculated amount after fee adjustments
-    """
-    # Convert amount to float for fee calculations
+    Args:
+        request: Django HTTP request object
+        invoice: PaymentInvoice instance to update
+        amount (Decimal): Base amount before fees
+        assoc_id: Association instance ID
+        pay_method (str): Payment method slug
+    """
+    # add fee for paymentmethod
     amount = float(amount)
-
-    # Retrieve payment processing fee percentage for this method
     fee = get_payment_fee(assoc_id, pay_method.slug)
 
-    # Apply fee calculations if a fee is configured
     if fee is not None:
-        # Check if fees should be passed to the user
         if get_assoc_config(assoc_id, "payment_fees_user", False):
-            # Adjust amount so user pays the fee (reverse calculation)
             amount = (amount * 100) / (100 - fee)
             amount = round_up_to_two_decimals(amount)
 
-        # Calculate and store the monetary fee amount
         invoice.mc_fee = round_up_to_two_decimals(amount * fee / 100.0)
 
-    # Set the final gross amount and persist changes
     invoice.mc_gross = amount
     invoice.save()
-
     return amount
 
 
@@ -429,31 +368,21 @@
         get_satispay_form(request, ctx, invoice, amount)
 
 
-def payment_received(invoice: PaymentInvoice) -> bool:
+def payment_received(invoice):
     """Process a received payment and update related records.
 
     Args:
-        invoice (PaymentInvoice): The payment invoice instance that was paid.
-
-    Returns:
-        bool: Always returns True to indicate successful processing.
-
-    Side Effects:
-        - Creates accounting records for payment fees
-        - Processes registration payments
-        - Handles membership payments
-        - Processes donations
-        - Handles collection payments
-    """
-    # Get association features and calculate payment fee
+        invoice: PaymentInvoice instance that was paid
+
+    Side effects:
+        Creates accounting records, processes collections/donations
+    """
     features = get_assoc_features(invoice.assoc_id)
     fee = get_payment_fee(invoice.assoc_id, invoice.method.slug)
 
-    # Process payment fee if applicable and not already processed
     if fee > 0 and not AccountingItemTransaction.objects.filter(inv=invoice).exists():
         _process_fee(features, fee, invoice)
 
-    # Route payment processing based on payment type
     if invoice.typ == PaymentType.REGISTRATION:
         _process_payment(invoice)
 
@@ -535,118 +464,68 @@
             process_payment(invoice.id)
 
 
-def _process_fee(features, fee: float, invoice) -> None:
-    """Process payment fee for an invoice by creating an accounting transaction.
-
-    Creates an AccountingItemTransaction to track payment processing fees.
-    The fee can be assigned to either the user or the organization based on
-    configuration settings.
-
-    Args:
-        features: Feature configuration object
-        fee: Fee percentage to apply to the invoice gross amount
-        invoice: Invoice object containing payment details
-
-    Returns:
-        None
-    """
-    # Create new accounting transaction for the fee
+def _process_fee(features, fee, invoice):
     trans = AccountingItemTransaction()
     trans.member_id = invoice.member_id
     trans.inv = invoice
-
-    # Calculate fee amount as percentage of gross payment
     # trans.value = invoice.mc_fee
     trans.value = (float(invoice.mc_gross) * fee) / 100
     trans.assoc_id = invoice.assoc_id
-
-    # Check if payment fees should be user's burden based on config
     if get_assoc_config(invoice.assoc_id, "payment_fees_user", False):
         trans.user_burden = True
     trans.save()
-
-    # Link transaction to registration if this is a registration payment
     if invoice.typ == PaymentType.REGISTRATION:
         reg = Registration.objects.get(pk=invoice.idx)
         trans.reg = reg
         trans.save()
 
 
-def process_payment_invoice_status_change(invoice: PaymentInvoice) -> None:
+def process_payment_invoice_status_change(invoice):
     """Process payment invoice status changes and trigger payment received.
 
-    This function monitors invoice status transitions and triggers payment
-    processing when an invoice moves from an unpaid state to a paid state
-    (CHECKED or CONFIRMED).
-
-    Args:
-        invoice (PaymentInvoice): The PaymentInvoice instance being saved.
-            Must have a primary key to process status changes.
-
-    Returns:
-        None
-
-    Note:
-        Only processes invoices that transition FROM non-paid status
-        TO CHECKED or CONFIRMED status. Ignores new invoices without pk.
-    """
-    # Skip processing for new invoices without primary key
+    Args:
+        invoice: PaymentInvoice instance being saved
+    """
     if not invoice.pk:
         return
 
-    # Attempt to fetch previous invoice state from database
     try:
         prev = PaymentInvoice.objects.get(pk=invoice.pk)
     except Exception:
         return
 
-    # Skip if previous status was already paid (CHECKED or CONFIRMED)
     if prev.status in (PaymentStatus.CHECKED, PaymentStatus.CONFIRMED):
         return
 
-    # Skip if current status is not a paid status
     if invoice.status not in (PaymentStatus.CHECKED, PaymentStatus.CONFIRMED):
         return
 
-    # Trigger payment received processing for status transition to paid
     payment_received(invoice)
 
 
-def process_refund_request_status_change(refund_request: "RefundRequest") -> None:
+def process_refund_request_status_change(refund_request):
     """Process refund request status changes.
 
-    Creates an accounting item when a refund request status changes to PAYED.
-    Only processes existing refund requests and ignores if previous status was
-    already PAYED to prevent duplicate accounting entries.
-
-    Args:
-        refund_request: RefundRequest instance being updated with new status
-
-    Returns:
-        None
-
-    Side Effects:
-        Creates AccountingItemOther record when refund status changes to PAYED
-    """
-    # Skip processing for new refund requests (not yet saved)
+    Args:
+        refund_request: RefundRequest instance being updated
+
+    Side effects:
+        Creates accounting item when refund status changes to PAYED
+    """
     if not refund_request.pk:
         return
 
-    # Retrieve previous state to detect status changes
     try:
         prev = RefundRequest.objects.get(pk=refund_request.pk)
     except Exception:
         return
 
-    # Skip if previous status was already PAYED (avoid duplicates)
     if prev.status == RefundStatus.PAYED:
         return
 
-    # Only proceed if current status is PAYED
     if refund_request.status != RefundStatus.PAYED:
         return
 
-    # Create accounting item for the delivered refund
     acc = AccountingItemOther()
     acc.member_id = refund_request.member_id
     acc.value = refund_request.value
@@ -659,28 +538,13 @@
 def process_collection_status_change(collection: Collection) -> None:
     """Update payment collection status and metadata.
 
-<<<<<<< HEAD
-    This function handles the business logic when a collection's status changes
-    to PAYED, automatically creating an accounting credit item for the payment.
-=======
     Creates an accounting item credit when a collection's status changes from
     any status to PAYED. This function is idempotent and safe to call multiple
     times on the same collection.
->>>>>>> 7ec28e8e
 
     Args:
         collection (Collection): Collection instance being updated. Must have
             pk, status, assoc_id, member_id, run_id, total, and organizer attributes.
-<<<<<<< HEAD
-
-    Returns:
-        None
-
-    Side Effects:
-        Creates an AccountingItemOther credit entry when collection status
-        changes from any status to PAYED.
-
-=======
 
     Returns:
         None
@@ -689,16 +553,11 @@
         Creates an AccountingItemOther credit entry when collection status
         changes to PAYED for the first time.
 
->>>>>>> 7ec28e8e
     Note:
         Function returns early if collection has no primary key or if the
         previous status was already PAYED to prevent duplicate credits.
     """
-<<<<<<< HEAD
-    # Early return if collection hasn't been saved yet
-=======
     # Early return if collection hasn't been saved to database yet
->>>>>>> 7ec28e8e
     if not collection.pk:
         return
 
@@ -706,20 +565,6 @@
     try:
         prev = Collection.objects.get(pk=collection.pk)
     except Exception:
-<<<<<<< HEAD
-        # If we can't get previous state, skip processing
-        return
-
-    # Skip if collection was already marked as paid
-    if prev.status == CollectionStatus.PAYED:
-        return
-
-    # Only process if current status is PAYED
-    if collection.status != CollectionStatus.PAYED:
-        return
-
-    # Create accounting credit item for the paid collection
-=======
         # If we can't fetch previous state, safely return to avoid errors
         return
 
@@ -732,18 +577,13 @@
         return
 
     # Create accounting credit item for the newly paid collection
->>>>>>> 7ec28e8e
     acc = AccountingItemOther()
     acc.assoc_id = collection.assoc_id
     acc.member_id = collection.member_id
     acc.run_id = collection.run_id
-
-    # Set credit value and type
     acc.value = collection.total
 
     # Set the accounting item type to credit and add descriptive text
     acc.oth = OtherChoices.CREDIT
     acc.descr = f"Collection of {collection.organizer}"
-
-    # Save the accounting item to database
     acc.save()