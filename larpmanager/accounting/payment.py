--- conflicted
+++ resolved
@@ -601,7 +601,6 @@
     if not invoice.pk:
         return
 
-<<<<<<< HEAD
     # Use transaction and lock to prevent race conditions during status change
     with transaction.atomic():
         try:
@@ -609,12 +608,6 @@
             previous_invoice = PaymentInvoice.objects.select_for_update().get(pk=invoice.pk)
         except ObjectDoesNotExist:
             return
-=======
-    try:
-        previous_invoice = PaymentInvoice.objects.get(pk=invoice.pk)
-    except PaymentInvoice.DoesNotExist:
-        return
->>>>>>> 93884ed4
 
         if previous_invoice.status in (PaymentStatus.CHECKED, PaymentStatus.CONFIRMED):
             return
