--- conflicted
+++ resolved
@@ -36,7 +36,7 @@
 from django.conf import settings as conf_settings
 from django.core.exceptions import ObjectDoesNotExist
 from django.db import transaction
-from django.http import Http404, HttpRequest, HttpResponse
+from django.http import Http404, HttpRequest
 from django.urls import reverse
 from paypal.standard.forms import PayPalPaymentsForm
 from paypal.standard.models import ST_PP_COMPLETED
@@ -116,67 +116,29 @@
     ctx["pay_id"] = aux["id"]
 
 
-def satispay_check(request: HttpRequest, ctx: dict) -> None:
+def satispay_check(request, ctx):
     """Check status of pending Satispay payments.
 
-    Verifies payment status for all pending Satispay invoices by calling the Satispay
-    verification API for each invoice found in CREATED status.
-
-    Args:
-        request: Django HTTP request object containing user session and metadata
-        ctx: Context dictionary containing payment configuration, must include
-             'satispay_key_id' for API authentication
-
-    Returns:
-        None: Function performs side effects by updating payment statuses
-    """
-    # Update payment configuration details from request context
+    Args:
+        request: Django HTTP request object
+        ctx: Context dictionary with payment configuration
+    """
     update_payment_details(request, ctx)
 
-    # Early return if Satispay API key is not configured
     if "satispay_key_id" not in ctx:
         return
 
-    # Query for all pending Satispay payment invoices
     que = PaymentInvoice.objects.filter(
         method__slug="satispay",
         status=PaymentStatus.CREATED,
     )
-
-    # Skip processing if no pending invoices exist
     if not que.exists():
         return
 
-    # Verify each pending invoice with Satispay API
     for invoice in que:
         satispay_verify(request, invoice.cod)
 
 
-<<<<<<< HEAD
-def satispay_verify(request: Any, cod: str) -> None:
-    """Verify Satispay payment status and process if accepted.
-
-    Retrieves payment invoice by code, validates Satispay payment method,
-    checks payment status, and processes accepted payments by updating
-    the invoice with received money amount.
-
-    Args:
-        request: Django HTTP request object containing payment context
-        cod: Payment code/identifier to verify and process
-
-    Returns:
-        None: Function returns early on validation failures or processes payment
-
-    Raises:
-        ObjectDoesNotExist: When invoice with given code is not found
-        Various exceptions from satispaython API calls (handled implicitly)
-    """
-    # Initialize context and update with payment details from request
-    ctx = {}
-    update_payment_details(request, ctx)
-
-    # Retrieve invoice by payment code, log warning and return if not found
-=======
 def satispay_verify(request, cod: str) -> None:
     """Verify Satispay payment status and process if accepted.
 
@@ -199,42 +161,22 @@
     update_payment_details(request, ctx)
 
     # Retrieve invoice by payment code, log and return if not found
->>>>>>> 7ec28e8e
     try:
         invoice = PaymentInvoice.objects.get(cod=cod)
     except ObjectDoesNotExist:
         logger.warning(f"Not found - invoice {cod}")
         return
 
-<<<<<<< HEAD
-    # Validate payment method is Satispay, log warning and return if incorrect
-=======
     # Validate that invoice uses Satispay payment method
->>>>>>> 7ec28e8e
     if invoice.method.slug != "satispay":
         logger.warning(f"Wrong slug method - invoice {cod}")
         return
 
-<<<<<<< HEAD
-    # Check invoice status is CREATED, log warning and return if already processed
-=======
     # Check if payment is still in created status (not already processed)
->>>>>>> 7ec28e8e
     if invoice.status != PaymentStatus.CREATED:
         logger.warning(f"Already confirmed - invoice {cod}")
         return
 
-<<<<<<< HEAD
-    # Extract Satispay credentials and load RSA private key for API authentication
-    key_id = ctx["satispay_key_id"]
-    rsa_key = load_key("main/satispay/private.pem")
-
-    # Make API call to Satispay to get payment details using credentials
-    response = satispaython.get_payment_details(key_id, rsa_key, invoice.cod)
-    # logger.debug(f"Response: {response}")
-
-    # Validate API response status code, return early if not successful
-=======
     # Load Satispay API credentials and private key for authentication
     key_id = ctx["satispay_key_id"]
     rsa_key = load_key("main/satispay/private.pem")
@@ -244,24 +186,15 @@
     # logger.debug(f"Response: {response}")
 
     # Validate API response status code
->>>>>>> 7ec28e8e
     correct_response_code = 200
     if response.status_code != correct_response_code:
         return
 
-<<<<<<< HEAD
-    # Parse response JSON and extract payment amount and status
-    aux = json.loads(response.content)
-    mc_gross = int(aux["amount_unit"]) / 100.0
-
-    # Process payment if status is accepted by updating invoice with received amount
-=======
     # Parse response and extract payment details
     aux = json.loads(response.content)
     mc_gross = int(aux["amount_unit"]) / 100.0
 
     # Process payment if Satispay marked it as accepted
->>>>>>> 7ec28e8e
     if aux["status"] == "ACCEPTED":
         invoice_received_money(invoice.cod, mc_gross)
 
@@ -276,35 +209,28 @@
     satispay_verify(request, cod)
 
 
-def get_paypal_form(request: HttpRequest, ctx: dict, invoice, amount: float) -> None:
-    """Create PayPal payment form and add it to context.
-
-    Creates a PayPal payment form with the provided invoice and amount details,
-    then adds the form to the context dictionary for template rendering.
-
-    Args:
-        request: Django HTTP request object for building absolute URIs
-        ctx: Context dictionary that will be updated with PayPal form data
-        invoice: PaymentInvoice instance containing payment details
-        amount: Payment amount in the configured currency
+def get_paypal_form(request, ctx, invoice, amount):
+    """Create PayPal payment form.
+
+    Args:
+        request: Django HTTP request object
+        ctx: Context dictionary with payment configuration
+        invoice: PaymentInvoice instance
+        amount (float): Payment amount
 
     Returns:
-        None: Function modifies the ctx dictionary in-place
-    """
-    # Build PayPal payment configuration dictionary
+        dict: PayPal form context data
+    """
     paypal_dict = {
         "business": ctx["paypal_id"],
         "amount": float(amount),
         "currency_code": ctx["payment_currency"],
         "item_name": invoice.causal,
         "invoice": invoice.cod,
-        # Configure PayPal callback URLs for payment flow
         "notify_url": request.build_absolute_uri(reverse("paypal-ipn")),
         "return": request.build_absolute_uri(reverse("acc_payed", args=[invoice.id])),
         "cancel_return": request.build_absolute_uri(reverse("acc_cancelled")),
     }
-
-    # Create PayPal form and add to context for template rendering
     # logger.debug(f"PayPal dict: {paypal_dict}")
     ctx["paypal_form"] = PayPalPaymentsForm(initial=paypal_dict)
 
@@ -336,54 +262,20 @@
         return invoice_received_money(ipn_obj.invoice, ipn_obj.mc_gross, ipn_obj.mc_fee, ipn_obj.txn_id)
 
 
-def handle_invalid_paypal_ipn(ipn_obj: object) -> None:
+def handle_invalid_paypal_ipn(ipn_obj):
     """Handle invalid PayPal IPN notifications.
 
-    Logs the invalid IPN object details and notifies administrators
-    about the failed PayPal notification.
-
-    Args:
-        ipn_obj: Invalid IPN object from PayPal containing notification data.
-            Can be None if no object was received.
-
-    Returns:
-        None: This function doesn't return any value.
-    """
-    # Log the IPN object if it exists
+    Args:
+        ipn_obj: Invalid IPN object from PayPal
+    """
     if ipn_obj:
         logger.info(f"PayPal IPN object: {ipn_obj}")
-
     # TODO send mail
-
-    # Format the IPN object for detailed logging
     body = pformat(ipn_obj)
     logger.info(f"PayPal IPN body: {body}")
-
-    # Notify administrators about the invalid PayPal notification
     notify_admins("paypal ko", body)
 
 
-<<<<<<< HEAD
-def get_stripe_form(request: HttpRequest, ctx: dict, invoice: PaymentInvoice, amount: float) -> dict:
-    """Create Stripe payment form and session.
-
-    Creates a Stripe product and price for the given invoice, then generates
-    a checkout session for payment processing. Updates the invoice with the
-    price ID for tracking purposes.
-
-    Args:
-        request: Django HTTP request object for building absolute URLs
-        ctx: Context dictionary containing Stripe API keys and payment configuration
-        invoice: PaymentInvoice instance to process payment for
-        amount: Payment amount in the configured currency
-
-    Returns:
-        Context dictionary updated with Stripe checkout session data
-
-    Note:
-        The invoice's 'cod' field is updated with the Stripe price ID for
-        later reference during payment processing.
-=======
 def get_stripe_form(request, ctx: dict, invoice, amount: float) -> None:
     """Create Stripe payment form and session.
 
@@ -400,16 +292,11 @@
 
     Returns:
         None: Updates ctx dictionary with 'stripe_ck' checkout session
->>>>>>> 7ec28e8e
     """
     # Set Stripe API key from context configuration
     stripe.api_key = ctx["stripe_sk_api"]
 
-<<<<<<< HEAD
-    # Create a new Stripe product for this invoice
-=======
     # Create a new Stripe product with invoice description
->>>>>>> 7ec28e8e
     prod = stripe.Product.create(name=invoice.causal)
 
     # Create price object with amount converted to cents
@@ -441,61 +328,44 @@
     invoice.save()
 
 
-def stripe_webhook(request: HttpRequest) -> HttpResponse:
+def stripe_webhook(request):
     """Handle Stripe webhook events for payment processing.
 
-    This function processes Stripe webhook events, specifically handling checkout session
-    completion and async payment success events. It validates the webhook signature,
-    extracts payment information, and triggers invoice processing.
-
-    Args:
-        request: Django HTTP request object containing Stripe webhook data with
-            payload body and signature header
+    Args:
+        request: Django HTTP request object containing Stripe webhook data
 
     Returns:
-        HttpResponse: Success response for processed events or error response
-            for validation failures
-
-    Raises:
-        ValueError: When webhook payload is invalid or malformed
-        SignatureVerificationError: When webhook signature verification fails
-    """
-    # Initialize context and configure Stripe API settings
+        HttpResponse: Success or error response for webhook processing
+    """
     ctx = def_user_ctx(request)
     update_payment_details(request, ctx)
     stripe.api_key = ctx["stripe_sk_api"]
-
-    # Extract webhook payload and signature from request
     payload = request.body
     sig_header = request.META["HTTP_STRIPE_SIGNATURE"]
     endpoint_secret = ctx["stripe_webhook_secret"]
 
     try:
-        # Verify webhook signature and construct event object
         event = stripe.Webhook.construct_event(payload, sig_header, endpoint_secret)
     except ValueError as e:
-        # Invalid payload - raise exception for proper error handling
+        # Invalid payload
         raise e
     except stripe.error.SignatureVerificationError as e:
-        # Invalid signature - raise exception for proper error handling
+        # Invalid signature
         raise e
 
-    # Process checkout session completion events
+    # Handle the event
     if event["type"] == "checkout.session.completed" or event["type"] == "checkout.session.async_payment_succeeded":
-        # Retrieve full session details with line items expanded
         session = stripe.checkout.Session.retrieve(
             event["data"]["object"]["id"],
             expand=["line_items"],
         )
 
-        # Extract line items and process first item (assumes single item per session)
         line_items = session.line_items
+        # assume only one
         item = line_items["data"][0]
-
-        # Extract price ID for invoice processing
+        # logger.debug(f"Processing item: {item}")
         cod = item["price"]["id"]
-
-        # Process the received payment for the invoice
+        # logger.debug(f"Code: {cod}")
         return invoice_received_money(cod)
     # ~ elif event['type'] == 'checkout.session.async_payment_failed':
     # ~ return True
@@ -504,7 +374,6 @@
     # ~ elif event['type'] == 'checkout.session.async_payment_succeeded':
     # ~ return True
     else:
-        # Return success for unhandled but valid webhook events
         return True
         # raise Exception('Unhandled event type {}'.format(event['type']))
 
@@ -584,24 +453,18 @@
     invoice.save()
 
 
-def sumup_webhook(request: HttpRequest) -> bool:
-    """Process SumUp webhook notification for payment status.
-
-    Args:
-        request: HTTP request object containing webhook payload
-
-    Returns:
-        bool: True if payment was successful and processed, False otherwise
-    """
-    # Parse the JSON payload from the webhook request body
+def sumup_webhook(request):
+    # Print (Request)
+    # pprint(request.body)
+    # Print (Request.Meta)
     aux = json.loads(request.body)
-
-    # Check if the payment status indicates success
+    # print (at ['id'])
+    # print (at ['status'])
+
     if aux["status"] != "SUCCESSFUL":
-        # Payment failed or pending - return False to indicate failure
+        # Err_Paypal (Print (Request) + Print (Request.Body) + Print (Request.meta))
         return False
 
-    # Process the successful payment using the transaction ID
     return invoice_received_money(aux["id"])
 
 
@@ -754,41 +617,17 @@
     # ~ ctx['signature'] = sig
 
 
-def redsys_webhook(request: HttpRequest, ok: bool = True) -> Union[bool, HttpResponse]:
-    """Process Redsys payment gateway webhook notification.
-
-    Handles incoming webhook requests from Redsys payment gateway to process
-    payment confirmations and update invoice status accordingly.
-
-    Args:
-        request: Django HTTP request object containing POST data from Redsys
-        ok: Boolean flag indicating expected success status (default: True)
-
-    Returns:
-        Result from invoice_received_money() if payment verification succeeds,
-        False if verification fails
-
-    Note:
-        Expected POST parameters:
-        - Ds_MerchantParameters: Base64 encoded payment data
-        - Ds_Signature: HMAC signature for verification
-    """
-    # Initialize user context and update payment configuration
+def redsys_webhook(request, ok=True):
     ctx = def_user_ctx(request)
     update_payment_details(request, ctx)
-
-    # Extract payment parameters and signature from POST data
-    # ver = request.POST["Ds_SignatureVersion"]  # Version currently unused
+    # ver = request.POST["Ds_SignatureVersion"]
     pars = request.POST["Ds_MerchantParameters"]
     sig = request.POST["Ds_Signature"]
 
-    # Initialize Redsys client with merchant credentials
     redsyspayment = RedSysClient(business_code=ctx["redsys_merchant_code"], secret_key=ctx["redsys_secret_key"])
 
-    # Verify payment signature and extract transaction code
     cod = redsyspayment.redsys_check_response(sig, pars, ctx)
 
-    # Process successful payment verification
     if cod:
         return invoice_received_money(cod)
 
@@ -856,98 +695,48 @@
         assert isinstance(merchant_parameters, str)
         return json.loads(base64.b64decode(merchant_parameters).decode())
 
-    def encrypt_order(self, order: str) -> bytes:
+    def encrypt_order(self, order):
         """
-        Creates a unique encrypted key for every request based on the merchant order and shared secret.
-
-        This method uses Triple DES encryption in CBC mode to cipher the order string.
-        The order is padded to 16 bytes and encrypted using the base64-decoded secret key.
-
-        Args:
-            order: The merchant order string to be encrypted
-
-        Returns:
-            The encrypted order as bytes
-
-        Raises:
-            AssertionError: If order is not a string
+        This method creates a unique key for every request, based on the
+        Ds_Merchant_Order and in the shared secret (SERMEPA_SECRET_KEY).
+        This unique key is Triple DES ciphered.
+        :param Ds_Merchant_Order: Dict with all merchant parameters
+        :return  order_encrypted: The encrypted order
         """
-        # Validate input parameter type
         assert isinstance(order, str)
-
-        # Create Triple DES cipher with CBC mode and zero IV
         cipher = DES3.new(base64.b64decode(self.secret_key), DES3.MODE_CBC, IV=b"\0\0\0\0\0\0\0\0")
-
-        # Encode order to bytes and pad to 16-byte boundary, then encrypt
         return cipher.encrypt(order.encode().ljust(16, b"\0"))
 
     @staticmethod
-    def sign_hmac256(encrypted_order: bytes, merchant_parameters: bytes) -> bytes:
-        """Sign merchant data using HMAC SHA256 algorithm.
-
-        Uses the encrypted order as the key to sign the merchant parameters
-        using HMAC SHA256, then encodes the result with Base64.
-
-        Args:
-            encrypted_order: Encrypted Ds_Merchant_Order used as HMAC key
-            merchant_parameters: Redsys already encoded parameters to sign
-
-        Returns:
-            Generated signature as a base64 encoded bytes string
-
-        Raises:
-            AssertionError: If parameters are not bytes
+    def sign_hmac256(encrypted_order, merchant_parameters):
         """
-        # Validate input types are bytes
+        Use the encrypted_order we have to sign the merchant data using
+        a HMAC SHA256 algorithm and encode the result using Base64.
+        :param encrypted_order: Encrypted Ds_Merchant_Order
+        :param merchant_parameters: Redsys already encoded parameters
+        :return Generated signature as a base64 encoded string
+        """
         assert isinstance(encrypted_order, bytes)
         assert isinstance(merchant_parameters, bytes)
-
-        # Generate HMAC SHA256 digest using encrypted order as key
         digest = hmac.new(encrypted_order, merchant_parameters, hashlib.sha256).digest()
-
-        # Encode digest with Base64 and return
         return base64.b64encode(digest)
 
-    def redsys_generate_request(self, params: dict) -> dict:
+    def redsys_generate_request(self, params):
         """
-        Generate Redsys Ds_MerchantParameters and Ds_Signature for payment processing.
-
-        Args:
-            params: Dictionary containing all transaction parameters including:
-                - DS_MERCHANT_AMOUNT: Transaction amount (float)
-                - DS_MERCHANT_ORDER: Order identifier (string)
-                - DS_MERCHANT_MERCHANTCODE: Merchant code (string)
-                - DS_MERCHANT_CURRENCY: Currency code (int, optional)
-                - DS_MERCHANT_TRANSACTIONTYPE: Transaction type (string, optional)
-                - DS_MERCHANT_TERMINAL: Terminal identifier (string, optional)
-                - DS_MERCHANT_URLOK: Success URL (string)
-                - DS_MERCHANT_URLKO: Error URL (string)
-                - DS_MERCHANT_MERCHANTURL: Merchant notification URL (string)
-                - DS_MERCHANT_PRODUCTDESCRIPTION: Product description (string)
-                - DS_MERCHANT_TITULAR: Card holder name (string)
-                - DS_MERCHANT_MERCHANTNAME: Merchant name (string)
-                - DS_MERCHANT_CONSUMERLANGUAGE: Consumer language (string, optional)
-
-        Returns:
-            Dictionary containing:
-                - Ds_Redsys_Url: Payment gateway URL
-                - Ds_SignatureVersion: Signature version identifier
-                - Ds_MerchantParameters: Base64 encoded merchant parameters
-                - Ds_Signature: HMAC-SHA256 signature for request validation
+        Method to generate Redsys Ds_MerchantParameters and Ds_Signature
+        :param params: Dict with all transaction parameters
+        :return dict url, signature, parameters and type signature
         """
-        # Build merchant parameters with proper formatting and defaults
         merchant_parameters = {
             "DS_MERCHANT_AMOUNT": int(params["DS_MERCHANT_AMOUNT"] * 100),
             "DS_MERCHANT_ORDER": params["DS_MERCHANT_ORDER"].zfill(10),
             "DS_MERCHANT_MERCHANTCODE": params["DS_MERCHANT_MERCHANTCODE"][:9],
             "DS_MERCHANT_CURRENCY": params["DS_MERCHANT_CURRENCY"] or 978,  # EUR
             "DS_MERCHANT_TRANSACTIONTYPE": (params["DS_MERCHANT_TRANSACTIONTYPE"] or "0"),
-            # Set terminal and URLs with length restrictions
             "DS_MERCHANT_TERMINAL": params["DS_MERCHANT_TERMINAL"] or "1",
             "DS_MERCHANT_URLOK": params["DS_MERCHANT_URLOK"][:250],
             "DS_MERCHANT_URLKO": params["DS_MERCHANT_URLKO"][:250],
             "DS_MERCHANT_MERCHANTURL": params["DS_MERCHANT_MERCHANTURL"][:250],
-            # Set product and merchant details with length limits
             "DS_MERCHANT_PRODUCTDESCRIPTION": (params["DS_MERCHANT_PRODUCTDESCRIPTION"][:125]),
             "DS_MERCHANT_TITULAR": params["DS_MERCHANT_TITULAR"][:60],
             "DS_MERCHANT_MERCHANTNAME": params["DS_MERCHANT_MERCHANTNAME"][:25],
@@ -956,14 +745,10 @@
 
         # Encode merchant_parameters in json + base64
         b64_params = base64.b64encode(json.dumps(merchant_parameters).encode())
-
-        # Encrypt order identifier for signature generation
+        # Encrypt order
         encrypted_order = self.encrypt_order(merchant_parameters["DS_MERCHANT_ORDER"])
-
-        # Generate HMAC-SHA256 signature using encrypted order and parameters
+        # Sign parameters
         signature = self.sign_hmac256(encrypted_order, b64_params).decode()
-
-        # Return complete request data for Redsys payment gateway
         return {
             "Ds_Redsys_Url": self.redsys_url,
             "Ds_SignatureVersion": "HMAC_SHA256_V1",
