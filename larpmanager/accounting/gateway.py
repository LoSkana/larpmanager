# LarpManager - https://larpmanager.com
# Copyright (C) 2025 Scanagatta Mauro
#
# This file is part of LarpManager and is dual-licensed:
#
# 1. Under the terms of the GNU Affero General Public License (AGPL) version 3,
#    as published by the Free Software Foundation. You may use, modify, and
#    distribute this file under those terms.
#
# 2. Under a commercial license, allowing use in closed-source or proprietary
#    environments without the obligations of the AGPL.
#
# If you have obtained this file under the AGPL, and you make it available over
# a network, you must also make the complete source code available under the same license.
#
# For more information or to purchase a commercial license, contact:
# commercial@larpmanager.com
#
# SPDX-License-Identifier: AGPL-3.0-or-later OR Proprietary

"""Payment gateway integration for PayPal, Stripe, and Redsys."""

from __future__ import annotations

import base64
import hashlib
import hmac
import json
import logging
import math
import re
from pprint import pformat
<<<<<<< HEAD
from typing import TYPE_CHECKING, Any, ClassVar
=======
from typing import Any
>>>>>>> 1225b50e

import requests
import satispaython
import stripe
from Crypto.Cipher import DES3
from django.conf import settings as conf_settings
from django.core.exceptions import ObjectDoesNotExist
from django.db import transaction
from django.http import Http404, HttpRequest, HttpResponse
from django.urls import reverse
from paypal.standard.forms import PayPalPaymentsForm
from paypal.standard.models import ST_PP_COMPLETED
from satispaython.utils import load_key

from larpmanager.accounting.invoice import invoice_received_money
from larpmanager.models.access import get_association_executives
from larpmanager.models.accounting import PaymentInvoice, PaymentStatus
from larpmanager.models.association import Association
from larpmanager.models.utils import generate_id
from larpmanager.utils.base import get_context, update_payment_details
from larpmanager.utils.common import generate_number
from larpmanager.utils.tasks import my_send_mail, notify_admins

logger = logging.getLogger(__name__)


def get_satispay_form(request: HttpRequest, context: dict[str, Any], invoice: PaymentInvoice, amount: float) -> None:
    """Create Satispay payment form and initialize payment.

    Creates a new Satispay payment request using the provided invoice and amount,
    then updates the invoice with the payment ID and returns the context data
    needed for the payment form.

    Args:
        request: Django HTTP request object used to build absolute URIs
        context: Context dictionary containing payment configuration including
            satispay_key_id, payment_currency, and other payment settings
        invoice: PaymentInvoice instance to be updated with payment ID
        amount: Payment amount in the base currency unit

    Returns:
        Updated context dictionary containing payment form data with
        redirect URL, callback URL, and payment ID

    Raises:
        Http404: If Satispay API call fails or returns non-200 status code

    """
    # Build redirect and callback URLs for payment flow
    context["redirect"] = request.build_absolute_uri(reverse("acc_payed", args=[invoice.id]))
    context["callback"] = request.build_absolute_uri(reverse("acc_webhook_satispay")) + "?payment_id={uuid}"

    # Load Satispay authentication credentials
    satispay_key_id = context["satispay_key_id"]
    satispay_rsa_key = load_key("main/satispay/private.pem")

    # Future implementation for payment expiration
<<<<<<< HEAD
=======
    # expiration_date = timezone.now() + timedelta(hours=1)
    # expiration_date = format_datetime(expiration_date)
>>>>>>> 1225b50e

    # Prepare body parameters with callback URL
    body_params = {
        "callback_url": context["callback"],
        "redirect_url": context["redirect"],
        "external_code": invoice.causal,
    }

    # Create payment request with Satispay API (amount in cents)
    satispay_response = satispaython.create_payment(
        satispay_key_id,
        satispay_rsa_key,
        math.ceil(amount * 100),
        context["payment_currency"],
        body_params,
    )

    # Validate API response and handle errors
    expected_success_status_code = 200
    if satispay_response.status_code != expected_success_status_code:
        notify_admins("satispay ko", str(satispay_response.content))
        msg = "something went wrong :( "
        raise Http404(msg)

    # Parse response and update invoice with payment ID
    response_data = json.loads(satispay_response.content)
    with transaction.atomic():
        invoice.cod = response_data["id"]
        invoice.save()

    # Add payment ID to context for form rendering
    context["pay_id"] = response_data["id"]


def satispay_check(context: dict) -> None:
    """Check status of pending Satispay payments.

    Args:
        context: Context dictionary with payment configuration

    """
    update_payment_details(context)

    if "satispay_key_id" not in context:
        return

    que = PaymentInvoice.objects.filter(
        method__slug="satispay",
        status=PaymentStatus.CREATED,
    )
    if not que.exists():
        return

    for invoice in que:
        satispay_verify(context, invoice.cod)


def satispay_verify(context: dict, payment_code: str) -> None:
    """Verify Satispay payment status and process if accepted.

    This function verifies a Satispay payment by checking the payment status
    through the Satispay API and processes the payment if it has been accepted.

    Args:
        context: Dict context information
        payment_code: Payment code/identifier to verify against Satispay API

    Returns:
        None: Function performs side effects but returns nothing

    Note:
        Logs warnings for various error conditions and returns early on failures.
        Only processes payments with status "ACCEPTED" from Satispay.

    """
    # Initialize context and update payment details from request
    update_payment_details(context)

    # Retrieve invoice by payment code, log and return if not found
    try:
        invoice = PaymentInvoice.objects.get(cod=payment_code)
    except ObjectDoesNotExist:
        logger.warning("Not found - invoice %s", payment_code)
        return

    # Validate that invoice uses Satispay payment method
    if invoice.method.slug != "satispay":
        logger.warning("Wrong slug method - invoice %s", payment_code)
        return

    # Check if payment is still in created status (not already processed)
    if invoice.status != PaymentStatus.CREATED:
        logger.warning("Already confirmed - invoice %s", payment_code)
        return

    # Load Satispay API credentials and private key for authentication
    key_id = context["satispay_key_id"]
    rsa_key = load_key("main/satispay/private.pem")

    # Make API call to Satispay to get current payment status
    response = satispaython.get_payment_details(key_id, rsa_key, invoice.cod)

    # Validate API response status code
    expected_success_code = 200
    if response.status_code != expected_success_code:
        return

    # Parse response and extract payment details
    payment_data = json.loads(response.content)
    payment_amount = int(payment_data["amount_unit"]) / 100.0

    # Process payment if Satispay marked it as accepted
    if payment_data["status"] == "ACCEPTED":
        invoice_received_money(invoice.cod, payment_amount)


def satispay_webhook(request: HttpRequest) -> None:
    """Handle Satispay webhook notifications.

    Args:
        request: Django HTTP request with payment_id parameter

    """
    payment_id = request.GET.get("payment_id", "")
    context = get_context(request)
    satispay_verify(context, payment_id)


def get_paypal_form(request: HttpRequest, context: dict, invoice: PaymentInvoice, amount: float) -> None:
    """Create PayPal payment form.

    Args:
        request: Django HTTP request object
        context: Context dictionary with payment configuration
        invoice: PaymentInvoice instance
        amount (float): Payment amount

    Returns:
        dict: PayPal form context data

    """
    paypal_payment_data = {
        "business": context["paypal_id"],
        "amount": float(amount),
        "currency_code": context["payment_currency"],
        "item_name": invoice.causal,
        "invoice": invoice.cod,
        "notify_url": request.build_absolute_uri(reverse("paypal-ipn")),
        "return": request.build_absolute_uri(reverse("acc_payed", args=[invoice.id])),
        "cancel_return": request.build_absolute_uri(reverse("acc_cancelled")),
    }
    context["paypal_form"] = PayPalPaymentsForm(initial=paypal_payment_data)


def handle_valid_paypal_ipn(ipn_obj: Any) -> PaymentInvoice | None:
    """Handle valid PayPal IPN notifications.

    Args:
        ipn_obj: IPN object from PayPal

    Returns:
        Result from invoice_received_money or None

    """
    if ipn_obj.payment_status == ST_PP_COMPLETED:
        # WARNING !
        # Check that the receiver email is the same we previously
        # set on the `business` field. (The user could tamper with
        # that fields on the payment form before it goes to PayPal)
        # ~ if ipn_obj.receiver_email != context['paypal_id']:
        # ~ # Not a valid payment
        # ~ return

        return invoice_received_money(ipn_obj.invoice, ipn_obj.mc_gross, ipn_obj.mc_fee, ipn_obj.txn_id)
    return None


def handle_invalid_paypal_ipn(invalid_ipn_object: Any) -> None:
    """Handle invalid PayPal IPN notifications.

    Args:
        invalid_ipn_object: Invalid IPN object from PayPal

    """
    if invalid_ipn_object:
        logger.info("PayPal IPN object: %s", invalid_ipn_object)
    # TODO: send mail
    formatted_ipn_body = pformat(invalid_ipn_object)
    logger.info("PayPal IPN body: %s", formatted_ipn_body)
    notify_admins("paypal ko", formatted_ipn_body)


def get_stripe_form(
    request: HttpRequest,
    context: dict[str, Any],
    invoice: PaymentInvoice,
    amount: float,
) -> None:
    """Create Stripe payment form and session.

    Creates a Stripe product and price for the given invoice amount, then
    generates a checkout session for payment processing. Updates the invoice
    with the price ID for tracking purposes.

    Args:
        request: Django HTTP request object for building absolute URLs
        context: Context dictionary containing payment configuration including
             'stripe_sk_api' (secret key) and 'payment_currency'
        invoice: PaymentInvoice instance to be paid
        amount: Payment amount in the configured currency

    Returns:
        None: Updates context dictionary with 'stripe_ck' checkout session

    """
    # Set Stripe API key from context configuration
    stripe.api_key = context["stripe_sk_api"]

    # Create a new Stripe product with invoice description
    stripe_product = stripe.Product.create(name=invoice.causal)

    # Create price object with amount converted to cents
    # Stripe requires amounts in smallest currency unit (cents for EUR/USD)
    stripe_price = stripe.Price.create(
        unit_amount=str(int(round(amount, 2) * 100)),
        currency=context["payment_currency"],
        product=stripe_product.id,
    )

    # Create checkout session with success/cancel URLs
    checkout_session = stripe.checkout.Session.create(
        line_items=[
            {
                "price": stripe_price.id,
                "quantity": 1,
            },
        ],
        mode="payment",
        success_url=request.build_absolute_uri(reverse("acc_payed", args=[invoice.id])),
        cancel_url=request.build_absolute_uri(reverse("acc_cancelled")),
    )

    # Add checkout session to context for template rendering
    context["stripe_ck"] = checkout_session

    # Store price ID in invoice for payment tracking
    invoice.cod = stripe_price.id
    invoice.save()


def stripe_webhook(request: HttpRequest) -> HttpResponse | bool:
    """Handle Stripe webhook events for payment processing.

    Args:
        request: Django HTTP request object containing Stripe webhook data

    Returns:
        HttpResponse: Success or error response for webhook processing

    """
    context = get_context(request)
    update_payment_details(context)
    stripe.api_key = context["stripe_sk_api"]
    payload = request.body
    signature_header = request.META["HTTP_STRIPE_SIGNATURE"]
    endpoint_secret = context["stripe_webhook_secret"]

    # Construct event from webhook payload - raises ValueError or SignatureVerificationError on failure
    event = stripe.Webhook.construct_event(payload, signature_header, endpoint_secret)

    # Handle the event
    if event["type"] == "checkout.session.completed" or event["type"] == "checkout.session.async_payment_succeeded":
        session = stripe.checkout.Session.retrieve(
            event["data"]["object"]["id"],
            expand=["line_items"],
        )

        line_items = session.line_items
        # assume only one
        first_line_item = line_items["data"][0]
        price_id = first_line_item["price"]["id"]
        return invoice_received_money(price_id)
    return True


def get_sumup_form(
    request: HttpRequest,
    context: dict[str, Any],
    invoice: PaymentInvoice,
    amount: float,
) -> None:
    """Generate SumUp payment form for invoice processing.

    Creates a SumUp checkout session by first authenticating with the SumUp API
    to obtain an access token, then creating a checkout with the invoice details.
    Updates the invoice code with the checkout ID for tracking purposes.

    Args:
        request: Django HTTP request object containing request metadata
        context: Context dictionary containing SumUp payment configuration:
            - sumup_client_id: SumUp API client ID
            - sumup_client_secret: SumUp API client secret
            - sumup_merchant_id: SumUp merchant identifier
            - payment_currency: Currency code for the payment
        invoice: Invoice instance to process payment for
        amount: Payment amount to charge (will be converted to float)

    Raises:
        KeyError: If required configuration keys are missing from context
        requests.RequestException: If API requests fail
        json.JSONDecodeError: If API response is not valid JSON

    """
    # Authenticate with SumUp API to obtain access token
    authentication_url = "https://api.sumup.com/token"
    authentication_headers = {"Content-Type": "application/x-www-form-urlencoded"}
    authentication_payload = {
        "client_id": context["sumup_client_id"],
        "client_secret": context["sumup_client_secret"],
        "grant_type": "client_credentials",
    }

    # Make authentication request and extract token
    authentication_response = requests.request(
        "POST",
        authentication_url,
        headers=authentication_headers,
        data=authentication_payload,
        timeout=30,
    )
    authentication_response_data = json.loads(authentication_response.text)
    access_token = authentication_response_data["access_token"]

    # Prepare checkout creation request with invoice details
    checkout_url = "https://api.sumup.com/v0.1/checkouts"
    checkout_payload = json.dumps(
        {
            "checkout_reference": invoice.cod,
            "amount": float(amount),
            "currency": context["payment_currency"],
            "merchant_code": context["sumup_merchant_id"],
            "description": invoice.causal,
            # Configure callback URLs for payment flow
            "return_url": request.build_absolute_uri(reverse("acc_webhook_sumup")),
            "redirect_url": request.build_absolute_uri(reverse("acc_payed", args=[invoice.id])),
            "payment_type": "boleto",
        },
    )

    # Set authorization headers with obtained token
    checkout_headers = {
        "Content-Type": "application/json",
        "Accept": "application/json",
        "Authorization": f"Bearer {access_token}",
    }

    # Create checkout session and extract checkout ID
    checkout_response = requests.request(
        "POST",
        checkout_url,
        headers=checkout_headers,
        data=checkout_payload,
        timeout=30,
    )
    checkout_response_data = json.loads(checkout_response.text)

    # Store checkout ID in context and update invoice for tracking
    context["sumup_checkout_id"] = checkout_response_data["id"]
    invoice.cod = checkout_response_data["id"]
    invoice.save()


def sumup_webhook(request: HttpRequest) -> bool:
    """Handle SumUp webhook notifications for payment processing.

    Processes incoming webhook requests from SumUp payment gateway,
    validates the payment status, and triggers invoice payment processing
    for successful transactions.

    Args:
        request: HTTP request object containing webhook payload from SumUp

    Returns:
        bool: True if payment was processed successfully, False if payment
              failed or was not successful

    """
    # Parse the JSON payload from the webhook request body
    webhook_payload = json.loads(request.body)

    # Check if the payment status indicates failure or non-success
    if webhook_payload["status"] != "SUCCESSFUL":
        return False

    # Process the successful payment using the transaction ID
    return invoice_received_money(webhook_payload["id"])


def redsys_invoice_cod() -> str:
    """Generate a unique Redsys invoice code.

    Returns:
        str: A 12-character unique invoice code.

    Raises:
        ValueError: If unable to generate unique code after 5 attempts.

    """
    # Try up to 5 times to generate a unique code
    max_attempts = 5
    for _attempt_number in range(max_attempts):
        # Generate 12-character code: 5 random numbers + 7 character ID
        invoice_code = generate_number(5) + generate_id(7)

        # Check if code is unique in database
        if not PaymentInvoice.objects.filter(cod=invoice_code).exists():
            return invoice_code

    # Raise error if all attempts failed
    msg = "Too many attempts to generate the code"
    raise ValueError(msg)


def get_redsys_form(request: HttpRequest, context: dict[str, Any], invoice: PaymentInvoice, amount: float) -> None:
    """Create Redsys payment form with encrypted parameters.

    Generates a secure payment form for Redsys payment gateway by creating
    encrypted parameters and updating the invoice with a unique code.

    Args:
        request: Django HTTP request object containing association data
        context: Context dictionary with Redsys payment configuration including
             merchant code, terminal, currency, secret key, and sandbox flag
        invoice: PaymentInvoice instance to be updated with payment code
        amount: Payment amount in decimal format

    Returns:
        None: Updates context dictionary in-place with 'redsys_form' key containing
              encrypted payment data ready for form submission

    Side Effects:
        - Updates invoice.cod with generated payment code
        - Saves invoice to database
        - Adds 'redsys_form' to context dictionary

    """
    # Generate unique invoice code and save to database
    invoice.cod = redsys_invoice_cod()
    invoice.save()

    # Prepare basic payment parameters for Redsys gateway
    payment_parameters = {
        "DS_MERCHANT_AMOUNT": float(amount),
        "DS_MERCHANT_CURRENCY": int(context["redsys_merchant_currency"]),
        "DS_MERCHANT_ORDER": invoice.cod,
        "DS_MERCHANT_PRODUCTDESCRIPTION": invoice.causal,
        "DS_MERCHANT_TITULAR": context["name"],
    }

    # Add merchant identification and terminal configuration
    payment_parameters.update(
        {
            "DS_MERCHANT_MERCHANTCODE": context["redsys_merchant_code"],
            "DS_MERCHANT_MERCHANTNAME": context["name"],
            "DS_MERCHANT_TERMINAL": context["redsys_merchant_terminal"],
            "DS_MERCHANT_TRANSACTIONTYPE": "0",  # Standard payment
        },
    )

    # Configure callback URLs for payment flow
    payment_parameters.update(
        {
            "DS_MERCHANT_MERCHANTURL": request.build_absolute_uri(reverse("acc_webhook_redsys")),
            "DS_MERCHANT_URLOK": request.build_absolute_uri(reverse("acc_payed", args=[invoice.id])),
            "DS_MERCHANT_URLKO": request.build_absolute_uri(reverse("acc_redsys_ko")),
        },
    )

    # Add optional payment methods if configured
    if context.get("key"):
        payment_parameters["DS_MERCHANT_PAYMETHODS"] = context["key"]

    # Determine sandbox mode from configuration
    is_sandbox_mode = int(context["redsys_sandbox"]) == 1

    # Initialize Redsys client with merchant credentials
    redsys_payment_client = RedSysClient(
        business_code=context["redsys_merchant_code"],
        secret_key=context["redsys_secret_key"],
        sandbox=is_sandbox_mode,
    )

    # Generate encrypted form data and add to context
    context["redsys_form"] = redsys_payment_client.redsys_generate_request(payment_parameters)


def redsys_webhook(request: HttpRequest) -> bool:
    """Handle RedSys payment webhook notifications.

    Processes incoming webhook requests from RedSys payment gateway,
    validates the signature, and updates payment status accordingly.

    Args:
        request: Django HTTP request object containing webhook data

    Returns:
        bool: True if payment was successfully processed, False otherwise

    """
    # Initialize user context and update payment details
    context = get_context(request)
    update_payment_details(context)

    # Extract RedSys parameters and signature from POST data
    merchant_parameters = request.POST["Ds_MerchantParameters"]
    signature = request.POST["Ds_Signature"]

    # Initialize RedSys client with merchant credentials
    redsys_payment_client = RedSysClient(
        business_code=context["redsys_merchant_code"],
        secret_key=context["redsys_secret_key"],
    )

    # Validate the webhook signature and extract order code
    order_code = redsys_payment_client.redsys_check_response(signature, merchant_parameters, context)

    # Process successful payment if signature validation passed
    if order_code:
        return invoice_received_money(order_code)

    return False


class RedSysClient:
    """Client."""

    DATA: ClassVar[list] = [
        "DS_MERCHANT_AMOUNT",
        "DS_MERCHANT_CURRENCY",
        "DS_MERCHANT_ORDER",
        "DS_MERCHANT_PRODUCTDESCRIPTION",
        "DS_MERCHANT_TITULAR",
        "DS_MERCHANT_MERCHANTCODE",
        "DS_MERCHANT_MERCHANTURL",
        "DS_MERCHANT_URLOK",
        "DS_MERCHANT_URLKO",
        "DS_MERCHANT_MERCHANTNAME",
        "DS_MERCHANT_CONSUMERLANGUAGE",
        "DS_MERCHANT_MERCHANTSIGNATURE",
        "DS_MERCHANT_TERMINAL",
        "DS_MERCHANT_TRANSACTIONTYPE",
    ]

    LANG_MAP: ClassVar[dict] = {
        "es": "001",
        "en": "002",
        "ca": "003",
        "fr": "004",
        "de": "005",
        "nl": "006",
        "it": "007",
        "sv": "008",
        "pt": "009",
        "pl": "011",
        "gl": "012",
        "eu": "013",
        "da": "208",
    }

    ALPHANUMERIC_CHARACTERS = re.compile(b"[^a-zA-Z0-9]")

    def __init__(self, business_code: str, secret_key: str, *, sandbox: bool = False) -> None:
        """Initialize Redsys payment gateway with merchant credentials.

        Args:
            business_code: Merchant code provided by Redsys
            secret_key: Secret key for transaction signing
            sandbox: Whether to use sandbox environment

        """
        # Initialize all data parameters to None
        for param in self.DATA:
            setattr(self, param, None)

        # Set merchant credentials
        self.Ds_Merchant_MerchantCode = business_code
        self.secret_key = secret_key

        # Configure environment URL based on sandbox flag
        if sandbox:
            self.redsys_url = "https://sis-t.redsys.es:25443/sis/realizarPago"
        else:
            self.redsys_url = "https://sis.redsys.es/sis/realizarPago"

    @staticmethod
    def decode_parameters(merchant_parameters: str) -> dict:
        """Given the Ds_MerchantParameters from Redsys, decode it and eval the json file.

        :param merchant_parameters: Base 64 encoded json structure returned by
               Redsys
        :return merchant_parameters: Json structure with all parameters.
        """
        if not isinstance(merchant_parameters, str):
            msg = f"merchant_parameters must be str, got {type(merchant_parameters)}"
            raise TypeError(msg)
        return json.loads(base64.b64decode(merchant_parameters).decode())

    def encrypt_order(self, order: str) -> bytes:
        """Create a unique key for every request using Triple DES encryption."""
        if not isinstance(order, str):
            msg = f"order must be str, got {type(order)}"
            raise TypeError(msg)
        initialization_vector = b"\0\0\0\0\0\0\0\0"
        decoded_secret_key = base64.b64decode(self.secret_key)
        triple_des_cipher = DES3.new(decoded_secret_key, DES3.MODE_CBC, IV=initialization_vector)
        padded_order = order.encode().ljust(16, b"\0")
        return triple_des_cipher.encrypt(padded_order)

    @staticmethod
    def sign_hmac256(encrypted_order: bytes, merchant_parameters: bytes) -> bytes:
        """Use the encrypted_order to sign merchant data using HMAC SHA256 and encode with Base64.

        :param encrypted_order: Encrypted Ds_Merchant_Order
        :param merchant_parameters: Redsys already encoded parameters
        :return Generated signature as a base64 encoded string.
        """
        if not isinstance(encrypted_order, bytes):
            msg = f"encrypted_order must be bytes, got {type(encrypted_order)}"
            raise TypeError(msg)
        if not isinstance(merchant_parameters, bytes):
            msg = f"merchant_parameters must be bytes, got {type(merchant_parameters)}"
            raise TypeError(msg)
        hmac_signature = hmac.new(encrypted_order, merchant_parameters, hashlib.sha256).digest()
        return base64.b64encode(hmac_signature)

    def redsys_generate_request(self, params: dict[str, Any]) -> dict[str, str]:
        """Generate Redsys Ds_MerchantParameters and Ds_Signature.

        :param params: dict with all transaction parameters
        :return dict url, signature, parameters and type signature.
        """
        merchant_parameters = {
            "DS_MERCHANT_AMOUNT": int(params["DS_MERCHANT_AMOUNT"] * 100),
            "DS_MERCHANT_ORDER": params["DS_MERCHANT_ORDER"].zfill(10),
            "DS_MERCHANT_MERCHANTCODE": params["DS_MERCHANT_MERCHANTCODE"][:9],
            "DS_MERCHANT_CURRENCY": params["DS_MERCHANT_CURRENCY"] or 978,  # EUR
            "DS_MERCHANT_TRANSACTIONTYPE": (params["DS_MERCHANT_TRANSACTIONTYPE"] or "0"),
            "DS_MERCHANT_TERMINAL": params["DS_MERCHANT_TERMINAL"] or "1",
            "DS_MERCHANT_URLOK": params["DS_MERCHANT_URLOK"][:250],
            "DS_MERCHANT_URLKO": params["DS_MERCHANT_URLKO"][:250],
            "DS_MERCHANT_MERCHANTURL": params["DS_MERCHANT_MERCHANTURL"][:250],
            "DS_MERCHANT_PRODUCTDESCRIPTION": (params["DS_MERCHANT_PRODUCTDESCRIPTION"][:125]),
            "DS_MERCHANT_TITULAR": params["DS_MERCHANT_TITULAR"][:60],
            "DS_MERCHANT_MERCHANTNAME": params["DS_MERCHANT_MERCHANTNAME"][:25],
            "DS_MERCHANT_CONSUMERLANGUAGE": self.LANG_MAP.get(params.get("DS_MERCHANT_CONSUMERLANGUAGE"), "001"),
        }

        # Encode merchant_parameters in json + base64
        base64_encoded_parameters = base64.b64encode(json.dumps(merchant_parameters).encode())
        # Encrypt order
        encrypted_order = self.encrypt_order(merchant_parameters["DS_MERCHANT_ORDER"])
        # Sign parameters
        signature = self.sign_hmac256(encrypted_order, base64_encoded_parameters).decode()
        return {
            "Ds_Redsys_Url": self.redsys_url,
            "Ds_SignatureVersion": "HMAC_SHA256_V1",
            "Ds_MerchantParameters": base64_encoded_parameters.decode(),
            "Ds_Signature": signature,
        }

    def redsys_check_response(self, signature: str, b64_merchant_parameters: str, context: dict) -> str | None:
        """Verify Redsys payment response signature and extract order number.

        Validates the cryptographic signature of payment response from Redsys gateway
        to ensure authenticity and prevent tampering. Checks payment status and
        sends notifications to executives on failure.

        Args:
            signature: Received HMAC-SHA256 signature from Redsys
            b64_merchant_parameters: Base64-encoded JSON merchant parameters
            context: Context dictionary containing association ID (a_id)

        Returns:
            str: Order number if signature valid and payment successful
            None: If signature invalid or payment failed

        Side effects:
            - Sends error emails to association executives on payment failure
            - Logs error messages for signature verification failures

        """
        # Decode Base64-encoded merchant parameters from Redsys
        merchant_parameters = json.loads(base64.b64decode(b64_merchant_parameters).decode())

        # Get association for executive notifications
        association = Association.objects.get(pk=context["association_id"])

        # Validate response code presence
        if "Ds_Response" not in merchant_parameters:
            email_subject = "Ds_Response not found"
            email_body = str(merchant_parameters)
            # Notify executives about missing response code
            for member in get_association_executives(association):
                my_send_mail(email_subject, email_body, member, association)
            return None

        # Check payment response code (0-99 indicates success)
        response_code = int(merchant_parameters["Ds_Response"])

        # Response codes 0-99 indicate successful payment, anything else is failure
        max_successful_response_code = 99
        if response_code < 0 or response_code > max_successful_response_code:
            email_subject = "Failed redsys payment"
            email_body = str(merchant_parameters)
            # Notify executives about failed payment
            for member in get_association_executives(association):
                my_send_mail(email_subject, email_body, member, association)
            return None

        # Extract order number from merchant parameters
        order_number = merchant_parameters["Ds_Order"]

        # Encrypt order number using 3DES for signature verification
        encrypted_order = self.encrypt_order(order_number)

        # Re-encode merchant parameters for signature comparison
        reencoded_parameters = base64.b64encode(json.dumps(merchant_parameters).encode())

        # Compute expected signature using HMAC-SHA256
        computed_signature = self.sign_hmac256(encrypted_order, reencoded_parameters)

        # Verify signature matches to ensure payment authenticity
        if signature != computed_signature:
            error_message = f"Different signature redsys: {signature} vs {computed_signature}"
            error_message += pformat(merchant_parameters)
            logger.error("Redsys signature verification failed: %s", error_message)
            # Send critical security alert to system admins
            for _admin_name, admin_email in conf_settings.ADMINS:
                my_send_mail("redsys signature", error_message, admin_email)

        # Return order number for successful payment processing
        return order_number<|MERGE_RESOLUTION|>--- conflicted
+++ resolved
@@ -30,11 +30,7 @@
 import math
 import re
 from pprint import pformat
-<<<<<<< HEAD
-from typing import TYPE_CHECKING, Any, ClassVar
-=======
-from typing import Any
->>>>>>> 1225b50e
+from typing import Any, ClassVar
 
 import requests
 import satispaython
@@ -92,11 +88,6 @@
     satispay_rsa_key = load_key("main/satispay/private.pem")
 
     # Future implementation for payment expiration
-<<<<<<< HEAD
-=======
-    # expiration_date = timezone.now() + timedelta(hours=1)
-    # expiration_date = format_datetime(expiration_date)
->>>>>>> 1225b50e
 
     # Prepare body parameters with callback URL
     body_params = {
