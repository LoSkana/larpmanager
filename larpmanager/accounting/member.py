# LarpManager - https://larpmanager.com
# Copyright (C) 2025 Scanagatta Mauro
#
# This file is part of LarpManager and is dual-licensed:
#
# 1. Under the terms of the GNU Affero General Public License (AGPL) version 3,
#    as published by the Free Software Foundation. You may use, modify, and
#    distribute this file under those terms.
#
# 2. Under a commercial license, allowing use in closed-source or proprietary
#    environments without the obligations of the AGPL.
#
# If you have obtained this file under the AGPL, and you make it available over
# a network, you must also make the complete source code available under the same license.
#
# For more information or to purchase a commercial license, contact:
# commercial@larpmanager.com
#
# SPDX-License-Identifier: AGPL-3.0-or-later OR Proprietary

from datetime import datetime
from typing import Any

from calmjs.parse.asttypes import Object
from dateutil.relativedelta import relativedelta
from django.http import HttpRequest

from larpmanager.cache.config import get_assoc_config
from larpmanager.models.accounting import (
    AccountingItemCollection,
    AccountingItemDonation,
    AccountingItemExpense,
    AccountingItemMembership,
    AccountingItemOther,
    Collection,
    OtherChoices,
    PaymentInvoice,
    PaymentStatus,
    PaymentType,
    RefundStatus,
)
from larpmanager.models.event import DevelopStatus
from larpmanager.models.form import RegistrationChoice
from larpmanager.models.member import Member, get_user_membership
from larpmanager.models.registration import Registration


def info_accounting(request: HttpRequest, ctx: dict[str, Any]) -> None:
    """Gather comprehensive accounting information for a member.

    Collects registration history, payment status, membership fees, donations,
    collections, refunds, and token/credit balances for display in member dashboard.

    Args:
        request: Django HTTP request object containing user session and metadata
        ctx: Context dictionary containing member object and association ID (a_id).
             Modified in-place to include accounting data.

    Returns:
        None: Function modifies ctx dictionary in-place

    Side Effects:
        Populates ctx with the following keys:
        - reg_list: List of registration records
        - payments_todo: Outstanding payments requiring action
        - payments_pending: Payments awaiting processing
        - refunds: Active refund requests
        - reg_years: Registration data grouped by year
        - Various balance and membership information
    """
    member = ctx["member"]
    # Initialize user membership data for the given association
    get_user_membership(member, ctx["a_id"])
    ctx["reg_list"] = []

    # Gather membership fee information and status
    _info_membership(ctx, member, request)

    # Collect donation history and outstanding donations
    _info_donations(ctx, member, request)

    # Process collection records and payment collections
    _info_collections(ctx, member, request)

    # Initialize registration years tracking dictionary
    ctx["reg_years"] = {}

    # Set up pending payments tracking for the member
    pending = _init_pending(member)

    # Initialize payment choices and options
    choices = _init_choices(member)

    # Initialize payment status lists for todo and pending items
    for s in ["payments_todo", "payments_pending"]:
        ctx[s] = []

    # Query all registrations for this member in the current association
    # Exclude cancelled events from the development status
    reg_que = Registration.objects.filter(member=member, run__event__assoc_id=ctx["a_id"])
    reg_que = reg_que.exclude(run__development__in=[DevelopStatus.CANC])

    # Process each registration to populate payment and status information
    for reg in reg_que.select_related("run", "run__event", "ticket"):
        _init_regs(choices, ctx, pending, reg)

    # Retrieve open refund requests for this member and association
    ctx["refunds"] = ctx["member"].refund_requests.filter(status=RefundStatus.REQUEST, assoc_id=ctx["a_id"])

    # Calculate and add token/credit balance information
    _info_token_credit(ctx, member)


def _init_regs(choices: dict[int, dict], ctx: dict, pending: dict[int, bool], reg: Registration) -> None:
    """Initialize registration options and payment status tracking.

    This function processes a registration instance by setting up its options,
    tracking payment status, and updating the context with relevant payment
    information for the registration workflow.

    Args:
        choices: Dictionary mapping registration IDs to their selected options.
            Keys are registration IDs (int), values are option dictionaries.
        ctx: Context dictionary to update with payment status information.
            Must contain 'reg_list', 'payments_pending', 'payments_todo',
            and 'reg_years' keys.
        pending: Dictionary of pending payment invoices. Keys are registration
            IDs (int), values indicate pending status (bool).
        reg: Registration instance to process. Must have id, quota, and run
            attributes.

    Returns:
        None

    Side Effects:
        - Updates ctx['reg_list'] with the registration instance
        - Updates ctx['payments_pending'] if payment is pending
        - Updates ctx['payments_todo'] if payment is required
        - Updates ctx['reg_years'] with the registration year
        - Sets reg.opts attribute with selected options
        - Sets reg.pending attribute if payment is pending
    """
    # Initialize registration options if not already present
    if reg.id not in choices:
        choices[reg.id] = {}
    reg.opts = choices[reg.id]
    ctx["reg_list"].append(reg)

    # Process payment status and categorize registration accordingly
    if reg.id in pending:
        # Mark registration as having pending payment
        reg.pending = True
        ctx["payments_pending"].append(reg)
    elif reg.quota > 0:
        # Add to todo list if payment is required (quota > 0)
        ctx["payments_todo"].append(reg)

    # Track registration years for events that have started
    if reg.run.start:
        # Skip processing if event has already started
        if reg.run.start < datetime.now().date():
            return
        # Record the year for grouping purposes
        ctx["reg_years"][reg.run.start.year] = 1


def _init_pending(member: Member) -> dict[int, list[PaymentInvoice]]:
    """Initialize pending payment tracking for a member.

    This function queries the database for submitted registration payment invoices
    associated with the given member and organizes them by registration ID.

    Args:
        member: Member instance to check for pending payments

    Returns:
        dict: Mapping of registration IDs to lists of pending payment invoices.
              Keys are registration IDs (int), values are lists of PaymentInvoice objects.
    """
    # Initialize empty dictionary to store pending payments by registration ID
    pending = {}

    # Query for submitted registration payment invoices for this member
    pending_que = PaymentInvoice.objects.filter(
        member_id=member.id,
        status=PaymentStatus.SUBMITTED,
        typ=PaymentType.REGISTRATION,
    )

    # Group payment invoices by registration ID (idx field)
    for el in pending_que:
        if el.idx not in pending:
            pending[el.idx] = []
        pending[el.idx].append(el)

    return pending


def _init_choices(member: Member) -> dict[int, dict[int, dict[str, any]]]:
    """Initialize registration choice tracking for a member.

    Creates a nested dictionary structure mapping registration IDs to question IDs
    to their selected options and question objects.

    Args:
        member (Member): Member instance to get registration choices for

    Returns:
        dict[int, dict[int, dict[str, any]]]: Nested mapping structure where:
            - First level keys are registration IDs (int)
            - Second level keys are question IDs (int)
            - Third level contains:
                - 'q': Question object
                - 'l': List of selected Option objects

    Example:
        {
            123: {  # registration_id
                456: {  # question_id
                    'q': Question(...),
                    'l': [Option(...), Option(...)]
                }
            }
        }
    """
    choices = {}

    # Get all registration choices for this member with related objects
    choice_que = RegistrationChoice.objects.filter(reg__member_id=member.id)
<<<<<<< HEAD
    choice_que = choice_que.select_related("option", "question")

    # Build nested dictionary structure from query results
=======
    choice_que = choice_que.select_related("option", "question").order_by("question__order")
>>>>>>> 7ec28e8e
    for el in choice_que:
        # Initialize registration level if not exists
        if el.reg_id not in choices:
            choices[el.reg_id] = {}

        # Initialize question level if not exists
        if el.question_id not in choices[el.reg_id]:
            choices[el.reg_id][el.question_id] = {"q": el.question, "l": []}

        # Add option to the list for this question
        choices[el.reg_id][el.question_id]["l"].append(el.option)

    return choices


def _info_token_credit(ctx: dict, member: Member) -> None:
    """Get token and credit balance information for a member.

    Retrieves the count of tokens and credits associated with a member
    for a specific association and updates the context dictionary with
    the results.

    Args:
        ctx: Context dictionary containing association ID ('a_id') that
             will be updated with token and credit counts
        member: Member instance to check balances for

    Returns:
        None: Function modifies ctx in-place

    Side Effects:
        Updates ctx with:
        - acc_tokens: Count of token items for the member
        - acc_credits: Combined count of approved expenses and credit items
    """
    # Query for token items associated with the member
    que = AccountingItemOther.objects.filter(
        member=member,
        oth=OtherChoices.TOKEN,
        assoc_id=ctx["a_id"],
    )
    # Store token count in context
    ctx["acc_tokens"] = que.count()

    # Query for approved expense items for credit calculation
    que_exp = AccountingItemExpense.objects.filter(member=member, is_approved=True, assoc_id=ctx["a_id"])

    # Query for credit items associated with the member
    que_cre = AccountingItemOther.objects.filter(
        member=member,
        oth=OtherChoices.CREDIT,
        assoc_id=ctx["a_id"],
    )
    # Calculate total credits from both expenses and credit items
    ctx["acc_credits"] = que_exp.count() + que_cre.count()


def _info_collections(ctx: dict, member: Member, request: HttpRequest) -> None:
    """Get collection information if collections feature is enabled.

    Retrieves collection data for a member and updates the context dictionary
    with collections and collection gifts if the collections feature is enabled
    for the association.

    Args:
        ctx: Context dictionary containing association ID, will be updated
             with collection data if feature is enabled
        member: Member instance to retrieve collections for
        request: Django request object containing association features

    Returns:
        None: Function modifies ctx dictionary in-place

    Side Effects:
        Updates ctx with 'collections' and 'collection_gifts' keys if
        collections feature is enabled for the association
    """
    # Check if collections feature is enabled for this association
    if "collection" not in request.assoc["features"]:
        return

    # Get all collections organized by this member for the current association
    ctx["collections"] = Collection.objects.filter(organizer=member, assoc_id=ctx["a_id"])

    # Get all collection gifts received by this member in the current association
    ctx["collection_gifts"] = AccountingItemCollection.objects.filter(member=member, collection__assoc_id=ctx["a_id"])


def _info_donations(ctx: dict, member: Member, request: HttpRequest) -> None:
    """Get donation history if donations feature is enabled.

    Args:
        ctx: Context dictionary with association ID to update with donations list
        member: Member instance to get donations for
        request: Django request object containing association features

    Returns:
        None: Function modifies ctx dictionary in place

    Side Effects:
        Updates ctx with 'donations' key containing ordered donation queryset
        if donations feature is enabled for the association
    """
    # Check if donations feature is enabled for this association
    if "donate" not in request.assoc["features"]:
        return

    # Query donation items for the specific member and association
    que = AccountingItemDonation.objects.filter(member=member, assoc_id=ctx["a_id"])

    # Add ordered donations to context (newest first)
    ctx["donations"] = que.order_by("-created")


<<<<<<< HEAD
def _info_membership(ctx: dict, member: Member, request: HttpRequest) -> None:
    """Get membership fee information if membership feature is enabled.

    Retrieves membership fee history, current year status, pending payments,
    and grace period information for a member if the membership feature is
    enabled for the association.

    Args:
        ctx: Context dictionary containing association ID that will be updated
             with membership information
        member: Member instance to retrieve membership information for
        request: Django request object containing association features

    Returns:
        None: Function modifies ctx dictionary in place

    Side Effects:
        Updates ctx with the following keys if membership feature is enabled:
        - membership_fee: List of years with membership fees paid
        - year_membership_fee: Boolean indicating if current year fee is paid
        - year_membership_pending: Boolean indicating if payment is pending
=======
def _info_membership(ctx: dict, member, request) -> None:
    """Get membership fee information if membership feature is enabled.

    Retrieves and adds membership-related information to the context dictionary,
    including fee history, current year status, pending payments, and grace period
    calculations. Only processes if the membership feature is enabled for the association.

    Args:
        ctx: Context dictionary containing association ID, will be updated with
             membership information including fee history and status flags
        member: Member instance to retrieve membership information for
        request: Django request object containing association features configuration

    Returns:
        None: Function modifies ctx dictionary in-place

    Side Effects:
        Updates ctx with the following keys if membership feature is enabled:
        - membership_fee: List of years with membership fees
        - year_membership_fee: Boolean indicating if current year fee exists
        - year_membership_pending: Boolean indicating pending membership payments
>>>>>>> 7ec28e8e
        - year: Current year
        - grazing: Boolean indicating if within grace period
    """
    # Early return if membership feature is not enabled
    if "membership" not in request.assoc["features"]:
        return

    # Get current year for membership calculations
    year = datetime.now().year

    # Retrieve all membership fee years for this member and association
    ctx["membership_fee"] = []
    for el in AccountingItemMembership.objects.filter(member=member, assoc_id=ctx["a_id"]).order_by("year"):
        ctx["membership_fee"].append(el.year)

<<<<<<< HEAD
    # Check if current year membership fee has been paid
    ctx["year_membership_fee"] = year in ctx["membership_fee"]

    # Check for pending membership payments
=======
    # Check if current year membership fee exists
    ctx["year_membership_fee"] = year in ctx["membership_fee"]

    # Check for pending membership payment invoices
>>>>>>> 7ec28e8e
    pending_que = PaymentInvoice.objects.filter(
        member=member,
        status=PaymentStatus.SUBMITTED,
        typ=PaymentType.MEMBERSHIP,
    )
    if pending_que.count() > 0:
        ctx["year_membership_pending"] = True

<<<<<<< HEAD
    # Set current year in context
=======
    # Store current year in context
>>>>>>> 7ec28e8e
    ctx["year"] = year

    # Initialize config holder for association settings
    config_holder = Object()

<<<<<<< HEAD
    # Get membership day and calculate grace period
    m_day = get_assoc_config(ctx["a_id"], "membership_day", "01-01", config_holder)
    if m_day:
        # Get grace period in months and build full date string
=======
    # Get membership day configuration (default: January 1st)
    m_day = get_assoc_config(ctx["a_id"], "membership_day", "01-01", config_holder)
    if m_day:
        # Get grace period in months (default: 0 months)
>>>>>>> 7ec28e8e
        m_grazing = int(get_assoc_config(ctx["a_id"], "membership_grazing", "0", config_holder))

        # Build full date string with current year
        m_day += f"-{year}"

        # Parse membership date and add grace period
        dt = datetime.strptime(m_day, "%d-%m-%Y")

        # Add grace period months to membership date
        dt += relativedelta(months=m_grazing)

        # Check if we're still within the grace period
        ctx["grazing"] = datetime.now() < dt<|MERGE_RESOLUTION|>--- conflicted
+++ resolved
@@ -41,7 +41,7 @@
 )
 from larpmanager.models.event import DevelopStatus
 from larpmanager.models.form import RegistrationChoice
-from larpmanager.models.member import Member, get_user_membership
+from larpmanager.models.member import get_user_membership
 from larpmanager.models.registration import Registration
 
 
@@ -111,266 +111,143 @@
     _info_token_credit(ctx, member)
 
 
-def _init_regs(choices: dict[int, dict], ctx: dict, pending: dict[int, bool], reg: Registration) -> None:
+def _init_regs(choices, ctx, pending, reg):
     """Initialize registration options and payment status tracking.
 
-    This function processes a registration instance by setting up its options,
-    tracking payment status, and updating the context with relevant payment
-    information for the registration workflow.
-
-    Args:
-        choices: Dictionary mapping registration IDs to their selected options.
-            Keys are registration IDs (int), values are option dictionaries.
-        ctx: Context dictionary to update with payment status information.
-            Must contain 'reg_list', 'payments_pending', 'payments_todo',
-            and 'reg_years' keys.
-        pending: Dictionary of pending payment invoices. Keys are registration
-            IDs (int), values indicate pending status (bool).
-        reg: Registration instance to process. Must have id, quota, and run
-            attributes.
-
-    Returns:
-        None
-
-    Side Effects:
-        - Updates ctx['reg_list'] with the registration instance
-        - Updates ctx['payments_pending'] if payment is pending
-        - Updates ctx['payments_todo'] if payment is required
-        - Updates ctx['reg_years'] with the registration year
-        - Sets reg.opts attribute with selected options
-        - Sets reg.pending attribute if payment is pending
-    """
-    # Initialize registration options if not already present
+    Args:
+        choices: Dictionary mapping registration IDs to their selected options
+        ctx: Context dictionary to update with payment status
+        pending: Dictionary of pending payment invoices
+        reg: Registration instance to process
+
+    Side effects:
+        Updates ctx with payments_pending and payments_todo lists
+        Sets reg.opts and reg.pending attributes
+    """
     if reg.id not in choices:
         choices[reg.id] = {}
     reg.opts = choices[reg.id]
     ctx["reg_list"].append(reg)
 
-    # Process payment status and categorize registration accordingly
+    # check if there is a pending payment
     if reg.id in pending:
-        # Mark registration as having pending payment
         reg.pending = True
         ctx["payments_pending"].append(reg)
     elif reg.quota > 0:
-        # Add to todo list if payment is required (quota > 0)
         ctx["payments_todo"].append(reg)
-
-    # Track registration years for events that have started
     if reg.run.start:
-        # Skip processing if event has already started
         if reg.run.start < datetime.now().date():
             return
-        # Record the year for grouping purposes
         ctx["reg_years"][reg.run.start.year] = 1
 
 
-def _init_pending(member: Member) -> dict[int, list[PaymentInvoice]]:
+def _init_pending(member):
     """Initialize pending payment tracking for a member.
 
-    This function queries the database for submitted registration payment invoices
-    associated with the given member and organizes them by registration ID.
-
     Args:
         member: Member instance to check for pending payments
 
     Returns:
-        dict: Mapping of registration IDs to lists of pending payment invoices.
-              Keys are registration IDs (int), values are lists of PaymentInvoice objects.
-    """
-    # Initialize empty dictionary to store pending payments by registration ID
+        dict: Mapping of registration IDs to lists of pending payment invoices
+    """
     pending = {}
-
-    # Query for submitted registration payment invoices for this member
     pending_que = PaymentInvoice.objects.filter(
         member_id=member.id,
         status=PaymentStatus.SUBMITTED,
         typ=PaymentType.REGISTRATION,
     )
-
-    # Group payment invoices by registration ID (idx field)
     for el in pending_que:
         if el.idx not in pending:
             pending[el.idx] = []
         pending[el.idx].append(el)
-
     return pending
 
 
-def _init_choices(member: Member) -> dict[int, dict[int, dict[str, any]]]:
+def _init_choices(member):
     """Initialize registration choice tracking for a member.
 
-    Creates a nested dictionary structure mapping registration IDs to question IDs
-    to their selected options and question objects.
-
-    Args:
-        member (Member): Member instance to get registration choices for
+    Args:
+        member: Member instance to get registration choices for
 
     Returns:
-        dict[int, dict[int, dict[str, any]]]: Nested mapping structure where:
-            - First level keys are registration IDs (int)
-            - Second level keys are question IDs (int)
-            - Third level contains:
-                - 'q': Question object
-                - 'l': List of selected Option objects
-
-    Example:
-        {
-            123: {  # registration_id
-                456: {  # question_id
-                    'q': Question(...),
-                    'l': [Option(...), Option(...)]
-                }
-            }
-        }
+        dict: Nested mapping of registration and question IDs to selected options
     """
     choices = {}
-
-    # Get all registration choices for this member with related objects
     choice_que = RegistrationChoice.objects.filter(reg__member_id=member.id)
-<<<<<<< HEAD
-    choice_que = choice_que.select_related("option", "question")
-
-    # Build nested dictionary structure from query results
-=======
     choice_que = choice_que.select_related("option", "question").order_by("question__order")
->>>>>>> 7ec28e8e
     for el in choice_que:
-        # Initialize registration level if not exists
         if el.reg_id not in choices:
             choices[el.reg_id] = {}
-
-        # Initialize question level if not exists
         if el.question_id not in choices[el.reg_id]:
             choices[el.reg_id][el.question_id] = {"q": el.question, "l": []}
-
-        # Add option to the list for this question
         choices[el.reg_id][el.question_id]["l"].append(el.option)
-
     return choices
 
 
-def _info_token_credit(ctx: dict, member: Member) -> None:
+def _info_token_credit(ctx, member):
     """Get token and credit balance information for a member.
 
-    Retrieves the count of tokens and credits associated with a member
-    for a specific association and updates the context dictionary with
-    the results.
-
-    Args:
-        ctx: Context dictionary containing association ID ('a_id') that
-             will be updated with token and credit counts
+    Args:
+        ctx: Context dictionary with association ID to update
         member: Member instance to check balances for
 
-    Returns:
-        None: Function modifies ctx in-place
-
-    Side Effects:
-        Updates ctx with:
-        - acc_tokens: Count of token items for the member
-        - acc_credits: Combined count of approved expenses and credit items
-    """
-    # Query for token items associated with the member
+    Side effects:
+        Updates ctx with acc_tokens and acc_credits counts
+    """
+    # check if it had any token
     que = AccountingItemOther.objects.filter(
         member=member,
         oth=OtherChoices.TOKEN,
         assoc_id=ctx["a_id"],
     )
-    # Store token count in context
     ctx["acc_tokens"] = que.count()
 
-    # Query for approved expense items for credit calculation
+    # check if it had any credits
     que_exp = AccountingItemExpense.objects.filter(member=member, is_approved=True, assoc_id=ctx["a_id"])
-
-    # Query for credit items associated with the member
     que_cre = AccountingItemOther.objects.filter(
         member=member,
         oth=OtherChoices.CREDIT,
         assoc_id=ctx["a_id"],
     )
-    # Calculate total credits from both expenses and credit items
     ctx["acc_credits"] = que_exp.count() + que_cre.count()
 
 
-def _info_collections(ctx: dict, member: Member, request: HttpRequest) -> None:
+def _info_collections(ctx, member, request):
     """Get collection information if collections feature is enabled.
 
-    Retrieves collection data for a member and updates the context dictionary
-    with collections and collection gifts if the collections feature is enabled
-    for the association.
-
-    Args:
-        ctx: Context dictionary containing association ID, will be updated
-             with collection data if feature is enabled
-        member: Member instance to retrieve collections for
-        request: Django request object containing association features
-
-    Returns:
-        None: Function modifies ctx dictionary in-place
-
-    Side Effects:
-        Updates ctx with 'collections' and 'collection_gifts' keys if
-        collections feature is enabled for the association
-    """
-    # Check if collections feature is enabled for this association
+    Args:
+        ctx: Context dictionary with association ID to update
+        member: Member instance to get collections for
+        request: Django request with association features
+
+    Side effects:
+        Updates ctx with collections and collection_gifts if feature enabled
+    """
     if "collection" not in request.assoc["features"]:
         return
 
-    # Get all collections organized by this member for the current association
     ctx["collections"] = Collection.objects.filter(organizer=member, assoc_id=ctx["a_id"])
-
-    # Get all collection gifts received by this member in the current association
     ctx["collection_gifts"] = AccountingItemCollection.objects.filter(member=member, collection__assoc_id=ctx["a_id"])
 
 
-def _info_donations(ctx: dict, member: Member, request: HttpRequest) -> None:
+def _info_donations(ctx, member, request):
     """Get donation history if donations feature is enabled.
 
     Args:
-        ctx: Context dictionary with association ID to update with donations list
+        ctx: Context dictionary with association ID to update
         member: Member instance to get donations for
-        request: Django request object containing association features
-
-    Returns:
-        None: Function modifies ctx dictionary in place
-
-    Side Effects:
-        Updates ctx with 'donations' key containing ordered donation queryset
-        if donations feature is enabled for the association
-    """
-    # Check if donations feature is enabled for this association
+        request: Django request with association features
+
+    Side effects:
+        Updates ctx with donations list if feature enabled
+    """
     if "donate" not in request.assoc["features"]:
         return
 
-    # Query donation items for the specific member and association
     que = AccountingItemDonation.objects.filter(member=member, assoc_id=ctx["a_id"])
-
-    # Add ordered donations to context (newest first)
     ctx["donations"] = que.order_by("-created")
 
 
-<<<<<<< HEAD
-def _info_membership(ctx: dict, member: Member, request: HttpRequest) -> None:
-    """Get membership fee information if membership feature is enabled.
-
-    Retrieves membership fee history, current year status, pending payments,
-    and grace period information for a member if the membership feature is
-    enabled for the association.
-
-    Args:
-        ctx: Context dictionary containing association ID that will be updated
-             with membership information
-        member: Member instance to retrieve membership information for
-        request: Django request object containing association features
-
-    Returns:
-        None: Function modifies ctx dictionary in place
-
-    Side Effects:
-        Updates ctx with the following keys if membership feature is enabled:
-        - membership_fee: List of years with membership fees paid
-        - year_membership_fee: Boolean indicating if current year fee is paid
-        - year_membership_pending: Boolean indicating if payment is pending
-=======
 def _info_membership(ctx: dict, member, request) -> None:
     """Get membership fee information if membership feature is enabled.
 
@@ -392,7 +269,6 @@
         - membership_fee: List of years with membership fees
         - year_membership_fee: Boolean indicating if current year fee exists
         - year_membership_pending: Boolean indicating pending membership payments
->>>>>>> 7ec28e8e
         - year: Current year
         - grazing: Boolean indicating if within grace period
     """
@@ -408,17 +284,10 @@
     for el in AccountingItemMembership.objects.filter(member=member, assoc_id=ctx["a_id"]).order_by("year"):
         ctx["membership_fee"].append(el.year)
 
-<<<<<<< HEAD
-    # Check if current year membership fee has been paid
-    ctx["year_membership_fee"] = year in ctx["membership_fee"]
-
-    # Check for pending membership payments
-=======
     # Check if current year membership fee exists
     ctx["year_membership_fee"] = year in ctx["membership_fee"]
 
     # Check for pending membership payment invoices
->>>>>>> 7ec28e8e
     pending_que = PaymentInvoice.objects.filter(
         member=member,
         status=PaymentStatus.SUBMITTED,
@@ -427,33 +296,20 @@
     if pending_que.count() > 0:
         ctx["year_membership_pending"] = True
 
-<<<<<<< HEAD
-    # Set current year in context
-=======
     # Store current year in context
->>>>>>> 7ec28e8e
     ctx["year"] = year
 
     # Initialize config holder for association settings
     config_holder = Object()
 
-<<<<<<< HEAD
-    # Get membership day and calculate grace period
-    m_day = get_assoc_config(ctx["a_id"], "membership_day", "01-01", config_holder)
-    if m_day:
-        # Get grace period in months and build full date string
-=======
     # Get membership day configuration (default: January 1st)
     m_day = get_assoc_config(ctx["a_id"], "membership_day", "01-01", config_holder)
     if m_day:
         # Get grace period in months (default: 0 months)
->>>>>>> 7ec28e8e
         m_grazing = int(get_assoc_config(ctx["a_id"], "membership_grazing", "0", config_holder))
 
         # Build full date string with current year
         m_day += f"-{year}"
-
-        # Parse membership date and add grace period
         dt = datetime.strptime(m_day, "%d-%m-%Y")
 
         # Add grace period months to membership date
