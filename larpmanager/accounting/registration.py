--- conflicted
+++ resolved
@@ -24,19 +24,12 @@
 
 import logging
 import math
-<<<<<<< HEAD
-from datetime import date, datetime
-=======
->>>>>>> 7f2b531a
 from decimal import Decimal
 from typing import TYPE_CHECKING
 
 from django.contrib.postgres.aggregates import ArrayAgg
 from django.core.exceptions import ObjectDoesNotExist
-<<<<<<< HEAD
-=======
 from django.utils import timezone
->>>>>>> 7f2b531a
 
 from larpmanager.accounting.base import is_reg_provisional
 from larpmanager.accounting.token_credit import handle_tokes_credits
@@ -70,10 +63,7 @@
 
 if TYPE_CHECKING:
     from collections.abc import Iterable
-<<<<<<< HEAD
-=======
     from datetime import date
->>>>>>> 7f2b531a
 
     from django.db.models import QuerySet
 
