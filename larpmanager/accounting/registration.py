# LarpManager - https://larpmanager.com
# Copyright (C) 2025 Scanagatta Mauro
#
# This file is part of LarpManager and is dual-licensed:
#
# 1. Under the terms of the GNU Affero General Public License (AGPL) version 3,
#    as published by the Free Software Foundation. You may use, modify, and
#    distribute this file under those terms.
#
# 2. Under a commercial license, allowing use in closed-source or proprietary
#    environments without the obligations of the AGPL.
#
# If you have obtained this file under the AGPL, and you make it available over
# a network, you must also make the complete source code available under the same license.
#
# For more information or to purchase a commercial license, contact:
# commercial@larpmanager.com
#
# SPDX-License-Identifier: AGPL-3.0-or-later OR Proprietary

import math
from datetime import datetime
from decimal import Decimal

from django.contrib.postgres.aggregates import ArrayAgg
from django.db.models.signals import post_save, pre_save
from django.dispatch import receiver

from larpmanager.accounting.token_credit import registration_tokens_credits
from larpmanager.cache.feature import get_event_features
from larpmanager.cache.links import reset_event_links
from larpmanager.mail.registration import update_registration_status_bkg
from larpmanager.models.accounting import (
    AccountingItemDiscount,
    AccountingItemOther,
    AccountingItemPayment,
    AccountingItemTransaction,
)
from larpmanager.models.casting import AssignmentTrait
from larpmanager.models.event import Run
from larpmanager.models.form import RegistrationChoice, RegistrationOption
from larpmanager.models.member import Membership, get_user_membership
from larpmanager.models.registration import (
    Registration,
    RegistrationCharacterRel,
    RegistrationInstallment,
    RegistrationSurcharge,
    RegistrationTicket,
)
from larpmanager.models.utils import get_sum
from larpmanager.utils.common import get_time_diff, get_time_diff_today
from larpmanager.utils.registration import is_reg_provisional
from larpmanager.utils.tasks import background_auto


def get_reg_iscr(instance):
    # update registration totatal signup fee
    tot_iscr = 0

    if instance.ticket:
        tot_iscr += instance.ticket.price

    if instance.additionals:
        tot_iscr += instance.ticket.price * instance.additionals

    features = get_event_features(instance.run.event_id)

    if instance.pay_what:
        tot_iscr += instance.pay_what

    for c in RegistrationChoice.objects.filter(reg=instance).select_related("option"):
        if "reg_opt_staff_price" in features and instance.ticket and instance.ticket.tier == RegistrationTicket.STAFF:
            tot_iscr += c.option.price_staff
        else:
            tot_iscr += c.option.price

    # no discount for gifted
    if not instance.redeem_code:
        que = AccountingItemDiscount.objects.filter(member=instance.member, run=instance.run)
        for el in que.select_related("disc"):
            tot_iscr -= el.disc.value

    tot_iscr += instance.surcharge

    tot_iscr = max(0, tot_iscr)

    return tot_iscr


def get_reg_payments(reg, acc_payments=None):
    if acc_payments is None:
        acc_payments = AccountingItemPayment.objects.filter(
            reg=reg,
        ).exclude(hide=True)

    tot_payed = 0
    reg.payments = {}

    for aip in acc_payments:
        if aip.pay not in reg.payments:
            reg.payments[aip.pay] = 0
        reg.payments[aip.pay] += aip.value
        tot_payed += aip.value

    return tot_payed


def get_reg_transactions(reg):
    tot_trans = 0

    acc_transactions = AccountingItemTransaction.objects.filter(reg=reg, user_burden=True)

    for ait in acc_transactions:
        tot_trans += ait.value

    return tot_trans


def get_accounting_refund(reg):
    reg.refunds = {}

    if not hasattr(reg, "acc_refunds"):
        reg.acc_refunds = AccountingItemOther.objects.filter(run_id=reg.run_id, member=reg.member, cancellation=True)

    if not reg.acc_refunds:
        return

    for aio in reg.acc_refunds:
        if aio.oth not in reg.refunds:
            reg.refunds[aio.oth] = 0
        reg.refunds[aio.oth] += aio.value


def quota_check(reg, start, alert, assoc_id):
    if not start:
        return

    reg.days_event = get_time_diff_today(start)
    reg.tot_days = get_time_diff(start, reg.created.date())

    qs = Decimal(1.0 / reg.quotas)
    cnt = 0
    qsr = 0
    first_deadline = True
    for _i in range(0, reg.quotas):
        qsr += qs
        cnt += 1

        # if first, deadline is immediately
        if cnt == 1:
            deadline = get_payment_deadline(reg, 8, assoc_id)
        # else, deadline is computed in days to the event
        else:
            left = reg.tot_days * 1.0 * (reg.quotas - (cnt - 1)) / reg.quotas
            deadline = math.floor(reg.days_event - left)

        if deadline >= alert:
            continue

        reg.qsr = qsr

        # if last quota
        if cnt == reg.quotas:
            reg.quota = reg.tot_iscr - reg.tot_payed
        else:
            reg.quota = reg.tot_iscr * qsr - reg.tot_payed
            reg.quota = math.floor(reg.quota)

        if reg.quota <= 0:
            continue

        if first_deadline and deadline:
            first_deadline = False
            reg.deadline = deadline

        # go to next quota if deadline was missed
        if not deadline or deadline < 0:
            continue

        return


def installment_check(reg, alert, assoc_id):
    if not reg.ticket:
        return
    # print(reg.tot_payed)
    tot = 0

    que = RegistrationInstallment.objects.filter(event=reg.run.event)
    que = que.annotate(tickets_map=ArrayAgg("tickets")).order_by("order")

    first_deadline = True

    # for all installments
    for i in que:
        tickets_id = [i for i in i.tickets_map if i is not None]
        if tickets_id and reg.ticket_id not in tickets_id:
            continue

        if i.days_deadline:
            deadline = get_payment_deadline(reg, i.days_deadline, assoc_id)
        elif i.date_deadline:
            deadline = get_time_diff_today(i.date_deadline)
        else:
            deadline = None

        if deadline and deadline >= alert:
            continue

        if i.amount:
            tot += i.amount
        else:
            tot = reg.tot_iscr

        tot = min(tot, reg.tot_iscr)

        reg.quota = max(tot - reg.tot_payed, 0)

        # print(reg.quota)

        if reg.quota <= 0:
            continue

        if first_deadline and deadline:
            first_deadline = False
            reg.deadline = deadline

        # go to next installment if deadline was missed
        if not deadline or deadline < 0:
            continue

        return

    # If not installment is found
    reg.deadline = get_time_diff_today(reg.created.date())
    reg.quota = reg.tot_iscr - reg.tot_payed


def get_payment_deadline(reg, i, assoc_id):
    dd = get_time_diff_today(reg.created.date())
    if not hasattr(reg, "membership"):
        reg.membership = get_user_membership(reg.member, assoc_id)
    if reg.membership.date:
        dd = max(dd, get_time_diff_today(reg.membership.date))
    return dd + i


def registration_payments_status(reg):
    reg.payment_status = ""
    if reg.tot_iscr > 0:
        if reg.tot_payed == reg.tot_iscr:
            reg.payment_status = "c"
        elif reg.tot_payed == 0:
            reg.payment_status = "n"
        elif reg.tot_payed < reg.tot_iscr:
            reg.payment_status = "p"
        else:
            reg.payment_status = "t"


def cancel_run(instance):
    for r in Registration.objects.filter(cancellation_date__isnull=True, run=instance):
        cancel_reg(r)
    for r in Registration.objects.filter(refunded=False, run=instance):
        AccountingItemPayment.objects.filter(
            member=r.member, pay=AccountingItemPayment.TOKEN, reg__run=instance
        ).delete()
        AccountingItemPayment.objects.filter(
            member=r.member, pay=AccountingItemPayment.CREDIT, reg__run=instance
        ).delete()
        money = get_sum(
            AccountingItemPayment.objects.filter(member=r.member, pay=AccountingItemPayment.MONEY, reg__run=instance)
        )
        if money > 0:
            AccountingItemOther.objects.create(
                member=r.member,
                oth=AccountingItemOther.CREDIT,
                descr=f"Refund per {instance}",
                run=instance,
                value=money,
            )
        r.refunded = True
        r.save()


def cancel_reg(reg):
    reg.cancellation_date = datetime.now()
    reg.save()

    # delete characters related
    RegistrationCharacterRel.objects.filter(reg=reg).delete()

    # delete trait assignments
    AssignmentTrait.objects.filter(run=reg.run, member=reg.member).delete()

    # delete discounts
    AccountingItemDiscount.objects.filter(run=reg.run).delete()

    # delete bonus credits / tokens
    AccountingItemOther.objects.filter(ref_addit=reg.id).delete()

    # Reset event links
    reset_event_links(reg.member.id, reg.run.event.assoc_id)


def get_display_choice(choices, k):
    for key, d in choices:
        if key == k:
            return d
    return ""


def round_to_nearest_cent(number):
    rounded = round(number * 10) / 10
<<<<<<< HEAD
    max_residual = 0.03
    if abs(float(number) - rounded) <= max_residual:
=======
    max_rounding = 0.03
    if abs(float(number) - rounded) <= max_rounding:
>>>>>>> 53bdebc4
        return rounded
    return float(number)


@receiver(pre_save, sender=Registration)
def pre_save_registration(sender, instance, *args, **kwargs):
    instance.surcharge = get_date_surcharge(instance, instance.run.event)
    instance.member.join(instance.run.event.assoc)


def get_date_surcharge(reg, event):
    if reg and reg.ticket:
        t = reg.ticket.tier
<<<<<<< HEAD
        if t in {RegistrationTicket.WAITING, RegistrationTicket.STAFF}:
=======
        if t in (RegistrationTicket.WAITING, RegistrationTicket.STAFF):
>>>>>>> 53bdebc4
            return 0

    dt = datetime.now().date()
    if reg and reg.created:
        dt = reg.created

    surs = RegistrationSurcharge.objects.filter(event=event, date__lt=dt)
    if not surs:
        return 0

    tot = 0
    for s in surs:
        tot += s.amount

    return tot


@receiver(post_save, sender=Registration)
def post_save_registration_accounting(sender, instance, **kwargs):
    if not instance.member:
        return

    # find cancelled registrations to transfer payments
    if not instance.cancellation_date:
        cancelled = Registration.objects.filter(
            run=instance.run, member=instance.member, cancellation_date__isnull=False
        )
        cancelled = list(cancelled.values_list("pk", flat=True))
        if cancelled:
            for typ in [AccountingItemPayment, AccountingItemTransaction]:
                for el in typ.objects.filter(reg__id__in=cancelled):
                    el.reg = instance
                    el.save()

    old_provisional = is_reg_provisional(instance)

    # update accounting
    update_registration_accounting(instance)

    # update accounting without triggering a new save
    updates = {}
    for field in ["tot_payed", "tot_iscr", "quota", "alert", "deadline"]:
        updates[field] = getattr(instance, field)
    Registration.objects.filter(pk=instance.pk).update(**updates)

    # send mail if not provisional anymore
    if old_provisional and not is_reg_provisional(instance):
        update_registration_status_bkg(instance.id)


@receiver(post_save, sender=AccountingItemDiscount)
def post_save_accounting_item_discount_accounting(sender, instance, **kwargs):
    if instance.run and not instance.expires:
        for reg in Registration.objects.filter(member=instance.member, run=instance.run):
            reg.save()


@receiver(post_save, sender=RegistrationTicket)
def post_save_registration_ticket(sender, instance, created, **kwargs):
    # print(f"@@@@ post_save_registration_ticket {instance} {datetime.now()}")
    check_reg_events(instance.event)


@receiver(post_save, sender=RegistrationOption)
def post_save_registration_option(sender, instance, created, **kwargs):
    # print(f"@@@@ post_RegistrationOption {instance} {datetime.now()}")
    check_reg_events(instance.question.event)


def check_reg_events(event):
    regs = []
    for run in event.runs.all():
        for reg_id in run.registrations.values_list("id", flat=True):
            regs.append(str(reg_id))
    check_reg_bkg(",".join(regs))


@background_auto(queue="acc")
def check_reg_bkg(reg_ids):
    if isinstance(reg_ids, int):
        check_reg_bkg_go(reg_ids)
    elif isinstance(reg_ids, str):
        for reg_id in reg_ids.split(","):
            check_reg_bkg_go(reg_id)
    else:
        for reg_id in reg_ids:
            check_reg_bkg_go(reg_id)


def check_reg_bkg_go(reg_id):
    try:
        instance = Registration.objects.get(pk=reg_id)
        instance.save()
    except Exception:
        print(f"not found registration {str(reg_id)}")
        return


def update_registration_accounting(reg):
    for s in [Run.CANC, Run.DONE]:
        if reg.run.development == s:
            return

    max_residual = 0.05

    start = reg.run.start
    features = get_event_features(reg.run.event_id)
    assoc_id = reg.run.event.assoc_id

    # get registration account item
    reg.tot_iscr = get_reg_iscr(reg)
    # get all transaction
    tot_trans = get_reg_transactions(reg)
    # get  all payments
    reg.tot_payed = get_reg_payments(reg)
    reg.tot_payed -= tot_trans
    reg.tot_payed = Decimal(round_to_nearest_cent(reg.tot_payed))

    reg.quota = 0
    reg.deadline = 0
    reg.alert = False

    remaining = reg.tot_iscr - reg.tot_payed
<<<<<<< HEAD

    if remaining <= max_residual:
=======
    max_rounding = 0.05
    if remaining <= max_rounding:
>>>>>>> 53bdebc4
        return

    if reg.cancellation_date:
        return

    if "membership" in features and "laog" not in features:
        if not hasattr(reg, "membership"):
            reg.membership = get_user_membership(reg.member, assoc_id)
        if reg.membership.status != Membership.ACCEPTED:
            return

    registration_tokens_credits(reg, remaining, features, assoc_id)

    alert = int(reg.run.event.get_config("payment_alert", 30))

    if "reg_installments" in features:
        installment_check(reg, alert, assoc_id)
    else:
        quota_check(reg, start, alert, assoc_id)

<<<<<<< HEAD
    if reg.quota <= max_residual:
=======
    if reg.quota <= max_rounding:
>>>>>>> 53bdebc4
        return

    reg.alert = reg.deadline < alert


def update_member_registrations(member):
    for reg in Registration.objects.filter(member=member):
        reg.save()<|MERGE_RESOLUTION|>--- conflicted
+++ resolved
@@ -312,13 +312,8 @@
 
 def round_to_nearest_cent(number):
     rounded = round(number * 10) / 10
-<<<<<<< HEAD
-    max_residual = 0.03
-    if abs(float(number) - rounded) <= max_residual:
-=======
     max_rounding = 0.03
     if abs(float(number) - rounded) <= max_rounding:
->>>>>>> 53bdebc4
         return rounded
     return float(number)
 
@@ -332,11 +327,7 @@
 def get_date_surcharge(reg, event):
     if reg and reg.ticket:
         t = reg.ticket.tier
-<<<<<<< HEAD
-        if t in {RegistrationTicket.WAITING, RegistrationTicket.STAFF}:
-=======
         if t in (RegistrationTicket.WAITING, RegistrationTicket.STAFF):
->>>>>>> 53bdebc4
             return 0
 
     dt = datetime.now().date()
@@ -440,7 +431,7 @@
         if reg.run.development == s:
             return
 
-    max_residual = 0.05
+    max_rounding = 0.05
 
     start = reg.run.start
     features = get_event_features(reg.run.event_id)
@@ -460,13 +451,7 @@
     reg.alert = False
 
     remaining = reg.tot_iscr - reg.tot_payed
-<<<<<<< HEAD
-
-    if remaining <= max_residual:
-=======
-    max_rounding = 0.05
     if remaining <= max_rounding:
->>>>>>> 53bdebc4
         return
 
     if reg.cancellation_date:
@@ -487,11 +472,7 @@
     else:
         quota_check(reg, start, alert, assoc_id)
 
-<<<<<<< HEAD
-    if reg.quota <= max_residual:
-=======
     if reg.quota <= max_rounding:
->>>>>>> 53bdebc4
         return
 
     reg.alert = reg.deadline < alert
