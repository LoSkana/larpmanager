# LarpManager - https://larpmanager.com
# Copyright (C) 2025 Scanagatta Mauro
#
# This file is part of LarpManager and is dual-licensed:
#
# 1. Under the terms of the GNU Affero General Public License (AGPL) version 3,
#    as published by the Free Software Foundation. You may use, modify, and
#    distribute this file under those terms.
#
# 2. Under a commercial license, allowing use in closed-source or proprietary
#    environments without the obligations of the AGPL.
#
# If you have obtained this file under the AGPL, and you make it available over
# a network, you must also make the complete source code available under the same license.
#
# For more information or to purchase a commercial license, contact:
# commercial@larpmanager.com
#
# SPDX-License-Identifier: AGPL-3.0-or-later OR Proprietary

"""Registration accounting utilities for ticket pricing and payment calculation."""

from __future__ import annotations

import logging
import math
from decimal import Decimal
from typing import TYPE_CHECKING

from django.contrib.postgres.aggregates import ArrayAgg
from django.core.exceptions import ObjectDoesNotExist
from django.utils import timezone

from larpmanager.accounting.base import is_reg_provisional
from larpmanager.accounting.token_credit import handle_tokes_credits
from larpmanager.cache.config import get_event_config
from larpmanager.cache.feature import get_event_features
from larpmanager.cache.links import reset_event_links
from larpmanager.mail.registration import update_registration_status_bkg
from larpmanager.models.accounting import (
    AccountingItemDiscount,
    AccountingItemOther,
    AccountingItemPayment,
    AccountingItemTransaction,
    OtherChoices,
    PaymentChoices,
)
from larpmanager.models.casting import AssignmentTrait
from larpmanager.models.event import DevelopStatus, Event, Run
from larpmanager.models.form import RegistrationChoice, RegistrationOption
from larpmanager.models.member import Member, MembershipStatus, get_user_membership
from larpmanager.models.registration import (
    Registration,
    RegistrationCharacterRel,
    RegistrationInstallment,
    RegistrationSurcharge,
    RegistrationTicket,
    TicketTier,
)
from larpmanager.models.utils import get_sum
from larpmanager.utils.common import get_time_diff, get_time_diff_today
from larpmanager.utils.tasks import background_auto

if TYPE_CHECKING:
    from collections.abc import Iterable
    from datetime import date

    from django.db.models import QuerySet

logger = logging.getLogger(__name__)


def get_reg_iscr(registration: Registration) -> int:
    """Calculate total registration signup fee including discounts.

    Computes the total registration fee by summing base ticket price, additional
    tickets, pay-what-you-want amounts, registration choices, and surcharges,
    then applying any applicable discounts (except for gifted registrations).

    Args:
        registration: Registration instance to calculate fee for. Must have attributes:
            ticket, additionals, pay_what, member_id, run_id, redeem_code, surcharge

    Returns:
        int: Total signup fee after applying discounts and surcharges, minimum 0

    Note:
        Discounts are not applied to registrations with redeem codes (gifted registrations).

    """
    # Initialize total registration fee
    total_registration_fee = 0

    # Add base ticket price and additional tickets
    if registration.ticket:
        total_registration_fee += registration.ticket.price

        if registration.additionals:
            total_registration_fee += registration.ticket.price * registration.additionals

    # Add pay-what-you-want amount
    if registration.pay_what:
        total_registration_fee += registration.pay_what

    # Add registration choice options (extras, meals, etc.)
    for choice in RegistrationChoice.objects.filter(reg=registration).select_related("option"):
        total_registration_fee += choice.option.price

    # Apply discounts only for non-gifted registrations
    if not registration.redeem_code:
        discount_items = AccountingItemDiscount.objects.filter(
            member_id=registration.member_id,
            run_id=registration.run_id,
        )
        for discount_item in discount_items.select_related("disc"):
            total_registration_fee -= discount_item.disc.value

    # Add any surcharges
    total_registration_fee += registration.surcharge

    # Ensure fee is never negative
    return max(0, total_registration_fee)


def get_reg_payments(
    registration: Registration, accounting_payments: QuerySet[AccountingItemPayment] | None = None
) -> int:
    """Calculate total payments made for a registration.

    Args:
        registration: Registration instance
        accounting_payments: Optional queryset of payments, will query if None

    Returns:
        int: Total amount paid

    Side effects:
        Sets registration.payments dictionary with payment breakdown

    """
    if accounting_payments is None:
        accounting_payments = AccountingItemPayment.objects.filter(
            reg=registration,
        ).exclude(hide=True)

    total_paid = 0
    registration.payments = {}

    for accounting_item_payment in accounting_payments:
        if accounting_item_payment.pay not in registration.payments:
            registration.payments[accounting_item_payment.pay] = 0
        registration.payments[accounting_item_payment.pay] += accounting_item_payment.value
        total_paid += accounting_item_payment.value

    return total_paid


def get_reg_transactions(registration: Registration) -> int:
    """Calculate total transaction fees for a registration.

    Args:
        registration: Registration instance to calculate fees for

    Returns:
        int: Total transaction fees that are user burden

    """
    total_transaction_fees = 0

    accounting_transactions = AccountingItemTransaction.objects.filter(reg=registration, user_burden=True)

    for accounting_item_transaction in accounting_transactions:
        total_transaction_fees += accounting_item_transaction.value

    return total_transaction_fees


def get_accounting_refund(registration: Registration) -> None:
    """Get refund information for a registration.

    Args:
        registration: Registration instance to get refunds for

    Side effects:
        Sets registration.refunds dictionary with refund amounts by type

    """
    registration.refunds = {}

    if not hasattr(registration, "acc_refunds"):
        registration.acc_refunds = AccountingItemOther.objects.filter(
            run_id=registration.run_id,
            member_id=registration.member_id,
            cancellation=True,
        )

    if not registration.acc_refunds:
        return

    for accounting_item_other in registration.acc_refunds:
        if accounting_item_other.oth not in registration.refunds:
            registration.refunds[accounting_item_other.oth] = 0
        registration.refunds[accounting_item_other.oth] += accounting_item_other.value


def quota_check(reg: Registration, start: date, alert: int, association_id: int) -> None:
    """Check payment quotas and deadlines for a registration.

    Calculates payment quotas based on event start date and registration timing.
    Sets quota amount and deadline for next payment.

    Args:
        reg: Registration instance to check quotas for
        start: Event start date
        alert: Alert threshold in days
        association_id: Association ID for payment deadline calculation

    Side effects:
        Sets reg.quota, reg.deadline, and reg.qsr attributes

    """
    if not start:
        return

    reg.days_event = get_time_diff_today(start)
    reg.tot_days = get_time_diff(start, reg.created.date())

    quota_share = Decimal(1.0 / reg.quotas)
    quota_count = 0
    quota_share_ratio = 0
    first_deadline = True
    for _i in range(reg.quotas):
        quota_share_ratio += quota_share
        quota_count += 1

        # if first, deadline is immediately
        if quota_count == 1:
            deadline = get_payment_deadline(reg, 8, association_id)
        # else, deadline is computed in days to the event
        else:
            days_left = reg.tot_days * 1.0 * (reg.quotas - (quota_count - 1)) / reg.quotas
            deadline = math.floor(reg.days_event - days_left)

        if deadline >= alert:
            continue

        reg.qsr = quota_share_ratio

        # if last quota
        if quota_count == reg.quotas:
            reg.quota = reg.tot_iscr - reg.tot_payed
        else:
            reg.quota = reg.tot_iscr * quota_share_ratio - reg.tot_payed
            reg.quota = math.floor(reg.quota)

        if reg.quota <= 0:
            continue

        if first_deadline and deadline:
            first_deadline = False
            reg.deadline = deadline

        # go to next quota if deadline was missed
        if not deadline or deadline < 0:
            continue

        return


def installment_check(reg: Registration, alert: int, association_id: int) -> None:
    """Check installment payment schedule for a registration.

    Processes configured installments for the event and determines
    next payment amount and deadline based on the installment schedule.
    Updates the registration's quota and deadline fields as side effects.

    Args:
        reg: Registration instance to check installments for
        alert: Alert threshold in days for deadline filtering
        association_id: Association ID used for payment deadline calculation

    Returns:
        None

    Side Effects:
        - Sets reg.quota to the amount due for the next installment
        - Sets reg.deadline to the deadline for the next payment

    """
    # Early return if registration has no ticket
    if not reg.ticket:
        return

    cumulative_amount = 0

    # Get all installments for this event, ordered by sequence
    installments_query = RegistrationInstallment.objects.filter(event_id=reg.run.event_id)
    installments_query = installments_query.annotate(tickets_map=ArrayAgg("tickets")).order_by("order")

    is_first_deadline = True

    # Process each installment in order
    for installment in installments_query:
        # Filter installments that apply to this ticket type
        applicable_ticket_ids = [ticket_id for ticket_id in installment.tickets_map if ticket_id is not None]
        if applicable_ticket_ids and reg.ticket_id not in applicable_ticket_ids:
            continue

        # Calculate deadline for this installment
        deadline_days = _get_deadline_installment(association_id, installment, reg)

        # Skip installments that are still within alert threshold
        if deadline_days and deadline_days >= alert:
            continue

        # Calculate cumulative amount due up to this installment
        if installment.amount:
            cumulative_amount += installment.amount
        else:
            cumulative_amount = reg.tot_iscr

        # Ensure total doesn't exceed registration total
        cumulative_amount = min(cumulative_amount, reg.tot_iscr)

        # Calculate outstanding amount for this installment
        reg.quota = max(cumulative_amount - reg.tot_payed, 0)

        logger.debug("Registration %s installment quota calculated: %s", reg.id, reg.quota)

        # Skip if nothing is due for this installment
        if reg.quota <= 0:
            continue

        # Set deadline for the first applicable installment
        if is_first_deadline and deadline_days:
            is_first_deadline = False
            reg.deadline = deadline_days

        # Skip to next installment if deadline has passed
        if not deadline_days or deadline_days < 0:
            continue

        return

    # Fallback: if no installments found, use registration date and full amount
    if not cumulative_amount:
        reg.deadline = get_time_diff_today(reg.created.date())
        reg.quota = reg.tot_iscr - reg.tot_payed


def _get_deadline_installment(
    association_id: int, installment: RegistrationInstallment, registration: Registration
) -> int | None:
    """Calculate deadline for a specific installment.

    Args:
        association_id: Association ID for payment deadline calculation
        installment: RegistrationInstallment instance
        registration: Registration instance

    Returns:
        int or None: Days until deadline, None if no deadline configured

    """
    if installment.days_deadline:
        deadline = get_payment_deadline(registration, installment.days_deadline, association_id)
    elif installment.date_deadline:
        deadline = get_time_diff_today(installment.date_deadline)
    else:
        deadline = None
    return deadline


def get_payment_deadline(registration: Registration, days_to_add: int, association_id: int) -> int:
    """Calculate payment deadline based on registration and membership dates.

    Args:
        registration: Registration instance
        days_to_add: Number of days to add to base date
        association_id: Association ID for membership lookup

    Returns:
        int: Days until payment deadline

    """
    days_since_registration = get_time_diff_today(registration.created.date())
    if not hasattr(registration, "membership"):
        registration.membership = get_user_membership(registration.member, association_id)
    if registration.membership.date:
        days_since_registration = max(days_since_registration, get_time_diff_today(registration.membership.date))
    return days_since_registration + days_to_add


def registration_payments_status(registration: Registration) -> None:
    """Determine registration payment status and balance.

    Args:
        registration: Registration instance to check status for

    Returns:
        tuple: (is_paid, balance) where is_paid is boolean and balance is amount owed

    """
    registration.payment_status = ""
    if registration.tot_iscr > 0:
        if registration.tot_payed == registration.tot_iscr:
            registration.payment_status = "c"
        elif registration.tot_payed == 0:
            registration.payment_status = "n"
        elif registration.tot_payed < registration.tot_iscr:
            registration.payment_status = "p"
        else:
            registration.payment_status = "t"


def cancel_run(instance: Run) -> None:
    """Cancel all registrations for a run and process refunds.

    Args:
        instance: Run instance to cancel registrations for

    Side effects:
        Cancels all non-cancelled registrations and processes refunds
        for non-refunded registrations

    """
    for r in Registration.objects.filter(cancellation_date__isnull=True, run=instance):
        cancel_reg(r)
    for r in Registration.objects.filter(refunded=False, run=instance):
        AccountingItemPayment.objects.filter(
            member_id=r.member_id,
            pay=PaymentChoices.TOKEN,
            reg__run=instance,
        ).delete()
        AccountingItemPayment.objects.filter(
            member_id=r.member_id,
            pay=PaymentChoices.CREDIT,
            reg__run=instance,
        ).delete()
        money = get_sum(
            AccountingItemPayment.objects.filter(member_id=r.member_id, pay=PaymentChoices.MONEY, reg__run=instance),
        )
        if money > 0:
            AccountingItemOther.objects.create(
                member_id=r.member_id,
                oth=OtherChoices.CREDIT,
                descr=f"Refund per {instance}",
                run=instance,
                value=money,
            )
        r.refunded = True
        r.save()


def cancel_reg(registration: Registration) -> None:
    """Cancel a specific registration and clean up related data.

    Args:
        registration: Registration instance to cancel

    Side effects:
        Sets cancellation date, deletes characters, traits, discounts,
        bonus items, and resets event links

    """
    registration.cancellation_date = timezone.now()
    registration.save()

    # delete characters related
    RegistrationCharacterRel.objects.filter(reg=registration).delete()

    # delete trait assignments
    AssignmentTrait.objects.filter(run_id=registration.run_id, member_id=registration.member_id).delete()

    # delete discounts
    AccountingItemDiscount.objects.filter(run_id=registration.run_id, member_id=registration.member_id).delete()

    # delete bonus credits / tokens
    AccountingItemOther.objects.filter(ref_addit=registration.id).delete()

    # Reset event links
    reset_event_links(registration.member_id, registration.run.event.association_id)


def get_display_choice(choices: list[tuple[str, str]], key: str) -> str:
    """Get display name for a choice field value.

    Args:
        choices: List of (key, display_name) tuples
        key: Key to look up display name for

    Returns:
        str: Display name for the key, empty string if not found

    """
    for choice_key, display_name in choices:
        if choice_key == key:
            return display_name
    return ""


def round_to_nearest_cent(amount: float) -> float:
    """Round a number to the nearest cent with tolerance for small differences.

    Args:
        amount: Number to round

    Returns:
        float: Rounded number, original if difference exceeds tolerance

    """
    rounded_amount = round(amount * 10) / 10
    rounding_tolerance = 0.03
    if abs(float(amount) - rounded_amount) <= rounding_tolerance:
        return rounded_amount
    return float(amount)


def process_registration_pre_save(registration: Registration) -> None:
    """Process registration before saving.

    Args:
        registration: Registration instance being saved

    """
    registration.surcharge = get_date_surcharge(registration, registration.run.event)
    registration.member.join(registration.run.event.association)


def get_date_surcharge(registration: Registration | None, event: Event) -> int:
    """Calculate date-based surcharge for a registration.

    Args:
        registration: Registration instance (None for current date)
        event: Event instance to get surcharges for

    Returns:
        int: Total surcharge amount based on registration date

    """
    if registration and registration.ticket:
        ticket_tier = registration.ticket.tier
        if ticket_tier in (TicketTier.WAITING, TicketTier.STAFF, TicketTier.NPC):
            return 0

    reference_date = timezone.now().date()
    if registration and registration.created:
        reference_date = registration.created

    applicable_surcharges = RegistrationSurcharge.objects.filter(event=event, date__lt=reference_date)
    if not applicable_surcharges:
        return 0

    total_surcharge = 0
    for surcharge in applicable_surcharges:
        total_surcharge += surcharge.amount

    return total_surcharge


def handle_registration_accounting_updates(registration: Registration) -> None:
    """Handle post-save accounting updates for registrations.

    This function manages the transfer of payments from cancelled registrations,
    updates accounting calculations, and triggers status notifications when
    a registration moves from provisional to confirmed status.

    Args:
        registration: Registration instance that was saved. Must have valid
            run_id and member_id for payment transfers to work properly.

    Returns:
        None

    Note:
        This function performs database updates and may trigger background
        email notifications for status changes.

    """
    # Early return if no member associated with registration
    if not registration.member:
        return

    # Transfer payments from cancelled registrations to this active one
    if not registration.cancellation_date:
        # Find all cancelled registrations for same run and member
        cancelled_registrations = Registration.objects.filter(
            run_id=registration.run_id,
            member_id=registration.member_id,
            cancellation_date__isnull=False,
        )
        cancelled_registration_ids = list(cancelled_registrations.values_list("pk", flat=True))

        # Transfer both payments and transactions from cancelled registrations
        if cancelled_registration_ids:
            for accounting_item_type in [AccountingItemPayment, AccountingItemTransaction]:
                for accounting_item in accounting_item_type.objects.filter(reg__id__in=cancelled_registration_ids):
                    accounting_item.reg = registration
                    accounting_item.save()

    # Store provisional status before accounting updates
    was_provisional_before_update = is_reg_provisional(registration)

    # Recalculate all accounting fields for this registration
    update_registration_accounting(registration)

    # Bulk update accounting fields without triggering model save signals
    updated_fields = {}
    for field_name in ["tot_payed", "tot_iscr", "quota", "alert", "deadline", "payment_date"]:
        updated_fields[field_name] = getattr(registration, field_name)
    Registration.objects.filter(pk=registration.pk).update(**updated_fields)

    # Send confirmation email if registration status changed from provisional to confirmed
    if was_provisional_before_update and not is_reg_provisional(registration):
        update_registration_status_bkg(registration.id)


def process_accounting_discount_post_save(discount_item: AccountingItemDiscount) -> None:
    """Process accounting discount item after save.

    Args:
        discount_item: AccountingItemDiscount instance that was saved

    """
    if discount_item.run and not discount_item.expires:
        for reg in Registration.objects.filter(member_id=discount_item.member_id, run_id=discount_item.run_id):
            reg.save()


def log_registration_ticket_saved(ticket: RegistrationTicket) -> None:
    """Process registration ticket after save.

    Args:
        ticket: RegistrationTicket instance that was saved

    """
    logger.debug("RegistrationTicket saved: %s at %s", ticket, timezone.now())
    check_reg_events(ticket.event)


def process_registration_option_post_save(option: RegistrationOption) -> None:
    """Process registration option after save.

    Args:
        option: RegistrationOption instance that was saved

    """
    logger.debug("RegistrationOption saved: %s at %s", option, timezone.now())
    check_reg_events(option.question.event)


def check_reg_events(event: Event) -> None:
    """Trigger background accounting updates for all registrations in an event.

    Args:
        event: Event instance to update registrations for

    Side effects:
        Queues background task to update accounting for all registrations

    """
<<<<<<< HEAD
    registration_ids = [
        str(registration_id)
        for run in event.runs.all()
        for registration_id in run.registrations.values_list("id", flat=True)
    ]
=======
    registration_ids: list[str] = []
    for run in event.runs.all():
        for registration_id in run.registrations.values_list("id", flat=True):
            registration_ids.append(str(registration_id))
>>>>>>> e09a8e19
    check_registration_background(",".join(registration_ids))


@background_auto(queue="acc")
def check_registration_background(registration_ids: int | str | Iterable[int]) -> None:
    """Process one or more registration IDs by invoking `check_reg_bkg_go` for each.

    Args:
        registration_ids (Union[int, str, Iterable[int]]):
            - int: a single registration ID
            - str: a comma-separated list of registration IDs
            - Iterable[int]: a collection (e.g. list, tuple) of registration IDs

    Behavior:
        - If an int is provided, calls `check_reg_bkg_go` once.
        - If a string is provided, splits it by commas and processes each ID.
        - If an iterable is provided, iterates through and processes each ID.

    """
    if not registration_ids:
        return

    # Single integer case
    if isinstance(registration_ids, int):
        trigger_registration_accounting(registration_ids)
        return

    # Comma-separated string case
    if isinstance(registration_ids, str):
        for registration_id in registration_ids.split(","):
            trigger_registration_accounting(int(registration_id.strip()))
        return

    # Iterable of IDs case
    for registration_id in registration_ids:
        trigger_registration_accounting(registration_id)


def trigger_registration_accounting(registration_id: int | None) -> None:
    """Update accounting for a single registration in background task.

    Args:
        registration_id: Registration ID to update

    Side effects:
        Triggers registration save to update accounting if registration exists

    """
    if not registration_id:
        return
    try:
        registration = Registration.objects.get(pk=registration_id)
        registration.save()
    except ObjectDoesNotExist:
        return


def _should_skip_accounting(reg: Registration) -> bool:
    """Check if accounting should be skipped for this registration.

    Args:
        reg: Registration to check

    Returns:
        True if accounting should be skipped
    """
    return reg.run.development in [DevelopStatus.CANC, DevelopStatus.DONE]


def _is_payment_complete(reg: Registration, remaining_balance: Decimal, tolerance: float = 0.05) -> bool:
    """Check if payment is complete within rounding tolerance.

    Args:
        reg: Registration to check
        remaining_balance: Remaining balance to pay
        tolerance: Maximum rounding tolerance

    Returns:
        True if payment is complete
    """
    if -tolerance < remaining_balance <= tolerance:
        if not reg.payment_date:
            reg.payment_date = timezone.now()
        return True
    return False


def _check_membership_requirements(reg: Registration, event_features: dict, association_id: int) -> bool:
    """Check membership requirements for registration.

    Args:
        reg: Registration to check
        event_features: Event features dictionary
        association_id: Association ID

    Returns:
        True if membership requirements are met or not applicable
    """
    if "membership" in event_features and "laog" not in event_features:
        if not hasattr(reg, "membership"):
            reg.membership = get_user_membership(reg.member, association_id)
        if reg.membership.status != MembershipStatus.ACCEPTED:
            return False
    return True


def update_registration_accounting(reg: Registration) -> None:
    """Update comprehensive accounting information for a registration.

    Calculates total signup fee, payments received, outstanding balance,
    payment quotas, and deadlines based on event configuration.

    Args:
        reg (Registration): Registration instance to update accounting for

    Returns:
        None

    Side Effects:
        Updates the following registration attributes:
        - reg.tot_iscr: Total inscription amount
        - reg.tot_payed: Total amount paid
        - reg.quota: Payment quota amount
        - reg.deadline: Payment deadline
        - reg.alert: Alert flag for upcoming deadlines
        - reg.payment_date: Date when payment was completed (if applicable)

    """
    # Skip processing for cancelled or completed runs
    if _should_skip_accounting(reg):
        return

    max_rounding_tolerance = 0.05

    # Extract basic event information
    event_start_date = reg.run.start
    event_features = get_event_features(reg.run.event_id)
    association_id = reg.run.event.association_id

    # Calculate total inscription fee and payments
    reg.tot_iscr = get_reg_iscr(reg)
    total_transactions = get_reg_transactions(reg)
    reg.tot_payed = get_reg_payments(reg)

    # Adjust for transactions and round to nearest cent
    reg.tot_payed -= total_transactions
    reg.tot_payed = Decimal(round_to_nearest_cent(reg.tot_payed))

    # Initialize payment tracking fields
    reg.quota = 0
    reg.deadline = 0
    reg.alert = False

    # Check if payment is complete (within rounding tolerance)
    remaining_balance = reg.tot_iscr - reg.tot_payed
    if _is_payment_complete(reg, remaining_balance, max_rounding_tolerance):
        return

    # Skip further processing if registration is cancelled
    if reg.cancellation_date:
        return

    # Handle membership requirements for non-LAOG events
    if not _check_membership_requirements(reg, event_features, association_id):
        return

    # Process tokens and credits
    handle_tokes_credits(association_id, event_features, reg, remaining_balance)

    # Get payment alert threshold from event configuration
    alert_days_threshold = int(get_event_config(reg.run.event_id, "payment_alert", default_value=30, bypass_cache=True))

    # Calculate payment schedule based on feature flags
    if "reg_installments" in event_features:
        installment_check(reg, alert_days_threshold, association_id)
    else:
        quota_check(reg, event_start_date, alert_days_threshold, association_id)

    # Skip alert setting if quota is negligible
    if reg.quota <= max_rounding_tolerance:
        return

    # Set alert flag based on deadline proximity
    reg.alert = reg.deadline < alert_days_threshold


def update_member_registrations(member: Member) -> None:
    """Trigger accounting updates for all registrations of a member.

    Args:
        member: Member instance to update registrations for

    Side effects:
        Saves all registrations to trigger accounting recalculation

    """
    for registration in Registration.objects.filter(member=member):
        registration.save()<|MERGE_RESOLUTION|>--- conflicted
+++ resolved
@@ -659,18 +659,11 @@
         Queues background task to update accounting for all registrations
 
     """
-<<<<<<< HEAD
     registration_ids = [
         str(registration_id)
         for run in event.runs.all()
         for registration_id in run.registrations.values_list("id", flat=True)
     ]
-=======
-    registration_ids: list[str] = []
-    for run in event.runs.all():
-        for registration_id in run.registrations.values_list("id", flat=True):
-            registration_ids.append(str(registration_id))
->>>>>>> e09a8e19
     check_registration_background(",".join(registration_ids))
 
 
