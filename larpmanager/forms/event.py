--- conflicted
+++ resolved
@@ -804,13 +804,7 @@
 
 
 class OrgaRunForm(ConfigForm):
-<<<<<<< HEAD
-    page_title = _("Event")
-
-    page_info = _("This page allows you to change the general settings of this run")
-=======
     page_title = _("Session")
->>>>>>> fa4e1c45
 
     class Meta:
         model = Run
