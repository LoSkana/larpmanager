# LarpManager - https://larpmanager.com
# Copyright (C) 2025 Scanagatta Mauro
#
# This file is part of LarpManager and is dual-licensed:
#
# 1. Under the terms of the GNU Affero General Public License (AGPL) version 3,
#    as published by the Free Software Foundation. You may use, modify, and
#    distribute this file under those terms.
#
# 2. Under a commercial license, allowing use in closed-source or proprietary
#    environments without the obligations of the AGPL.
#
# If you have obtained this file under the AGPL, and you make it available over
# a network, you must also make the complete source code available under the same license.
#
# For more information or to purchase a commercial license, contact:
# commercial@larpmanager.com
#
# SPDX-License-Identifier: AGPL-3.0-or-later OR Proprietary

from django import forms
from django.conf import settings as conf_settings
from django.core.exceptions import ValidationError
from django.forms import Textarea
from django.utils.translation import gettext_lazy as _

from larpmanager.cache.character import get_writing_fields
from larpmanager.cache.feature import get_event_features, reset_event_features
from larpmanager.forms.base import MyCssForm, MyForm
from larpmanager.forms.config import ConfigForm, ConfigType
from larpmanager.forms.feature import FeatureForm, QuickSetupForm
from larpmanager.forms.utils import (
    AssocMemberS2WidgetMulti,
    CampaignS2Widget,
    DatePickerInput,
    DateTimePickerInput,
    EventS2Widget,
    SlugInput,
    TemplateS2Widget,
    prepare_permissions_role,
    remove_choice,
    save_permissions_role,
)
from larpmanager.models.access import EventPermission, EventRole
from larpmanager.models.event import (
    DevelopStatus,
    Event,
    EventButton,
    EventConfig,
    EventText,
    EventTextType,
    ProgressStep,
    Run,
)
<<<<<<< HEAD
from larpmanager.models.form import QuestionType, QuestionVisibility
from larpmanager.models.member import Member
=======
from larpmanager.models.form import QuestionApplicable, QuestionType
>>>>>>> c43e831a
from larpmanager.models.utils import generate_id
from larpmanager.utils.common import copy_class


class EventCharactersPdfForm(ConfigForm):
    class Meta:
        model = Event
        fields = ()

    def __init__(self, *args, **kwargs):
        super().__init__(*args, **kwargs)
        self.prevent_canc = True

    def set_configs(self):
        self.set_section("pdf", "PDF")
        self.add_configs("page_css", ConfigType.TEXTAREA, "CSS", _("Insert the css code to customize the pdf printing"))
        self.add_configs("header_content", ConfigType.TEXTAREA, _("Header"), _("Insert the html code for the header"))

        self.add_configs("footer_content", ConfigType.TEXTAREA, _("Footer"), _("Insert the html code for the footer"))


class OrgaEventForm(MyForm):
    page_title = _("Event Settings")

    page_info = _("This page allows you to change general event settings")

    load_templates = ["event"]

    class Meta:
        model = Event
        fields = (
            "name",
            "slug",
            "tagline",
            "where",
            "authors",
            "description_short",
            "description",
            "genre",
            "visible",
            "max_pg",
            "max_waiting",
            "max_filler",
            "website",
            "register_link",
            "parent",
            "assoc",
        )

        widgets = {"slug": SlugInput, "parent": CampaignS2Widget}

    def __init__(self, *args, **kwargs):
        super().__init__(*args, **kwargs)

        if "exe" not in self.params:
            self.prevent_canc = True

        if self.instance.pk:
            self.delete_field("slug")
        else:
            self.fields["slug"].required = True

        dl = []

        for s in ["visible", "website", "tagline", "where", "authors", "description", "genre", "register_link"]:
            if s not in self.params["features"]:
                dl.append(s)

        self.init_campaign(dl)

        if "waiting" not in self.params["features"]:
            dl.append("max_waiting")

        if "filler" not in self.params["features"]:
            dl.append("max_filler")

        for m in dl:
            self.delete_field(m)

    def init_campaign(self, dl):
        self.fields["parent"].widget.set_assoc(self.params["a_id"])
        if self.instance and self.instance.pk:
            self.fields["parent"].widget.set_exclude(self.instance.pk)

        if "campaign" not in self.params["features"] or not self.fields["parent"].widget.get_queryset().count():
            dl.append("parent")
            return

    def clean_slug(self):
        data = self.cleaned_data["slug"]
        # print(data)
        # check if already used
        lst = Event.objects.filter(slug=data)
        if self.instance is not None and self.instance.pk is not None:
            lst.exclude(pk=self.instance.pk)
        if lst.count() > 0:
            raise ValidationError("Slug already used!")

        if data and hasattr(conf_settings, "STATIC_PREFIXES"):
            if data in conf_settings.STATIC_PREFIXES:
                raise ValidationError("Reserved word, please choose another!")

        return data


class OrgaFeatureForm(FeatureForm):
    page_title = _("Event features")

    page_info = _(
        "This page allows you to select the features activated for this event, and all its runs (click on a feature to show its description)"
    )

    class Meta:
        model = Event
        fields = []

    def __init__(self, *args, **kwargs):
        super().__init__(*args, **kwargs)
        self._init_features(False)

    def save(self, commit=True):
        instance = super().save(commit=False)
        self._save_features(instance)
        reset_event_features(instance.id)
        return instance


class OrgaConfigForm(ConfigForm):
    page_title = _("Event Configuration")

    page_info = _("This page allows you to edit the configuration of the activated features")

    section_replace = True

    load_js = ["config-search"]

    class Meta:
        model = Event
        fields = ()

    def __init__(self, *args, **kwargs):
        super().__init__(*args, **kwargs)
        self.prevent_canc = True

    def set_configs(self):
        self.set_section("email", _("Email notifications"))
        label = _("Disable assignment")
        help_text = _("If checked: Does not send communication to the player when the character is assigned")
        self.add_configs("mail_character", ConfigType.BOOL, label, help_text)

        self.set_section("visualisation", _("Visualisation"))

        label = _("Show shortcuts")
        help_text = _("If checked: when first accessing the manage page, automatically show shortcuts on mobile")
        self.add_configs("show_shortcuts_mobile", ConfigType.BOOL, label, help_text)

        label = _("Export")
        help_text = _("If checked: allow to export characters and registration in a easily readable page")
        self.add_configs("show_export", ConfigType.BOOL, label, help_text)

        label = _("Limitations")
        help_text = _("If checked: Show summary page with number of tickets/options used")
        self.add_configs("show_limitations", ConfigType.BOOL, label, help_text)

        self.set_config_reg_form()

        self.set_config_gallery()

        self.set_config_structure()

        self.set_config_writing()

        self.set_config_character()

        self.set_config_char_form()

        self.set_config_custom()

        self.set_config_accounting()

        self.set_config_casting()

        self.set_config_registration()

    def set_config_gallery(self):
        self.set_section("gallery", _("Gallery"))

        label = _("Request login")
        help_text = _("If checked, the gallery will not be displayed to those not logged in to the system")
        self.add_configs("gallery_hide_login", ConfigType.BOOL, label, help_text)

        label = _("Request registration")
        help_text = _(
            "If checked, the subscribers' gallery will not be displayed to those who are not subscribed to the run"
        )
        self.add_configs("gallery_hide_signup", ConfigType.BOOL, label, help_text)

        if "character" in self.params["features"]:
            label = _("Hide unassigned characters")
            help_text = _("If checked, does not show characters in the gallery who have not been assigned a player")
            self.add_configs("gallery_hide_uncasted_characters", ConfigType.BOOL, label, help_text)

            label = _("Hide players without a character")
            help_text = _("If checked, does not show players in the gallery who have not been assigned a character")
            self.add_configs("gallery_hide_uncasted_players", ConfigType.BOOL, label, help_text)

    def set_config_reg_form(self):
        self.set_section("reg_form", _("Registration form"))

        label = _("Unique code")
        help_text = _("If checked, adds to all registrations an unique code to reference them")
        self.add_configs("registration_unique_code", ConfigType.BOOL, label, help_text)

        label = _("Allowed")
        help_text = _(
            "If checked, enables to set for each registration question the list of staff members allowed to see it's answers from the players"
        )
        self.add_configs("registration_reg_que_allowed", ConfigType.BOOL, label, help_text)

        label = _("Hide not available")
        help_text = _(
            "If checked, options no longer available in the registration form are hidden, "
            "instead of being displayed disabled"
        )
        self.add_configs("registration_hide_unavailable", ConfigType.BOOL, label, help_text)

        label = _("Faction selection")
        help_text = _(
            "If checked, allows a registration form question to be visible only if the player is "
            "assigned to certain factions."
        )
        self.add_configs("registration_reg_que_faction", ConfigType.BOOL, label, help_text)

        label = _("Ticket selection")
        help_text = _(
            "If checked, allows a registration form question to be visible based on the selected registration ticket."
        )
        self.add_configs("registration_reg_que_tickets", ConfigType.BOOL, label, help_text)

        label = _("Age selection")
        help_text = _("If checked, allows a registration form question to be visible based on the player's age")
        self.add_configs("registration_reg_que_age", ConfigType.BOOL, label, help_text)

    def set_config_char_form(self):
        self.set_section("char_form", _("Character form"))

        label = _("Hide not available")
        help_text = _(
            "If checked, options no longer available in the form are hidden, instead of being displayed disabled"
        )
        self.add_configs("character_form_hide_unavailable", ConfigType.BOOL, label, help_text)

        label = _("Maximum available")
        help_text = _("If checked, an option can be chosen a maximum number of times")
        self.add_configs("character_form_wri_que_max", ConfigType.BOOL, label, help_text)

        label = _("Ticket selection")
        help_text = _("If checked, allows a option to be visible only to players with selected ticket")
        self.add_configs("character_form_wri_que_tickets", ConfigType.BOOL, label, help_text)

        label = _("Prerequisites")
        help_text = _("If checked, allows a option to be visible only if other options are selected")
        self.add_configs("character_form_wri_que_dependents", ConfigType.BOOL, label, help_text)

    def set_config_structure(self):
        if "pre_register" in self.params["features"]:
            self.set_section("pre_reg", _("Pre-registration"))
            label = _("Active")
            help_text = _("If checked, makes pre-registration for this event available")
            self.add_configs("pre_register_active", ConfigType.BOOL, label, help_text)

        if "custom_mail" in self.params["features"]:
            self.set_section("custom_mail_server", _("Customised mail server"))
            help_text = ""

            label = _("Use TLD")
            self.add_configs("mail_server_use_tls", ConfigType.BOOL, label, help_text)

            label = _("Host Address")
            self.add_configs("mail_server_host", ConfigType.CHAR, label, help_text)

            label = _("Port")
            self.add_configs("mail_server_port", ConfigType.INT, label, help_text)

            label = _("Username of account")
            self.add_configs("mail_server_host_user", ConfigType.CHAR, label, help_text)

            label = _("Password of account")
            self.add_configs("mail_server_host_password", ConfigType.CHAR, label, help_text)

        if "cover" in self.params["features"]:
            self.set_section("cover", _("Character cover"))
            label = _("Desalt thumbnail")
            help_text = _("If checked, shows the original image in the cover, not the thumbnail version")
            self.add_configs("cover_orig", ConfigType.BOOL, label, help_text)

    def set_config_writing(self):
        if "character" in self.params["features"]:
            self.set_section("writing", _("Writing"))

            label = _("Title")
            help_text = _("Enables field 'title', a short (2-3 words) text added to the character's name")
            self.add_configs("writing_title", ConfigType.BOOL, label, help_text)

            label = _("Cover")
            help_text = _(
                "Enables field 'cover', to shown a specific image in the gallery - until assigned to a player"
            )
            self.add_configs("writing_cover", ConfigType.BOOL, label, help_text)

            label = _("Hide")
            help_text = _("Enables field 'hide', to be able to hide writing element from players")
            self.add_configs("writing_hide?", ConfigType.BOOL, label, help_text)

            label = _("Assigned")
            help_text = _(
                "Enables field 'assigned', to track which staff member is responsible for each writing element"
            )
            self.add_configs("writing_assigned", ConfigType.BOOL, label, help_text)

            label = _("Disable character finder")
            help_text = (
                _("Disable the system that finds the character number when a special reference symbol is written")
                + " (#, @, ^)"
            )
            self.add_configs("writing_disable_char_finder", ConfigType.BOOL, label, help_text)

            label = _("Replacing names")
            help_text = _("If checked, character names will be automatically replaced by a reference")
            self.add_configs("writing_substitute", ConfigType.BOOL, label, help_text)

            label = _("Paste as text")
            help_text = _("If checked, automatically removes formatting when pasting text into the WYSIWYG editor")
            self.add_configs("writing_paste_text", ConfigType.BOOL, label, help_text)

            label = _("Safe editing")
            help_text = _(
                "If checked, prevents multiple users from editing the same item at the same time to avoid conflicts"
            )
            self.add_configs("writing_working_ticket", ConfigType.BOOL, label, help_text)

    def set_config_character(self):
        if "campaign" in self.params["features"]:
            self.set_section("campaign", _("Campaign"))
            label = _("Independent factions")
            help_text = _("If checked, do not use the parent event's factions")
            self.add_configs("campaign_faction_indep", ConfigType.BOOL, label, help_text)

        if "px" in self.params["features"]:
            self.set_section("px", _("Experience points"))
            label = _("Player selection")
            help_text = _(
                "If checked, players may add abilities themselves, by selecting from those that "
                "are visible, and whose pre-requisites they meet."
            )
            self.add_configs("px_user", ConfigType.BOOL, label, help_text)

            label = _("Initial experience points")
            help_text = _("Initial value of experience points for all characters")
            self.add_configs("px_start", ConfigType.INT, label, help_text)

        if "user_character" in self.params["features"]:
            self.set_section("user_character", _("Player editor"))

            label = _("Maximum number")
            help_text = _("Maximum number of characters the player can create")
            self.add_configs("user_character_max", ConfigType.INT, label, help_text)

            label = _("Approval")
            help_text = _("If checked, activates a staff-managed approval process for characters")
            self.add_configs("user_character_approval", ConfigType.BOOL, label, help_text)

            label = _("Relationships")
            help_text = _("If checked, enables players to write their own list of character relationships")
            self.add_configs("user_character_player_relationships", ConfigType.BOOL, label, help_text)

    def set_config_custom(self):
        if "custom_character" in self.params["features"]:
            self.set_section("custom_character", _("Character customisation"))

            label = _("Name")
            help_text = _("If checked, it allows players to customise the names of their characters")
            self.add_configs("custom_character_name", ConfigType.BOOL, label, help_text)

            label = _("Profile")
            help_text = _("If checked, allows players to customise their characters' profile picture")
            self.add_configs("custom_character_profile", ConfigType.BOOL, label, help_text)

            label = _("Pronoun")
            help_text = _("If checked, it allows players to customise their characters' pronouns")
            self.add_configs("custom_character_pronoun", ConfigType.BOOL, label, help_text)

            label = _("Song")
            help_text = _("If checked, it allows players to indicate the song of their characters")
            self.add_configs("custom_character_song", ConfigType.BOOL, label, help_text)

            label = _("Private")
            help_text = _(
                "If checked, it allows players to enter private information on their characters, "
                "visible only to them and the staff."
            )
            self.add_configs("custom_character_private", ConfigType.BOOL, label, help_text)

            label = _("Public")
            help_text = _(
                "If checked, it allows players to enter public information on their characters, visible to all"
            )
            self.add_configs("custom_character_public", ConfigType.BOOL, label, help_text)

    def set_config_casting(self):
        if "casting" in self.params["features"]:
            self.set_section("casting", _("Casting"))

            label = _("Minimum preferences")
            help_text = _("Minimum number of preferences")
            self.add_configs("casting_min", ConfigType.INT, label, help_text)

            label = _("Maximum preferences")
            help_text = _("Maximum number of preferences")
            self.add_configs("casting_max", ConfigType.INT, label, help_text)

            label = _("Additional Preferences")
            help_text = _("Additional preferences, for random assignment when no solution is found (default 0)")
            self.add_configs("casting_add", ConfigType.INT, label, help_text)

            label = _("Field for exclusions")
            help_text = _(
                "If checked, it adds a field in which the player can indicate which elements they "
                "wish to avoid altogether"
            )
            self.add_configs("casting_avoid", ConfigType.BOOL, label, help_text)

            label = _("Assignments")
            help_text = _("Number of characters to be assigned (default 1)")
            self.add_configs("casting_characters", ConfigType.INT, label, help_text)

            label = _("Mirror")
            help_text = _("Enables to set a character as a 'mirror' for another, to hide it's true nature")
            self.add_configs("casting_mirror", ConfigType.BOOL, label, help_text)

            label = _("Show statistics")
            help_text = _("If checked, players will be able to view for each character the preference statistics")
            self.add_configs("casting_show_pref", ConfigType.BOOL, label, help_text)

            label = _("Show history")
            help_text = _("If checked, shows players the histories of preferences entered")
            self.add_configs("casting_history", ConfigType.BOOL, label, help_text)

    def set_config_accounting(self):
        if "payment" in self.params["features"]:
            self.set_section("payment", _("Payments"))

            label = _("Alert")
            help_text = _(
                "Given a payment deadline, indicates the number of days under which it notifies "
                "the player to proceed with the payment. Default 30."
            )
            self.add_configs("payment_alert", ConfigType.INT, label, help_text)

            label = _("Causal")
            help_text = _(
                "If present, it indicates the reason for the payment that the player must put on the payments they make."
            )
            help_text += (
                " "
                + _("You can use the following fields, they will be filled in automatically")
                + ":"
                + "{player_name}, {question_name}"
            )
            self.add_configs("payment_custom_reason", ConfigType.CHAR, label, help_text)

        if "token_credit" in self.params["features"]:
            self.set_section("token_credit", _("Tokens / Credits"))
            label = _("Disable Tokens")
            help_text = _("If checked, no tokens will be used in the entries of this event")
            self.add_configs("token_credit_disable_t", ConfigType.BOOL, label, help_text)

            label = _("Disable credits")
            help_text = _("If checked, no credits will be used in the entries for this event")
            self.add_configs("token_credit_disable_c", ConfigType.BOOL, label, help_text)

        if "bring_friend" in self.params["features"]:
            self.set_section("bring_friend", _("Bring a friend"))
            label = _("Forward discount")
            help_text = _("Value of the discount for the registered player who gives the code to a friend who signs up")
            self.add_configs("bring_friend_discount_to", ConfigType.INT, label, help_text)

            label = _("Discount back")
            help_text = _("Value of the discount for the friend who signs up using the code of a registered player")
            self.add_configs("bring_friend_discount_from", ConfigType.INT, label, help_text)

    def set_config_registration(self):
        self.set_section("tickets", _("Tickets"))

        label = "Staff"
        help_text = _("If checked, allow ticket tier: Staff")
        self.add_configs("ticket_staff", ConfigType.BOOL, label, help_text)

        label = "NPC"
        help_text = _("If checked, allow ticket tier: NPC")
        self.add_configs("ticket_npc", ConfigType.BOOL, label, help_text)

        label = "Collaborator"
        help_text = _("If checked, allow ticket tier: Collaborator")
        self.add_configs("ticket_collaborator", ConfigType.BOOL, label, help_text)

        label = "Seller"
        help_text = _("If checked, allow ticket tier: Seller")
        self.add_configs("ticket_seller", ConfigType.BOOL, label, help_text)

        if "pay_what_you_want" in self.params["features"]:
            self.set_section("pay_what_you_want", "Pay what you want")

            label = _("Name")
            help_text = _("Name of the free donation field")
            self.add_configs("pay_what_you_want_label", ConfigType.CHAR, label, help_text)

            label = _("Description")
            help_text = _("Description of free donation")
            self.add_configs("pay_what_you_want_descr", ConfigType.CHAR, label, help_text)

        if "reduced" in self.params["features"]:
            self.set_section("reduced", _("Patron / Reduced"))
            label = "Ratio"
            help_text = _(
                "Indicates the ratio between reduced and patron tickets, multiplied by 10. "
                "Example: 10 -> 1 reduced ticket for 1 patron ticket. 20 -> 2 reduced tickets for "
                "1 patron ticket. 5 -> 1 reduced ticket for 2 patron tickets"
            )
            self.add_configs("reduced_ratio", ConfigType.INT, label, help_text)

        if "filler" in self.params["features"]:
            self.set_section("filler", _("Ticket Filler"))
            label = _("Free registration")
            help_text = _(
                "If checked, players may sign up as fillers at any time; otherwise, they may only "
                "do so if the stipulated number of characters has been reached"
            )
            self.add_configs("filler_always", ConfigType.BOOL, label, help_text)

        if "lottery" in self.params["features"]:
            self.set_section("lottery", _("Lottery"))
            label = _("Number of extractions")
            help_text = _("Number of tickets to be drawn")
            self.add_configs("lottery_num_draws", ConfigType.INT, label, help_text)

            label = _("Conversion ticket")
            help_text = _("Name of the ticket into which to convert")
            self.add_configs("lottery_ticket", ConfigType.CHAR, label, help_text)


class OrgaAppearanceForm(MyCssForm):
    page_title = _("Event Appearance")

    page_info = _("This page allows you to change the appearance and presentation of the event")

    class Meta:
        model = Event
        fields = (
            "cover",
            "carousel_img",
            "carousel_text",
            "background",
            "font",
            "pri_rgb",
            "sec_rgb",
            "ter_rgb",
        )

    event_css = forms.CharField(
        widget=Textarea(attrs={"rows": 15}),
        required=False,
        help_text=_("These CSS commands will be carried over to all pages in your Association space"),
    )

    def __init__(self, *args: object, **kwargs: object):
        super().__init__(*args, **kwargs)

        self.prevent_canc = True

        self.show_link = ["id_event_css"]

        dl = []
        if "carousel" not in self.params["features"]:
            dl.append("carousel_text")
            dl.append("carousel_img")
        else:
            self.show_link.append("id_carousel_text")

        for m in dl:
            del self.fields[m]

    def save(self, commit=True):
        self.instance.css_code = generate_id(32)
        instance = super().save()
        self.save_css(instance)
        return instance

    @staticmethod
    def get_input_css():
        return "event_css"

    @staticmethod
    def get_css_path(instance):
        return f"css/{instance.assoc.slug}_{instance.slug}_{instance.css_code}.css"


class OrgaEventTextForm(MyForm):
    page_title = _("Texts")

    page_info = _("This page allows you to edit event-specific texts")

    class Meta:
        abstract = True
        model = EventText
        exclude = ("number",)

    def __init__(self, *args, **kwargs):
        super().__init__(*args, **kwargs)
        ch = EventTextType.choices
        delete_choice = []

        if "character" not in self.params["features"]:
            delete_choice.append(EventTextType.INTRO)

        if not self.params["event"].get_config("user_character_approval", False):
            delete_choice.extend(
                [EventTextType.CHARACTER_PROPOSED, EventTextType.CHARACTER_APPROVED, EventTextType.CHARACTER_REVIEW]
            )

        for tp in delete_choice:
            ch = remove_choice(ch, tp)
        self.fields["typ"].choices = ch

        help_texts = {
            EventTextType.INTRO: _("Text show at the start of all character sheets"),
            EventTextType.TOC: _("Terms and conditions of signup, shown in a page linked in the registration form"),
            EventTextType.REGISTER: _("Added to the registration page, before the form"),
            EventTextType.SEARCH: _("Added at the top of the search page of characters"),
            EventTextType.SIGNUP: _("Added at the bottom of mail confirming signup to players"),
            EventTextType.ASSIGNMENT: _("Added at the bottom of mail notifying players of character assignment"),
            EventTextType.CHARACTER_PROPOSED: _(
                "Content of mail notifying players of their character in proposed status"
            ),
            EventTextType.CHARACTER_APPROVED: _(
                "Content of mail notifying players of their character in approved status"
            ),
            EventTextType.CHARACTER_REVIEW: _("Content of mail notifying players of their character in review status"),
        }
        help_text = []
        for choice_typ, text in help_texts.items():
            if choice_typ in delete_choice:
                continue
            help_text.append(f"<b>{choice_typ.label}</b>: {text}")
        self.fields["typ"].help_text = " - ".join(help_text)

    def clean(self):
        cleaned_data = super().clean()

        default = cleaned_data.get("default")
        typ = cleaned_data.get("typ")
        language = cleaned_data.get("language")

        if default:
            # check if there is already a default with that type
            res = EventText.objects.filter(event_id=self.params["event"].id, default=True, typ=typ)
            if res.count() > 0 and res.first().pk != self.instance.pk:
                self.add_error("default", "There is already a language set as default!")

        # check if there is already a language with that type
        res = EventText.objects.filter(event_id=self.params["event"].id, language=language, typ=typ)
        if res.count() > 0 and res.first().pk != self.instance.pk:
            self.add_error("language", "There is already a language of this type!")

        return cleaned_data


class OrgaEventRoleForm(MyForm):
    page_title = _("Roles")

    page_info = _("This page allows you to change the access roles for the event")

    class Meta:
        model = EventRole
        fields = ("name", "members", "event")
        widgets = {"members": AssocMemberS2WidgetMulti}

    def __init__(self, *args, **kwargs):
        super().__init__(*args, **kwargs)
        self.fields["members"].widget.set_assoc(self.params["a_id"])
        prepare_permissions_role(self, EventPermission)

    def save(self, commit=True):
        instance = super().save()
        save_permissions_role(instance, self)
        return instance


class OrgaEventButtonForm(MyForm):
    page_title = _("Navigation")

    page_info = _("This page allows you to edit the event navigation buttons")

    class Meta:
        model = EventButton
        exclude = ("number",)


class OrgaRunForm(ConfigForm):
    page_title = _("Run Settings")

    page_info = _("This page allows you to change the general settings of this run")

    class Meta:
        model = Run
        exclude = ("balance", "number", "plan", "paid")

        widgets = {
            "start": DatePickerInput,
            "end": DatePickerInput,
            "registration_open": DateTimePickerInput,
        }

    def __init__(self, *args, **kwargs):
        super().__init__(*args, **kwargs)

        self.main_class = ""

        if "exe" not in self.params:
            self.prevent_canc = True

        dl = []

        if not self.instance.pk or not self.instance.event:
            self.fields["event"] = forms.ChoiceField(
                required=True,
                choices=[(el.id, el.name) for el in Event.objects.filter(assoc_id=self.params["a_id"], template=False)],
                help_text=_("Select the event of this run "),
            )
            self.fields["event"].widget = EventS2Widget()
            self.fields["event"].widget.set_assoc(self.params["a_id"])
            self.choose_event = True

        # do not show cancelled or done options for development if date are not set
        if not self.instance.pk or not self.instance.start or not self.instance.end:
            self.fields["development"].choices = [
                (choice.value, choice.label)
                for choice in DevelopStatus
                if choice not in [DevelopStatus.CANC, DevelopStatus.DONE]
            ]
        status_text = {
            DevelopStatus.START: _("Not visible to players"),
            DevelopStatus.SHOW: _("Available to players in the homepage"),
            DevelopStatus.DONE: _("Accounting is complete and can be archived"),
            DevelopStatus.CANC: _("Not active anymore"),
        }
        self.fields["development"].help_text = ", ".join(
            f"<b>{label}</b>: {status_text[DevelopStatus(value)]}"
            for value, label in self.fields["development"].choices
        )

        for s in ["registration_open", "registration_secret"]:
            if not self.instance.pk or not self.instance.event or s not in self.params["features"]:
                dl.append(s)

        for s in dl:
            del self.fields[s]

        self.show_sections = True

    def set_configs(self):
        ls = []

        if "character" not in self.params["features"]:
            return ls

        help_text = _(
            "Selected fields will be displayed as follows: public fields visible to all players, "
            "private fields visible only to assigned players"
        )

        shows = [
            ("character", _("Characters"), QuestionApplicable.CHARACTER),
            ("faction", _("Factions"), QuestionApplicable.FACTION),
        ]

        basics = QuestionType.get_basic_types()
        self.set_section("visibility", _("Visibility"))
        for s in shows:
            fields = get_writing_fields(self.params, s[2])
            extra = []
            for field in fields:
                typ = field.typ
                if typ in basics:
                    typ = str(field.id)

                extra.append((typ, field.display))

            self.add_configs(f"show_{s[0]}", ConfigType.MULTI_BOOL, s[1], help_text, extra=extra)

        shows = []

        addit_show = [
            (
                "speedlarp",
                _("Speedlarp"),
                _("If checked, makes visible the speedlarp"),
            ),
            (
                "prologue",
                _("Prologues"),
                _("If checked, prologues will be visible to the assigned character"),
            ),
            ("questbuilder", _("Questbuilder"), _("If checked, makes quests and traits visible")),
            (
                "workshop",
                _("Workshop"),
                _("If checked, workshops will be visible for players to fill in"),
            ),
            (
                "print_pdf",
                _("PDF"),
                _("If checked, the PDF version of character sheets will be visible"),
            ),
        ]

        for f in addit_show:
            if self.instance.pk and f[0] in self.params["features"]:
                shows.append(f)

        self.set_section("visibility", _("Visibility"))
        for s in shows:
            self.add_configs(f"show_{s[0]}", ConfigType.BOOL, s[1], s[2])

        return ls


class OrgaProgressStepForm(MyForm):
    page_title = _("Progression")

    class Meta:
        model = ProgressStep
        exclude = ("number", "order")


class ExeEventForm(OrgaEventForm):
    def __init__(self, *args, **kwargs):
        super().__init__(*args, **kwargs)

        if "template" in self.params["features"] and not self.instance.pk:
            self.fields["template_event"] = forms.ChoiceField(
                required=False,
                choices=[(el.id, el.name) for el in Event.objects.filter(assoc_id=self.params["a_id"], template=True)],
                label=_("Template"),
                help_text=_(
                    "You can indicate a template event from which functionality and configurations will be copied"
                ),
            )
            self.fields["template_event"].widget = TemplateS2Widget()
            self.fields["template_event"].widget.set_assoc(self.params["a_id"])

    def save(self, commit=True):
        instance = super().save(commit=False)

        if "template" in self.params["features"] and not self.instance.pk:
            if "template_event" in self.cleaned_data and self.cleaned_data["template_event"]:
                event_id = self.cleaned_data["template_event"]
                event = Event.objects.get(pk=event_id)
                instance.save()
                instance.features.set(event.features.all())
                copy_class(instance.id, event_id, EventConfig)
                copy_class(instance.id, event_id, EventRole)

        instance.save()

        return instance


class ExeTemplateForm(FeatureForm):
    page_title = _("Event Template")

    page_info = _(
        "This page allows you to select the features of a template (click on a feature to show its description)"
    )

    class Meta:
        model = Event
        fields = ["name"]

    def __init__(self, *args, **kwargs):
        super().__init__(*args, **kwargs)
        self._init_features(False)

    def save(self, commit=True):
        instance = super().save(commit=False)

        if not instance.template:
            instance.template = True

        if not instance.assoc_id:
            instance.assoc_id = self.params["a_id"]

        if not instance.pk:
            instance.save()

        self._save_features(instance)

        return instance


class ExeTemplateRolesForm(OrgaEventRoleForm):
    def __init__(self, *args, **kwargs):
        super().__init__(*args, **kwargs)
        self.fields["members"].required = False


class OrgaQuickSetupForm(QuickSetupForm):
    page_title = _("Quick Setup")

    page_info = _("This page allows you to perform a quick setup of the most important settings for your new event")

    class Meta:
        model = Event
        fields = []

    def __init__(self, *args, **kwargs):
        super().__init__(*args, **kwargs)

        self.setup = {
            "registration_open": (
                True,
                _("Registration opening date"),
                _("Do you want to open registrations at a specific date and time instead of immediately"),
            ),
            "registration_secret": (
                True,
                _("Early registration link"),
                _("Do you want to enable a secret registration link to allow early sign-ups"),
            ),
            "player_cancellation": (
                True,
                _("Signup cancellation"),
                _("Do you want to allow users to cancel their registrations on their own"),
            ),
            "reg_installments": (
                True,
                _("Payment installments"),
                _("Do you want to split the registration fee into fixed payment installments"),
            ),
            "reg_quotas": (
                True,
                _("Payment quotas"),
                _("Do you want to split the registration fee into dynamic payment quotas"),
            ),
            "pay_what_you_want": (
                True,
                _("Voluntary donation"),
                _("Do you want to allow users to add a voluntary donation to their registration fee"),
            ),
        }
        if self.instance.assoc.skin_id == 1:
            self.setup.update(
                {
                    "character": (
                        True,
                        _("Characters"),
                        _("Do you want to manage characters assigned to registered players"),
                    ),
                    "casting": (
                        True,
                        _("Casting algorithm"),
                        _("Do you want to assign characters using a casting algorithm"),
                    ),
                    "user_character": (
                        True,
                        _("Player editor"),
                        _("Do you want to allow players to create their own characters"),
                    ),
                }
            )

        self.init_fields(get_event_features(self.instance.pk))


class OrgaPreferencesForm(ConfigForm):
    page_title = _("Personal preferences")

    page_info = _("This page allows you to set your personal preferences on the interface")

    class Meta:
        model = Member
        fields = ()

    def __init__(self, *args, **kwargs):
        super().__init__(*args, **kwargs)
        self.prevent_canc = True<|MERGE_RESOLUTION|>--- conflicted
+++ resolved
@@ -52,12 +52,8 @@
     ProgressStep,
     Run,
 )
-<<<<<<< HEAD
-from larpmanager.models.form import QuestionType, QuestionVisibility
+from larpmanager.models.form import QuestionApplicable, QuestionType
 from larpmanager.models.member import Member
-=======
-from larpmanager.models.form import QuestionApplicable, QuestionType
->>>>>>> c43e831a
 from larpmanager.models.utils import generate_id
 from larpmanager.utils.common import copy_class
 
