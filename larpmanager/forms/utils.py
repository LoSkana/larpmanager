--- conflicted
+++ resolved
@@ -21,7 +21,7 @@
 from datetime import datetime, timedelta
 
 from django import forms
-from django.db.models import Q, QuerySet
+from django.db.models import Q
 from django.forms.widgets import Widget
 from django.utils.html import format_html
 from django.utils.safestring import mark_safe
@@ -120,29 +120,6 @@
         self.feature_map = kwargs.pop("feature_map", {})
         super().__init__(*args, **kwargs)
 
-<<<<<<< HEAD
-    def render(self, name: str, value: list | None, attrs: dict | None = None, renderer=None) -> str:
-        """Render checkbox widget with tooltips and help links.
-
-        Creates a series of checkbox inputs with associated labels, help tooltips,
-        and tutorial links for each feature option.
-
-        Args:
-            name: The HTML name attribute for the checkbox inputs
-            value: List of currently selected option values, or None if nothing selected
-            attrs: Dictionary of HTML attributes to apply to the widget
-            renderer: Django form renderer instance (unused in this implementation)
-
-        Returns:
-            Safe HTML string containing the rendered checkbox widget with tooltips
-            and help links for each option.
-        """
-        output = []
-        # Initialize value as empty list if None provided
-        value = value or []
-
-        # Get localized tooltip text for help links
-=======
     def render(self, name: str, value: list[str] | None, attrs: dict[str, str] | None = None, renderer=None) -> str:
         """Render checkbox widget with tooltips and help links.
 
@@ -166,7 +143,6 @@
         value = value or []
 
         # Localized text for help icon tooltip
->>>>>>> 7ec28e8e
         know_more = _("click on the icon to open the tutorial")
 
         # Generate HTML for each checkbox option
@@ -174,31 +150,18 @@
             # Create unique ID for each checkbox using index
             checkbox_id = f"{attrs.get('id', name)}_{i}"
 
-<<<<<<< HEAD
-            # Set checked attribute if option is in selected values
-=======
             # Determine if this option should be checked
->>>>>>> 7ec28e8e
             checked = "checked" if option_value in value else ""
 
             # Build individual HTML components
             checkbox_html = f'<input type="checkbox" name="{name}" value="{option_value}" id="{checkbox_id}" {checked}>'
             label_html = f'<label for="{checkbox_id}">{option_label}</label>'
-
-            # Create help link with feature mapping for tutorial functionality
             link_html = f'<a href="#" feat="{self.feature_map.get(option_value, "")}"><i class="fas fa-question-circle"></i></a>'
 
-<<<<<<< HEAD
-            # Get help text for tooltip display
-            help_text = self.feature_help.get(option_value, "")
-
-            # Combine all elements into final checkbox container
-=======
             # Get help text for this specific feature option
             help_text = self.feature_help.get(option_value, "")
 
             # Combine all components into a single checkbox div
->>>>>>> 7ec28e8e
             output.append(f"""
                 <div class="feature_checkbox lm_tooltip">
                     <span class="hide lm_tooltiptext">{help_text} ({know_more})</span>
@@ -309,37 +272,28 @@
         form.modules.append(field_name)
 
 
-def save_permissions_role(instance, form) -> None:
+def save_permissions_role(instance, form):
     """Save selected permissions for a role instance.
 
     Args:
         instance: Role instance to save permissions for
-        form: Form containing selected permission data and modules
-
-    Returns:
-        None
-
-    Note:
-        Clears existing permissions and adds selected ones.
-        Skips permission saving for role number 1 (executives).
+        form: Form containing selected permission data
+
+    Side effects:
+        Clears existing permissions and adds selected ones
+        Skips permission saving for role number 1 (executives)
     """
-    # Save the role instance first
     instance.save()
-
-    # Skip permission handling for executive role (number 1)
     if form.instance and form.instance.number == 1:
         return
 
-    # Collect all selected permission primary keys from form modules
     sel = []
     for el in form.modules:
         sel.extend([e.pk for e in form.cleaned_data[el]])
 
-    # Clear existing permissions and add the selected ones
     instance.permissions.clear()
     instance.permissions.add(*sel)
 
-    # Save the instance again to persist permission changes
     instance.save()
 
 
@@ -449,68 +403,45 @@
         return f"{obj.display_real()} - {obj.email}"
 
 
-def get_assoc_people(assoc_id: int) -> list[tuple[int, str]]:
+def get_assoc_people(assoc_id):
     """Get list of people associated with an association for form choices.
 
-    Retrieves active members of an association, excluding those with empty
-    or revoked membership status, and formats them for use in form choice fields.
-
     Args:
-        assoc_id: Association ID to get members for.
+        assoc_id: Association ID to get members for
 
     Returns:
-        List of tuples containing (member_id, display_string) where display_string
-        is formatted as "member_name - member_email".
+        list: List of (member_id, display_string) tuples
     """
     ls = []
-
-    # Query memberships with related member data for the given association
     que = Membership.objects.select_related("member").filter(assoc_id=assoc_id)
-
-    # Exclude empty and revoked memberships to get only active members
     que = que.exclude(status=MembershipStatus.EMPTY).exclude(status=MembershipStatus.REWOKED)
-
-    # Build list of tuples with member ID and formatted display string
     for f in que:
         ls.append((f.member.id, f"{str(f.member)} - {f.member.email}"))
-
     return ls
 
 
-def get_run_choices(self, past: bool = False) -> None:
+def get_run_choices(self, past=False):
     """Generate run choices for form fields.
 
-    Creates a choice field for runs associated with the form's organization,
-    with optional filtering for recent past runs only.
-
     Args:
-        past: If True, filter to runs from last 30 days that are SHOW or DONE status.
-              If False, include all runs. Defaults to False.
-
-    Side Effects:
-        - Creates or updates 'run' field in self.fields with run choices
-        - Sets self.initial['run'] if 'run' exists in self.params
+        self: Form instance with params containing association ID
+        past: If True, filter to recent past runs only
+
+    Side effects:
+        Creates or updates 'run' field in form with run choices
+        Sets initial value if run is in params
     """
-    # Initialize choices with empty option
     cho = [("", "-----")]
-
-    # Get all runs for the association, ordered by end date (newest first)
     runs = Run.objects.filter(event__assoc_id=self.params["a_id"]).select_related("event").order_by("-end")
-
-    # Filter to recent past runs if requested
     if past:
         ref = datetime.now() - timedelta(days=30)
         runs = runs.filter(end__gte=ref.date(), development__in=[DevelopStatus.SHOW, DevelopStatus.DONE])
-
-    # Build choices list from run queryset
     for r in runs:
         cho.append((r.id, str(r)))
 
-    # Create run field if it doesn't exist
     if "run" not in self.fields:
         self.fields["run"] = forms.ChoiceField(label=_("Session"))
 
-    # Set choices and initial value
     self.fields["run"].choices = cho
     if "run" in self.params:
         self.initial["run"] = self.params["run"].id
@@ -777,28 +708,20 @@
     pass
 
 
-def remove_choice(ch: list[tuple[str, str]], typ: str) -> list[tuple[str, str]]:
+def remove_choice(ch, typ):
     """Remove a specific choice from a list of choices.
 
     Args:
-        ch: List of (key, value) choice tuples representing available options.
-        typ: Choice key to remove from the list.
+        ch: List of (key, value) choice tuples
+        typ: Choice key to remove
 
     Returns:
-        New choice list without the specified type, maintaining original order.
-
-    Example:
-        >>> choices = [('red', 'Red'), ('blue', 'Blue'), ('green', 'Green')]
-        >>> remove_choice(choices, 'blue')
-        [('red', 'Red'), ('green', 'Green')]
+        list: New choice list without the specified type
     """
     new = []
-    # Iterate through each choice tuple in the original list
     for k, v in ch:
-        # Skip the choice if its key matches the type to remove
         if k == typ:
             continue
-        # Add the choice to the new list if it doesn't match
         new.append((k, v))
     return new
 
@@ -815,32 +738,18 @@
         self.fields["slug"] = forms.ChoiceField(choices=cho, label="Element")
 
 
-def get_members_queryset(aid: int) -> QuerySet[Member]:
+def get_members_queryset(aid):
     """Get queryset of members for an association with accepted status.
 
-    Retrieves all members who have an active membership relationship with the
-    specified association, filtering for members with accepted, submitted, or
-    joined membership status.
-
     Args:
-        aid (int): Association ID to filter members for
+        aid: Association ID to filter members for
 
     Returns:
-        QuerySet[Member]: Members with accepted, submitted, or joined membership status
-
-    Note:
-        The queryset includes prefetched membership relationships for efficient
-        database access when iterating over the results.
+        QuerySet: Members with accepted, submitted, or joined membership status
     """
-    # Define allowed membership statuses for active members
     allwd = [MembershipStatus.ACCEPTED, MembershipStatus.SUBMITTED, MembershipStatus.JOINED]
-
-    # Create base queryset with prefetched membership relationships
     qs = Member.objects.prefetch_related("memberships")
-
-    # Filter members by association ID and allowed membership statuses
     qs = qs.filter(memberships__assoc_id=aid, memberships__status__in=allwd)
-
     return qs
 
 
