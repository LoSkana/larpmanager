# LarpManager - https://larpmanager.com
# Copyright (C) 2025 Scanagatta Mauro
#
# This file is part of LarpManager and is dual-licensed:
#
# 1. Under the terms of the GNU Affero General Public License (AGPL) version 3,
#    as published by the Free Software Foundation. You may use, modify, and
#    distribute this file under those terms.
#
# 2. Under a commercial license, allowing use in closed-source or proprietary
#    environments without the obligations of the AGPL.
#
# If you have obtained this file under the AGPL, and you make it available over
# a network, you must also make the complete source code available under the same license.
#
# For more information or to purchase a commercial license, contact:
# commercial@larpmanager.com
#
# SPDX-License-Identifier: AGPL-3.0-or-later OR Proprietary

import json
from typing import Any

from django import forms
from django.core.exceptions import ValidationError
from django.db.models import QuerySet
from django.utils.translation import gettext_lazy as _
from django_select2 import forms as s2forms

from larpmanager.accounting.registration import get_date_surcharge
from larpmanager.cache.config import get_assoc_config
from larpmanager.cache.feature import get_event_features
from larpmanager.cache.registration import get_reg_counts
from larpmanager.forms.base import BaseRegistrationForm, MyForm
from larpmanager.forms.utils import (
    AllowedS2WidgetMulti,
    AssocMemberS2Widget,
    DatePickerInput,
    FactionS2WidgetMulti,
    TicketS2WidgetMulti,
)
from larpmanager.models.casting import Trait
from larpmanager.models.event import Event, Run
from larpmanager.models.form import (
    QuestionStatus,
    RegistrationOption,
    RegistrationQuestion,
    RegistrationQuestionType,
)
from larpmanager.models.member import Member
from larpmanager.models.registration import (
    Registration,
    RegistrationCharacterRel,
    RegistrationInstallment,
    RegistrationQuota,
    RegistrationSection,
    RegistrationSurcharge,
    RegistrationTicket,
    TicketTier,
)
from larpmanager.models.writing import Character, Faction
from larpmanager.utils.common import get_time_diff_today
from larpmanager.utils.registration import get_reduced_available_count


class RegistrationForm(BaseRegistrationForm):
    """Form for handling event registration with tickets, quotas, and questions."""

    class Meta:
        model = Registration
        fields = ("modified",)
        widgets = {"modified": forms.HiddenInput()}

    def __init__(self, *args: Any, **kwargs: Any) -> None:
        """Initialize registration form with tickets, questions, and event-specific options.

        Sets up form fields for event registration including ticket selection,
        quota management, payment options, and registration questions.

        Args:
            *args: Variable length argument list passed to parent constructor.
            **kwargs: Arbitrary keyword arguments passed to parent constructor.
<<<<<<< HEAD
                     Expected to contain 'params' with 'run' key for event configuration.
=======
                     Expected to contain 'params' with 'run' key containing:
                     - run: Run instance for the event registration
                     - event: Event instance (accessed via run.event)
>>>>>>> 7ec28e8e

        Raises:
            KeyError: If 'params' or 'run' key is missing from kwargs.

        Note:
<<<<<<< HEAD
            This method configures the form based on the event run parameters and
            sets up various registration-related fields dynamically.
=======
            The form handles waiting list placement, quota management, payment
            processing, and dynamic question generation based on event configuration.
>>>>>>> 7ec28e8e
        """
        # Call parent constructor with all provided arguments
        super().__init__(*args, **kwargs)

        # Initialize core form state variables for tracking form data
<<<<<<< HEAD
        # These variables store form configuration and user selections
=======
        # These store form configuration and user selections
>>>>>>> 7ec28e8e
        self.questions = []
        self.tickets_map = {}
        self.profiles = {}
        self.section_descriptions = {}
        self.ticket = None

        # Extract run and event objects from parameters for form configuration
<<<<<<< HEAD
        # Event and run objects contain the configuration for registration options
=======
        # These provide context for all subsequent form setup operations
>>>>>>> 7ec28e8e
        run = self.params["run"]
        event = run.event
        self.event = event

        # Get current registration counts for quota calculations and availability checks
<<<<<<< HEAD
        # This data is used to determine ticket availability and waiting list status
        reg_counts = get_reg_counts(run)

        # Initialize ticket selection field and retrieve help text for user guidance
        # Ticket field shows available ticket tiers and their current availability
        ticket_help = self.init_ticket(event, reg_counts, run)

        # Determine if registration should be placed in waiting list based on instance or run status
        # Check existing instance ticket tier or run status for waiting list logic
        # Waiting list is used when events are full or in specific states
=======
        # This data determines ticket availability and waiting list status
        reg_counts = get_reg_counts(run)

        # Initialize ticket selection field and retrieve help text for user guidance
        # Creates the primary ticket selection interface with availability info
        ticket_help = self.init_ticket(event, reg_counts, run)

        # Determine if registration should be placed in waiting list based on instance or run status
        # Checks existing registration status or current run capacity
>>>>>>> 7ec28e8e
        self.waiting_check = (
            self.instance
            and self.instance.ticket
            and self.instance.ticket.tier == TicketTier.WAITING
            or not self.instance
            and "waiting" in run.status
        )

        # Initialize quota management system and additional registration options
<<<<<<< HEAD
        # Setup quota limits and additional field configurations for event capacity
=======
        # Sets up capacity limits and optional registration features
>>>>>>> 7ec28e8e
        self.init_quotas(event, run)
        self.init_additionals()

        # Setup payment-related form fields including pricing and surcharges
<<<<<<< HEAD
        # Configure payment options and fee calculations based on event settings
=======
        # Configures payment options and calculates total costs
>>>>>>> 7ec28e8e
        self.init_pay_what(run)
        self.init_surcharge(event)

        # Add dynamic registration questions based on event configuration and requirements
<<<<<<< HEAD
        # Generate form fields for custom registration questions specific to this event
        self.init_questions(event, reg_counts)

        # Setup friend referral system functionality for social registration features
        # Configure bring-a-friend options and related fields for group registrations
        self.init_bring_friend()

        # Append additional help text to ticket selection field for complete user guidance
        # Combine ticket help text with existing field help content to provide full context
=======
        # Creates custom form fields for event-specific data collection
        self.init_questions(event, reg_counts)

        # Setup friend referral system functionality for social registration features
        # Enables users to invite friends during registration process
        self.init_bring_friend()

        # Append additional help text to ticket selection field for complete user guidance
        # Combines base help text with dynamic availability information
>>>>>>> 7ec28e8e
        self.fields["ticket"].help_text += ticket_help

    def sel_ticket_map(self, ticket) -> None:
        """Update question requirements based on selected ticket type.

        This method checks if questions should remain required based on the selected
        ticket type. Questions that are mapped to other tickets (but not the selected
        ticket) will have their required status set to False.

        Args:
            ticket: Selected ticket instance to check against question mappings

        Returns:
            None
        """
        # Early return if ticket-based question features are not enabled
        if "reg_que_tickets" not in self.params["features"]:
            return

        # Iterate through all questions to update their required status
        for question in self.questions:
            # Generate field key for the current question
            k = "q" + str(question.id)

            # Skip if the field doesn't exist in the form
            if k not in self.fields:
                continue

            # Get non-null ticket mappings for this question
            tm = [i for i in question.tickets_map if i is not None]

            # If selected ticket is not in the question's ticket map, make it optional
            if ticket not in tm:
                self.fields[k].required = False

    def init_additionals(self):
        """Initialize additional tickets field if feature is enabled."""
        if "additional_tickets" not in self.params["features"]:
            return

        self.fields["additionals"] = forms.ChoiceField(
            required=False, choices=[(1, "1"), (2, "2"), (3, "3"), (4, "4"), (5, "5")]
        )
        if self.instance:
            self.initial["additionals"] = self.instance.additionals

    def init_bring_friend(self) -> None:
        """Initialize bring-a-friend code field for discounts.

        This method adds a 'bring_friend' field to the form if the bring-a-friend
        feature is enabled and the instance hasn't been modified yet. The field
        allows users to enter a code provided by existing participants to receive
        a discount on their registration fee.

        Returns:
            None
        """
        # Check if bring-a-friend feature is enabled in form parameters
        if "bring_friend" not in self.params["features"]:
            return

        # Skip field creation if instance exists and has been modified
        if self.instance.pk and self.initial["modified"] > 0:
            return

        # Prepare help text with discount amount from parameters
        mes = _(
            "Enter the 'bring a friend' code provided by a registered participant "
            "to receive a %(amount)d discount on your registration fee"
        )

        # Create the bring-a-friend code input field
        self.fields["bring_friend"] = forms.CharField(
            required=False,
            max_length=100,
            label=_("Code 'Bring a friend'"),
            help_text=mes % {"amount": self.params.get("bring_friend_discount_from", 0)},
        )

    def init_questions(self, event: Event, reg_counts: dict) -> None:
        """Initialize registration questions and ticket mapping.

        This method sets up the questions for registration forms and creates
        a mapping of tickets. If waiting_check is enabled, the initialization
        is skipped early.

        Args:
            event: Event instance for which to initialize questions
            reg_counts: Dictionary containing registration count data used
                       for question initialization

        Returns:
            None
        """
        # Initialize empty tickets mapping dictionary
        self.tickets_map = {}

        # Skip initialization if waiting check is enabled
        if self.waiting_check:
            return

        # Initialize registration questions for the current instance and event
        self._init_reg_question(self.instance, event)

        # Process each question with registration count data
        for q in self.questions:
            self.init_question(q, reg_counts)

        # Convert tickets mapping to JSON string for storage
        self.tickets_map = json.dumps(self.tickets_map)

    def init_question(self, q: RegistrationQuestion, reg_counts: dict) -> None:
        """Initialize a single registration question field.

        Processes a registration question and adds it to the form if it should be
        displayed. Handles profile images, sections, and ticket mapping for the question.

        Args:
            q: Registration question instance to initialize
            reg_counts: Dictionary containing registration count data for validation

        Returns:
            None
        """
        # Skip question if it doesn't apply to current instance/features
        if q.skip(self.instance, self.params["features"]):
            return

        # Initialize the form field for this question
        k = self._init_field(q, reg_counts, orga=False)
        if not k:
            return

        # Set up profile image if question has one
        if q.profile:
            self.profiles["id_" + k] = q.profile_thumb.url

        # Configure section information for grouping questions
        if q.section:
            self.sections["id_" + k] = q.section.name
            # Add section description if available
            if q.section.description:
                self.section_descriptions[q.section.name] = q.section.description

        # Handle ticket mapping if feature is enabled
        if "reg_que_tickets" in self.params["features"]:
            # Filter out None values from ticket mapping
            tm = [i for i in q.tickets_map if i is not None]
            if tm:
                self.tickets_map[k] = tm

    def init_surcharge(self, event):
        """Initialize date-based surcharge field if applicable.

        Args:
            event: Event instance
        """
        # date surcharge
        surcharge = get_date_surcharge(self.instance, event)
        if surcharge == 0:
            return
        ch = [(0, f"{surcharge}{self.params['currency_symbol']}")]
        self.fields["surcharge"] = forms.ChoiceField(required=True, choices=ch)

    def init_pay_what(self, run: Run) -> None:
        """Initialize pay-what-you-want donation field.

        Creates an optional integer field for pay-what-you-want donations if the feature
        is enabled and the run is not in waiting status. Sets initial value from existing
        instance data or defaults to 0.

        Args:
            run: Run instance to check status against

        Returns:
            None
        """
        # Check if pay-what-you-want feature is enabled
        if "pay_what_you_want" not in self.params["features"]:
            return

        # Skip initialization if run is in waiting status
        if "waiting" in run.status:
            return

        # Create the pay-what-you-want field with validation constraints
        self.fields["pay_what"] = forms.IntegerField(min_value=0, max_value=1000, required=False)

        # Set initial value from existing instance or default to 0
        if self.instance.pk and self.instance.pay_what:
            self.initial["pay_what"] = int(self.instance.pay_what)
        else:
            self.initial["pay_what"] = 0

    def init_quotas(self, event: Event, run: Run) -> None:
        """Initialize payment quotas field based on event configuration.

<<<<<<< HEAD
        Creates a choice field for payment quotas based on the event's quota settings
        and the time remaining until the run ends. If quotas feature is not enabled
        or no valid quotas are available, defaults to a single payment option.

        Args:
            event: Event instance containing quota configuration
            run: Run instance with status and end date information

        Returns:
            None: Modifies self.fields in place
        """
        quota_chs = []

        # Check if quotas feature is enabled and run is not in waiting status
=======
        Creates quota choices based on available RegistrationQuota objects for the event,
        considering time constraints and current instance state. Sets up the quotas form
        field with appropriate choices and widget configuration.

        Args:
            event: Event instance containing quota configurations
            run: Run instance with status and end date information

        Returns:
            None: Modifies self.fields and self.initial in place
        """
        quota_chs = []

        # Check if quota feature is enabled and run is not in waiting status
>>>>>>> 7ec28e8e
        if "reg_quotas" in self.params["features"] and "waiting" not in run.status:
            # Define quota labels for different payment options (1-5 quotas)
            qt_label = [
                _("Single payment"),
                _("Two quotas"),
                _("Three quotas"),
                _("Four quotas"),
                _("Five quotas"),
            ]

<<<<<<< HEAD
            # Calculate days remaining until run ends
            dff = get_time_diff_today(run.end)

            # Process each available quota configuration for this event
            for el in RegistrationQuota.objects.filter(event=event).order_by("quotas"):
                # Include quota if still available or if it's the current instance's quota
=======
            # Calculate days difference between today and run end date
            dff = get_time_diff_today(run.end)

            # Process each available quota option for the event
            for el in RegistrationQuota.objects.filter(event=event).order_by("quotas"):
                # Include quota if sufficient time remains or if it's the current instance quota
>>>>>>> 7ec28e8e
                if dff > el.days_available or (self.instance and el.quotas == self.instance.quotas):
                    # Ensure quotas value is within valid range (1-5)
                    quota_index = int(el.quotas) - 1
                    if 0 <= quota_index < len(qt_label):
                        # Build label with surcharge information if applicable
                        label = qt_label[quota_index]

                        # Add surcharge information to label if applicable
                        if el.surcharge > 0:
                            label += f" ({el.surcharge}€)"
                        quota_chs.append((el.quotas, label))

<<<<<<< HEAD
        # Provide default single payment option if no quotas are available
        if not quota_chs:
            quota_chs.append((1, _("Default")))

        # Create the quotas choice field
        self.fields["quotas"] = forms.ChoiceField(required=True, choices=quota_chs)

        # Hide field if only one option and set initial value
=======
        # Set default quota option if no valid quotas were found
        if not quota_chs:
            quota_chs.append((1, _("Default")))

        # Create the quotas form field with available choices
        self.fields["quotas"] = forms.ChoiceField(required=True, choices=quota_chs)

        # Hide field if only one option available and set initial value
>>>>>>> 7ec28e8e
        if len(quota_chs) == 1:
            self.fields["quotas"].widget = forms.HiddenInput()
            self.initial["quotas"] = quota_chs[0][0]

<<<<<<< HEAD
        # Set initial value for existing instances
=======
        # Set initial value for existing instances with quota data
>>>>>>> 7ec28e8e
        if self.instance.pk and self.instance.quotas:
            self.initial["quotas"] = self.instance.quotas

    def init_ticket(self, event: Event, reg_counts: dict, run: Run) -> str:
        """Initialize ticket selection field with available options.

<<<<<<< HEAD
        Builds a ChoiceField with available tickets for the given event and run,
        including formatted names with pricing and currency symbols. Also generates
        help text containing ticket descriptions.

        Args:
            event: Event instance containing ticket information
            reg_counts: Dictionary with registration count data for availability checks
            run: Run instance for ticket filtering and pricing context

        Returns:
            HTML formatted help text containing ticket names and descriptions
        """
        # Get all tickets available for this event/run combination
        tickets = self.get_available_tickets(event, reg_counts, run)

        # Build ticket choices list and help text for form display
        ticket_choices = []
        ticket_help = ""

        # Process each available ticket to create form options
        for r in tickets:
            # Format ticket name with pricing and currency information
=======
        Creates a ChoiceField for ticket selection based on available tickets
        for the given event and run, including ticket descriptions as help text.

        Args:
            event: Event instance to get tickets for
            reg_counts: Dictionary containing registration count data
            run: Run instance associated with the event

        Returns:
            HTML string containing formatted ticket descriptions for help text
        """
        # Get available tickets based on event, registration counts and run
        tickets = self.get_available_tickets(event, reg_counts, run)

        # Build ticket choices and collect descriptions for help text
        ticket_choices = []
        ticket_help = ""

        # Process each available ticket to create form choices and help text
        for r in tickets:
            # Generate formatted ticket name with pricing information
>>>>>>> 7ec28e8e
            name = r.get_form_text(run, cs=self.params["currency_symbol"])
            ticket_choices.append((r.id, name))

            # Add ticket description to help text if available
            if r.description:
                ticket_help += f"<p><b>{r.name}</b>: {r.description}</p>"

        # Create the ticket selection field with available choices
        self.fields["ticket"] = forms.ChoiceField(required=True, choices=ticket_choices)

        # Set initial ticket value from existing instance or parameters
        if self.instance and self.instance.ticket:
            self.initial["ticket"] = self.instance.ticket.id
        elif "ticket" in self.params and self.params["ticket"]:
            self.initial["ticket"] = self.params["ticket"]

        return ticket_help

    def has_ticket(self, tier):
        """Check if registration has ticket of specified tier.

        Args:
            tier: TicketTier to check

        Returns:
            bool: True if registration has ticket of given tier
        """
        return self.instance.pk and self.instance.ticket and self.instance.ticket.tier == tier

    def has_ticket_primary(self):
        """Check if registration has a primary (non-waiting/filler) ticket.

        Returns:
            bool: True if registration has primary ticket
        """
        not_primary_tiers = [TicketTier.WAITING, TicketTier.FILLER]
        return self.instance.pk and self.instance.ticket and self.instance.ticket.tier not in not_primary_tiers

    def check_ticket_visibility(self, ticket: RegistrationTicket) -> bool:
        """Check if ticket should be visible to current user.

        This method determines ticket visibility based on three criteria:
        1. The ticket's explicit visibility flag
        2. The ticket being explicitly requested via parameters
        3. The current instance being associated with this ticket

        Args:
            ticket (RegistrationTicket): The ticket instance to check visibility for

        Returns:
            bool: True if ticket should be visible to the current user, False otherwise
        """
        # Check if ticket is explicitly marked as visible
        if ticket.visible:
            return True

        # Check if this specific ticket is being requested via URL parameters
        if "ticket" in self.params and self.params["ticket"] == ticket.id:
            return True

        # Check if current instance is associated with this ticket
        if self.instance.pk and self.instance.ticket == ticket:
            return True

        # Default to not visible if none of the above conditions are met
        return False

    def get_available_tickets(self, event: Event, reg_counts: dict, run: Run) -> list["RegistrationTicket"] | list:
        """Get list of available tickets for registration.

        Returns tickets available for the current user based on their status,
        event configuration, and registration limits.

        Args:
            event: Event instance to get tickets for
            reg_counts: Dictionary containing registration count data by ticket type
            run: Run instance associated with the event

        Returns:
            List of RegistrationTicket objects available for registration,
            or empty list if no tickets are available
        """
        # Check if user has staff or NPC tickets - these take priority
        for tier in [TicketTier.STAFF, TicketTier.NPC]:
            # If the user is registered as a staff, show those options
            if self.has_ticket(tier):
                return RegistrationTicket.objects.filter(event=event, tier=tier).order_by("order")

        # Prevent new registrations if inscriptions are closed
        if not self.instance.pk and "closed" in run.status:
            return []

        # Build list of available player tickets
        tickets = []
        que_tickets = RegistrationTicket.objects.filter(event=event).order_by("order")

        # Filter to giftable tickets only if this is a gift registration
        if self.gift:
            que_tickets = que_tickets.filter(giftable=True)

        # Evaluate each ticket for availability based on various constraints
        for ticket in que_tickets:
            # Skip tickets not visible to current user
            if not self.check_ticket_visibility(ticket):
                continue

            # Skip tickets based on type restrictions
            if self.skip_ticket_type(event, run, ticket):
                continue

            # Skip tickets that have reached maximum capacity
            if self.skip_ticket_max(reg_counts, ticket):
                continue

            # Skip reduced-price tickets based on run configuration
            if self.skip_ticket_reduced(run, ticket):
                continue

            tickets.append(ticket)

        return tickets

    def skip_ticket_reduced(self, run: Run, ticket: RegistrationTicket) -> bool:
        """Check if reduced ticket should be skipped due to availability.

        This method determines whether a reduced-tier ticket should be skipped
        during registration processing based on remaining availability.

        Args:
            run: Run instance to check availability for
            ticket: RegistrationTicket instance to evaluate

        Returns:
            True if the ticket should be skipped (unavailable), False otherwise
        """
        # Only process reduced tier tickets
        if ticket.tier == TicketTier.REDUCED:
            # Skip availability check if this is the current instance's ticket
            if not self.instance or ticket != self.instance.ticket:
                # Get current availability count for reduced tickets
                ticket.available = get_reduced_available_count(run)
                # Skip ticket if no availability remaining
                if ticket.available <= 0:
                    return True
        return False

    def skip_ticket_max(self, reg_counts: dict, ticket: "RegistrationTicket") -> bool:
        """Check if ticket should be skipped due to maximum limit reached.

        Args:
            reg_counts (dict): Dictionary containing registration count data with ticket IDs as keys
            ticket (RegistrationTicket): The registration ticket instance to check

        Returns:
            bool: True if ticket should be skipped due to max limit reached, False otherwise
        """
        # Check if ticket has a maximum availability limit configured
        if ticket.max_available > 0:
            # Skip availability check if editing existing registration with same ticket
            if not self.instance or ticket != self.instance.ticket:
                # Initialize available count to maximum allowed
                ticket.available = ticket.max_available

                # Calculate remaining availability by subtracting existing registrations
                key = f"tk_{ticket.id}"
                if key in reg_counts:
                    ticket.available -= reg_counts[key]

                # Skip ticket if no availability remaining
                if ticket.available <= 0:
                    return True
        return False

    def skip_ticket_type(self, event: Event, run: Run, ticket: RegistrationTicket) -> bool:
        """Determine if a ticket type should be skipped for the current member.

        This method checks various conditions to determine whether a specific ticket
        type should be hidden from the registration form for the current member.

        Args:
            event: Event instance containing the registration
            run: Run instance for the specific event occurrence
            ticket: RegistrationTicket instance to evaluate for visibility

        Returns:
            True if the ticket should be skipped (hidden), False if it should be shown

        Note:
            The logic considers ticket selection state, player history, run status,
            and member's existing registrations to determine ticket visibility.
        """
        result = False

        # Skip if ticket already selected in current registration flow
        if "ticket" in self.params:
            result = True

        # Hide new player tickets if member has previous non-waiting/staff/npc registrations
        elif ticket.tier == TicketTier.NEW_PLAYER:
            past_regs = Registration.objects.filter(cancellation_date__isnull=True)
            past_regs = past_regs.exclude(ticket__tier__in=[TicketTier.WAITING, TicketTier.STAFF, TicketTier.NPC])
            past_regs = past_regs.filter(member=self.params["member"]).exclude(run=run)
            if past_regs.exists():
                result = True

        # Show waiting tickets only if run allows waiting or member already has waiting ticket
        elif ticket.tier == TicketTier.WAITING:
            if "waiting" not in run.status and not self.has_ticket(TicketTier.WAITING):
                result = True

        # Handle filler ticket visibility based on event config and member status
        elif ticket.tier == TicketTier.FILLER:
            filler_alway = event.get_config("filler_always", False)
            if filler_alway:
                # With filler_always enabled, show only if run supports filler/primary or member has filler ticket
                if (
                    "filler" not in run.status
                    and "primary" not in run.status
                    and not self.has_ticket(TicketTier.FILLER)
                ):
                    result = True
            # Without filler_always, show only if run supports filler or member has filler ticket
            elif "filler" not in run.status and not self.has_ticket(TicketTier.FILLER):
                result = True

        # Show primary tickets only if run supports primary registration or member has primary ticket
        elif "primary" not in run.status and not self.has_ticket_primary():
            result = True

        return result

    def clean(self):
        form_data = super().clean()
        run = self.params["run"]

        if "bring_friend" in self.params["features"] and "bring_friend" in form_data:
            cod = form_data["bring_friend"]
            if cod:
                try:
                    Registration.objects.get(special_cod=cod, run__event=run.event)
                except Exception:
                    self.add_error("bring_friend", "I'm sorry, this friend code was not found")

        return form_data


class RegistrationGiftForm(RegistrationForm):
    gift = True

    def __init__(self, *args, **kwargs):
        super().__init__(*args, **kwargs)
        keep = ["run", "ticket"]
        for q in self.questions:
            if q.giftable:
                keep.append("q" + str(q.id))
        list_del = [s for s in self.fields if s not in keep]
        for field in list_del:
            del self.fields[field]
            key = f"id_{field}"
            if key in self.mandatory:
                self.mandatory.remove(key)

        self.has_mandatory = len(self.mandatory) > 0


class OrgaRegistrationForm(BaseRegistrationForm):
    page_info = _("Manage event signups")

    page_title = _("Registrations")

    load_templates = ["share"]

    load_js = ["characters-reg-choices"]

    class Meta:
        model = Registration

        exclude = (
            "search",
            "modified",
            "refunded",
            "cancellation_date",
            "surcharge",
            "characters",
            "num_payments",
            "alert",
            "deadline",
            "redeem_code",
            "tot_payed",
            "tot_iscr",
            "quota",
            "payment_date",
        )

        widgets = {"member": AssocMemberS2Widget}

    def get_automatic_field(self):
        s = super().get_automatic_field()
        # I decide in the init code whether to remove run field or not
        s.remove("run")
        return s

    def __init__(self, *args, **kwargs):
        """Initialize registration form with run and event specific configuration.

        Args:
            *args: Variable length argument list passed to parent form
            **kwargs: Arbitrary keyword arguments passed to parent form
        """
        super().__init__(*args, **kwargs)

        self.run = self.params["run"]
        self.event = self.params["run"].event

        self.fields["member"].widget.set_assoc(self.params["a_id"])

        self.allow_run_choice()

        reg_section = _("Registration")
        char_section = _("Character")
        add_section = _("Details")
        main_section = _("Main")

        self.sections["id_member"] = reg_section
        self.sections["id_run"] = reg_section

        self.init_quotas(reg_section)

        self.init_ticket(reg_section)

        self.init_additionals(reg_section)

        self.init_pay_what(reg_section)

        # CHARACTERS
        if "character" in self.params["features"]:
            self.init_character(char_section)

        if "unique_code" in self.params["features"]:
            self.sections["id_special_cod"] = add_section
            self.reorder_field("special_cod")
        else:
            self.delete_field("special_cod")

        # REGISTRATION OPTIONS
        keys = self.init_orga_fields(main_section)
        all_fields = set(self.fields.keys()) - {field.replace("id_", "") for field in self.sections.keys()}
        for lbl in all_fields - set(keys):
            self.delete_field(lbl)

        if "reg_que_sections" not in self.params["features"]:
            self.show_sections = True

    def init_additionals(self, reg_section):
        if "additional_tickets" not in self.params["features"]:
            return

        self.sections["id_additionals"] = reg_section

    def init_pay_what(self, reg_section):
        if "pay_what_you_want" not in self.params["features"]:
            return

        self.sections["id_pay_what"] = reg_section
        self.fields["pay_what"].label = self.params["run"].event.get_config(
            "pay_what_you_want_label", _("Free donation")
        )
        self.fields["pay_what"].help_text = self.params["run"].event.get_config(
            "pay_what_you_want_descr", _("Freely indicate the amount of your donation")
        )

    def init_ticket(self, reg_section):
        tickets = [
            (m.id, m.get_form_text(cs=self.params["currency_symbol"]))
            for m in RegistrationTicket.objects.filter(event=self.params["run"].event).order_by("-price")
        ]
        self.fields["ticket"].choices = tickets
        if len(tickets) == 1:
            self.fields["ticket"].widget = forms.HiddenInput()
            self.initial["ticket"] = tickets[0][0]
        self.sections["id_ticket"] = reg_section

    def init_quotas(self, reg_section):
        if "reg_quotas" not in self.params["features"]:
            return

        quota_chs = [(1, "Pagamento unico"), (2, "Due quote"), (3, "Tre quote")]
        self.fields["quotas"] = forms.ChoiceField(
            required=True,
            choices=quota_chs,
            label=_("Quotas"),
            help_text=_("The number of payments to split the fee"),
        )
        self.initial["quotas"] = self.instance.quotas
        self.sections["id_quotas"] = reg_section

    def init_character(self, char_section: str) -> None:
        """Initialize character selection fields in registration forms.

        Manages character assignment options based on event configuration
        and user permissions for character-based events. Sets up character
        selection fields and quest assignment fields when questbuilder
        feature is enabled.

        Args:
            char_section: The form section identifier for character-related fields.
        """
        # Skip character initialization if orga_characters feature is disabled
        if "orga_characters" not in self.params or not self.params["orga_characters"]:
            return

        # Initialize character tracking sets
        mine = set()

        # Load existing character assignments for form instance
        if self.instance.pk:
            self.initial["characters_new"] = self.get_init_multi_character()
            mine.update([el for el in self.initial["characters_new"]])

        # Get characters already taken by other registrations, excluding user's own
        taken_characters = set(
            RegistrationCharacterRel.objects.filter(reg__run_id=self.params["run"].id).values_list(
                "character_id", flat=True
            )
        )
        taken_characters = taken_characters - mine

        # Create character selection field with available characters only
        self.fields["characters_new"] = forms.ModelMultipleChoiceField(
            label=_("Characters"),
            queryset=self.params["run"].event.get_elements(Character).exclude(pk__in=taken_characters),
            widget=s2forms.ModelSelect2MultipleWidget(search_fields=["name__icontains", "number__icontains"]),
            required=False,
        )
        self.sections["id_characters_new"] = char_section

        # Initialize quest assignment fields if questbuilder feature is enabled
        if "questbuilder" in self.params["features"]:
            already = []
            assigned = []
            char = None

            # Get character for quest assignment validation
            char_ids = self.get_init_multi_character()
            if char_ids:
                char = Character.objects.get(pk=char_ids[0])

            # Categorize traits as already taken or assigned to current character
            for tnum, trait in self.params["traits"].items():
                if char and char.number == trait["char"]:
                    assigned.append(tnum)
                    continue
                already.append(tnum)

            # Get available traits excluding already assigned ones
            available = Trait.objects.filter(event=self.event).exclude(number__in=already)

            # Create quest type selection fields
            for qtnum, qt in self.params["quest_types"].items():
                qt_id = f"qt_{qt['number']}"
                key = "id_" + qt_id
                self.sections[key] = char_section

                # Build choices list starting with "not assigned" option
                choices = [("0", _("--- NOT ASSIGNED ---"))]

                # Add available quest options for this quest type
                for _qnum, q in self.params["quests"].items():
                    if q["typ"] != qtnum:
                        continue
                    for t in available:
                        if t.quest_id != q["id"]:
                            continue
                        choices.append((t.id, f"Q{q['number']} {q['name']} - {t}"))

                        # Set initial value if trait is assigned to current character
                        if t.number in assigned:
                            self.initial[qt_id] = t.id

                # Create the quest type selection field
                self.fields[qt_id] = forms.ChoiceField(required=True, choices=choices, label=qt["name"])

    def clean_member(self) -> Member:
        """Validate member field to prevent duplicate registrations.

        Validates that the selected member doesn't already have an active registration
        for the current event run. Skips validation if the form is being used for
        deletion operations.

        Returns:
            Member: The validated member instance if no conflicts are found.

        Raises:
            ValidationError: If the member already has an active registration for
                this event that is not cancelled or redeemed, and it's not the
                current registration being edited.
        """
        data = self.cleaned_data["member"]

        # Skip validation if this is a deletion request
        if "request" in self.params:
            post = self.params["request"].POST
            if "delete" in post and post["delete"] == "1":
                return data

        # Check for existing active registrations for this member and run
        for reg in Registration.objects.filter(
            member=data,
            run=self.params["run"],
            cancellation_date__isnull=True,  # Only active registrations
            redeem_code__isnull=True,  # Exclude redeemed registrations
        ):
            # Allow editing the current registration instance
            if reg.pk != self.instance.pk:
                raise ValidationError("User already has a registration for this event!")

        return data

    def get_init_multi_character(self):
        que = RegistrationCharacterRel.objects.filter(reg__id=self.instance.pk)
        return que.values_list("character_id", flat=True)

    def _save_multi(self, s, instance):
        if s != "characters_new":
            return super()._save_multi(s, instance)

        old = set(self.get_init_multi_character())
        new = set(self.cleaned_data["characters_new"].values_list("pk", flat=True))

        for ch in old - new:
            RegistrationCharacterRel.objects.filter(character_id=ch, reg_id=instance.pk).delete()
        for ch in new - old:
            RegistrationCharacterRel.objects.create(character_id=ch, reg_id=instance.pk)

    def clean_characters_new(self) -> QuerySet:
        """Validate that new character assignments don't conflict with existing registrations.

        Checks if any of the selected characters are already assigned to other players
        for the same event run, excluding the current registration instance if editing.

        Returns:
            QuerySet: Cleaned character data if validation passes.

        Raises:
            ValidationError: If any character is already assigned to another player
                for this event run.
        """
        data = self.cleaned_data["characters_new"]

        # Iterate through each selected character to check for conflicts
        for ch in data.values_list("pk", flat=True):
            # Query for existing character assignments in the same event run
            qs = RegistrationCharacterRel.objects.filter(
                character_id=ch,
                reg__run=self.params["run"],
                reg__cancellation_date__isnull=True,
            )

            # Exclude current instance when editing existing registration
            if self.instance.pk:
                qs = qs.exclude(reg__id=self.instance.pk)

            # Raise validation error if character is already assigned
            if len(qs) > 0:
                el = qs.first()
                raise ValidationError(
                    f"Character '{el.character}' already assigned to the player '{el.reg.member}' for this event!"
                )

        return data


class RegistrationCharacterRelForm(MyForm):
    class Meta:
        model = RegistrationCharacterRel
        exclude = ("reg", "character")

    def __init__(self, *args, **kwargs):
        super().__init__(*args, **kwargs)

        dl = ["profile"]

        for s in ["name", "pronoun", "song", "public", "private"]:
            if not self.params["event"].get_config("custom_character_" + s, False):
                dl.append(s)

        if "custom_name" not in self.initial or not self.initial["custom_name"]:
            self.initial["custom_name"] = self.instance.character.name

        for m in dl:
            self.delete_field("custom_" + m)


class OrgaRegistrationTicketForm(MyForm):
    page_info = _("Manage ticket types for participant registration")

    page_title = _("Tickets")

    class Meta:
        model = RegistrationTicket
        fields = "__all__"
        exclude = ("number", "order")
        widgets = {
            "description": forms.Textarea(attrs={"rows": 3, "cols": 40}),
        }

    def __init__(self, *args, **kwargs):
        super().__init__(*args, **kwargs)
        tiers = self.get_tier_available(self.params["run"].event)
        if len(tiers) > 1:
            self.fields["tier"].choices = tiers
        else:
            del self.fields["tier"]

        if "casting" not in self.params["features"]:
            self.delete_field("casting_priority")

        if "gift" not in self.params["features"]:
            self.delete_field("giftable")

    @staticmethod
    def get_tier_available(event) -> list[tuple[str, str]]:
        """
        Get available ticket tiers based on event features and configuration.

        Filters ticket tiers by checking if required features are enabled for the event
        and if necessary configuration options are set. Returns only tiers that meet
        all requirements.

        Args:
            event: Event instance to check tier availability for. Must have
                  get_config method and id attribute.

        Returns:
            List of available ticket tier tuples in format (value, label).
            Each tuple represents a selectable ticket tier option.

        Example:
            >>> tiers = get_tier_available(my_event)
            >>> print(tiers)
            [('standard', 'Standard'), ('reduced', 'Reduced Price')]
        """
        aux = []

        # Map ticket tiers to their required feature flags
        ticket_features = {
            TicketTier.LOTTERY: "lottery",
            TicketTier.WAITING: "waiting",
            TicketTier.FILLER: "filler",
            TicketTier.PATRON: "reduced",
            TicketTier.REDUCED: "reduced",
            TicketTier.NEW_PLAYER: "new_player",
        }

        # Map ticket tiers to their required configuration keys
        ticket_configs = {
            TicketTier.STAFF: "staff",
            TicketTier.NPC: "npc",
            TicketTier.COLLABORATOR: "collaborator",
            TicketTier.SELLER: "seller",
        }

        # Get enabled features for this event
        ev_features = get_event_features(event.id)

        # Iterate through all possible ticket tier choices
        for tp in TicketTier.choices:
            (value, label) = tp

            # Skip ticket tiers that require features not enabled for this event
            if value in ticket_features:
                if ticket_features[value] not in ev_features:
                    continue

            # Skip ticket tiers that require configuration options not set
            if value in ticket_configs:
                if not event.get_config(f"ticket_{ticket_configs[value]}", False):
                    continue

            # Add tier to available options if all checks pass
            aux.append(tp)

        return aux


class OrgaRegistrationSectionForm(MyForm):
    page_info = _("Manage signup form sections")

    page_title = _("Form section")

    class Meta:
        model = RegistrationSection
        exclude = ["order"]


class OrgaRegistrationQuestionForm(MyForm):
    page_info = _("Manage signup form questions")

    page_title = _("Form element")

    class Meta:
        model = RegistrationQuestion
        exclude = ["order"]

        widgets = {
            "factions": FactionS2WidgetMulti,
            "tickets": TicketS2WidgetMulti,
            "allowed": AllowedS2WidgetMulti,
            "description": forms.Textarea(attrs={"rows": 3, "cols": 40}),
        }

    def __init__(self, *args, **kwargs):
        """Initialize RegistrationQuestionForm with event-specific question configuration.

        Args:
            *args: Variable length argument list passed to parent form
            **kwargs: Arbitrary keyword arguments passed to parent form
        """
        super().__init__(*args, **kwargs)

        self.fields["factions"].widget.set_event(self.params["event"])

        self._init_type()

        if "reg_que_sections" not in self.params["features"]:
            self.delete_field("section")
        else:
            ch = [(m.id, str(m)) for m in RegistrationSection.objects.filter(event=self.params["run"].event)]
            ch.insert(0, ("", _("--- Empty")))
            self.fields["section"].choices = ch

        if "reg_que_allowed" not in self.params["features"]:
            self.delete_field("allowed")
        else:
            self.fields["allowed"].widget.set_event(self.params["event"])

        if "reg_que_tickets" not in self.params["features"]:
            self.delete_field("tickets")
        else:
            self.fields["tickets"].widget.set_event(self.params["event"])

        if "reg_que_faction" not in self.params["features"]:
            self.delete_field("factions")
        else:
            self.fields["factions"].choices = [
                (m.id, str(m)) for m in self.params["run"].event.get_elements(Faction).order_by("number")
            ]

        if "gift" not in self.params["features"]:
            self.delete_field("giftable")

        # Set status help
        visible_choices = {v for v, _ in self.fields["status"].choices}

        help_texts = {
            QuestionStatus.OPTIONAL: "The question is shown, and can be filled by the player",
            QuestionStatus.MANDATORY: "The question needs to be filled by the player",
            QuestionStatus.DISABLED: "The question is shown, but cannot be changed by the player",
            QuestionStatus.HIDDEN: "The question is not shown to the player",
        }

        self.fields["status"].help_text = ", ".join(
            f"<b>{choice.label}</b>: {text}" for choice, text in help_texts.items() if choice.value in visible_choices
        )

    def _init_type(self) -> None:
        """Initialize registration question type field choices.

        Filters question types based on existing usage and prevents duplicates.
        Only includes types that are either available by default or have their
        corresponding features enabled for the event.

        Note:
            Sets self.prevent_canc flag for existing instances with multi-character
            type codes to prevent accidental cancellation of default types.
        """
        # Get all existing registration question types for this event
        que = self.params["event"].get_elements(RegistrationQuestion)
        already = list(que.values_list("typ", flat=True).distinct())

        # Handle existing instance: remove current type from exclusion list
        # and set cancellation prevention flag for default types
        if self.instance.pk and self.instance.typ:
            already.remove(self.instance.typ)
            # prevent cancellation if one of the default types
            self.prevent_canc = len(self.instance.typ) > 1

        # Build filtered choices list based on feature availability
        choices = []
        for choice in RegistrationQuestionType.choices:
            # Skip feature-specific types if already in use by other questions
            if len(choice[0]) > 1:
                # check it is not already present
                if choice[0] in already:
                    continue

                # Skip feature-specific types if feature is not enabled
                # (except for 'ticket' which is always available)
                elif choice[0] not in ["ticket"]:
                    if choice[0] not in self.params["features"]:
                        continue

            # Add valid choice to available options
            choices.append(choice)

        # Apply filtered choices to the form field
        self.fields["typ"].choices = choices


class OrgaRegistrationOptionForm(MyForm):
    page_info = _("Manage signup form question options")

    page_title = _("Form Options")

    class Meta:
        model = RegistrationOption
        exclude = ["order"]
        widgets = {"question": forms.HiddenInput()}

    def __init__(self, *args, **kwargs):
        super().__init__(*args, **kwargs)

        if "question_id" in self.params:
            self.initial["question"] = self.params["question_id"]


class OrgaRegistrationQuotaForm(MyForm):
    page_info = _("Manage dynamic payment installments for participants")

    page_title = _("Dynamic rates")

    class Meta:
        model = RegistrationQuota
        exclude = ("number",)


class OrgaRegistrationInstallmentForm(MyForm):
    page_info = _("Manage fixed payment installments for participants")

    page_title = _("Fixed instalments")

    class Meta:
        model = RegistrationInstallment
        exclude = ("number",)

        widgets = {
            "date_deadline": DatePickerInput,
            "tickets": TicketS2WidgetMulti,
        }

    def __init__(self, *args, **kwargs):
        super().__init__(*args, **kwargs)
        self.fields["tickets"].widget.set_event(self.params["event"])

    def clean(self):
        cleaned_data = super().clean()

        date_deadline = cleaned_data.get("date_deadline")
        days_deadline = cleaned_data.get("days_deadline")
        if days_deadline and date_deadline:
            self.add_error(
                "days_deadline",
                "Choose only one deadline for this installment, either by date or number of days!",
            )

        return cleaned_data


class OrgaRegistrationSurchargeForm(MyForm):
    page_info = _("Manage registration surcharges")

    page_title = _("Surcharge")

    class Meta:
        model = RegistrationSurcharge
        exclude = ("number",)

        widgets = {"date": DatePickerInput}


class PreRegistrationForm(forms.Form):
    def __init__(self, *args, **kwargs):
        """Initialize PreRegistrationForm with context-based field configuration.

        Args:
            *args: Variable length argument list passed to parent
            **kwargs: Arbitrary keyword arguments including 'ctx' context data
        """
        super().__init__()
        self.ctx = kwargs.pop("ctx")
        super().__init__(*args, **kwargs)

        self.pre_reg = 1 + len(self.ctx["already"])

        cho = [("", "----")] + [(c.id, c.name) for c in self.ctx["choices"]]
        self.fields["new_event"] = forms.ChoiceField(
            required=False, choices=cho, label=_("Event"), help_text=_("Select the event you wish to pre-register for")
        )

        existing = [al.pref for al in self.ctx["already"]]
        max_existing = max(existing) if existing else 1
        prefs = [r for r in range(1, max_existing + 4) if r not in existing]
        cho_pref = [(r, r) for r in prefs]

        # Check if preference editing is disabled via config
        if self.ctx.get("event") and get_assoc_config(self.ctx["event"].assoc_id, "pre_reg_preferences", False):
            self.fields["new_pref"] = forms.ChoiceField(
                required=False,
                choices=cho_pref,
                label=_("Preference"),
                help_text=_("Enter the order of preference of your pre-registration (1 is the maximum)"),
            )
            self.initial["new_pref"] = min(prefs)
        else:
            self.fields["new_pref"] = forms.CharField(widget=forms.HiddenInput(), initial=min(prefs))

        self.fields["new_info"] = forms.CharField(
            required=False,
            max_length=255,
            label=_("Informations"),
            help_text=_("Is there anything else you would like to tell us") + "?",
        )<|MERGE_RESOLUTION|>--- conflicted
+++ resolved
@@ -23,7 +23,6 @@
 
 from django import forms
 from django.core.exceptions import ValidationError
-from django.db.models import QuerySet
 from django.utils.translation import gettext_lazy as _
 from django_select2 import forms as s2forms
 
@@ -47,7 +46,6 @@
     RegistrationQuestion,
     RegistrationQuestionType,
 )
-from larpmanager.models.member import Member
 from larpmanager.models.registration import (
     Registration,
     RegistrationCharacterRel,
@@ -80,35 +78,22 @@
         Args:
             *args: Variable length argument list passed to parent constructor.
             **kwargs: Arbitrary keyword arguments passed to parent constructor.
-<<<<<<< HEAD
-                     Expected to contain 'params' with 'run' key for event configuration.
-=======
                      Expected to contain 'params' with 'run' key containing:
                      - run: Run instance for the event registration
                      - event: Event instance (accessed via run.event)
->>>>>>> 7ec28e8e
 
         Raises:
             KeyError: If 'params' or 'run' key is missing from kwargs.
 
         Note:
-<<<<<<< HEAD
-            This method configures the form based on the event run parameters and
-            sets up various registration-related fields dynamically.
-=======
             The form handles waiting list placement, quota management, payment
             processing, and dynamic question generation based on event configuration.
->>>>>>> 7ec28e8e
         """
         # Call parent constructor with all provided arguments
         super().__init__(*args, **kwargs)
 
         # Initialize core form state variables for tracking form data
-<<<<<<< HEAD
-        # These variables store form configuration and user selections
-=======
         # These store form configuration and user selections
->>>>>>> 7ec28e8e
         self.questions = []
         self.tickets_map = {}
         self.profiles = {}
@@ -116,28 +101,12 @@
         self.ticket = None
 
         # Extract run and event objects from parameters for form configuration
-<<<<<<< HEAD
-        # Event and run objects contain the configuration for registration options
-=======
         # These provide context for all subsequent form setup operations
->>>>>>> 7ec28e8e
         run = self.params["run"]
         event = run.event
         self.event = event
 
         # Get current registration counts for quota calculations and availability checks
-<<<<<<< HEAD
-        # This data is used to determine ticket availability and waiting list status
-        reg_counts = get_reg_counts(run)
-
-        # Initialize ticket selection field and retrieve help text for user guidance
-        # Ticket field shows available ticket tiers and their current availability
-        ticket_help = self.init_ticket(event, reg_counts, run)
-
-        # Determine if registration should be placed in waiting list based on instance or run status
-        # Check existing instance ticket tier or run status for waiting list logic
-        # Waiting list is used when events are full or in specific states
-=======
         # This data determines ticket availability and waiting list status
         reg_counts = get_reg_counts(run)
 
@@ -147,7 +116,6 @@
 
         # Determine if registration should be placed in waiting list based on instance or run status
         # Checks existing registration status or current run capacity
->>>>>>> 7ec28e8e
         self.waiting_check = (
             self.instance
             and self.instance.ticket
@@ -157,35 +125,16 @@
         )
 
         # Initialize quota management system and additional registration options
-<<<<<<< HEAD
-        # Setup quota limits and additional field configurations for event capacity
-=======
         # Sets up capacity limits and optional registration features
->>>>>>> 7ec28e8e
         self.init_quotas(event, run)
         self.init_additionals()
 
         # Setup payment-related form fields including pricing and surcharges
-<<<<<<< HEAD
-        # Configure payment options and fee calculations based on event settings
-=======
         # Configures payment options and calculates total costs
->>>>>>> 7ec28e8e
         self.init_pay_what(run)
         self.init_surcharge(event)
 
         # Add dynamic registration questions based on event configuration and requirements
-<<<<<<< HEAD
-        # Generate form fields for custom registration questions specific to this event
-        self.init_questions(event, reg_counts)
-
-        # Setup friend referral system functionality for social registration features
-        # Configure bring-a-friend options and related fields for group registrations
-        self.init_bring_friend()
-
-        # Append additional help text to ticket selection field for complete user guidance
-        # Combine ticket help text with existing field help content to provide full context
-=======
         # Creates custom form fields for event-specific data collection
         self.init_questions(event, reg_counts)
 
@@ -195,39 +144,27 @@
 
         # Append additional help text to ticket selection field for complete user guidance
         # Combines base help text with dynamic availability information
->>>>>>> 7ec28e8e
         self.fields["ticket"].help_text += ticket_help
 
-    def sel_ticket_map(self, ticket) -> None:
+    def sel_ticket_map(self, ticket):
         """Update question requirements based on selected ticket type.
 
-        This method checks if questions should remain required based on the selected
-        ticket type. Questions that are mapped to other tickets (but not the selected
-        ticket) will have their required status set to False.
-
-        Args:
-            ticket: Selected ticket instance to check against question mappings
-
-        Returns:
-            None
-        """
-        # Early return if ticket-based question features are not enabled
+        Args:
+            ticket: Selected ticket instance
+        """
+        """
+        Check if given the selected ticket, we need to not require questions reserved
+        to other tickets.
+        """
+
         if "reg_que_tickets" not in self.params["features"]:
             return
 
-        # Iterate through all questions to update their required status
         for question in self.questions:
-            # Generate field key for the current question
             k = "q" + str(question.id)
-
-            # Skip if the field doesn't exist in the form
             if k not in self.fields:
                 continue
-
-            # Get non-null ticket mappings for this question
             tm = [i for i in question.tickets_map if i is not None]
-
-            # If selected ticket is not in the question's ticket map, make it optional
             if ticket not in tm:
                 self.fields[k].required = False
 
@@ -242,32 +179,18 @@
         if self.instance:
             self.initial["additionals"] = self.instance.additionals
 
-    def init_bring_friend(self) -> None:
-        """Initialize bring-a-friend code field for discounts.
-
-        This method adds a 'bring_friend' field to the form if the bring-a-friend
-        feature is enabled and the instance hasn't been modified yet. The field
-        allows users to enter a code provided by existing participants to receive
-        a discount on their registration fee.
-
-        Returns:
-            None
-        """
-        # Check if bring-a-friend feature is enabled in form parameters
+    def init_bring_friend(self):
+        """Initialize bring-a-friend code field for discounts."""
         if "bring_friend" not in self.params["features"]:
             return
 
-        # Skip field creation if instance exists and has been modified
         if self.instance.pk and self.initial["modified"] > 0:
             return
 
-        # Prepare help text with discount amount from parameters
         mes = _(
-            "Enter the 'bring a friend' code provided by a registered participant "
+            "Enter the “bring a friend” code provided by a registered participant "
             "to receive a %(amount)d discount on your registration fee"
         )
-
-        # Create the bring-a-friend code input field
         self.fields["bring_friend"] = forms.CharField(
             required=False,
             max_length=100,
@@ -275,74 +198,44 @@
             help_text=mes % {"amount": self.params.get("bring_friend_discount_from", 0)},
         )
 
-    def init_questions(self, event: Event, reg_counts: dict) -> None:
+    def init_questions(self, event, reg_counts):
         """Initialize registration questions and ticket mapping.
 
-        This method sets up the questions for registration forms and creates
-        a mapping of tickets. If waiting_check is enabled, the initialization
-        is skipped early.
-
-        Args:
-            event: Event instance for which to initialize questions
-            reg_counts: Dictionary containing registration count data used
-                       for question initialization
-
-        Returns:
-            None
-        """
-        # Initialize empty tickets mapping dictionary
+        Args:
+            event: Event instance
+            reg_counts: Registration count data
+        """
         self.tickets_map = {}
-
-        # Skip initialization if waiting check is enabled
         if self.waiting_check:
             return
-
-        # Initialize registration questions for the current instance and event
         self._init_reg_question(self.instance, event)
-
-        # Process each question with registration count data
         for q in self.questions:
             self.init_question(q, reg_counts)
-
-        # Convert tickets mapping to JSON string for storage
         self.tickets_map = json.dumps(self.tickets_map)
 
-    def init_question(self, q: RegistrationQuestion, reg_counts: dict) -> None:
+    def init_question(self, q, reg_counts):
         """Initialize a single registration question field.
 
-        Processes a registration question and adds it to the form if it should be
-        displayed. Handles profile images, sections, and ticket mapping for the question.
-
-        Args:
-            q: Registration question instance to initialize
-            reg_counts: Dictionary containing registration count data for validation
-
-        Returns:
-            None
-        """
-        # Skip question if it doesn't apply to current instance/features
+        Args:
+            q: Registration question instance
+            reg_counts: Registration count data
+        """
         if q.skip(self.instance, self.params["features"]):
             return
 
-        # Initialize the form field for this question
         k = self._init_field(q, reg_counts, orga=False)
         if not k:
             return
 
-        # Set up profile image if question has one
         if q.profile:
             self.profiles["id_" + k] = q.profile_thumb.url
 
-        # Configure section information for grouping questions
         if q.section:
             self.sections["id_" + k] = q.section.name
-            # Add section description if available
             if q.section.description:
                 self.section_descriptions[q.section.name] = q.section.description
 
-        # Handle ticket mapping if feature is enabled
         if "reg_que_tickets" in self.params["features"]:
-            # Filter out None values from ticket mapping
             tm = [i for i in q.tickets_map if i is not None]
             if tm:
                 self.tickets_map[k] = tm
@@ -360,31 +253,19 @@
         ch = [(0, f"{surcharge}{self.params['currency_symbol']}")]
         self.fields["surcharge"] = forms.ChoiceField(required=True, choices=ch)
 
-    def init_pay_what(self, run: Run) -> None:
+    def init_pay_what(self, run):
         """Initialize pay-what-you-want donation field.
 
-        Creates an optional integer field for pay-what-you-want donations if the feature
-        is enabled and the run is not in waiting status. Sets initial value from existing
-        instance data or defaults to 0.
-
-        Args:
-            run: Run instance to check status against
-
-        Returns:
-            None
-        """
-        # Check if pay-what-you-want feature is enabled
+        Args:
+            run: Run instance
+        """
         if "pay_what_you_want" not in self.params["features"]:
             return
 
-        # Skip initialization if run is in waiting status
         if "waiting" in run.status:
             return
 
-        # Create the pay-what-you-want field with validation constraints
         self.fields["pay_what"] = forms.IntegerField(min_value=0, max_value=1000, required=False)
-
-        # Set initial value from existing instance or default to 0
         if self.instance.pk and self.instance.pay_what:
             self.initial["pay_what"] = int(self.instance.pay_what)
         else:
@@ -393,22 +274,6 @@
     def init_quotas(self, event: Event, run: Run) -> None:
         """Initialize payment quotas field based on event configuration.
 
-<<<<<<< HEAD
-        Creates a choice field for payment quotas based on the event's quota settings
-        and the time remaining until the run ends. If quotas feature is not enabled
-        or no valid quotas are available, defaults to a single payment option.
-
-        Args:
-            event: Event instance containing quota configuration
-            run: Run instance with status and end date information
-
-        Returns:
-            None: Modifies self.fields in place
-        """
-        quota_chs = []
-
-        # Check if quotas feature is enabled and run is not in waiting status
-=======
         Creates quota choices based on available RegistrationQuota objects for the event,
         considering time constraints and current instance state. Sets up the quotas form
         field with appropriate choices and widget configuration.
@@ -423,9 +288,7 @@
         quota_chs = []
 
         # Check if quota feature is enabled and run is not in waiting status
->>>>>>> 7ec28e8e
         if "reg_quotas" in self.params["features"] and "waiting" not in run.status:
-            # Define quota labels for different payment options (1-5 quotas)
             qt_label = [
                 _("Single payment"),
                 _("Two quotas"),
@@ -434,26 +297,16 @@
                 _("Five quotas"),
             ]
 
-<<<<<<< HEAD
-            # Calculate days remaining until run ends
-            dff = get_time_diff_today(run.end)
-
-            # Process each available quota configuration for this event
-            for el in RegistrationQuota.objects.filter(event=event).order_by("quotas"):
-                # Include quota if still available or if it's the current instance's quota
-=======
             # Calculate days difference between today and run end date
             dff = get_time_diff_today(run.end)
 
             # Process each available quota option for the event
             for el in RegistrationQuota.objects.filter(event=event).order_by("quotas"):
                 # Include quota if sufficient time remains or if it's the current instance quota
->>>>>>> 7ec28e8e
                 if dff > el.days_available or (self.instance and el.quotas == self.instance.quotas):
                     # Ensure quotas value is within valid range (1-5)
                     quota_index = int(el.quotas) - 1
                     if 0 <= quota_index < len(qt_label):
-                        # Build label with surcharge information if applicable
                         label = qt_label[quota_index]
 
                         # Add surcharge information to label if applicable
@@ -461,16 +314,6 @@
                             label += f" ({el.surcharge}€)"
                         quota_chs.append((el.quotas, label))
 
-<<<<<<< HEAD
-        # Provide default single payment option if no quotas are available
-        if not quota_chs:
-            quota_chs.append((1, _("Default")))
-
-        # Create the quotas choice field
-        self.fields["quotas"] = forms.ChoiceField(required=True, choices=quota_chs)
-
-        # Hide field if only one option and set initial value
-=======
         # Set default quota option if no valid quotas were found
         if not quota_chs:
             quota_chs.append((1, _("Default")))
@@ -479,46 +322,17 @@
         self.fields["quotas"] = forms.ChoiceField(required=True, choices=quota_chs)
 
         # Hide field if only one option available and set initial value
->>>>>>> 7ec28e8e
         if len(quota_chs) == 1:
             self.fields["quotas"].widget = forms.HiddenInput()
             self.initial["quotas"] = quota_chs[0][0]
 
-<<<<<<< HEAD
-        # Set initial value for existing instances
-=======
         # Set initial value for existing instances with quota data
->>>>>>> 7ec28e8e
         if self.instance.pk and self.instance.quotas:
             self.initial["quotas"] = self.instance.quotas
 
     def init_ticket(self, event: Event, reg_counts: dict, run: Run) -> str:
         """Initialize ticket selection field with available options.
 
-<<<<<<< HEAD
-        Builds a ChoiceField with available tickets for the given event and run,
-        including formatted names with pricing and currency symbols. Also generates
-        help text containing ticket descriptions.
-
-        Args:
-            event: Event instance containing ticket information
-            reg_counts: Dictionary with registration count data for availability checks
-            run: Run instance for ticket filtering and pricing context
-
-        Returns:
-            HTML formatted help text containing ticket names and descriptions
-        """
-        # Get all tickets available for this event/run combination
-        tickets = self.get_available_tickets(event, reg_counts, run)
-
-        # Build ticket choices list and help text for form display
-        ticket_choices = []
-        ticket_help = ""
-
-        # Process each available ticket to create form options
-        for r in tickets:
-            # Format ticket name with pricing and currency information
-=======
         Creates a ChoiceField for ticket selection based on available tickets
         for the given event and run, including ticket descriptions as help text.
 
@@ -540,7 +354,6 @@
         # Process each available ticket to create form choices and help text
         for r in tickets:
             # Generate formatted ticket name with pricing information
->>>>>>> 7ec28e8e
             name = r.get_form_text(run, cs=self.params["currency_symbol"])
             ticket_choices.append((r.id, name))
 
@@ -579,33 +392,24 @@
         not_primary_tiers = [TicketTier.WAITING, TicketTier.FILLER]
         return self.instance.pk and self.instance.ticket and self.instance.ticket.tier not in not_primary_tiers
 
-    def check_ticket_visibility(self, ticket: RegistrationTicket) -> bool:
+    def check_ticket_visibility(self, ticket):
         """Check if ticket should be visible to current user.
 
-        This method determines ticket visibility based on three criteria:
-        1. The ticket's explicit visibility flag
-        2. The ticket being explicitly requested via parameters
-        3. The current instance being associated with this ticket
-
-        Args:
-            ticket (RegistrationTicket): The ticket instance to check visibility for
+        Args:
+            ticket: RegistrationTicket instance
 
         Returns:
-            bool: True if ticket should be visible to the current user, False otherwise
-        """
-        # Check if ticket is explicitly marked as visible
+            bool: True if ticket should be visible
+        """
         if ticket.visible:
             return True
 
-        # Check if this specific ticket is being requested via URL parameters
         if "ticket" in self.params and self.params["ticket"] == ticket.id:
             return True
 
-        # Check if current instance is associated with this ticket
         if self.instance.pk and self.instance.ticket == ticket:
             return True
 
-        # Default to not visible if none of the above conditions are met
         return False
 
     def get_available_tickets(self, event: Event, reg_counts: dict, run: Run) -> list["RegistrationTicket"] | list:
@@ -663,53 +467,41 @@
 
         return tickets
 
-    def skip_ticket_reduced(self, run: Run, ticket: RegistrationTicket) -> bool:
+    def skip_ticket_reduced(self, run, ticket):
         """Check if reduced ticket should be skipped due to availability.
 
-        This method determines whether a reduced-tier ticket should be skipped
-        during registration processing based on remaining availability.
-
-        Args:
-            run: Run instance to check availability for
-            ticket: RegistrationTicket instance to evaluate
+        Args:
+            run: Run instance
+            ticket: RegistrationTicket instance
 
         Returns:
-            True if the ticket should be skipped (unavailable), False otherwise
-        """
-        # Only process reduced tier tickets
+            bool: True if ticket should be skipped
+        """
+        # if this reduced, check count
         if ticket.tier == TicketTier.REDUCED:
-            # Skip availability check if this is the current instance's ticket
             if not self.instance or ticket != self.instance.ticket:
-                # Get current availability count for reduced tickets
                 ticket.available = get_reduced_available_count(run)
-                # Skip ticket if no availability remaining
                 if ticket.available <= 0:
                     return True
         return False
 
-    def skip_ticket_max(self, reg_counts: dict, ticket: "RegistrationTicket") -> bool:
+    def skip_ticket_max(self, reg_counts, ticket):
         """Check if ticket should be skipped due to maximum limit reached.
 
         Args:
-            reg_counts (dict): Dictionary containing registration count data with ticket IDs as keys
-            ticket (RegistrationTicket): The registration ticket instance to check
+            reg_counts: Registration count data
+            ticket: RegistrationTicket instance
 
         Returns:
-            bool: True if ticket should be skipped due to max limit reached, False otherwise
-        """
-        # Check if ticket has a maximum availability limit configured
+            bool: True if ticket should be skipped
+        """
+        # If the option has a maximum roof, check has not been reached
         if ticket.max_available > 0:
-            # Skip availability check if editing existing registration with same ticket
             if not self.instance or ticket != self.instance.ticket:
-                # Initialize available count to maximum allowed
                 ticket.available = ticket.max_available
-
-                # Calculate remaining availability by subtracting existing registrations
                 key = f"tk_{ticket.id}"
                 if key in reg_counts:
                     ticket.available -= reg_counts[key]
-
-                # Skip ticket if no availability remaining
                 if ticket.available <= 0:
                     return True
         return False
@@ -937,38 +729,26 @@
         self.initial["quotas"] = self.instance.quotas
         self.sections["id_quotas"] = reg_section
 
-    def init_character(self, char_section: str) -> None:
+    def init_character(self, char_section):
         """Initialize character selection fields in registration forms.
 
         Manages character assignment options based on event configuration
-        and user permissions for character-based events. Sets up character
-        selection fields and quest assignment fields when questbuilder
-        feature is enabled.
-
-        Args:
-            char_section: The form section identifier for character-related fields.
-        """
-        # Skip character initialization if orga_characters feature is disabled
+        and user permissions for character-based events.
+        """
+        # CHARACTER AND QUESTS
         if "orga_characters" not in self.params or not self.params["orga_characters"]:
             return
 
-        # Initialize character tracking sets
         mine = set()
-
-        # Load existing character assignments for form instance
         if self.instance.pk:
             self.initial["characters_new"] = self.get_init_multi_character()
             mine.update([el for el in self.initial["characters_new"]])
-
-        # Get characters already taken by other registrations, excluding user's own
         taken_characters = set(
             RegistrationCharacterRel.objects.filter(reg__run_id=self.params["run"].id).values_list(
                 "character_id", flat=True
             )
         )
         taken_characters = taken_characters - mine
-
-        # Create character selection field with available characters only
         self.fields["characters_new"] = forms.ModelMultipleChoiceField(
             label=_("Characters"),
             queryset=self.params["run"].event.get_elements(Character).exclude(pk__in=taken_characters),
@@ -977,37 +757,24 @@
         )
         self.sections["id_characters_new"] = char_section
 
-        # Initialize quest assignment fields if questbuilder feature is enabled
         if "questbuilder" in self.params["features"]:
             already = []
             assigned = []
             char = None
-
-            # Get character for quest assignment validation
             char_ids = self.get_init_multi_character()
             if char_ids:
                 char = Character.objects.get(pk=char_ids[0])
-
-            # Categorize traits as already taken or assigned to current character
             for tnum, trait in self.params["traits"].items():
                 if char and char.number == trait["char"]:
                     assigned.append(tnum)
                     continue
                 already.append(tnum)
-
-            # Get available traits excluding already assigned ones
             available = Trait.objects.filter(event=self.event).exclude(number__in=already)
-
-            # Create quest type selection fields
             for qtnum, qt in self.params["quest_types"].items():
                 qt_id = f"qt_{qt['number']}"
                 key = "id_" + qt_id
                 self.sections[key] = char_section
-
-                # Build choices list starting with "not assigned" option
                 choices = [("0", _("--- NOT ASSIGNED ---"))]
-
-                # Add available quest options for this quest type
                 for _qnum, q in self.params["quests"].items():
                     if q["typ"] != qtnum:
                         continue
@@ -1015,45 +782,33 @@
                         if t.quest_id != q["id"]:
                             continue
                         choices.append((t.id, f"Q{q['number']} {q['name']} - {t}"))
-
-                        # Set initial value if trait is assigned to current character
                         if t.number in assigned:
                             self.initial[qt_id] = t.id
 
-                # Create the quest type selection field
                 self.fields[qt_id] = forms.ChoiceField(required=True, choices=choices, label=qt["name"])
 
-    def clean_member(self) -> Member:
+    def clean_member(self):
         """Validate member field to prevent duplicate registrations.
 
-        Validates that the selected member doesn't already have an active registration
-        for the current event run. Skips validation if the form is being used for
-        deletion operations.
-
         Returns:
-            Member: The validated member instance if no conflicts are found.
+            Member: Validated member instance
 
         Raises:
-            ValidationError: If the member already has an active registration for
-                this event that is not cancelled or redeemed, and it's not the
-                current registration being edited.
+            ValidationError: If member already has an active registration for the event
         """
         data = self.cleaned_data["member"]
 
-        # Skip validation if this is a deletion request
         if "request" in self.params:
             post = self.params["request"].POST
             if "delete" in post and post["delete"] == "1":
                 return data
 
-        # Check for existing active registrations for this member and run
         for reg in Registration.objects.filter(
             member=data,
             run=self.params["run"],
-            cancellation_date__isnull=True,  # Only active registrations
-            redeem_code__isnull=True,  # Exclude redeemed registrations
+            cancellation_date__isnull=True,
+            redeem_code__isnull=True,
         ):
-            # Allow editing the current registration instance
             if reg.pk != self.instance.pk:
                 raise ValidationError("User already has a registration for this event!")
 
@@ -1075,35 +830,25 @@
         for ch in new - old:
             RegistrationCharacterRel.objects.create(character_id=ch, reg_id=instance.pk)
 
-    def clean_characters_new(self) -> QuerySet:
+    def clean_characters_new(self):
         """Validate that new character assignments don't conflict with existing registrations.
 
-        Checks if any of the selected characters are already assigned to other players
-        for the same event run, excluding the current registration instance if editing.
-
         Returns:
-            QuerySet: Cleaned character data if validation passes.
+            QuerySet: Cleaned character data if validation passes
 
         Raises:
-            ValidationError: If any character is already assigned to another player
-                for this event run.
+            ValidationError: If character is already assigned to another player for this event
         """
         data = self.cleaned_data["characters_new"]
 
-        # Iterate through each selected character to check for conflicts
         for ch in data.values_list("pk", flat=True):
-            # Query for existing character assignments in the same event run
             qs = RegistrationCharacterRel.objects.filter(
                 character_id=ch,
                 reg__run=self.params["run"],
                 reg__cancellation_date__isnull=True,
             )
-
-            # Exclude current instance when editing existing registration
             if self.instance.pk:
                 qs = qs.exclude(reg__id=self.instance.pk)
-
-            # Raise validation error if character is already assigned
             if len(qs) > 0:
                 el = qs.first()
                 raise ValidationError(
@@ -1306,47 +1051,34 @@
             f"<b>{choice.label}</b>: {text}" for choice, text in help_texts.items() if choice.value in visible_choices
         )
 
-    def _init_type(self) -> None:
+    def _init_type(self):
         """Initialize registration question type field choices.
 
         Filters question types based on existing usage and prevents duplicates.
-        Only includes types that are either available by default or have their
-        corresponding features enabled for the event.
-
-        Note:
-            Sets self.prevent_canc flag for existing instances with multi-character
-            type codes to prevent accidental cancellation of default types.
-        """
-        # Get all existing registration question types for this event
+        """
+        # Add type of registration question to the available types
         que = self.params["event"].get_elements(RegistrationQuestion)
         already = list(que.values_list("typ", flat=True).distinct())
 
-        # Handle existing instance: remove current type from exclusion list
-        # and set cancellation prevention flag for default types
         if self.instance.pk and self.instance.typ:
             already.remove(self.instance.typ)
             # prevent cancellation if one of the default types
             self.prevent_canc = len(self.instance.typ) > 1
 
-        # Build filtered choices list based on feature availability
         choices = []
         for choice in RegistrationQuestionType.choices:
-            # Skip feature-specific types if already in use by other questions
+            # if it is related to a feature
             if len(choice[0]) > 1:
                 # check it is not already present
                 if choice[0] in already:
                     continue
 
-                # Skip feature-specific types if feature is not enabled
-                # (except for 'ticket' which is always available)
+                # check the feature is active
                 elif choice[0] not in ["ticket"]:
                     if choice[0] not in self.params["features"]:
                         continue
 
-            # Add valid choice to available options
             choices.append(choice)
-
-        # Apply filtered choices to the form field
         self.fields["typ"].choices = choices
 
 
