--- conflicted
+++ resolved
@@ -20,11 +20,7 @@
 from __future__ import annotations
 
 import json
-<<<<<<< HEAD
-from typing import Any, ClassVar
-=======
-from typing import TYPE_CHECKING, Any
->>>>>>> 1225b50e
+from typing import TYPE_CHECKING, Any, ClassVar
 
 from django import forms
 from django.core.exceptions import ValidationError
@@ -985,10 +981,13 @@
         dl = ["profile"]
 
         # Check event config for each custom character field and mark for deletion if disabled
-        dl.extend([
-            s for s in ["name", "pronoun", "song", "public", "private"]
-            if not get_event_config(self.params["event"].id, "custom_character_" + s, default_value=False)
-        ])
+        dl.extend(
+            [
+                s
+                for s in ["name", "pronoun", "song", "public", "private"]
+                if not get_event_config(self.params["event"].id, "custom_character_" + s, default_value=False)
+            ]
+        )
 
         # Set default custom_name from character if not already in initial data
         if "custom_name" not in self.initial or not self.initial["custom_name"]:
@@ -1085,7 +1084,9 @@
                 continue
 
             # Skip ticket tiers that require configuration options not set
-            if tier_value in ticket_configs and not get_event_config(event.id, f"ticket_{ticket_configs[tier_value]}", default_value=False):
+            if tier_value in ticket_configs and not get_event_config(
+                event.id, f"ticket_{ticket_configs[tier_value]}", default_value=False
+            ):
                 continue
 
             # Add tier to available options if all checks pass
