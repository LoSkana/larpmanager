--- conflicted
+++ resolved
@@ -1303,13 +1303,9 @@
 
 
 class PreRegistrationForm(forms.Form):
-<<<<<<< HEAD
+    """Form for PreRegistration."""
+
     def __init__(self, *args: Any, **kwargs: Any) -> None:
-=======
-    """Form for PreRegistration."""
-
-    def __init__(self, *args, **kwargs) -> None:
->>>>>>> fffd0f8e
         """Initialize PreRegistrationForm with context-based field configuration.
 
         Args:
