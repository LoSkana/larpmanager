# LarpManager - https://larpmanager.com
# Copyright (C) 2025 Scanagatta Mauro
#
# This file is part of LarpManager and is dual-licensed:
#
# 1. Under the terms of the GNU Affero General Public License (AGPL) version 3,
#    as published by the Free Software Foundation. You may use, modify, and
#    distribute this file under those terms.
#
# 2. Under a commercial license, allowing use in closed-source or proprietary
#    environments without the obligations of the AGPL.
#
# If you have obtained this file under the AGPL, and you make it available over
# a network, you must also make the complete source code available under the same license.
#
# For more information or to purchase a commercial license, contact:
# commercial@larpmanager.com
#
# SPDX-License-Identifier: AGPL-3.0-or-later OR Proprietary

import re
from typing import Any

from django import forms
from django.core.exceptions import ValidationError
from django.http import Http404
from django.urls import reverse
from django.utils.translation import gettext_lazy as _
from django_select2 import forms as s2forms

from larpmanager.cache.registration import get_reg_counts
from larpmanager.forms.base import MyForm
from larpmanager.forms.utils import (
    AssocMemberS2Widget,
    EventCharacterS2WidgetMulti,
    EventPlotS2WidgetMulti,
    EventWritingOptionS2WidgetMulti,
    FactionS2WidgetMulti,
    TicketS2WidgetMulti,
    WritingTinyMCE,
)
from larpmanager.forms.writing import BaseWritingForm, WritingForm
from larpmanager.models.experience import AbilityPx, DeliveryPx
from larpmanager.models.form import (
    QuestionApplicable,
    QuestionStatus,
    QuestionVisibility,
    WritingOption,
    WritingQuestion,
    WritingQuestionType,
)
from larpmanager.models.utils import strip_tags
from larpmanager.models.writing import (
    Character,
    CharacterStatus,
    Faction,
    FactionType,
    Plot,
    PlotCharacterRel,
    Relationship,
    TextVersionChoices,
)
from larpmanager.utils.edit import save_version


class CharacterForm(WritingForm, BaseWritingForm):
    orga = False

    page_title = _("Character")

    class Meta:
        model = Character
        fields = [
            "progress",
            "name",
            "assigned",
            "title",
            "teaser",
            "text",
            "mirror",
            "hide",
            "cover",
            "player",
            "event",
            "status",
            "access_token",
        ]

        widgets = {
            "teaser": WritingTinyMCE(),
            "text": WritingTinyMCE(),
            "player": AssocMemberS2Widget,
            "characters": EventCharacterS2WidgetMulti,
        }

    def __init__(self, *args: Any, **kwargs: dict[str, Any]) -> None:
        """Initialize character form with custom fields and configuration.

        Sets up the character creation/editing form including faction selection,
        dynamic custom fields based on event configuration, and optional
        character completion workflow for approval processes.

        Args:
            *args: Positional arguments passed to parent form class.
            **kwargs: Keyword arguments passed to parent form class. Must include
                     'params' dict with event, run, and features configuration.

        Raises:
            KeyError: If required 'params' key is missing from kwargs.

        Note:
            The 'params' dict should contain:
            - event: Event instance for context
            - run: Run instance for current event run
            - features: Available features configuration
        """
        # Initialize parent form class with all provided arguments
        super().__init__(*args, **kwargs)

        # Initialize storage for field details and metadata
        # This dict will store additional information about dynamic fields
        # such as validation rules, display options, and field dependencies
        self.details: dict[str, Any] = {}

        # Set up character-specific fields including factions and custom questions
        # This method handles dynamic field creation based on event configuration
        # and applies feature-based field visibility and validation rules
        self._init_character()

    def check_editable(self, question) -> bool:
        """Check if a question is editable based on event configuration and character status.

        Args:
            question: The question object to check editability for.

        Returns:
            bool: True if the question is editable, False otherwise.

        Notes:
            Returns True if user character approval is disabled or if no editable
            statuses are defined for the question. Otherwise, checks if the current
            instance status matches any of the question's editable statuses.
        """
        # If user character approval is disabled, all questions are editable
        if not self.params["event"].get_config("user_character_approval", False):
            return True

        # Get the list of statuses for which this question is editable
        statuses = question.get_editable()

        # If no specific editable statuses are defined, question is editable
        if not statuses:
            return True

        # Check if current instance status is in the editable statuses list
        return self.instance.status in question.get_editable()

    def _init_custom_fields(self) -> None:
        """Initialize custom form fields for character creation.

        Sets up dynamic form fields based on event configuration and custom field definitions,
        organizing fields into default and custom categories, and handling organizer-specific
        fields and character completion proposals.

<<<<<<< HEAD
        The method performs the following operations:
        1. Determines the parent event if applicable
        2. Initializes registration questions and fields
        3. Categorizes fields into default and custom sets
        4. Adds organizer-specific fields when appropriate
        5. Removes unused fields from the form
        6. Adds character proposal field for user approval workflow

        Returns:
            None
        """
        # Get the parent event if this is a child event
=======
        Args:
            self: The form instance containing event parameters and organizer status.

        Returns:
            None: This method modifies the form instance in place.

        Note:
            - Uses parent event if current event has a parent
            - Handles different field types based on question configuration
            - Adds organizer-specific fields when applicable
            - Conditionally adds character proposal field for user approval workflow
        """
        # Get event, preferring parent event if available
>>>>>>> 7ec28e8e
        event = self.params["event"]
        if event.parent:
            event = event.parent

<<<<<<< HEAD
        # Initialize field categories
        fields_default = {"event"}
        fields_custom = set()

        # Set up registration questions and get registration counts
=======
        # Initialize field categorization sets
        fields_default = {"event"}
        fields_custom = set()

        # Initialize registration questions and get counts
>>>>>>> 7ec28e8e
        self._init_reg_question(self.instance, event)
        reg_counts = get_reg_counts(self.params["run"])

        # Process each question to create form fields
        for question in self.questions:
            key = self._init_field(question, reg_counts=reg_counts, orga=self.orga)
            if not key:
                continue

<<<<<<< HEAD
            # Categorize field based on question type
=======
            # Categorize fields based on question type length
>>>>>>> 7ec28e8e
            if len(question.typ) == 1:
                fields_custom.add(key)
            else:
                fields_default.add(key)

<<<<<<< HEAD
        # Add organizer-specific fields and reorder them
=======
        # Add organizer-specific fields and configurations
>>>>>>> 7ec28e8e
        if self.orga:
            for key in ["player", "status"]:
                fields_default.add(key)
                self.reorder_field(key)

            # Add access token field for external writing access
            if event.get_config("writing_external_access", False) and self.instance.pk:
                fields_default.add("access_token")
                self.reorder_field("access_token")

<<<<<<< HEAD
        # Remove unused fields that aren't in our defined categories
=======
        # Remove unused fields from form
>>>>>>> 7ec28e8e
        all_fields = set(self.fields.keys()) - fields_default
        for lbl in all_fields - fields_custom:
            del self.fields[lbl]

        # Add character completion proposal field for user approval workflow
        if not self.orga and event.get_config("user_character_approval", False):
            if not self.instance.pk or self.instance.status in [CharacterStatus.CREATION, CharacterStatus.REVIEW]:
                self.fields["propose"] = forms.BooleanField(
                    required=False,
                    label=_("Complete"),
                    help_text=_(
                        "Click here to confirm that you have completed the character and are ready to "
                        "propose it to the staff. Be careful: some fields may no longer be editable. "
                        "Leave the field blank to save your changes and to be able to continue them in "
                        "the future."
                    ),
                    widget=forms.CheckboxInput(attrs={"class": "checkbox_single"}),
                )

    def _init_character(self) -> None:
        """Initialize character with factions and custom fields.

        This method sets up a new character by initializing their faction
        associations and any custom field values that have been configured
        for the character creation process.

        Returns:
            None
        """
        # Initialize character faction associations
        self._init_factions()

        # Initialize custom field values for character
        self._init_custom_fields()

    def _init_factions(self) -> None:
        """Initialize faction selection field for character form.

        Sets up a multiple choice field for selectable factions if the faction
        feature is enabled for the event. Creates a ModelMultipleChoiceField
        with Select2 widget for enhanced user experience.

        The field is populated with existing faction selections for character
        instances that already exist in the database.

        Returns:
            None
        """
        # Early return if faction feature is not enabled for the event
        if "faction" not in self.params["features"]:
            return

        # Get queryset of selectable factions for the current event
        queryset = self.params["run"].event.get_elements(Faction).filter(selectable=True)

        # Create the multiple choice field with Select2 widget for enhanced search functionality
        self.fields["factions_list"] = forms.ModelMultipleChoiceField(
            queryset=queryset,
            widget=s2forms.ModelSelect2MultipleWidget(search_fields=["name__icontains"]),
            required=False,
            label=_("Factions"),
        )

        # Set up the label for showing available factions
        self.show_available_factions = _("Show available factions")

        # Initialize the field with empty list as default value
        self.initial["factions_list"] = []

        # Return early if this is a new character instance (no existing factions to populate)
        if not self.instance.pk:
            return

        # Populate initial values with existing faction IDs for existing character instances
        # Retrieve faction data ordered by number and extract only the ID for field initialization
        for fc in self.instance.factions_list.order_by("number").values_list("id", "number", "name", "text"):
            self.initial["factions_list"].append(fc[0])

    def _save_multi(self, s: str, instance) -> None:
        """Save many-to-many relationships for the given field.

        Handles special processing for 'factions_list' field by comparing
        current and new faction assignments and updating only the differences.
        For other fields, delegates to the parent class implementation.

        Args:
            s: The field name being processed
            instance: The model instance being saved

        Returns:
            None
        """
        # Delegate non-faction fields to parent implementation
        if s != "factions_list":
            return super()._save_multi(s, instance)

        # Skip processing if factions_list field is not in form data
        if "factions_list" not in self.cleaned_data:
            return

        # Extract primary keys from new faction selections
        new = set(self.cleaned_data["factions_list"].values_list("pk", flat=True))

        # Get the faction event context for filtering existing factions
        faction_event = self.params["run"].event.get_class_parent(Faction)

        # Extract primary keys from current faction assignments
        old = set(instance.factions_list.filter(event=faction_event).values_list("id", flat=True))

        # Remove factions that are no longer selected
        for ch in old - new:
            instance.factions_list.remove(ch)

        # Add newly selected factions
        for ch in new - old:
            instance.factions_list.add(ch)

    def clean(self) -> dict[str, Any]:
        """Validate the form data, ensuring only one primary faction is selected.

        Performs validation on the factions_list field to ensure that at most
        one faction with type PRIM (primary) is selected.

        Returns:
            dict[str, Any]: The cleaned form data.

        Raises:
            ValidationError: If more than one primary faction is selected.
        """
        cleaned_data = super().clean()

        # Check if factions_list field exists in cleaned data
        if "factions_list" in self.cleaned_data:
            # Count primary factions to ensure only one is selected
            prim = 0
            for el in self.cleaned_data["factions_list"]:
                if el.typ == FactionType.PRIM:
                    prim += 1

            # Validate that no more than one primary faction is selected
            if prim > 1:
                raise ValidationError({"factions_list": _("Select only one primary faction")})

        return cleaned_data


class OrgaCharacterForm(CharacterForm):
    page_info = _("Manage characters")

    page_title = _("Character")

    load_templates = ["char"]

    load_js = ["characters-choices", "characters-relationships", "factions-choices"]

    load_form = ["characters-relationships"]

    orga = True

    def __init__(self, *args, **kwargs):
        super().__init__(*args, **kwargs)

        self.relationship_max_length = int(self.params["event"].get_config("writing_relationship_length", 10000))

        if not self.instance.pk:
            return

        self._init_px()

        self._init_plots()

    def _init_character(self):
        """Initialize character form fields based on features and event configuration.

        Sets up factions, custom fields, player assignment, approval status,
        mirror character choices, and special character fields.
        """
        self._init_factions()

        self._init_custom_fields()

        if "user_character" in self.params["features"]:
            self.fields["player"].widget.set_assoc(aid=self.params["a_id"])
        else:
            self.delete_field("player")

        if not self.params["event"].get_config("user_character_approval", False):
            self.delete_field("status")

        if "mirror" in self.fields:
            que = self.params["run"].event.get_elements(Character).all()
            choices = [(m.id, m.name) for m in que]
            self.fields["mirror"].choices = [("", _("--- NOT ASSIGNED ---"))] + choices

        self._init_special_fields()

    def _init_plots(self) -> None:
        """Initialize plot assignment fields in character forms.

        Sets up plot selection options and plot-related character
        attributes for story-driven character development. Creates
        dynamic form fields for each plot the character is assigned to,
        including text editing capabilities and ordering controls.

        Returns:
            None
        """
        # Early return if plot feature is not enabled
        if "plot" not in self.params["features"]:
            return

        # Initialize the main plots selection field
        self.fields["plots"] = forms.ModelMultipleChoiceField(
            label="Plots",
            queryset=self.params["event"].get_elements(Plot),
            required=False,
            widget=EventPlotS2WidgetMulti,
        )
        self.fields["plots"].widget.set_event(self.params["event"])

        # Get character's plot assignments and set initial values
        self.plots = self.instance.get_plot_characters()
        self.initial["plots"] = [el.plot_id for el in self.plots]

        # Initialize control structures for dynamic fields
        self.add_char_finder = []
        self.ordering_up = {}
        self.ordering_down = {}
        self.field_link = {}

        # Process each plot assignment to create dynamic fields
        count = len(self.plots)
        for i, el in enumerate(self.plots):
            plot = el.plot.name
            field = f"pl_{el.plot.id}"
            id_field = f"id_{field}"

            # Create text field for plot-specific character content
            self.fields[field] = forms.CharField(
                widget=WritingTinyMCE(),
                label=plot,
                help_text=_("This text will be added to the sheet, in the plot paragraph %(name)s") % {"name": plot},
                required=False,
            )

            # Set initial text content if available
            if el.text:
                self.initial[field] = el.text

            # Setup plot details and navigation links
            if el.plot.text:
                self.details[id_field] = el.plot.text
            self.show_link.append(id_field)
            self.add_char_finder.append(id_field)

            # Create edit link for the plot
            reverse_args = [self.params["run"].get_slug(), el.plot.id]
            self.field_link[id_field] = reverse("orga_plots_edit", args=reverse_args)

            # Add ordering up link (not for first element)
            if not i == 0:
                reverse_args = [self.params["run"].get_slug(), el.id, "0"]
                self.ordering_up[id_field] = reverse("orga_plots_rels_order", args=reverse_args)

            # Add ordering down link (not for last element)
            if not i == count - 1:
                reverse_args = [self.params["run"].get_slug(), el.id, "1"]
                self.ordering_down[id_field] = reverse("orga_plots_rels_order", args=reverse_args)

    def _save_plot(self, instance: Character) -> None:
        """Save plot associations for a character.

        This method manages the many-to-many relationship between characters and plots,
        adding new associations, removing old ones, and updating associated text content.

        Args:
            instance: Character instance to save plots for

        Returns:
            None
        """
        # Early return if plot feature is not enabled
        if "plot" not in self.params["features"]:
            return

        # Only process plots if the plots field is present in the form
        if "plots" not in self.cleaned_data:
            return

        # Determine which plots need to be added or removed
        selected = set(self.cleaned_data.get("plots", []))
        current = set(Plot.objects.filter(plotcharacterrel__character=instance))

        # Calculate the difference between current and selected plots
        to_add = selected - current
        to_remove = current - selected

        # Remove plot associations that are no longer selected
        if to_remove:
            PlotCharacterRel.objects.filter(character=instance, plot__in=[p.pk for p in to_remove]).delete()

        # Create new plot associations for newly selected plots
        for plot in to_add:
            PlotCharacterRel.objects.create(character=instance, plot=plot)

        # Update text content for existing plot-character relationships
        for pr in instance.get_plot_characters():
            field = f"pl_{pr.plot_id}"

            # Skip if field is not in form data
            if field not in self.cleaned_data:
                continue

            # Skip if text hasn't changed to avoid unnecessary saves
            if self.cleaned_data[field] == pr.text:
                continue

            # Update and save the changed text
            pr.text = self.cleaned_data[field]
            pr.save()

    def _init_px(self) -> None:
        """Initialize PX (ability/delivery) form fields if PX feature is enabled.

        This method adds ability and delivery selection fields to the form when the PX
        feature is available for the current run. It sets up ModelMultipleChoiceField
        widgets with search functionality and initializes them with existing values.

        The method configures:
        - px_ability_list: Multiple selection field for abilities
        - px_delivery_list: Multiple selection field for deliveries

        Both fields use Select2 widgets for enhanced user experience with search
        capabilities and are linked to show_link for UI display purposes.
        """
        # Early return if PX feature is not enabled
        if "px" not in self.params["features"]:
            return

        # Configure ability selection field with search widget
        self.fields["px_ability_list"] = forms.ModelMultipleChoiceField(
            label=_("Abilities"),
            queryset=self.params["run"].event.get_elements(AbilityPx),
            widget=s2forms.ModelSelect2MultipleWidget(search_fields=["name__icontains"]),
            required=False,
        )

        # Initialize ability field with existing values and add to show_link
        self.initial["px_ability_list"] = list(self.instance.px_ability_list.values_list("pk", flat=True))
        self.show_link.append("id_px_ability_list")

        # Configure delivery selection field with search widget
        self.fields["px_delivery_list"] = forms.ModelMultipleChoiceField(
            label=_("Delivery"),
            queryset=self.params["run"].event.get_elements(DeliveryPx),
            widget=s2forms.ModelSelect2MultipleWidget(search_fields=["name__icontains"]),
            required=False,
        )

        # Initialize delivery field with existing values and add to show_link
        self.initial["px_delivery_list"] = list(self.instance.px_delivery_list.values_list("pk", flat=True))
        self.show_link.append("id_px_delivery_list")

    def _save_px(self, instance):
        if "px" not in self.params["features"]:
            return

        if "px_ability_list" in self.cleaned_data:
            instance.px_ability_list.set(self.cleaned_data["px_ability_list"])
        if "px_delivery_list" in self.cleaned_data:
            instance.px_delivery_list.set(self.cleaned_data["px_delivery_list"])

    def _init_factions(self):
        """Initialize faction selection fields for character forms.

        Sets up faction choice fields with proper widget configuration
        when faction feature is enabled.
        """
        if "faction" not in self.params["features"]:
            return

        queryset = self.params["run"].event.get_elements(Faction)

        self.fields["factions_list"] = forms.ModelMultipleChoiceField(
            queryset=queryset, widget=FactionS2WidgetMulti(), required=False, label=_("Factions")
        )
        self.fields["factions_list"].widget.set_event(self.params["event"])

        self.show_available_factions = _("Show available factions")

        if not self.instance.pk:
            return

        # Initial factions values
        self.initial["factions_list"] = []
        for fc in self.instance.factions_list.order_by("number").values_list("id", "number", "name", "text"):
            self.initial["factions_list"].append(fc[0])

    def _save_relationships(self, instance: Character) -> None:
        """Save character relationships from form data.

        This method processes relationship form data to create, update, or delete
        character relationships. It validates that target characters exist in the
        current event and enforces text length limits.

        Args:
            instance: Character instance being saved

        Raises:
            Http404: If a referenced character ID is not found in the event
            ValidationError: If relationship text exceeds maximum length
        """
        # Early return if relationships feature is not enabled
        if "relationships" not in self.params["features"]:
            return

        # Get all character IDs for the current event
        chars_ids = self.params["event"].get_elements(Character).values_list("pk", flat=True)

        # Extract only relationship-related form data
        rel_data = {k: v for k, v in self.data.items() if k.startswith("rel")}

        # Skip processing if no relationship fields are present
        if not rel_data:
            return

        # Process each relationship field in the form data
        for key, value in rel_data.items():
            # Parse the relationship field name to extract character ID
            match = re.match(r"rel_(\d+)", key)
            if not match:
                continue

            # Extract character ID and set relationship type
            ch_id = int(match.group(1))
            rel_type = "direct"

            # Validate that the target character exists in this event
            if ch_id not in chars_ids:
                raise Http404(f"char {ch_id} not recognized")

            # Handle empty relationship value (deletion case)
            if not value:
                # Skip if relationship never existed
                if ch_id not in self.params["relationships"] or rel_type not in self.params["relationships"][ch_id]:
                    continue

                # Delete existing relationship and save version history
                else:
                    rel = self._get_rel(ch_id, instance, rel_type)
                    save_version(rel, TextVersionChoices.RELATIONSHIP, self.params["member"], True)
                    rel.delete()
                    continue

            # Skip if relationship value hasn't changed
            if ch_id in self.params["relationships"] and rel_type in self.params["relationships"][ch_id]:
                if value == self.params["relationships"][ch_id][rel_type]:
                    continue

            # Validate relationship text length using plain text (no HTML tags)
            plain_text = strip_tags(value)
            if len(plain_text) > self.relationship_max_length:
                raise ValidationError(
                    f"Relationship text for character #{ch_id} exceeds maximum length of {self.relationship_max_length} characters. Current length: {len(plain_text)}"
                )

            # Create or update the relationship with new text
            rel = self._get_rel(ch_id, instance, rel_type)
            rel.text = value
            rel.save()

    def _get_rel(self, ch_id, instance, rel_type):
        if rel_type == "direct":
            (rel, cr) = Relationship.objects.get_or_create(source_id=instance.pk, target_id=ch_id)
        else:
            (rel, cr) = Relationship.objects.get_or_create(target_id=instance.pk, source_id=ch_id)
        return rel

    def save(self, commit=True):
        instance = super().save()

        if instance.pk:
            self._save_plot(instance)
            self._save_px(instance)
            self._save_relationships(instance)

        return instance


class OrgaWritingQuestionForm(MyForm):
    page_info = _("Manage form questions for writing elements")

    page_title = _("Writing Question")

    class Meta:
        model = WritingQuestion
        exclude = ["order"]
        widgets = {
            "description": forms.Textarea(attrs={"rows": 3, "cols": 40}),
        }

    def __init__(self, *args, **kwargs):
        """Initialize WritingQuestionForm with dynamic field configuration.

        Args:
            *args: Variable length argument list passed to parent
            **kwargs: Arbitrary keyword arguments passed to parent
        """
        super().__init__(*args, **kwargs)

        self._init_type()

        if (
            "user_character" not in self.params["features"]
            or self.params["writing_typ"] != QuestionApplicable.CHARACTER
        ):
            self.delete_field("status")
        else:
            visible_choices = {v for v, _ in self.fields["status"].choices}

            help_texts = {
                QuestionStatus.OPTIONAL: "The question is shown, and can be filled by the player",
                QuestionStatus.MANDATORY: "The question needs to be filled by the player",
                QuestionStatus.DISABLED: "The question is shown, but cannot be changed by the player",
                QuestionStatus.HIDDEN: "The question is not shown to the player",
            }

            self.fields["status"].help_text = ", ".join(
                f"<b>{choice.label}</b>: {text}"
                for choice, text in help_texts.items()
                if choice.value in visible_choices
            )

        if "print_pdf" not in self.params["features"] or self.params["writing_typ"] == QuestionApplicable.PLOT:
            self.delete_field("printable")

        self._init_editable()

        self._init_applicable()

        # remove visibility from plot
        if self.params["writing_typ"] == QuestionApplicable.PLOT:
            self.delete_field("visibility")
        else:
            # set only private and public visibility if different from character
            if self.params["writing_typ"] != QuestionApplicable.CHARACTER:
                self.fields["visibility"].choices = [
                    (choice.value, choice.label)
                    for choice in QuestionVisibility
                    if choice != QuestionVisibility.SEARCHABLE
                ]

            visible_choices = {v for v, _ in self.fields["visibility"].choices}

            help_texts = {
                QuestionVisibility.SEARCHABLE: "Characters can be filtered according to this question",
                QuestionVisibility.PUBLIC: "The answer to this question is publicly visible",
                QuestionVisibility.PRIVATE: "The answer to this question is only visible to the participant",
                QuestionVisibility.HIDDEN: "The answer is hidden to all participants",
            }

            self.fields["visibility"].help_text = ", ".join(
                f"<b>{choice.label}</b>: {text}"
                for choice, text in help_texts.items()
                if choice.value in visible_choices
            )

        self.check_applicable = self.params["writing_typ"]

    def _init_type(self) -> None:
        """Initialize character type field choices based on available writing question types.

<<<<<<< HEAD
        Filters question types based on event features and existing usage to determine
        which writing question types are available for selection. Removes already used
        types and enforces feature-based restrictions.

        The method:
        1. Gets writing questions applicable to the current writing type
        2. Identifies already used question types
        3. Filters choices based on feature availability
        4. Updates the form field choices accordingly
        """
        # Get writing questions for the current event and writing type
=======
        Filters question types based on event features and existing usage to populate
        the 'typ' field choices. Removes already used types (except for current instance)
        and filters based on active features.

        Side Effects:
            - Modifies self.fields["typ"].choices
            - Sets self.prevent_canc based on instance type length
        """
        # Get writing questions applicable to current writing type
>>>>>>> 7ec28e8e
        que = self.params["event"].get_elements(WritingQuestion)
        que = que.filter(applicable=self.params["writing_typ"])

        # Extract already used question types to avoid duplicates
        already = list(que.values_list("typ", flat=True).distinct())

<<<<<<< HEAD
        # Handle existing instance - allow editing current type and check cancellation rules
=======
        # Handle existing instance - allow editing current type
>>>>>>> 7ec28e8e
        if self.instance.pk and self.instance.typ:
            already.remove(self.instance.typ)
            # Prevent cancellation for multi-character default types
            self.prevent_canc = len(self.instance.typ) > 1

<<<<<<< HEAD
        # Build filtered choices based on feature availability and usage
        choices = []
        for choice in WritingQuestionType.choices:
            # Handle feature-dependent question types (multi-character types)
            if len(choice[0]) > 1:
                # Skip if type is already in use
                if choice[0] in already:
                    continue

                # Check feature availability for non-default types
=======
        # Build filtered choices list based on features and usage
        choices = []
        for choice in WritingQuestionType.choices:
            # Handle feature-related types (length > 1)
            if len(choice[0]) > 1:
                # Skip if type already exists
                if choice[0] in already:
                    continue

                # Check feature activation for non-default types
>>>>>>> 7ec28e8e
                elif choice[0] not in ["name", "teaser", "text"]:
                    if choice[0] not in self.params["features"]:
                        continue

<<<<<<< HEAD
            # Handle single character types - check 'px' feature for 'c' type
            elif choice[0] == "c" and "px" not in self.params["features"]:
                continue

            # Add valid choice to available options
            choices.append(choice)

        # Update form field with filtered choices
=======
            # Handle character type 'c' - requires 'px' feature
            elif choice[0] == "c" and "px" not in self.params["features"]:
                continue

            # Add valid choice to final list
            choices.append(choice)

        # Apply filtered choices to form field
>>>>>>> 7ec28e8e
        self.fields["typ"].choices = choices

    def _init_editable(self):
        if not self.params["event"].get_config("user_character_approval", False):
            self.delete_field("editable")
        else:
            self.fields["editable"] = forms.MultipleChoiceField(
                choices=CharacterStatus.choices,
                widget=forms.CheckboxSelectMultiple(attrs={"class": "my-checkbox-class"}),
                required=False,
            )
            if self.instance and self.instance.pk:
                self.initial["editable"] = self.instance.get_editable()

    def _init_applicable(self):
        if self.instance.pk:
            del self.fields["applicable"]
            return

        self.fields["applicable"].widget = forms.HiddenInput()
        self.initial["applicable"] = self.params["writing_typ"]

    def clean_editable(self):
        return ",".join(self.cleaned_data["editable"])


class OrgaWritingOptionForm(MyForm):
    page_info = _("Manage options in form questions for writing elements")

    page_title = _("Writing option")

    class Meta:
        model = WritingOption
        exclude = ["order"]
        widgets = {
            "requirements": EventWritingOptionS2WidgetMulti,
            "question": forms.HiddenInput(),
            "tickets": TicketS2WidgetMulti,
        }

    def __init__(self, *args, **kwargs):
        """Initialize form with feature-based field customization.

        Args:
            *args: Variable positional arguments passed to parent class
            **kwargs: Variable keyword arguments passed to parent class

        Side effects:
            Modifies form fields based on available features and event configuration
        """
        super().__init__(*args, **kwargs)

        if "question_id" in self.params:
            self.initial["question"] = self.params["question_id"]

        if "wri_que_max" not in self.params["features"]:
            self.delete_field("max_available")

        if "wri_que_tickets" not in self.params["features"]:
            self.delete_field("tickets")
        else:
            self.fields["tickets"].widget.set_event(self.params["event"])

        if "wri_que_requirements" not in self.params["features"]:
            self.delete_field("requirements")
        else:
            self.fields["requirements"].widget.set_event(self.params["event"])<|MERGE_RESOLUTION|>--- conflicted
+++ resolved
@@ -119,40 +119,21 @@
 
         # Initialize storage for field details and metadata
         # This dict will store additional information about dynamic fields
-        # such as validation rules, display options, and field dependencies
         self.details: dict[str, Any] = {}
 
         # Set up character-specific fields including factions and custom questions
         # This method handles dynamic field creation based on event configuration
-        # and applies feature-based field visibility and validation rules
         self._init_character()
 
-    def check_editable(self, question) -> bool:
-        """Check if a question is editable based on event configuration and character status.
-
-        Args:
-            question: The question object to check editability for.
-
-        Returns:
-            bool: True if the question is editable, False otherwise.
-
-        Notes:
-            Returns True if user character approval is disabled or if no editable
-            statuses are defined for the question. Otherwise, checks if the current
-            instance status matches any of the question's editable statuses.
-        """
-        # If user character approval is disabled, all questions are editable
+    def check_editable(self, question):
         if not self.params["event"].get_config("user_character_approval", False):
             return True
 
-        # Get the list of statuses for which this question is editable
         statuses = question.get_editable()
 
-        # If no specific editable statuses are defined, question is editable
         if not statuses:
             return True
 
-        # Check if current instance status is in the editable statuses list
         return self.instance.status in question.get_editable()
 
     def _init_custom_fields(self) -> None:
@@ -162,20 +143,6 @@
         organizing fields into default and custom categories, and handling organizer-specific
         fields and character completion proposals.
 
-<<<<<<< HEAD
-        The method performs the following operations:
-        1. Determines the parent event if applicable
-        2. Initializes registration questions and fields
-        3. Categorizes fields into default and custom sets
-        4. Adds organizer-specific fields when appropriate
-        5. Removes unused fields from the form
-        6. Adds character proposal field for user approval workflow
-
-        Returns:
-            None
-        """
-        # Get the parent event if this is a child event
-=======
         Args:
             self: The form instance containing event parameters and organizer status.
 
@@ -189,24 +156,15 @@
             - Conditionally adds character proposal field for user approval workflow
         """
         # Get event, preferring parent event if available
->>>>>>> 7ec28e8e
         event = self.params["event"]
         if event.parent:
             event = event.parent
 
-<<<<<<< HEAD
-        # Initialize field categories
-        fields_default = {"event"}
-        fields_custom = set()
-
-        # Set up registration questions and get registration counts
-=======
         # Initialize field categorization sets
         fields_default = {"event"}
         fields_custom = set()
 
         # Initialize registration questions and get counts
->>>>>>> 7ec28e8e
         self._init_reg_question(self.instance, event)
         reg_counts = get_reg_counts(self.params["run"])
 
@@ -216,21 +174,13 @@
             if not key:
                 continue
 
-<<<<<<< HEAD
-            # Categorize field based on question type
-=======
             # Categorize fields based on question type length
->>>>>>> 7ec28e8e
             if len(question.typ) == 1:
                 fields_custom.add(key)
             else:
                 fields_default.add(key)
 
-<<<<<<< HEAD
-        # Add organizer-specific fields and reorder them
-=======
         # Add organizer-specific fields and configurations
->>>>>>> 7ec28e8e
         if self.orga:
             for key in ["player", "status"]:
                 fields_default.add(key)
@@ -241,11 +191,7 @@
                 fields_default.add("access_token")
                 self.reorder_field("access_token")
 
-<<<<<<< HEAD
-        # Remove unused fields that aren't in our defined categories
-=======
         # Remove unused fields from form
->>>>>>> 7ec28e8e
         all_fields = set(self.fields.keys()) - fields_default
         for lbl in all_fields - fields_custom:
             del self.fields[lbl]
@@ -265,43 +211,22 @@
                     widget=forms.CheckboxInput(attrs={"class": "checkbox_single"}),
                 )
 
-    def _init_character(self) -> None:
-        """Initialize character with factions and custom fields.
-
-        This method sets up a new character by initializing their faction
-        associations and any custom field values that have been configured
-        for the character creation process.
-
-        Returns:
-            None
-        """
-        # Initialize character faction associations
+    def _init_character(self):
         self._init_factions()
 
-        # Initialize custom field values for character
         self._init_custom_fields()
 
-    def _init_factions(self) -> None:
+    def _init_factions(self):
         """Initialize faction selection field for character form.
 
         Sets up a multiple choice field for selectable factions if the faction
-        feature is enabled for the event. Creates a ModelMultipleChoiceField
-        with Select2 widget for enhanced user experience.
-
-        The field is populated with existing faction selections for character
-        instances that already exist in the database.
-
-        Returns:
-            None
-        """
-        # Early return if faction feature is not enabled for the event
+        feature is enabled for the event.
+        """
         if "faction" not in self.params["features"]:
             return
 
-        # Get queryset of selectable factions for the current event
         queryset = self.params["run"].event.get_elements(Faction).filter(selectable=True)
 
-        # Create the multiple choice field with Select2 widget for enhanced search functionality
         self.fields["factions_list"] = forms.ModelMultipleChoiceField(
             queryset=queryset,
             widget=s2forms.ModelSelect2MultipleWidget(search_fields=["name__icontains"]),
@@ -309,83 +234,43 @@
             label=_("Factions"),
         )
 
-        # Set up the label for showing available factions
         self.show_available_factions = _("Show available factions")
 
-        # Initialize the field with empty list as default value
         self.initial["factions_list"] = []
-
-        # Return early if this is a new character instance (no existing factions to populate)
         if not self.instance.pk:
             return
 
-        # Populate initial values with existing faction IDs for existing character instances
-        # Retrieve faction data ordered by number and extract only the ID for field initialization
         for fc in self.instance.factions_list.order_by("number").values_list("id", "number", "name", "text"):
             self.initial["factions_list"].append(fc[0])
 
-    def _save_multi(self, s: str, instance) -> None:
-        """Save many-to-many relationships for the given field.
-
-        Handles special processing for 'factions_list' field by comparing
-        current and new faction assignments and updating only the differences.
-        For other fields, delegates to the parent class implementation.
-
-        Args:
-            s: The field name being processed
-            instance: The model instance being saved
-
-        Returns:
-            None
-        """
-        # Delegate non-faction fields to parent implementation
+    def _save_multi(self, s, instance):
         if s != "factions_list":
             return super()._save_multi(s, instance)
 
-        # Skip processing if factions_list field is not in form data
+        # Only process factions if the factions_list field is present in the form
         if "factions_list" not in self.cleaned_data:
             return
 
-        # Extract primary keys from new faction selections
         new = set(self.cleaned_data["factions_list"].values_list("pk", flat=True))
 
-        # Get the faction event context for filtering existing factions
         faction_event = self.params["run"].event.get_class_parent(Faction)
-
-        # Extract primary keys from current faction assignments
         old = set(instance.factions_list.filter(event=faction_event).values_list("id", flat=True))
 
-        # Remove factions that are no longer selected
         for ch in old - new:
             instance.factions_list.remove(ch)
-
-        # Add newly selected factions
         for ch in new - old:
             instance.factions_list.add(ch)
 
-    def clean(self) -> dict[str, Any]:
-        """Validate the form data, ensuring only one primary faction is selected.
-
-        Performs validation on the factions_list field to ensure that at most
-        one faction with type PRIM (primary) is selected.
-
-        Returns:
-            dict[str, Any]: The cleaned form data.
-
-        Raises:
-            ValidationError: If more than one primary faction is selected.
-        """
+    def clean(self):
         cleaned_data = super().clean()
 
-        # Check if factions_list field exists in cleaned data
         if "factions_list" in self.cleaned_data:
-            # Count primary factions to ensure only one is selected
+            # check only one primary
             prim = 0
             for el in self.cleaned_data["factions_list"]:
                 if el.typ == FactionType.PRIM:
                     prim += 1
 
-            # Validate that no more than one primary faction is selected
             if prim > 1:
                 raise ValidationError({"factions_list": _("Select only one primary faction")})
 
@@ -442,22 +327,15 @@
 
         self._init_special_fields()
 
-    def _init_plots(self) -> None:
+    def _init_plots(self):
         """Initialize plot assignment fields in character forms.
 
         Sets up plot selection options and plot-related character
-        attributes for story-driven character development. Creates
-        dynamic form fields for each plot the character is assigned to,
-        including text editing capabilities and ordering controls.
-
-        Returns:
-            None
-        """
-        # Early return if plot feature is not enabled
+        attributes for story-driven character development.
+        """
         if "plot" not in self.params["features"]:
             return
 
-        # Initialize the main plots selection field
         self.fields["plots"] = forms.ModelMultipleChoiceField(
             label="Plots",
             queryset=self.params["event"].get_elements(Plot),
@@ -466,68 +344,52 @@
         )
         self.fields["plots"].widget.set_event(self.params["event"])
 
-        # Get character's plot assignments and set initial values
         self.plots = self.instance.get_plot_characters()
         self.initial["plots"] = [el.plot_id for el in self.plots]
 
-        # Initialize control structures for dynamic fields
         self.add_char_finder = []
         self.ordering_up = {}
         self.ordering_down = {}
         self.field_link = {}
 
-        # Process each plot assignment to create dynamic fields
         count = len(self.plots)
         for i, el in enumerate(self.plots):
             plot = el.plot.name
             field = f"pl_{el.plot.id}"
             id_field = f"id_{field}"
-
-            # Create text field for plot-specific character content
             self.fields[field] = forms.CharField(
                 widget=WritingTinyMCE(),
                 label=plot,
                 help_text=_("This text will be added to the sheet, in the plot paragraph %(name)s") % {"name": plot},
                 required=False,
             )
-
-            # Set initial text content if available
             if el.text:
                 self.initial[field] = el.text
 
-            # Setup plot details and navigation links
             if el.plot.text:
                 self.details[id_field] = el.plot.text
             self.show_link.append(id_field)
             self.add_char_finder.append(id_field)
 
-            # Create edit link for the plot
             reverse_args = [self.params["run"].get_slug(), el.plot.id]
             self.field_link[id_field] = reverse("orga_plots_edit", args=reverse_args)
 
-            # Add ordering up link (not for first element)
+            # if not first, add to ordering up
             if not i == 0:
                 reverse_args = [self.params["run"].get_slug(), el.id, "0"]
                 self.ordering_up[id_field] = reverse("orga_plots_rels_order", args=reverse_args)
 
-            # Add ordering down link (not for last element)
+            # if not last, add to ordering down
             if not i == count - 1:
                 reverse_args = [self.params["run"].get_slug(), el.id, "1"]
                 self.ordering_down[id_field] = reverse("orga_plots_rels_order", args=reverse_args)
 
-    def _save_plot(self, instance: Character) -> None:
+    def _save_plot(self, instance):
         """Save plot associations for a character.
-
-        This method manages the many-to-many relationship between characters and plots,
-        adding new associations, removing old ones, and updating associated text content.
 
         Args:
             instance: Character instance to save plots for
-
-        Returns:
-            None
-        """
-        # Early return if plot feature is not enabled
+        """
         if "plot" not in self.params["features"]:
             return
 
@@ -535,57 +397,35 @@
         if "plots" not in self.cleaned_data:
             return
 
-        # Determine which plots need to be added or removed
+        # Add / remove plots
         selected = set(self.cleaned_data.get("plots", []))
         current = set(Plot.objects.filter(plotcharacterrel__character=instance))
 
-        # Calculate the difference between current and selected plots
         to_add = selected - current
         to_remove = current - selected
 
-        # Remove plot associations that are no longer selected
         if to_remove:
             PlotCharacterRel.objects.filter(character=instance, plot__in=[p.pk for p in to_remove]).delete()
 
-        # Create new plot associations for newly selected plots
         for plot in to_add:
             PlotCharacterRel.objects.create(character=instance, plot=plot)
 
-        # Update text content for existing plot-character relationships
+        # update texts
         for pr in instance.get_plot_characters():
             field = f"pl_{pr.plot_id}"
-
-            # Skip if field is not in form data
             if field not in self.cleaned_data:
                 continue
-
-            # Skip if text hasn't changed to avoid unnecessary saves
             if self.cleaned_data[field] == pr.text:
                 continue
-
-            # Update and save the changed text
             pr.text = self.cleaned_data[field]
             pr.save()
 
-    def _init_px(self) -> None:
-        """Initialize PX (ability/delivery) form fields if PX feature is enabled.
-
-        This method adds ability and delivery selection fields to the form when the PX
-        feature is available for the current run. It sets up ModelMultipleChoiceField
-        widgets with search functionality and initializes them with existing values.
-
-        The method configures:
-        - px_ability_list: Multiple selection field for abilities
-        - px_delivery_list: Multiple selection field for deliveries
-
-        Both fields use Select2 widgets for enhanced user experience with search
-        capabilities and are linked to show_link for UI display purposes.
-        """
-        # Early return if PX feature is not enabled
+    def _init_px(self):
+        """Initialize PX (ability/delivery) form fields if PX feature is enabled."""
         if "px" not in self.params["features"]:
             return
 
-        # Configure ability selection field with search widget
+        # px ability
         self.fields["px_ability_list"] = forms.ModelMultipleChoiceField(
             label=_("Abilities"),
             queryset=self.params["run"].event.get_elements(AbilityPx),
@@ -593,11 +433,10 @@
             required=False,
         )
 
-        # Initialize ability field with existing values and add to show_link
         self.initial["px_ability_list"] = list(self.instance.px_ability_list.values_list("pk", flat=True))
         self.show_link.append("id_px_ability_list")
 
-        # Configure delivery selection field with search widget
+        # delivery list
         self.fields["px_delivery_list"] = forms.ModelMultipleChoiceField(
             label=_("Delivery"),
             queryset=self.params["run"].event.get_elements(DeliveryPx),
@@ -605,7 +444,6 @@
             required=False,
         )
 
-        # Initialize delivery field with existing values and add to show_link
         self.initial["px_delivery_list"] = list(self.instance.px_delivery_list.values_list("pk", flat=True))
         self.show_link.append("id_px_delivery_list")
 
@@ -644,75 +482,57 @@
         for fc in self.instance.factions_list.order_by("number").values_list("id", "number", "name", "text"):
             self.initial["factions_list"].append(fc[0])
 
-    def _save_relationships(self, instance: Character) -> None:
+    def _save_relationships(self, instance):
         """Save character relationships from form data.
-
-        This method processes relationship form data to create, update, or delete
-        character relationships. It validates that target characters exist in the
-        current event and enforces text length limits.
 
         Args:
             instance: Character instance being saved
-
-        Raises:
-            Http404: If a referenced character ID is not found in the event
-            ValidationError: If relationship text exceeds maximum length
-        """
-        # Early return if relationships feature is not enabled
+        """
         if "relationships" not in self.params["features"]:
             return
 
-        # Get all character IDs for the current event
         chars_ids = self.params["event"].get_elements(Character).values_list("pk", flat=True)
 
-        # Extract only relationship-related form data
         rel_data = {k: v for k, v in self.data.items() if k.startswith("rel")}
-
-        # Skip processing if no relationship fields are present
+        # Only process relationships if relationship fields are present in the form
         if not rel_data:
             return
-
-        # Process each relationship field in the form data
         for key, value in rel_data.items():
-            # Parse the relationship field name to extract character ID
             match = re.match(r"rel_(\d+)", key)
             if not match:
                 continue
-
-            # Extract character ID and set relationship type
             ch_id = int(match.group(1))
             rel_type = "direct"
 
-            # Validate that the target character exists in this event
+            # check ch_id is in chars of the event
             if ch_id not in chars_ids:
                 raise Http404(f"char {ch_id} not recognized")
 
-            # Handle empty relationship value (deletion case)
+            # if value is empty
             if not value:
-                # Skip if relationship never existed
+                # if wasn't present, do nothing
                 if ch_id not in self.params["relationships"] or rel_type not in self.params["relationships"][ch_id]:
                     continue
-
-                # Delete existing relationship and save version history
+                # else delete
                 else:
                     rel = self._get_rel(ch_id, instance, rel_type)
                     save_version(rel, TextVersionChoices.RELATIONSHIP, self.params["member"], True)
                     rel.delete()
                     continue
 
-            # Skip if relationship value hasn't changed
+            # if the value is present, and is the same as before, do nothing
             if ch_id in self.params["relationships"] and rel_type in self.params["relationships"][ch_id]:
                 if value == self.params["relationships"][ch_id][rel_type]:
                     continue
 
-            # Validate relationship text length using plain text (no HTML tags)
+            # Check text length against configuration using centralized value
+            # Use strip_tags to get plain text length from HTML content
             plain_text = strip_tags(value)
             if len(plain_text) > self.relationship_max_length:
                 raise ValidationError(
                     f"Relationship text for character #{ch_id} exceeds maximum length of {self.relationship_max_length} characters. Current length: {len(plain_text)}"
                 )
 
-            # Create or update the relationship with new text
             rel = self._get_rel(ch_id, instance, rel_type)
             rel.text = value
             rel.save()
@@ -818,19 +638,6 @@
     def _init_type(self) -> None:
         """Initialize character type field choices based on available writing question types.
 
-<<<<<<< HEAD
-        Filters question types based on event features and existing usage to determine
-        which writing question types are available for selection. Removes already used
-        types and enforces feature-based restrictions.
-
-        The method:
-        1. Gets writing questions applicable to the current writing type
-        2. Identifies already used question types
-        3. Filters choices based on feature availability
-        4. Updates the form field choices accordingly
-        """
-        # Get writing questions for the current event and writing type
-=======
         Filters question types based on event features and existing usage to populate
         the 'typ' field choices. Removes already used types (except for current instance)
         and filters based on active features.
@@ -840,35 +647,18 @@
             - Sets self.prevent_canc based on instance type length
         """
         # Get writing questions applicable to current writing type
->>>>>>> 7ec28e8e
         que = self.params["event"].get_elements(WritingQuestion)
         que = que.filter(applicable=self.params["writing_typ"])
 
         # Extract already used question types to avoid duplicates
         already = list(que.values_list("typ", flat=True).distinct())
 
-<<<<<<< HEAD
-        # Handle existing instance - allow editing current type and check cancellation rules
-=======
         # Handle existing instance - allow editing current type
->>>>>>> 7ec28e8e
         if self.instance.pk and self.instance.typ:
             already.remove(self.instance.typ)
             # Prevent cancellation for multi-character default types
             self.prevent_canc = len(self.instance.typ) > 1
 
-<<<<<<< HEAD
-        # Build filtered choices based on feature availability and usage
-        choices = []
-        for choice in WritingQuestionType.choices:
-            # Handle feature-dependent question types (multi-character types)
-            if len(choice[0]) > 1:
-                # Skip if type is already in use
-                if choice[0] in already:
-                    continue
-
-                # Check feature availability for non-default types
-=======
         # Build filtered choices list based on features and usage
         choices = []
         for choice in WritingQuestionType.choices:
@@ -879,21 +669,10 @@
                     continue
 
                 # Check feature activation for non-default types
->>>>>>> 7ec28e8e
                 elif choice[0] not in ["name", "teaser", "text"]:
                     if choice[0] not in self.params["features"]:
                         continue
 
-<<<<<<< HEAD
-            # Handle single character types - check 'px' feature for 'c' type
-            elif choice[0] == "c" and "px" not in self.params["features"]:
-                continue
-
-            # Add valid choice to available options
-            choices.append(choice)
-
-        # Update form field with filtered choices
-=======
             # Handle character type 'c' - requires 'px' feature
             elif choice[0] == "c" and "px" not in self.params["features"]:
                 continue
@@ -902,7 +681,6 @@
             choices.append(choice)
 
         # Apply filtered choices to form field
->>>>>>> 7ec28e8e
         self.fields["typ"].choices = choices
 
     def _init_editable(self):
