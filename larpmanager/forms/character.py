--- conflicted
+++ resolved
@@ -487,13 +487,8 @@
 
     def _init_type(self):
         # Add type of character question to the available types
-<<<<<<< HEAD
-        que = self.params["event"].get_elements(WritingQuestion).values_list("typ", flat=True)
-        already = list(que.distinct())
-=======
         que = WritingQuestion.objects.filter(event=self.params["event"], applicable=self.params["writing_typ"])
         already = list(que.values_list("typ", flat=True).distinct())
->>>>>>> c0cee8d0
         if self.instance.pk and self.instance.typ:
             already.remove(self.instance.typ)
 
