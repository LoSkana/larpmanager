# LarpManager - https://larpmanager.com
# Copyright (C) 2025 Scanagatta Mauro
#
# This file is part of LarpManager and is dual-licensed:
#
# 1. Under the terms of the GNU Affero General Public License (AGPL) version 3,
#    as published by the Free Software Foundation. You may use, modify, and
#    distribute this file under those terms.
#
# 2. Under a commercial license, allowing use in closed-source or proprietary
#    environments without the obligations of the AGPL.
#
# If you have obtained this file under the AGPL, and you make it available over
# a network, you must also make the complete source code available under the same license.
#
# For more information or to purchase a commercial license, contact:
# commercial@larpmanager.com
#
# SPDX-License-Identifier: AGPL-3.0-or-later OR Proprietary

from django import forms
from django.contrib.postgres.aggregates import ArrayAgg
from django.core.exceptions import ObjectDoesNotExist, ValidationError
from django.db.models import Max
from django.utils.translation import gettext_lazy as _
from django_select2 import forms as s2forms
from tinymce.widgets import TinyMCE

from larpmanager.cache.registration import get_reg_counts
from larpmanager.forms.base import BaseRegistrationForm, MyForm
from larpmanager.forms.utils import (
    AssocMemberS2Widget,
    EventCharacterOptionS2WidgetMulti,
    EventCharacterS2WidgetMulti,
    TicketS2WidgetMulti,
)
from larpmanager.forms.writing import WritingForm
from larpmanager.models.casting import AssignmentTrait
from larpmanager.models.event import Run, RunText
from larpmanager.models.experience import AbilityPx, DeliveryPx
from larpmanager.models.form import CharacterAnswer, CharacterChoice, CharacterOption, CharacterQuestion, QuestionType
from larpmanager.models.registration import RegistrationCharacterRel
from larpmanager.models.writing import Character, CharacterStatus, Faction, PlotCharacterRel


class CharacterCocreationForm(forms.Form):
    def __init__(self, *args, **kwargs):
        super().__init__()
        text = kwargs.pop("text")
        super().__init__(*args, **kwargs)
        k = "co_creation_answer"
        self.fields[k] = forms.CharField(
            widget=TinyMCE(attrs={"cols": 80, "rows": 10}),
            label="Risposte",
            help_text=_("Freely answer the co-creation questions"),
            required=False,
        )
        self.initial[k] = text


class BaseCharacterForm(BaseRegistrationForm):
    gift = False
    answer_class = CharacterAnswer
    choice_class = CharacterChoice
    option_class = CharacterOption
    question_class = CharacterQuestion
    instance_key = "character"

    def get_options_query(self, event):
        query = super().get_options_query(event)
        return query.annotate(tickets_map=ArrayAgg("tickets"))

    def get_option_key_count(self, option):
        key = f"option_char_{option.id}"
        return key

    class Meta:
        abstract = True


class CharacterForm(WritingForm, BaseCharacterForm):
    orga = False

    page_title = _("Character")

    class Meta:
        model = Character
        fields = [
            "progress",
            "name",
            "assigned",
            "gender",
            "title",
            "motto",
            "concept",
            "teaser",
            "preview",
            "text",
            "role",
            "props",
            "mirror",
            "special",
            "hide",
            "cover",
            "keywords",
            "safety",
            "player",
            "event",
            "status",
        ]

        widgets = {
            "concept": TinyMCE(attrs={"autoresize_min_height": 2000}),
            "motto": TinyMCE(attrs={"cols": 80, "rows": 2}),
            "teaser": TinyMCE(attrs={"cols": 80, "rows": 10}),
            "text": TinyMCE(attrs={"cols": 80, "rows": 20}),
            "player": AssocMemberS2Widget,
            "characters": EventCharacterS2WidgetMulti,
        }

    def __init__(self, *args, **kwargs):
        super().__init__(*args, **kwargs)

        self.details = {}

        self.init_character()

    def check_editable(self, question):
        if not self.params["event"].get_config("user_character_approval", False):
            return True

        statuses = question.get_editable()

        if not statuses:
            return True

        return self.instance.status in question.get_editable()

    def init_custom_fields(self):
        event = self.params["event"]
        if event.parent:
            event = event.parent
        fields_default = {"event"}
        fields_custom = set()
        self.init_reg_question(self.instance, event)
        reg_counts = get_reg_counts(self.params["run"])
        for question in self.questions:
            key = self.init_field(question, reg_counts=reg_counts, orga=self.orga)
            if len(question.typ) == 1:
                fields_custom.add(key)
            else:
                fields_default.add(key)

        if self.orga:
            for key in ["player", "status"]:
                fields_default.add(key)
                self.reorder_field(key)

        all_fields = set(self.fields.keys()) - fields_default
        for lbl in all_fields - fields_custom:
            del self.fields[lbl]

        if not self.orga and event.get_config("user_character_approval", False):
            if not self.instance.pk or self.instance.status == CharacterStatus.CREATION:
                self.fields["propose"] = forms.BooleanField(
                    required=False,
                    label=_("Complete"),
                    help_text=_(
                        "Click here to confirm that you have completed the character and are ready to "
                        "propose it to the staff. Be careful: some fields may no longer be editable. "
                        "Leave the field blank to save your changes and to be able to continue them in "
                        "the future."
                    ),
                )

    def init_character(self):
        self.init_factions()

        # custom fields
        if "character_form" in self.params["features"]:
            self.init_custom_fields()
            return

        self.delete_field("concept")
        self.delete_field("characters")

        self.fields["teaser"].help_text = _("Presentation text, visible to other players")

        self.fields["text"].help_text = _(
            "Private text, visible only to you and the organizers. You can use it for write background or a journal."
        )

        # STANDARD FIELDS
        st_fields = ["motto", "title", "mirror", "role", "gender", "special", "hide", "keywords", "safety"]
        for s in st_fields:
            if s in self.fields and s not in self.params["features"]:
                del self.fields[s]

        # ORGA FIELDS
        if not self.orga:
            for s in [
                "progress",
                "assigned",
                "concept",
                "role",
                "props",
                "mirror",
                "special",
                "hide",
                "cover",
                "keywords",
                "safety",
                "characters",
                "status",
                "player",
            ]:
                if s in self.fields:
                    del self.fields[s]

    def init_factions(self):
        if "faction" not in self.params["features"]:
            return

        queryset = self.params["run"].event.get_elements(Faction).filter(selectable=True)

        if queryset.count() == 0:
            return

        self.fields["factions_list"] = forms.ModelMultipleChoiceField(
            queryset=queryset,
            widget=s2forms.ModelSelect2MultipleWidget(search_fields=["name__icontains"]),
            required=False,
        )

        self.initial["factions_list"] = []
        if not self.instance.pk:
            return

        for fc in self.instance.factions_list.order_by("number").values_list("id", "number", "name", "text", "concept"):
            self.initial["factions_list"].append(fc[0])

    def save_multi(self, s, instance):
        if s != "factions_list":
            return super().save_multi(s, instance)

        new = set(self.cleaned_data["factions_list"].values_list("pk", flat=True))
        old = set(instance.factions_list.order_by("number").values_list("id", flat=True))

        for ch in old - new:
            instance.factions_list.remove(ch)
        for ch in new - old:
            instance.factions_list.add(ch)

    def clean(self):
        cleaned_data = super().clean()

        if "factions_list" in self.cleaned_data:
            # check only one primary
            prim = 0
            for el in self.cleaned_data["factions_list"]:
                if el.typ == Faction.PRIM:
                    prim += 1

            if prim > 1:
                raise ValidationError({"factions_list": _("Select one primary faction")})

        return cleaned_data

    def save(self, commit=True):
        instance = super().save()
        if hasattr(self, "questions"):
            self.save_reg_questions(instance, orga=self.orga)
        return instance


class OrgaCharacterForm(CharacterForm):
    page_info = _("This page allows you to add or edit a character.")

    page_title = _("Character")

    load_templates = "char"

    load_js = "characters-choices"

    orga = True

    def __init__(self, *args, **kwargs):
        super().__init__(*args, **kwargs)

        if not self.instance.pk:
            return

        self.init_cocreation()

        self.init_px()

        self.init_plots()

        self.init_questbuilder()

    def init_character(self):
        self.init_factions()

        # custom fields
        if "character_form" in self.params["features"]:
            self.init_custom_fields()
        else:
            # STANDARD FIELDS
            st_fields = [
                "concept",
                "motto",
                "title",
                "mirror",
                "role",
                "gender",
                "special",
                "hide",
                "keywords",
                "safety",
                "progress",
                "assigned",
                "concept",
                "role",
                "props",
                "mirror",
                "special",
                "hide",
                "cover",
                "keywords",
                "safety",
            ]
            for s in st_fields:
                if s in self.fields and s not in self.params["features"]:
                    del self.fields[s]

        if "user_character" in self.params["features"]:
            self.fields["player"].widget.set_assoc(aid=self.params["a_id"])
        else:
            self.delete_field("player")

        if not self.params["event"].get_config("user_character_approval", False):
            self.delete_field("status")

        if "mirror" in self.fields:
            que = self.params["run"].event.get_elements(Character).all()
            choices = [(m.id, m.name) for m in que]
            self.fields["mirror"].choices = [("", _("--- NOT ASSIGNED ---"))] + choices

    def init_questbuilder(self):
        if "questbuilder" not in self.params["features"]:
            return

        tot_runs = Run.objects.filter(event=self.params["run"].event).aggregate(Max("number"))["number__max"]
        if tot_runs != 1:
            return

        # check if in this run it has been assigned
        try:
            rcr = RegistrationCharacterRel.objects.get(reg__run=self.params["run"], character=self.instance.pk)
        except ObjectDoesNotExist:
            return

        reg = rcr.reg

        # get other traits
        que = (
            AssignmentTrait.objects.filter(run=self.params["run"], member=reg.member)
            .select_related("trait")
            .order_by("trait_id")
        )

        for at in que:
            if self.details["id_concept"]:
                self.details["id_concept"] += '</div><div class="plot">'

            self.details["id_concept"] += f"<h4>{at.trait.quest.name} - {at.trait.name}</h4>"
            if at.trait.quest.concept:
                self.details["id_concept"] += "<hr />" + at.trait.quest.concept
            if at.trait.quest.text:
                self.details["id_concept"] += "<hr />" + at.trait.quest.text
            if at.trait.concept:
                self.details["id_concept"] += "<hr />" + at.trait.concept
            if at.trait.text:
                self.details["id_concept"] += "<hr />" + at.trait.text

    def init_plots(self):
        if "plot" not in self.params["features"]:
            return

        pcr = {}
        for el in PlotCharacterRel.objects.filter(character=self.instance):
            pcr[el.plot_id] = el.text

        que = self.instance.plots.order_by("number").values_list("id", "number", "name", "text")
        for pl in que:
            plot = f"#{pl[1]} {pl[2]}"
            field = f"pl_{pl[0]}"
            self.fields[field] = forms.CharField(
                widget=TinyMCE(attrs={"cols": 80, "rows": 10}),
                label=plot,
<<<<<<< HEAD
                help_text=_("This text will be added to the sheet, in the plot paragraph %(name)s") % {"name": plot},
=======
                help_text=_("This text will be added to the sheet, in the plot paragraph {name}".format(name=plot)),
>>>>>>> 9563ecad
                required=False,
            )
            if pl[0] in pcr:
                self.initial[field] = pcr[pl[0]]

            self.details[f"id_{field}"] = pl[3]
            self.show_link.append(f"id_{field}")

    def save_plot(self):
        if "plot" not in self.params["features"]:
            return

        for pr in self.instance.get_plot_characters():
            field = f"pl_{pr.plot_id}"
            if field not in self.cleaned_data:
                continue
            if self.cleaned_data[field] == pr.text:
                continue
            pr.text = self.cleaned_data[field]
            pr.save()

    def init_px(self):
        if "px" not in self.params["features"]:
            return

        self.fields["px_ability_list"] = forms.ModelMultipleChoiceField(
            label=_("Abilities"),
            queryset=self.params["run"].event.get_elements(AbilityPx),
            widget=s2forms.ModelSelect2MultipleWidget(search_fields=["name__icontains"]),
            required=False,
        )

        self.initial["px_ability_list"] = [str(s) for s in self.instance.px_ability_list.values_list("pk", flat=True)]
        self.show_link.append("id_px_ability_list")

        self.fields["px_delivery_list"] = forms.ModelMultipleChoiceField(
            label=_("Delivery"),
            queryset=self.params["run"].event.get_elements(DeliveryPx),
            widget=s2forms.ModelSelect2MultipleWidget(search_fields=["name__icontains"]),
            required=False,
        )

        self.initial["px_delivery_list"] = [str(s) for s in self.instance.px_delivery_list.values_list("pk", flat=True)]
        self.show_link.append("id_px_delivery_list")

    def save_px(self, instance):
        if "px" not in self.params["features"]:
            return

        if "abilities" in self.cleaned_data:
            instance.px_ability_list.set(self.cleaned_data["abilities"])
        if "deliveries" in self.cleaned_data:
            instance.px_delivery_list.set(self.cleaned_data["deliveries"])

    def init_factions(self):
        if "faction" not in self.params["features"]:
            return

        queryset = self.params["run"].event.get_elements(Faction)

        self.fields["factions_list"] = forms.ModelMultipleChoiceField(
            queryset=queryset,
            widget=s2forms.ModelSelect2MultipleWidget(search_fields=["name__icontains"]),
            required=False,
        )

        if not self.instance.pk:
            return

        # FACTIONS SHOW TEXT
        fact_tx = ""
        self.initial["factions_list"] = []
        for fc in self.instance.factions_list.order_by("number").values_list("id", "number", "name", "text", "concept"):
            self.initial["factions_list"].append(fc[0])
            if fact_tx:
                fact_tx += '</div><div class="plot">'
            fact_tx += f"<h4>{fc[2]}</h4>"
            if fc[4]:
                fact_tx += "<hr />" + fc[4]
            if fc[3]:
                fact_tx += "<hr />" + fc[3]
        self.details["id_concept"] = fact_tx
        self.show_link.append("id_factions_list")

    def init_cocreation(self):
        if "co_creation" not in self.params["features"]:
            return

        (el, creat) = RunText.objects.get_or_create(
            run=self.params["run"], eid=self.instance.number, typ=RunText.COCREATION
        )

        k = "co_creation_question"
        self.fields[k] = forms.CharField(
            widget=TinyMCE(attrs={"cols": 80, "rows": 10}),
            label=_("Co-creation questions"),
            help_text=_("Questions for the co-creation section, editable only by authors"),
            required=False,
        )
        if el.first:
            self.initial[k] = el.first
        self.show_link.append(f"id_{k}")

        k = "co_creation_answer"
        self.fields[k] = forms.CharField(
            widget=TinyMCE(attrs={"cols": 80, "rows": 10}),
            label=_("Co-creation answers"),
            help_text=_("Answers for the co-creation section, editable by both players and authors"),
            required=False,
        )
        if el.second:
            self.initial[k] = el.second
        self.show_link.append(f"id_{k}")

    def save_cocreation(self):
        if "co_creation" not in self.params["features"]:
            return

        (el, creat) = RunText.objects.get_or_create(
            run=self.params["run"],
            eid=self.instance.number,
            typ=RunText.COCREATION,
        )
        if "co_creation_question" in self.cleaned_data:
            el.first = self.cleaned_data["co_creation_question"]
        if "co_creation_answer" in self.cleaned_data:
            el.second = self.cleaned_data["co_creation_answer"]
        el.save()

    def save(self, commit=True):
        instance = super().save()

        if instance.pk:
            self.save_plot()
            self.save_px(instance)
            self.save_cocreation()

        return instance


class OrgaCharacterQuestionForm(MyForm):
    page_info = _("This page allows you to add or modify a character form question.")

    page_title = _("Character Question")

    class Meta:
        model = CharacterQuestion
        exclude = ["order"]
        widgets = {
            "description": forms.Textarea(attrs={"rows": 3, "cols": 40}),
        }

    def __init__(self, *args, **kwargs):
        super().__init__(*args, **kwargs)

        # Add type of character question to the available types
        already = list(
            CharacterQuestion.objects.filter(event=self.params["event"]).values_list("typ", flat=True).distinct()
        )
        if self.instance.pk and self.instance.typ:
            already.remove(self.instance.typ)

            basic_type = self.instance.typ in {
                QuestionType.SINGLE,
                QuestionType.MULTIPLE,
                QuestionType.TEXT,
                QuestionType.PARAGRAPH,
            }
            def_type = self.instance.typ in {QuestionType.NAME}
            type_feature = self.instance.typ in self.params["features"]
            self.prevent_canc = not basic_type and def_type or type_feature

        choices = []
        for choice in QuestionType.choices:
            if len(choice[0]) > 1:
                # check it is not already present
                if choice[0] in already:
                    continue
                # check the feature is active
                if choice[0] not in ["name", "teaser", "text"]:
                    if choice[0] not in self.params["features"]:
                        continue
            choices.append(choice)
        self.fields["typ"].choices = choices

        if "user_character" not in self.params["features"]:
            self.delete_field("max_length")
            self.delete_field("status")

        if not self.params["event"].get_config("user_character_approval", False):
            self.delete_field("editable")
        else:
            self.fields["editable"] = forms.MultipleChoiceField(
                choices=CharacterStatus.choices,
                widget=forms.CheckboxSelectMultiple(attrs={"class": "my-checkbox-class"}),
                required=False,
            )
            if self.instance and self.instance.pk:
                self.initial["editable"] = self.instance.get_editable()

    def clean_editable(self):
        return ",".join(self.cleaned_data["editable"])


class OrgaCharacterOptionForm(MyForm):
    page_info = _("This page allows you to add or modify an option in a character form question.")

    page_title = _("Character option")

    class Meta:
        model = CharacterOption
        exclude = ["order"]
        widgets = {
            "dependents": EventCharacterOptionS2WidgetMulti,
            "question": forms.HiddenInput(),
            "tickets": TicketS2WidgetMulti,
        }

    def __init__(self, *args, **kwargs):
        super().__init__(*args, **kwargs)

        self.fields["tickets"].widget.set_event(self.params["event"])

        if "question_id" in self.params:
            self.initial["question"] = self.params["question_id"]

        for s in ["dependents"]:
            self.fields[s].widget.set_event(self.params["event"])<|MERGE_RESOLUTION|>--- conflicted
+++ resolved
@@ -398,11 +398,7 @@
             self.fields[field] = forms.CharField(
                 widget=TinyMCE(attrs={"cols": 80, "rows": 10}),
                 label=plot,
-<<<<<<< HEAD
                 help_text=_("This text will be added to the sheet, in the plot paragraph %(name)s") % {"name": plot},
-=======
-                help_text=_("This text will be added to the sheet, in the plot paragraph {name}".format(name=plot)),
->>>>>>> 9563ecad
                 required=False,
             )
             if pl[0] in pcr:
