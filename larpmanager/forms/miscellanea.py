--- conflicted
+++ resolved
@@ -18,12 +18,7 @@
 #
 # SPDX-License-Identifier: AGPL-3.0-or-later OR Proprietary
 
-<<<<<<< HEAD
-from datetime import datetime
 from typing import Any, ClassVar
-=======
-from typing import Any
->>>>>>> 1225b50e
 
 from django import forms
 from django.forms import Textarea
