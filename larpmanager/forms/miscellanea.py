# LarpManager - https://larpmanager.com
# Copyright (C) 2025 Scanagatta Mauro
#
# This file is part of LarpManager and is dual-licensed:
#
# 1. Under the terms of the GNU Affero General Public License (AGPL) version 3,
#    as published by the Free Software Foundation. You may use, modify, and
#    distribute this file under those terms.
#
# 2. Under a commercial license, allowing use in closed-source or proprietary
#    environments without the obligations of the AGPL.
#
# If you have obtained this file under the AGPL, and you make it available over
# a network, you must also make the complete source code available under the same license.
#
# For more information or to purchase a commercial license, contact:
# commercial@larpmanager.com
#
# SPDX-License-Identifier: AGPL-3.0-or-later OR Proprietary

from typing import Any, ClassVar

from django import forms
from django.forms import Textarea
from django.utils import timezone
from django.utils.translation import gettext_lazy as _
from tinymce.widgets import TinyMCE

from larpmanager.cache.config import get_association_config
from larpmanager.forms.base import MyForm
from larpmanager.forms.member import MEMBERSHIP_CHOICES
from larpmanager.forms.utils import (
    AssociationMemberS2Widget,
    DatePickerInput,
    EventS2Widget,
    TimePickerInput,
    get_run_choices,
)
from larpmanager.models.event import Event
from larpmanager.models.miscellanea import (
    Album,
    Competence,
    HelpQuestion,
    OneTimeAccessToken,
    OneTimeContent,
    Problem,
    ShuttleService,
    UrlShortner,
    Util,
    WarehouseItem,
    WorkshopModule,
    WorkshopOption,
    WorkshopQuestion,
)
from larpmanager.models.registration import RegistrationTicket, TicketTier
from larpmanager.models.utils import generate_id
from larpmanager.models.writing import Faction, FactionType
from larpmanager.utils.validators import FileTypeValidator

PAY_CHOICES = (
    ("t", _("Over")),
    ("c", _("Complete")),
    ("p", _("Partial")),
    ("n", _("Nothing")),
)


class SendMailForm(forms.Form):
    """Form for SendMail."""

    players = forms.CharField(widget=forms.Textarea(attrs={"rows": 3}))
    subject = forms.CharField()
    body = forms.CharField(widget=TinyMCE(attrs={"rows": 30}))
    reply_to = forms.EmailField(help_text=_("Optional - email reply to"), required=False)
    raw = forms.CharField(
        widget=forms.Textarea(attrs={"rows": 2}),
        help_text=_("Optional - ram html code (substitute the text before)"),
        required=False,
    )
    interval = forms.IntegerField(
        initial=20,
        min_value=20,
        help_text=_("Interval in seconds between each email (default: 20)"),
        required=False,
    )

    def __init__(self, *args: object, **kwargs: object) -> None:
        """Initialize the form with show_link configuration.

        Initializes the parent form class and configures specific fields to be
        displayed as clickable links in the form interface.

        Args:
            *args: Variable length argument list passed to parent class.
            **kwargs: Arbitrary keyword arguments passed to parent class.

        Returns:
            None: This method doesn't return a value.

        """
        # Initialize parent class with all provided arguments
        super().__init__(*args, **kwargs)

        # Configure fields that should display as links in the form
        # These fields will be rendered as clickable links rather than standard form inputs
        self.show_link = ["id_reply_to", "id_raw"]


class UtilForm(MyForm):
    """Form for Util."""

    class Meta:
        model = Util
        fields = ("name", "util", "cod", "event")

    def __init__(self, *args: Any, **kwargs: Any) -> None:
        """Initialize form and set unique code if not provided."""
        super().__init__(*args, **kwargs)
        # Set unique code if not present in initial data
        if "cod" not in self.initial or not self.initial["cod"]:
            self.initial["cod"] = unique_util_cod()


class HelpQuestionForm(MyForm):
    """Form for HelpQuestion."""

    class Meta:
        model = HelpQuestion
        fields = ("text", "attachment", "run")

        widgets: ClassVar[dict] = {
            "text": Textarea(attrs={"rows": 5}),
        }

    def __init__(self, *args: Any, **kwargs: Any) -> None:
        """Initialize form with run choices and optional run parameter."""
        super().__init__(*args, **kwargs)
        get_run_choices(self, past=True)

        # Set initial run value from params if provided
        if "run" in self.params:
            self.initial["run"] = self.params["run"]


class OrgaHelpQuestionForm(MyForm):
    """Form for OrgaHelpQuestion."""

    page_info = _("Manage participant questions")

    page_title = _("Participant questions")

    class Meta:
        model = HelpQuestion
        fields = ("text", "attachment")

        widgets: ClassVar[dict] = {
            "text": Textarea(attrs={"rows": 5}),
        }


class WorkshopModuleForm(MyForm):
    """Form for WorkshopModule."""

    class Meta:
        model = WorkshopModule
        exclude = ("members", "number")


class WorkshopQuestionForm(MyForm):
    """Form for WorkshopQuestion."""

    class Meta:
        model = WorkshopQuestion
        exclude = ("number",)

    def __init__(self, *args: Any, **kwargs: Any) -> None:
        """Initialize form and populate module choices from event workshops."""
        super().__init__(*args, **kwargs)
        # Filter workshop modules by event and populate dropdown choices
        self.fields["module"].choices = [
            (m.id, m.name) for m in WorkshopModule.objects.filter(event=self.params["event"])
        ]


class WorkshopOptionForm(MyForm):
    """Form for WorkshopOption."""

    class Meta:
        model = WorkshopOption
        exclude = ("number",)

    def __init__(self, *args: Any, **kwargs: Any) -> None:
        """Initialize form and populate question choices from event's workshop questions."""
        super().__init__(*args, **kwargs)
        # Filter workshop questions by event and populate choices
        self.fields["question"].choices = [
            (m.id, m.name) for m in WorkshopQuestion.objects.filter(module__event=self.params["event"])
        ]


class OrgaAlbumForm(MyForm):
    """Form for OrgaAlbum."""

    page_info = _("Manage albums")

    page_title = _("Album")

    class Meta:
        model = Album
        fields = "__all__"
        exclude = ()

    def __init__(self, *args: Any, **kwargs: Any) -> None:
        """Initialize form with filtered parent album choices for the current run."""
        super().__init__(*args, **kwargs)
        # Build choices: unassigned option + existing albums excluding self
        self.fields["parent"].choices = [("", _("--- NOT ASSIGNED ---"))] + [
            (m.id, m.name) for m in Album.objects.filter(run=self.params["run"]).exclude(pk=self.instance.id)
        ]


class OrgaProblemForm(MyForm):
    """Form for OrgaProblem."""

    page_info = _("Manage reported problems")

    page_title = _("Problems")

    class Meta:
        model = Problem
        exclude = ("number",)

        widgets: ClassVar[dict] = {
            "where": Textarea(attrs={"rows": 3}),
            "when": Textarea(attrs={"rows": 3}),
            "what": Textarea(attrs={"rows": 3}),
            "who": Textarea(attrs={"rows": 3}),
            "comments": Textarea(attrs={"rows": 3}),
        }


class UploadAlbumsForm(forms.Form):
    """Form for UploadAlbums."""

    file = forms.FileField(validators=[FileTypeValidator(allowed_types=["application/zip"])])


class CompetencesForm(forms.Form):
    """Form for Competences."""

    def __init__(self, *args: tuple, **kwargs: dict) -> None:
        """Initialize form with dynamic fields for each element in the provided list.

        Args:
            *args: Variable positional arguments passed to parent class.
            **kwargs: Variable keyword arguments. Must contain 'list' key with iterable of objects.

        """
        self.list = kwargs.pop("list")
        super().__init__(*args, **kwargs)

        # Create dynamic fields for each element: one for experience points and one for info
        for el in self.list:
            self.fields[f"{el.id}_exp"] = forms.IntegerField(required=False)
            self.fields[f"{el.id}_info"] = forms.CharField(required=False)

        # ~ class ContactForm(forms.Form):

    # ~ name = forms.CharField(max_length=100)
    # ~ email = forms.CharField(max_length=100)
    # ~ subject = forms.CharField(max_length=100)
    # ~ body = forms.CharField(widget=TinyMCE(attrs={'cols': 80, 'rows': 10}))
    # ~ captcha = ReCaptchaField()


class ExeUrlShortnerForm(MyForm):
    """Form for ExeUrlShortner."""

    page_info = _("Manage URL shorteners")

    page_title = _("Shorten URL")

    class Meta:
        model = UrlShortner
        exclude = ("number",)


def _delete_optionals_warehouse(warehouse_form: MyForm) -> None:
    """Remove optional warehouse fields not enabled in association configuration.

    Args:
        warehouse_form: Form instance to modify by removing disabled optional fields

    Side effects:
        Deletes form fields for warehouse options not enabled in config

    """
    for optional_field_name in WarehouseItem.get_optional_fields():
        if not get_association_config(
            warehouse_form.params["association_id"],
            f"warehouse_{optional_field_name}",
            default_value=False,
        ):
            warehouse_form.delete_field(optional_field_name)


class ExeCompetenceForm(MyForm):
    """Form for ExeCompetence."""

    page_info = _("Manage competencies")

    class Meta:
        model = Competence
        exclude = ("number", "members")

        widgets: ClassVar[dict] = {
            "descr": Textarea(attrs={"rows": 5}),
        }


class OrganizerCastingOptionsForm(forms.Form):
    """Form for OrganizerCastingOptions."""

    pays = forms.MultipleChoiceField(
        choices=PAY_CHOICES,
        widget=forms.CheckboxSelectMultiple(attrs={"class": "my-checkbox-class"}),
    )
    memberships = forms.MultipleChoiceField(
        choices=MEMBERSHIP_CHOICES,
        widget=forms.CheckboxSelectMultiple(attrs={"class": "my-checkbox-class"}),
    )

    def __init__(self, *args: Any, **kwargs: Any) -> None:
        """Initialize casting form with payment, membership, ticket, and faction options.

        Sets up form fields based on enabled features and initializes choices
        for payments, memberships, tickets, and factions.

        Args:
            *args: Variable length argument list passed to parent form.
            **kwargs: Arbitrary keyword arguments. Expects 'context' with event context.

        """
        # Extract context parameters if provided
        if "context" in kwargs:
            self.params = kwargs.pop("context")
        super().__init__(*args, **kwargs)

        # Set default payment types (ticket, card, paypal)
        self.fields["pays"].initial = ("t", "c", "p")

        # Configure membership field based on feature availability
        if "membership" in self.params["features"]:
            self.fields["memberships"].initial = ("s", "a", "p")
        else:
            del self.fields["memberships"]

        # Fetch available tickets excluding waiting list, staff, and NPC tiers
        ticks = (
            RegistrationTicket.objects.filter(event=self.params["event"])
            .exclude(tier__in=[TicketTier.WAITING, TicketTier.STAFF, TicketTier.NPC])
            .values_list("id", "name")
        )

        # Create ticket selection field with all available tickets
        self.fields["tickets"] = forms.MultipleChoiceField(
            choices=ticks,
            widget=forms.CheckboxSelectMultiple(attrs={"class": "my-checkbox-class"}),
        )
        self.fields["tickets"].initial = [str(el[0]) for el in ticks]

        # Configure faction field if faction feature is enabled
        if "faction" in self.params["features"]:
            factions = (
                self.params["event"]
                .get_elements(Faction)
                .filter(typ=FactionType.PRIM)
                .order_by("number")
                .values_list("id", "name")
            )

            # Create faction selection field with primary factions
            self.fields["factions"] = forms.MultipleChoiceField(
                choices=factions,
                widget=forms.CheckboxSelectMultiple(attrs={"class": "my-checkbox-class"}),
            )
            self.fields["factions"].initial = [str(el[0]) for el in factions]

    def get_data(self) -> dict[str, list]:
        """Get form data, either cleaned or initial values.

        Retrieves form data from cleaned_data if available (after validation),
        otherwise falls back to initial field values converted to lists.

        Returns:
            dict[str, list]: Form data with field names as keys and values as lists.
                Keys are field names, values are lists containing field data.

        """
        # Return cleaned data if form has been validated
        if hasattr(self, "cleaned_data"):
            return self.cleaned_data

        # Build dictionary from initial field values
        field_data = {}
        for field_name in self.fields:
            # Convert initial values to list format for consistency
            field_data[field_name] = list(self.fields[field_name].initial)

        return field_data


class ShuttleServiceForm(MyForm):
    """Form for ShuttleService."""

    class Meta:
        model = ShuttleService
        exclude = ("member", "working", "notes", "status")

        widgets: ClassVar[dict] = {
            "date": DatePickerInput,
            "time": TimePickerInput,
        }

    def __init__(self, *args: Any, **kwargs: Any) -> None:
        """Initialize form with default time value if not provided."""
        super().__init__(*args, **kwargs)
        # ~ if 'date' not in self.initial or not self.initial['date']:
        # ~ self.initial['date'] = timezone.now().date().isoformat()
        # ~ else:
        # ~ self.initial['date'] = self.instance.date.isoformat()

        # Set default time to current time if not already set
        if "time" not in self.initial or not self.initial["time"]:
            self.initial["time"] = timezone.now().time()


class ShuttleServiceEditForm(ShuttleServiceForm):
    """Form for ShuttleServiceEdit."""

    class Meta:
        model = ShuttleService
        fields = "__all__"

        widgets: ClassVar[dict] = {
            "date": DatePickerInput,
            "time": TimePickerInput,
            "working": AssociationMemberS2Widget,
        }

    def __init__(self, *args: Any, **kwargs: Any) -> None:
        """Initialize form with default working member from request user."""
        super().__init__(*args, **kwargs)

        # Set default working member to current user if not already set
        if "working" not in self.initial or not self.initial["working"]:
            self.initial["working"] = self.params["member"]

        # Configure widget with association context
        self.fields["working"].widget.set_association_id(self.params["association_id"])


class OrgaCopyForm(forms.Form):
<<<<<<< HEAD
    def __init__(self, *args: Any, **kwargs: Any) -> None:
=======
    """Form for OrgaCopy."""

    def __init__(self, *args, **kwargs) -> None:
>>>>>>> fffd0f8e
        """Initialize organizer copy form with source event choices.

        Args:
            *args: Variable length argument list passed to parent form
            **kwargs: Arbitrary keyword arguments passed to parent form

        """
        self.params = kwargs.pop("context")
        super().__init__(*args, **kwargs)

        self.fields["parent"] = forms.ChoiceField(
            required=True,
            choices=[
                (el.id, el.name)
                for el in Event.objects.filter(association_id=self.params["association_id"], template=False)
            ],
            help_text="The event from which you will copy the elements",
        )
        self.fields["parent"].widget = EventS2Widget()
        self.fields["parent"].widget.set_association_id(self.params["association_id"])
        self.fields["parent"].widget.set_exclude(self.params["event"].id)

        cho = [
            ("event", "Event"),
            ("config", "Configuration"),
            ("appearance", "Appearance"),
            ("text", "Texts"),
            ("navigation", "Navigation"),
            ("role", "Roles"),
            ("features", "Features"),
            ("ticket", "Registration Tickets"),
            ("question", "Registration Questions and Options"),
            ("discount", "Discount"),
            ("quota", "Registration Quota"),
            ("installment", "Registration Installment"),
            ("surcharge", "Registration Surcharge"),
            ("character", "Characters"),
            ("faction", "Factions"),
            ("quest", "Quests and Traits"),
            ("prologue", "Prologues"),
            ("speedlarp", "SpeedLarps"),
            ("plot", "Plots"),
            ("handout", "Handout and templates"),
            ("workshop", "Workshops"),
        ]

        self.fields["target"] = forms.MultipleChoiceField(
            required=True,
            choices=cho,
            help_text="The type of elements you want to copy",
            widget=forms.CheckboxSelectMultiple(attrs={"class": "my-checkbox-class"}),
        )


def unique_util_cod() -> str:
    """Generate a unique utility code for new Util instances.

    Attempts to generate a unique 16-character code by checking against existing
    Util objects in the database. Will retry up to 5 times before raising an error.

    Returns:
        str: A unique 16-character alphanumeric code that doesn't exist in the database.

    Raises:
        ValueError: If unable to generate a unique code after 5 attempts.

    """
    # Attempt to generate a unique code up to 5 times
    max_attempts = 5
    for _attempt_number in range(max_attempts):
        # Generate a new 16-character code
        generated_code = generate_id(16)

        # Check if this code already exists in the database
        if not Util.objects.filter(cod=generated_code).exists():
            return generated_code

    # If all attempts failed, raise an error
    msg = "Too many attempts to generate the code"
    raise ValueError(msg)


class OneTimeContentForm(MyForm):
    """Form for OneTimeContent."""

    page_info = _("Manage content that should be accessed only one time with a specific token")

    page_title = _("One-time content")

    class Meta:
        model = OneTimeContent
        fields = ("name", "description", "file", "active", "event")

        widgets: ClassVar[dict] = {
            "description": Textarea(attrs={"rows": 3}),
        }


class OneTimeAccessTokenForm(MyForm):
    """Form for OneTimeAccessToken."""

    page_info = _("Manage tokens to access the one-time content")

    page_title = _("One-time token")

    class Meta:
        model = OneTimeAccessToken
        fields = ("note", "content")

        widgets: ClassVar[dict] = {
            "note": Textarea(attrs={"rows": 2}),
        }<|MERGE_RESOLUTION|>--- conflicted
+++ resolved
@@ -461,13 +461,9 @@
 
 
 class OrgaCopyForm(forms.Form):
-<<<<<<< HEAD
-    def __init__(self, *args: Any, **kwargs: Any) -> None:
-=======
     """Form for OrgaCopy."""
 
-    def __init__(self, *args, **kwargs) -> None:
->>>>>>> fffd0f8e
+    def __init__(self, *args: Any, **kwargs: Any) -> None:
         """Initialize organizer copy form with source event choices.
 
         Args:
