# LarpManager - https://larpmanager.com
# Copyright (C) 2025 Scanagatta Mauro
#
# This file is part of LarpManager and is dual-licensed:
#
# 1. Under the terms of the GNU Affero General Public License (AGPL) version 3,
#    as published by the Free Software Foundation. You may use, modify, and
#    distribute this file under those terms.
#
# 2. Under a commercial license, allowing use in closed-source or proprietary
#    environments without the obligations of the AGPL.
#
# If you have obtained this file under the AGPL, and you make it available over
# a network, you must also make the complete source code available under the same license.
#
# For more information or to purchase a commercial license, contact:
# commercial@larpmanager.com
#
# SPDX-License-Identifier: AGPL-3.0-or-later OR Proprietary

from datetime import datetime

from django import forms
from django.utils.translation import gettext_lazy as _

from larpmanager.forms.base import BaseAccForm, MyForm, MyFormRun
from larpmanager.forms.member import MembershipForm
from larpmanager.forms.utils import (
    AssocMemberS2Widget,
    AssocRegS2Widget,
    DatePickerInput,
    EventRegS2Widget,
    RunMemberS2Widget,
    RunS2Widget,
    get_run_choices,
)
from larpmanager.models.accounting import (
    AccountingItemDonation,
    AccountingItemExpense,
    AccountingItemInflow,
    AccountingItemOther,
    AccountingItemOutflow,
    AccountingItemPayment,
    Collection,
    Discount,
    PaymentInvoice,
    RefundRequest,
)
from larpmanager.models.association import Association
from larpmanager.models.base import PaymentMethod
from larpmanager.models.event import Run
from larpmanager.models.utils import get_payment_details, save_payment_details
from larpmanager.utils.common import FileTypeValidator


class OrgaPersonalExpenseForm(MyFormRun):
    page_info = _("This page allows you to add or edit an expense item of a contributor.")

    page_title = _("Expenses")

    class Meta:
        model = AccountingItemExpense
        exclude = ("member", "is_approved", "inv", "hide")

    def __init__(self, *args, **kwargs):
        super().__init__(*args, **kwargs)
        if "ita_balance" not in self.params["features"]:
            self.delete_field("balance")


class OrgaExpenseForm(MyFormRun):
    page_title = _("Expenses collaborators")

    page_info = _("This page allows you to add or edit the expense of a contributor.")

    class Meta:
        model = AccountingItemExpense
        exclude = ("inv", "hide")
        widgets = {"member": RunMemberS2Widget}

    def __init__(self, *args, **kwargs):
        super().__init__(*args, **kwargs)
        self.fields["member"].widget.set_run(self.params["run"])

        if "ita_balance" not in self.params["features"]:
            self.delete_field("balance")


class OrgaTokenForm(MyFormRun):
    class Meta:
        model = AccountingItemOther
        exclude = ("inv", "hide", "reg", "cancellation", "ref_addit")
        widgets = {"member": RunMemberS2Widget, "oth": forms.HiddenInput()}

    def __init__(self, *args, **kwargs):
        super().__init__(*args, **kwargs)
        self.page_info = (
            _("This page allows you to add or edit a disbursement entry of") + f" {self.params['token_name']}"
        )
        self.page_title = self.params["token_name"]
        self.initial["oth"] = AccountingItemOther.TOKEN
        self.fields["member"].widget.set_run(self.params["run"])


class OrgaCreditForm(MyFormRun):
    page_info = _("This page allows you to add or edit a disbursement credits item.")

    class Meta:
        model = AccountingItemOther
        exclude = ("inv", "hide", "reg", "cancellation", "ref_addit")
        widgets = {"member": RunMemberS2Widget, "oth": forms.HiddenInput()}

    def __init__(self, *args, **kwargs):
        super().__init__(*args, **kwargs)
        self.page_title = self.params["credit_name"]
        self.initial["oth"] = AccountingItemOther.CREDIT
        self.fields["member"].widget.set_run(self.params["run"])


class OrgaPaymentForm(MyFormRun):
    page_title = _("Payments")

    page_info = _("This page allows you to add or edit a payment item.")

    class Meta:
        model = AccountingItemPayment
        exclude = ("inv", "hide", "member", "vat")
        widgets = {"reg": EventRegS2Widget}

    def __init__(self, *args, **kwargs):
        super().__init__(*args, **kwargs)
        self.fields["reg"].widget.set_event(self.params["event"])
        self.fields["reg"].required = True


class ExeOutflowForm(MyForm):
    page_title = _("Outflows")

    page_info = _("This page allows you to add or edit an expense item incurred.")

    class Meta:
        model = AccountingItemOutflow
        exclude = ("member", "inv", "hide")

        widgets = {"payment_date": DatePickerInput, "run": RunS2Widget}

    def __init__(self, *args, **kwargs):
        super().__init__(*args, **kwargs)
        if not hasattr(self, "auto_run"):
            self.fields["run"].widget.set_assoc(self.params["a_id"])
        if "payment_date" not in self.initial or not self.initial["payment_date"]:
            self.initial["payment_date"] = datetime.now().date().isoformat()
            # ~ else:
            # ~ self.initial['payment_date'] = self.instance.payment_date.isoformat()

        self.fields["invoice"].required = True

        if "ita_balance" not in self.params["features"]:
            self.delete_field("balance")


class OrgaOutflowForm(ExeOutflowForm):
    def __init__(self, *args, **kwargs):
        self.auto_run = True
        super().__init__(*args, **kwargs)


class ExeInflowForm(MyForm):
    page_title = _("Inflows")

    page_info = _(
        "This page allows you to add or edit an registration revenue other than the players' registration fee."
    )

    class Meta:
        model = AccountingItemInflow
        exclude = ("member", "inv", "hide")

        widgets = {"payment_date": DatePickerInput, "run": RunS2Widget}

    def __init__(self, *args, **kwargs):
        super().__init__(*args, **kwargs)
        if not hasattr(self, "auto_run"):
            self.fields["run"].widget.set_assoc(self.params["a_id"])
        if "payment_date" not in self.initial or not self.initial["payment_date"]:
            self.initial["payment_date"] = datetime.now().date().isoformat()

        self.fields["invoice"].required = True


class OrgaInflowForm(ExeInflowForm):
    def __init__(self, *args, **kwargs):
        self.auto_run = True
        super().__init__(*args, **kwargs)


class ExeDonationForm(MyForm):
    page_title = _("Donations")

    class Meta:
        model = AccountingItemDonation
        exclude = ("inv", "hide")
        widgets = {"member": AssocMemberS2Widget}

    def __init__(self, *args, **kwargs):
        super().__init__(*args, **kwargs)
        self.fields["member"].widget.set_assoc(self.params["a_id"])


class ExePaymentForm(MyForm):
    page_title = _("Payments")

    page_info = _("This page allows you to add or edit a payment item.")

    class Meta:
        model = AccountingItemPayment
        exclude = ("inv", "hide", "member")
        widgets = {"reg": AssocRegS2Widget}

    def __init__(self, *args, **kwargs):
        super().__init__(*args, **kwargs)
        self.fields["reg"].widget.set_assoc(self.params["a_id"])
        if "vat" not in self.params["features"]:
            del self.fields["vat"]


class ExeInvoiceForm(MyForm):
    page_title = _("Invoices")

    page_info = _("This page allows you to add or edit an invoice.")

    class Meta:
        model = PaymentInvoice
        exclude = ("hide", "reg", "key", "idx", "txn_id")
        widgets = {"member": AssocMemberS2Widget}

    def __init__(self, *args, **kwargs):
        super().__init__(*args, **kwargs)
        self.fields["member"].widget.set_assoc(self.params["a_id"])


class ExeCreditForm(MyForm):
    page_info = _("This page allows you to add or edit a disbursement credits item.")

    class Meta:
        model = AccountingItemOther
        exclude = ("inv", "hide", "reg", "cancellation", "ref_addit")
        widgets = {"member": AssocMemberS2Widget, "run": RunS2Widget}

    def __init__(self, *args, **kwargs):
        super().__init__(*args, **kwargs)
        self.page_title = _("Disbursment") + f" {self.params['credit_name']}"
        get_run_choices(self)
        self.fields["member"].widget.set_assoc(self.params["a_id"])
        self.fields["run"].widget.set_assoc(self.params["a_id"])
        self.fields["oth"].widget = forms.HiddenInput()
        self.initial["oth"] = AccountingItemOther.CREDIT


class ExeTokenForm(MyForm):
    class Meta:
        model = AccountingItemOther
        exclude = ("inv", "hide", "reg", "cancellation", "ref_addit")
        widgets = {"member": AssocMemberS2Widget, "run": RunS2Widget}

    def __init__(self, *args, **kwargs):
        super().__init__(*args, **kwargs)
        self.page_title = _("Disbursement") + f" {self.params['token_name']}"
        self.page_info = (
            _("This page allows you to add or edit a disbursement entry of") + f" {self.params['token_name']}"
        )
        get_run_choices(self)
        self.fields["member"].widget.set_assoc(self.params["a_id"])
        self.fields["run"].widget.set_assoc(self.params["a_id"])
        self.fields["oth"].widget = forms.HiddenInput()
        self.initial["oth"] = AccountingItemOther.TOKEN


class ExeExpenseForm(MyForm):
    page_title = _("Expenses")

    page_info = _("This page allows you to add or edit an expense item of a contributor.")

    class Meta:
        model = AccountingItemExpense
        exclude = ("inv", "hide")
        widgets = {"member": AssocMemberS2Widget}

    def __init__(self, *args, **kwargs):
        super().__init__(*args, **kwargs)
        get_run_choices(self)
        self.fields["member"].widget.set_assoc(self.params["a_id"])

        if "ita_balance" not in self.params["features"]:
            self.delete_field("balance")


class DonateForm(MembershipForm):
    amount = forms.DecimalField(min_value=0.01, max_value=1000, decimal_places=2)
    descr = forms.CharField(max_length=1000, widget=forms.Textarea(attrs={"rows": 2}))


class CollectionForm(BaseAccForm):
    amount = forms.DecimalField(min_value=0.01, max_value=1000, decimal_places=2)


class PaymentForm(BaseAccForm):
    amount = forms.DecimalField()

    def __init__(self, *args, **kwargs):
        self.reg = kwargs.pop("reg")
        super().__init__(*args, **kwargs)
        self.fields["amount"] = forms.DecimalField(
            min_value=0.01,
            max_value=self.reg.tot_iscr - self.reg.tot_payed,
            decimal_places=2,
            initial=self.reg.quota,
        )


class CollectionNewForm(MyForm):
    class Meta:
        model = Collection
        fields = ("name",)
        widgets = {"cod": forms.HiddenInput()}

    def __init__(self, *args, **kwargs):
        super().__init__(*args, **kwargs)


class ExeCollectionForm(CollectionNewForm):
    page_title = _("Collections")

    class Meta:
        model = Collection
        fields = ("name", "member", "status", "contribute_code", "redeem_code")
        widgets = {"member": AssocMemberS2Widget}

    def __init__(self, *args, **kwargs):
        super().__init__(*args, **kwargs)
        self.fields["member"].widget.set_assoc(self.params["a_id"])


class OrgaDiscountForm(MyForm):
    page_info = _("This page allows you to add or edit a discount.")

    page_title = _("Discount")

    class Meta:
        model = Discount
        fields = "__all__"
        exclude = ("number",)

    def __init__(self, *args, **kwargs):
        super().__init__(*args, **kwargs)
        choices = [(m.id, str(m)) for m in Run.objects.filter(event=self.params["run"].event)]

        widget = forms.CheckboxSelectMultiple(attrs={"class": "my-checkbox-class"})
        self.fields["runs"] = forms.MultipleChoiceField(
            choices=choices,
            widget=widget,
            required=False,
            help_text=_("Indicates the runs for which the discount is available"),
        )

        if self.instance and self.instance.pk:
            self.initial["runs"] = [r.id for r in self.instance.runs.all()]


class InvoiceSubmitForm(forms.Form):
    cod = forms.CharField(widget=forms.HiddenInput())

    class Meta:
        abstract = True

    def set_initial(self, k, v):
        self.fields[k].initial = v


class WireInvoiceSubmitForm(InvoiceSubmitForm):
    # noinspection PyUnresolvedReferences, PyProtectedMember
    invoice = forms.FileField(
        validators=[FileTypeValidator(allowed_types=["image/*", "application/pdf"])],
        label=PaymentInvoice._meta.get_field("invoice").verbose_name,
    )


class AnyInvoiceSubmitForm(InvoiceSubmitForm):
    text = forms.CharField(
        widget=forms.Textarea(attrs={"rows": 5, "cols": 20}),
        label=_("Info"),
        help_text=_("Enter any useful information for the organizers to verify the payment"),
    )


class RefundRequestForm(MyForm):
    class Meta:
        model = RefundRequest
        fields = ("details", "value")

    def __init__(self, *args, **kwargs):
        self.member = kwargs.pop("member")
        super().__init__(*args, **kwargs)
        self.fields["value"] = forms.DecimalField(max_value=self.member.membership.credit, decimal_places=2)


class ExeRefundRequestForm(MyForm):
    page_title = _("Request refund")

    class Meta:
        model = RefundRequest
        exclude = ("status",)
        widgets = {"member": AssocMemberS2Widget}

    def __init__(self, *args, **kwargs):
        super().__init__(*args, **kwargs)
        self.fields["member"].widget.set_assoc(self.params["a_id"])


class ExePaymentSettingsForm(MyForm):
    page_title = _("Payment details")

    page_info = _("This page allows you to set up your payment methods.")

<<<<<<< HEAD
    load_templates = ["payment-details"]
=======
    load_js = "payment-details"
>>>>>>> b11253b9

    class Meta:
        model = Association
        fields = ("payment_methods",)

        widgets = {
            "payment_methods": forms.CheckboxSelectMultiple,
        }

    def __init__(self, *args, **kwargs):
        super().__init__(*args, **kwargs)

        self.prevent_canc = True

        self.fields["payment_methods"].queryset = self.fields["payment_methods"].queryset.order_by("id")

        self.methods = PaymentMethod.objects.order_by("id")
        self.section_descriptions = {}
        for el in self.methods:
            self.section_descriptions[el.name] = el.instructions

        self.all_methods = self.methods

        self.sections = {}
        self.payment_details = self.get_payment_details_fields()
        for method in self.methods:
            for el in self.payment_details[method.slug]:
                self.fields[el] = forms.CharField()
                self.fields[el].required = False
                self.sections["id_" + el] = method.name
                label = el.replace(f"{method.slug}_", "")

                help_dict = {
                    "descr": _("Description of this payment method to be displayed to the user"),
                    "fee": _(
                        "Percentage to be retained by the payment system - enter the value as a number, without the percentage symbol"
                    ),
                }
                if label in help_dict:
                    self.fields[el].help_text = help_dict[label]

                repl_dict = {
                    "descr": _("Description"),
                    "fee": _("Fee"),
                    "payee": _("Beneficiary"),
                }
                if label in repl_dict:
                    label = repl_dict[label]
                self.fields[el].label = label

        res = get_payment_details(self.instance)
        for el in res:
            if el.startswith("old"):
                continue
            data_string = res[el]
            if not el.endswith(("_descr", "_fee")):
                data_string = self.mask_string(data_string)
            self.initial[el] = data_string

    def save(self, commit=True):
        instance = super().save(commit=commit)

        res = get_payment_details(self.instance)
        for _slug, lst in self.get_payment_details_fields().items():
            for el in lst:
                if el in self.cleaned_data:
                    input_value = self.cleaned_data[el]

                    if el in res:
                        orig_value = res[el]
                    else:
                        orig_value = ""

                    if el.endswith(("_descr", "_fee")):
                        data_string = orig_value
                    else:
                        data_string = self.mask_string(orig_value)

                    if input_value != data_string:
                        if input_value not in [None, ""] or orig_value not in [None, ""]:
                            res[el] = input_value
                            now = datetime.now()
                            old_key = f"old-{el}-{now.strftime('%Y%m%d%H%M%S')}"
                            res[old_key] = orig_value

        save_payment_details(self.instance, res)

        return instance

    def get_payment_details_fields(self):
        res = {}
        # noinspection PyUnresolvedReferences
        for el in self.methods:
            ls = [el.slug + "_descr"]
            if "payment_fees" in self.params["features"]:
                ls.append(el.slug + "_fee")
            if not el.slug:
                continue
            fields = el.fields.replace(" ", "")
            for field in fields.split(","):
                if field:
                    ls.append(el.slug + "_" + field)
            res[el.slug] = ls
        return res

    @staticmethod
    def mask_string(data_string):
        min_length = 6
        if len(data_string) > min_length:
            first_three = data_string[:3]
            last_three = data_string[-3:]
            middle_length = len(data_string) - min_length
            masked_middle = "*" * middle_length
            return first_three + masked_middle + last_three
        else:
            return data_string<|MERGE_RESOLUTION|>--- conflicted
+++ resolved
@@ -422,11 +422,7 @@
 
     page_info = _("This page allows you to set up your payment methods.")
 
-<<<<<<< HEAD
-    load_templates = ["payment-details"]
-=======
     load_js = "payment-details"
->>>>>>> b11253b9
 
     class Meta:
         model = Association
