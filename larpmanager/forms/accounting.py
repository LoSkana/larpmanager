--- conflicted
+++ resolved
@@ -692,17 +692,10 @@
                         # Update with new value
                         res[el] = input_value
 
-<<<<<<< HEAD
                         # Create timestamped backup of old value
-                        now = datetime.now()
+                        now = timezone.now()
                         old_key = f"old-{el}-{now.strftime('%Y%m%d%H%M%S')}"
                         res[old_key] = orig_value
-=======
-                            # Create timestamped backup of old value
-                            now = timezone.now()
-                            old_key = f"old-{el}-{now.strftime('%Y%m%d%H%M%S')}"
-                            res[old_key] = orig_value
->>>>>>> 1225b50e
 
         # Persist updated payment details to storage
         save_payment_details(self.instance, res)
@@ -735,11 +728,13 @@
             # Parse custom fields from comma-separated string
             normalized_fields = payment_method.fields.replace(" ", "")
             # Add custom fields if non-empty, prefixed with payment method slug
-            field_names.extend([
-                payment_method.slug + "_" + custom_field
-                for custom_field in normalized_fields.split(",")
-                if custom_field
-            ])
+            field_names.extend(
+                [
+                    payment_method.slug + "_" + custom_field
+                    for custom_field in normalized_fields.split(",")
+                    if custom_field
+                ]
+            )
 
             # Store field list for this payment method
             payment_method_fields[payment_method.slug] = field_names
