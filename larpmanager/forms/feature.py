--- conflicted
+++ resolved
@@ -17,7 +17,6 @@
 # commercial@larpmanager.com
 #
 # SPDX-License-Identifier: AGPL-3.0-or-later OR Proprietary
-from typing import Any
 
 from django import forms
 from django.db.models import Q
@@ -38,20 +37,6 @@
     def render(self, name: str, value: list[str] | None, attrs: dict[str, str] | None = None, renderer=None) -> str:
         """Render feature checkboxes with tooltips and help links.
 
-<<<<<<< HEAD
-        Generates HTML checkboxes for each feature choice with associated tooltips
-        and help links. Each checkbox is wrapped in a tooltip container with
-        feature-specific help text.
-
-        Args:
-            name: Field name for the HTML input elements
-            value: List of selected feature values, can be None for no selection
-            attrs: HTML attributes dictionary for customizing input attributes
-            renderer: Form renderer instance (currently unused)
-
-        Returns:
-            Safe HTML string containing feature checkboxes with tooltips and help icons
-=======
         Generates HTML for a set of feature checkboxes, each with an associated tooltip
         containing help text and a clickable icon that opens a tutorial.
 
@@ -68,48 +53,26 @@
         Returns:
             str
                 HTML string containing feature checkboxes with tooltips and help icons
->>>>>>> 7ec28e8e
         """
         output = []
         value = value or []
 
-<<<<<<< HEAD
-        # Get localized text for tooltip help message
-        know_more = _("click on the icon to open the tutorial")
-
-        # Iterate through each feature choice to create checkbox elements
-        for i, (option_value, option_label) in enumerate(self.choices):
-            # Generate unique checkbox ID using field name and index
-=======
         # Get localized text for help tooltip
         know_more = _("click on the icon to open the tutorial")
 
         # Generate HTML for each feature option
         for i, (option_value, option_label) in enumerate(self.choices):
             # Create unique checkbox ID and determine checked state
->>>>>>> 7ec28e8e
             checkbox_id = f"{attrs.get('id', name)}_{i}"
-
-            # Determine if checkbox should be checked based on current value
             checked = "checked" if str(option_value) in value else ""
 
-<<<<<<< HEAD
-            # Create HTML elements for checkbox, label, and help link
-=======
             # Build individual HTML components
->>>>>>> 7ec28e8e
             checkbox_html = f'<input type="checkbox" name="{name}" value="{option_value}" id="{checkbox_id}" {checked}>'
             label_html = f'<label for="{checkbox_id}">{option_label}</label>'
             link_html = f'<a href="#" feat="{option_value}"><i class="fas fa-question-circle"></i></a>'
 
-<<<<<<< HEAD
-            # Get feature-specific help text from the help dictionary
-=======
             # Get help text for this feature and build tooltip
->>>>>>> 7ec28e8e
             help_text = self.feature_help.get(option_value, "")
-
-            # Combine all elements into a tooltip-enabled feature checkbox container
             output.append(f"""
                 <div class="feature_checkbox lm_tooltip">
                     <span class="hide lm_tooltiptext">{help_text} ({know_more})</span>
@@ -125,103 +88,65 @@
         super().__init__(*args, **kwargs)
         self.prevent_canc = True
 
-    def _init_features(self, overall: bool) -> None:
+    def _init_features(self, overall):
         """Initialize feature selection fields organized by modules.
-
-        Creates form fields for feature selection, grouped by feature modules.
-        Each module becomes a MultipleChoiceField with checkboxes for its features.
-        Only shows modules and features appropriate for the given context (overall vs event-level).
 
         Args:
             overall: If True, initialize association-level features;
                     if False, initialize event-level features
 
-        Side Effects:
-            - Adds feature selection fields to the form organized by modules
-            - Sets initial values based on current feature assignments
-            - Modifies self.fields and self.initial dictionaries
-        """
-        # Get currently assigned features for initial form state
+        Side effects:
+            Adds feature selection fields to the form organized by modules
+            Sets initial values based on current feature assignments
+        """
         init_features = None
         if self.instance.pk:
             init_features = [str(v) for v in self.instance.features.values_list("pk", flat=True)]
 
-        # Fetch modules excluding order=0 (disabled/system modules)
         modules = FeatureModule.objects.exclude(order=0).order_by("order")
-
-        # Filter modules by nationality for association-level features
         if overall:
             modules = modules.filter(Q(nationality__isnull=True) | Q(nationality=self.instance.nationality))
-
-        # Process each module to create form fields
         for module in modules:
-            # Get visible, non-placeholder features for this module
             features = module.features.filter(overall=overall, placeholder=False, hidden=False).order_by("order")
-
-            # Build choices and help text for feature checkboxes
             choices = [(str(f.id), _(f.name)) for f in features]
             help_text = {str(f.id): _(f.descr) for f in features}
-
-            # Skip modules with no available features
             if not choices:
                 continue
-
-            # Create module label with optional icon
             label = _(module.name)
             if module.icon:
                 label = f"<i class='fa-solid fa-{module.icon}'></i> {label}"
-
-            # Add the multiple choice field for this module
             self.fields[f"mod_{module.id}"] = forms.MultipleChoiceField(
                 choices=choices,
                 widget=FeatureCheckboxWidget(help_text=help_text),
                 label=label,
                 required=False,
             )
-
-            # Set initial selected features if instance exists
             if init_features:
                 self.initial[f"mod_{module.id}"] = init_features
 
-    def _save_features(self, instance: Any) -> None:
+    def _save_features(self, instance):
         """Save selected features to the instance.
 
         Args:
-            instance: Model instance to save features to. Must have a 'features'
-                     many-to-many relationship.
-
-        Side Effects:
-            - Clears existing features from the instance
-            - Sets new features based on form's cleaned_data
-            - Updates self.added_features with newly added feature IDs
-
-        Note:
-            Expects form data with keys in format 'mod_{module_id}' containing
-            lists of feature IDs to assign to the instance.
-        """
-        # Store current features for comparison
+            instance: Model instance to save features to
+
+        Side effects:
+            Clears existing features and sets new ones based on form data
+            Sets self.added_features with newly added feature IDs
+        """
         old_features = set(instance.features.values_list("id", flat=True))
-
-        # Clear existing feature associations
         instance.features.clear()
 
-        # Collect feature IDs from all module form fields
         features_id = []
         for module_id in FeatureModule.objects.values_list("pk", flat=True):
             key = f"mod_{module_id}"
-
-            # Skip if this module's data is not present in form
             if key not in self.cleaned_data:
                 continue
-
-            # Add all feature IDs from this module to the list
             features_id.extend([int(v) for v in self.cleaned_data[key]])
 
-        # Set the new feature associations and save
         instance.features.set(features_id)
         instance.save()
 
-        # Track which features were newly added for later use
         new_features = set(features_id)
         self.added_features = new_features - old_features
 
@@ -233,109 +158,63 @@
         super().__init__(*args, **kwargs)
         self.prevent_canc = True
 
-    def init_fields(self, features: list[str]) -> None:
+    def init_fields(self, features):
         """Initialize form fields for quick setup configuration.
 
-        Creates boolean fields for each setup option and sets initial values
-        based on current configuration or feature availability.
-
-        Args:
-            features: List of currently enabled feature slugs.
-
-        Side Effects:
-            - Creates boolean fields for each setup option in self.setup
-            - Sets initial values based on feature availability or instance config
-            - Modifies self.fields and self.initial dictionaries
-        """
-        # Iterate through each setup configuration item
+        Args:
+            features: List of currently enabled feature slugs
+
+        Side effects:
+            Creates boolean fields for each setup option
+            Sets initial values based on current configuration
+        """
+        # for each value in self.setup, init a field
         for key, element in self.setup.items():
-            # Unpack the setup element tuple
             (is_feature, label, help_text) = element
-
-            # Create a boolean field for this setup option
             self.fields[key] = forms.BooleanField(required=False, label=label, help_text=help_text + "?")
-
-            # Determine initial value based on whether it's a feature or config
             if is_feature:
-                # For features, check if the key exists in enabled features
                 init = key in features
             else:
-                # For non-features, get value from instance configuration
                 init = self.instance.get_config(key, False)
-
-            # Set the initial value for the field
             self.initial[key] = init
 
-<<<<<<< HEAD
-    def save(self, commit: bool = True) -> Any:
-        """Save form data and update feature assignments and configurations.
-
-        This method processes form data to update both feature assignments and
-        configuration values for the instance. Features are handled through
-        many-to-many relationships while configurations are saved individually.
-=======
     def save(self, commit: bool = True) -> Association:
         """Save form data and update feature assignments and configurations.
 
         Processes form data to handle both feature flags and configuration settings.
         Features are managed through many-to-many relationships, while configurations
         are stored as individual config entries.
->>>>>>> 7ec28e8e
 
         Args:
             commit: Whether to save the instance to the database. Defaults to True.
 
         Returns:
-<<<<<<< HEAD
-            The saved instance with updated features and configurations applied.
-
-        Note:
-            The method processes two types of setup elements: features (boolean flags)
-            and configurations (individual settings). Features are bulk-updated while
-            configurations are saved one by one.
-=======
             The saved Association instance with updated features and configurations.
 
         Note:
             This method performs database operations even when commit=False for
             feature assignments and configuration updates.
->>>>>>> 7ec28e8e
         """
         # Save the base instance first
         instance = super().save(commit=commit)
 
-<<<<<<< HEAD
-        # Separate features from configurations based on setup metadata
-=======
         # Process form fields to separate features from configurations
->>>>>>> 7ec28e8e
         features = {}
         for key, element in self.setup.items():
             (is_feature, _label, _help_text) = element
             checked = self.cleaned_data[key]
 
-<<<<<<< HEAD
-            # Route to appropriate handler based on element type
-=======
             # Route to appropriate handler based on field type
->>>>>>> 7ec28e8e
             if is_feature:
                 features[key] = checked
             else:
                 # Save configuration value immediately
                 save_single_config(self.instance, key, checked)
 
-<<<<<<< HEAD
-        # Bulk retrieve feature IDs to minimize database queries
-        features_ids_map = dict(Feature.objects.filter(slug__in=features.keys()).values_list("slug", "id"))
-
-        # Update feature assignments through many-to-many relationship
-=======
         # Bulk fetch feature IDs to minimize database queries
         features_ids_map = dict(Feature.objects.filter(slug__in=features.keys()).values_list("slug", "id"))
 
         # Update feature assignments based on form data
->>>>>>> 7ec28e8e
         for slug, checked in features.items():
             feature_id = features_ids_map[slug]
             if checked:
@@ -345,11 +224,7 @@
                 # Remove feature from association
                 self.instance.features.remove(feature_id)
 
-<<<<<<< HEAD
-        # Final save to persist all changes
-=======
         # Final save to persist any remaining changes
->>>>>>> 7ec28e8e
         instance.save()
 
         return instance