--- conflicted
+++ resolved
@@ -24,9 +24,6 @@
 import re
 from collections import OrderedDict
 from typing import TYPE_CHECKING, Any, ClassVar
-
-if TYPE_CHECKING:
-    import datetime
 
 import pycountry
 from dateutil.relativedelta import relativedelta
@@ -71,6 +68,7 @@
 
 if TYPE_CHECKING:
     from collections.abc import Generator
+    from datetime import date
 
 logger = logging.getLogger(__name__)
 
@@ -546,11 +544,7 @@
             "document_expiration": DatePickerInput,
         }
 
-<<<<<<< HEAD
-    def __init__(self, *args: Any, **kwargs: Any) -> None:
-=======
-    def __init__(self, *args, **kwargs) -> None:  # noqa: C901 - Complex form initialization with dynamic field setup
->>>>>>> a47f3b42
+    def __init__(self, *args: Any, **kwargs: Any) -> None:  # noqa: C901 - Complex form initialization with dynamic field setup
         """Initialize member form with dynamic field validation and configuration.
 
         Sets mandatory fields, handles voting candidates, and adds required
@@ -619,7 +613,7 @@
                 + "?",
             )
 
-    def clean_birth_date(self) -> datetime.date:
+    def clean_birth_date(self) -> date:
         """Optimized birth date validation with cached association data."""
         data = self.cleaned_data["birth_date"]
         logger.debug("Validating birth date: %s", data)
