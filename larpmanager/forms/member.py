# LarpManager - https://larpmanager.com
# Copyright (C) 2025 Scanagatta Mauro
#
# This file is part of LarpManager and is dual-licensed:
#
# 1. Under the terms of the GNU Affero General Public License (AGPL) version 3,
#    as published by the Free Software Foundation. You may use, modify, and
#    distribute this file under those terms.
#
# 2. Under a commercial license, allowing use in closed-source or proprietary
#    environments without the obligations of the AGPL.
#
# If you have obtained this file under the AGPL, and you make it available over
# a network, you must also make the complete source code available under the same license.
#
# For more information or to purchase a commercial license, contact:
# commercial@larpmanager.com
#
# SPDX-License-Identifier: AGPL-3.0-or-later OR Proprietary

import logging
import os
import re
from collections import OrderedDict
from datetime import datetime

import pycountry
from dateutil.relativedelta import relativedelta
from django import forms
from django.conf import settings as conf_settings
from django.contrib.auth import get_user_model
from django.contrib.auth.forms import AuthenticationForm, PasswordResetForm, SetPasswordForm
from django.contrib.auth.models import User
from django.core.exceptions import ObjectDoesNotExist, ValidationError
from django.db.models import Max
from django.forms import Textarea
from django.template import loader
from django.utils import translation
from django.utils.translation import gettext_lazy as _
from django_recaptcha.fields import ReCaptchaField
from django_recaptcha.widgets import ReCaptchaV3
from django_registration.forms import RegistrationFormUniqueEmail

from larpmanager.cache.config import get_assoc_config
from larpmanager.cache.feature import get_assoc_features
from larpmanager.forms.base import BaseAccForm, MyForm
from larpmanager.forms.utils import AssocMemberS2Widget, AssocMemberS2WidgetMulti, DatePickerInput, get_members_queryset
from larpmanager.models.accounting import AccountingItemMembership
from larpmanager.models.association import Association, MemberFieldType
from larpmanager.models.base import FeatureNationality
from larpmanager.models.member import (
    Badge,
    Member,
    Membership,
    MembershipStatus,
    NewsletterChoices,
    VolunteerRegistry,
    get_user_membership,
)
from larpmanager.utils.common import get_recaptcha_secrets
from larpmanager.utils.tasks import my_send_mail
from larpmanager.utils.validators import FileTypeValidator

logger = logging.getLogger(__name__)


class MyAuthForm(AuthenticationForm):
    """Custom authentication form with styled fields."""

    class Meta:
        model = User
        fields = ["username", "password"]

    def __init__(self, *args, **kwargs):
        super().__init__(*args, **kwargs)
        self.fields["username"].widget = forms.TextInput(
            attrs={"class": "form-control", "placeholder": "email", "maxlength": 70},
        )
        self.fields["username"].label = False
        self.fields["password"].widget = forms.PasswordInput(
            attrs={"class": "form-control", "placeholder": "password", "maxlength": 70},
        )
        self.fields["password"].label = False


class MyRegistrationFormUniqueEmail(RegistrationFormUniqueEmail):
    """Custom registration form with unique email validation and GDPR compliance."""

    # noinspection PyUnresolvedReferences, PyProtectedMember
    def __init__(self, *args, **kwargs):
        """Initialize RegistrationFormUniqueEmail with custom field configuration.

        Args:
            *args: Variable length argument list passed to parent
            **kwargs: Arbitrary keyword arguments, including 'request'
        """
        self.request = kwargs.pop("request", None)
        super(RegistrationFormUniqueEmail, self).__init__(*args, **kwargs)
        self.fields["username"].widget = forms.HiddenInput()

        self.fields["lang"] = forms.ChoiceField(
            required=True,
            choices=conf_settings.LANGUAGES,
            label=Member._meta.get_field("language").verbose_name,
            help_text=Member._meta.get_field("language").help_text,
            initial=translation.get_language(),
        )

        self.fields["email"].widget.attrs["maxlength"] = 70

        self.fields["password1"].widget.attrs["maxlength"] = 70

        self.fields["name"] = forms.CharField(
            required=True,
            label=Member._meta.get_field("name").verbose_name,
            help_text=Member._meta.get_field("name").help_text,
        )

        self.fields["surname"] = forms.CharField(
            required=True,
            label=Member._meta.get_field("surname").verbose_name,
            help_text=Member._meta.get_field("surname").help_text,
        )

        self.fields["newsletter"] = forms.ChoiceField(
            required=True,
            choices=NewsletterChoices.choices,
            label=Member._meta.get_field("newsletter").verbose_name,
            help_text=Member._meta.get_field("newsletter").help_text,
            initial=NewsletterChoices.ALL,
        )

        self.fields["share"] = forms.BooleanField(
            required=True,
            label=_("Authorisation"),
            help_text=_(
                "Do you consent to the sharing of your personal data in accordance with the GDPR and our Privacy Policy"
            )
            + "?",
        )

        if not conf_settings.DEBUG and not os.getenv("PYTEST_CURRENT_TEST"):
            public, private = get_recaptcha_secrets(self.request)
            if public and private:
                self.fields["captcha"] = ReCaptchaField(
                    widget=ReCaptchaV3, label="Captcha", public_key=public, private_key=private
                )

        # place language as first
        new_order = ["lang"] + [key for key in self.fields if key != "lang"]
        self.fields = OrderedDict((key, self.fields[key]) for key in new_order)

    def clean_username(self):
        data = self.cleaned_data["username"].strip()
        logger.debug(f"Validating username/email: {data}")
        # check if already used in user or email
        if User.objects.filter(email__iexact=data).count() > 0:
            raise ValidationError("Email already used! It seems you already have an account!")
        return data

    def save(self, commit=True):
        """Save user and associated member profile.

        Args:
            commit: Whether to save to database

        Returns:
            User: Created user instance
        """
        user = super(RegistrationFormUniqueEmail, self).save()

        user.member.newsletter = self.cleaned_data["newsletter"]
        user.member.language = self.cleaned_data["lang"]
        user.member.name = self.cleaned_data["name"]
        user.member.surname = self.cleaned_data["surname"]
        user.member.save()

        return user


class MyPasswordResetConfirmForm(SetPasswordForm):
    """Custom password reset confirmation form with field limits."""

    def __init__(self, *args, **kwargs):
        """Initialize form with password field constraints.

        Args:
            *args: Variable length argument list
            **kwargs: Arbitrary keyword arguments
        """
        super().__init__(*args, **kwargs)
        self.fields["new_password1"].widget.attrs["maxlength"] = 70


class MyPasswordResetForm(PasswordResetForm):
    """Custom password reset form with association-specific handling."""

    def __init__(self, *args, **kwargs):
        """Initialize form with email field constraints.

        Args:
            *args: Variable length argument list
            **kwargs: Arbitrary keyword arguments
        """
        super().__init__(*args, **kwargs)
        self.fields["email"].widget.attrs["maxlength"] = 70

    def get_users(self, email):
        # noinspection PyProtectedMember
        active_users = get_user_model()._default_manager.filter(email__iexact=email, is_active=True)
        return (u for u in active_users)

    def send_mail(
        self,
        subject_template_name,
        email_template_name,
        context,
        from_email,
        to_email,
        html_email_template_name=None,
    ):
        """
        Sends a django.core.mail.EmailMultiAlternatives to `to_email`.
        """
        subject = loader.render_to_string(subject_template_name, context)
        # Email subject *must not* contain newlines
        subject = "".join(subject.splitlines())
        body = loader.render_to_string(email_template_name, context)

        assoc_slug = context["domain"].replace("larpmanager.com", "").strip(".").strip()
        assoc = None
        if assoc_slug:
            try:
                assoc = Association.objects.get(slug=assoc_slug)
                user = context["user"]
                mb = get_user_membership(user.member, assoc.id)
                mb.password_reset = f"{context['uid']}#{context['token']}"
                mb.save()
            except ObjectDoesNotExist:
                # Invalid association slug - continue with None assoc
                pass

        logger.debug(f"Password reset context: domain={context.get('domain')}, uid={context.get('uid')}")

        my_send_mail(subject, body, to_email, assoc)

    # ~ email_message = EmailMultiAlternatives(subject, body, from_email, [to_email])
    # ~ if html_email_template_name is not None:
    # ~ html_email = loader.render_to_string(html_email_template_name, context)
    # ~ email_message.attach_alternative(html_email, 'text/html')

    # ~ email_message.send()


class AvatarForm(forms.Form):
    """Form for uploading user avatar images."""

    image = forms.ImageField(label="Select an image")


class LanguageForm(forms.Form):
    """Form for selecting user interface language."""

    language = forms.ChoiceField(
        choices=conf_settings.LANGUAGES,
        label=_("Select Language"),
        widget=forms.Select(attrs={"class": "form-control"}),
    )

    def __init__(self, *args, **kwargs):
        current_lang = kwargs.pop("current_language")
        super().__init__(*args, **kwargs)
        self.fields["language"].initial = current_lang


# noinspection PyUnresolvedReferences
COUNTRY_CHOICES = sorted([(country.alpha_2, country.name) for country in pycountry.countries], key=lambda x: x[1])

# noinspection PyUnresolvedReferences
FULL_PROVINCE_CHOICES = sorted(
    [(province.code, province.name, province.country_code) for province in pycountry.subdivisions], key=lambda x: x[1]
)

PROVINCE_CHOICES = [("", "----")] + [(province[0], province[1]) for province in FULL_PROVINCE_CHOICES]

country_subdivisions_map = {}
for province in FULL_PROVINCE_CHOICES:
    if province[2] == "IT":
        if re.match(r"^IT-\d{2}", province[0]):
            continue
    if province[2] not in country_subdivisions_map:
        country_subdivisions_map[province[2]] = []
    country_subdivisions_map[province[2]].append([province[0], province[1]])


MEMBERSHIP_CHOICES = (
    ("e", _("Absent")),
    ("j", _("Nothing")),
    ("s", _("Submitted")),
    ("a", _("Accepted")),
    ("p", _("Quota")),
)


class ResidenceWidget(forms.MultiWidget):
    template_name = "forms/widgets/residence_widget.html"

    def __init__(self, attrs=None):
        attr_common = {"class": "form-control"}
        widgets = [
            forms.Select(choices=COUNTRY_CHOICES),
            forms.Select(choices=PROVINCE_CHOICES),
            forms.TextInput(attrs={**attr_common, "placeholder": _("Municipality")}),
            forms.TextInput(attrs={**attr_common, "placeholder": _("Postal code")}),
            forms.TextInput(attrs={**attr_common, "placeholder": _("Street")}),
            forms.TextInput(attrs={**attr_common, "placeholder": _("House number")}),
        ]
        super().__init__(widgets, attrs)

    def decompress(self, value):
        if value:
            return value.split("|")
        return [None] * 6


def validate_no_pipe(value):
    if "|" in value:
        raise forms.ValidationError(_("Character not allowed") + ": |")


class ResidenceField(forms.MultiValueField):
    def __init__(self, *args, **kwargs):
        fields = [
            forms.ChoiceField(choices=COUNTRY_CHOICES),
            forms.ChoiceField(choices=PROVINCE_CHOICES, required=False),
            forms.CharField(validators=[validate_no_pipe]),
            forms.CharField(max_length=7, validators=[validate_no_pipe]),
            forms.CharField(max_length=30, validators=[validate_no_pipe]),
            forms.CharField(max_length=10, validators=[validate_no_pipe]),
        ]
        widget = ResidenceWidget(attrs=None)
        super().__init__(*args, fields=fields, widget=widget, **kwargs)

    def compress(self, values):
        if not values:
            return ""
        values = [v if v is not None else "" for v in values]
        return "|".join(values)

    def clean(self, value):
        if not value:
            value = self.compress([None] * len(self.fields))
            return value

        try:
            cleaned_data = []
            for i, field in enumerate(self.fields):
                if i == 1 and (value[i] in (None, "")):
                    cleaned_data.append("")
                else:
                    cleaned_data.append(field.clean(value[i]))
            return self.compress(cleaned_data)
        except forms.ValidationError as err:
            raise err


class BaseProfileForm(MyForm):
    def _get_cached_assoc(self, request):
        """Get cached association object to avoid redundant database queries."""
        assoc_id = request.assoc["id"]
        if hasattr(request, "_cached_assoc") and request._cached_assoc.id == assoc_id:
            return request._cached_assoc

        assoc = Association.objects.get(pk=assoc_id)
        request._cached_assoc = assoc
        return assoc

    def _get_cached_features(self, request, assoc_id=None):
        """Get cached association features to avoid redundant function calls."""
        if hasattr(request, "_cached_features"):
            return request._cached_features

        if assoc_id is None:
            assoc_id = request.assoc["id"]

        features = get_assoc_features(assoc_id)
        request._cached_features = features
        return features

    def _get_cached_membership(self, instance, assoc_id):
        """Get cached membership object to avoid redundant queries."""
        if hasattr(instance, "_cached_membership"):
            return instance._cached_membership

        membership = get_user_membership(instance, assoc_id)
        instance._cached_membership = membership
        return membership

    def __init__(self, *args, **kwargs):
        """Initialize base profile form with field filtering based on association settings.

        Args:
            *args: Positional arguments passed to parent
            **kwargs: Keyword arguments passed to parent
        """
        super().__init__(*args, **kwargs)

        # Cache frequently accessed request data
        request = self.params["request"]
        self.allowed = request.assoc["members_fields"]

        # Use cached association data
        assoc = self._get_cached_assoc(request)

        # Pre-split and cache field sets
        self.mandatory = set(assoc.mandatory_fields.split(","))
        self.optional = set(assoc.optional_fields.split(","))

        # Field filtering
        always_allowed = {"name", "surname", "language"}
        fields_to_delete = [f for f in self.fields if f not in self.allowed and f not in always_allowed]

        # Batch delete fields
        for f in fields_to_delete:
            del self.fields[f]

        # Handle residence address field if needed
        if "residence_address" in self.allowed:
            self.fields["residence_address"] = ResidenceField(label=_("Residence address"))
            self.fields["residence_address"].required = "residence_address" in self.mandatory

            if self.instance.pk and self.instance.residence_address:
                residence_data = self.instance.residence_address
                self.initial["residence_address"] = residence_data

                # Safe split with error handling
                try:
                    aux = residence_data.split("|")
                    self.initial_nation = aux[0] if len(aux) > 0 else ""
                    self.initial_province = aux[1] if len(aux) > 1 else ""
                except (IndexError, AttributeError):
                    self.initial_nation = ""
                    self.initial_province = ""

            # Only assign if needed (avoid unnecessary memory allocation)
            self.country_subdivisions_map = country_subdivisions_map


class ProfileForm(BaseProfileForm):
    class Meta:
        model = Member
        fields = (
            "name",
            "surname",
            "legal_name",
            "nickname",
            "pronoun",
            "gender",
            "social_contact",
            "first_aid",
            "diet",
            "safety",
            "newsletter",
            "presentation",
            "birth_date",
            "birth_place",
            "nationality",
            "document_type",
            "document",
            "document_issued",
            "document_expiration",
            "fiscal_code",
            "phone_contact",
        )

        widgets = {
            "diet": Textarea(attrs={"rows": 5}),
            "safety": Textarea(attrs={"rows": 5}),
            "presentation": Textarea(attrs={"rows": 5}),
            "birth_date": DatePickerInput,
            "document_issued": DatePickerInput,
            "document_expiration": DatePickerInput,
        }

    def __init__(self, *args, **kwargs):
        """Initialize member form with dynamic field validation and configuration.

        Sets mandatory fields, handles voting candidates, and adds required
        data sharing consent field based on membership status.

        Args:
            *args: Variable positional arguments
            **kwargs: Variable keyword arguments including request context
        """
        super().__init__(*args, **kwargs)

        # Cache request data
        request = self.params["request"]
        assoc_id = request.assoc["id"]

        # Batch process mandatory field updates
        mandatory_asterisk = " (*)"
        fields_to_update = {}

        # Process mandatory fields
        for field_name in self.fields:
            if field_name in self.mandatory:
                field = self.fields[field_name]
                field.required = True
                fields_to_update[field_name] = _(field.label) + mandatory_asterisk

        # Process always-required fields
        for field_name in ["name", "surname"]:
            if field_name in self.fields:
                field = self.fields[field_name]
                fields_to_update[field_name] = _(field.label) + mandatory_asterisk

        # Apply all label updates at once
        for field_name, new_label in fields_to_update.items():
            self.fields[field_name].label = new_label

        # Handle presentation field for voting candidates
        if "presentation" in self.fields:
<<<<<<< HEAD
            vote_cands = get_assoc_config(self.params["request"].assoc["id"], "vote_candidates", "").split(",")
=======
            # Use cached association
            assoc = self._get_cached_assoc(request)
            vote_cands = assoc.get_config("vote_candidates", "").split(",")
>>>>>>> 4e6e0249
            if not self.instance.pk or str(self.instance.pk) not in vote_cands:
                self.delete_field("presentation")

        # Set default values
        initial_defaults = {}
        if "phone_contact" not in self.initial:
            initial_defaults["phone_contact"] = "+XX"
        if "birth_date" not in self.initial:
            initial_defaults["birth_date"] = "00/00/0000"

        # Apply initial values in batch
        self.initial.update(initial_defaults)

        # Membership checking
        share = False
        if self.instance.pk:
            membership = self._get_cached_membership(self.instance, assoc_id)
            share = membership.compiled

        # Add consent field only if needed
        if not share:
            self.fields["share"] = forms.BooleanField(
                required=True,
                label=_("Authorisation"),
                help_text=_(
                    "Do you consent to the sharing of your personal data in accordance with the GDPR and our Privacy Policy"
                )
                + "?",
            )

    def clean_birth_date(self):
        """
        Optimized birth date validation with cached association data.
        """
        data = self.cleaned_data["birth_date"]
        logger.debug(f"Validating birth date: {data}")

<<<<<<< HEAD
        assoc_id = self.params["request"].assoc["id"]
        if "membership" in get_assoc_features(assoc_id):
            min_age = get_assoc_config(assoc_id, "membership_age", "")
=======
        # Use cached association
        request = self.params["request"]
        assoc = self._get_cached_assoc(request)

        # Use cached features
        features = self._get_cached_features(request, assoc.id)

        if "membership" in features:
            min_age = assoc.get_config("membership_age", "")
>>>>>>> 4e6e0249
            if min_age:
                try:
                    min_age = int(min_age)
                    logger.debug(f"Checking minimum age {min_age} against birth date {data}")
                    age_diff = relativedelta(datetime.now(), data).years
                    if age_diff < min_age:
                        raise ValidationError(_("Minimum age: %(number)d") % {"number": min_age})
                except (ValueError, TypeError) as e:
                    logger.warning(f"Invalid membership_age config: {min_age}, error: {e}")

        return data

    def clean(self):
        cleaned_data = super().clean()

        if "profile" in self.allowed and "profile" in self.mandatory:
            if not self.instance.profile:
                self.add_error(None, _("Please upload your profile photo") + "!")

        return cleaned_data

    def save(self, commit=True):
        instance = super().save(commit=False)
        if "residence_address" in self.cleaned_data:
            instance.residence_address = self.cleaned_data["residence_address"]
        if commit:
            instance.save()
        return instance


class MembershipRequestForm(forms.ModelForm):
    class Meta:
        model = Membership
        fields = ("request", "document")

    request = forms.FileField(
        label=_("Request signed"),
        help_text=_("Upload the scan of your signed application (image or pdf document)"),
        validators=[FileTypeValidator(allowed_types=["image/*", "application/pdf"])],
    )

    document = forms.FileField(
        label=_("Photo of an ID"),
        help_text=_("Upload a photo of the identity document that you listed in the request (image or pdf)"),
        validators=[FileTypeValidator(allowed_types=["image/*", "application/pdf"])],
    )


class MembershipConfirmForm(forms.Form):
    confirm_1 = forms.BooleanField(required=True, initial=False)
    confirm_2 = forms.BooleanField(required=True, initial=False)
    confirm_3 = forms.BooleanField(required=True, initial=False)
    confirm_4 = forms.BooleanField(required=True, initial=False)


class MembershipResponseForm(forms.Form):
    is_approved = forms.BooleanField(required=False, initial=True)
    response = forms.CharField(
        required=False,
        max_length=1000,
        help_text=_(
            "Optional text to be included in the email sent to the participant to notify them of the approval decision"
        ),
    )


class ExeVolunteerRegistryForm(MyForm):
    page_title = _("Volounteer data")

    page_info = _("This page allows you to add or edit a volunteer entry")

    class Meta:
        model = VolunteerRegistry
        exclude = []

        widgets = {
            "member": AssocMemberS2Widget,
            "start": DatePickerInput,
            "end": DatePickerInput,
        }

    def __init__(self, *args, **kwargs):
        super().__init__(*args, **kwargs)
        self.fields["member"].widget.set_assoc(self.params["a_id"])

    def clean_member(self):
        member = self.cleaned_data["member"]

        # check if already used
        lst = VolunteerRegistry.objects.filter(member=member, assoc_id=self.params["a_id"])
        if lst.count() > 1:
            raise ValidationError("Volunteer entry already existing!")

        return member


class MembershipForm(BaseAccForm):
    amount = forms.DecimalField(min_value=0.01, max_value=1000, decimal_places=2)


class ExeMemberForm(BaseProfileForm):
    page_info = _("This page allows you to edit a member's profile")

    class Meta:
        model = Member
        fields = "__all__"
        widgets = {
            "birth_date": DatePickerInput,
        }

    def __init__(self, *args, **kwargs):
        super().__init__(*args, **kwargs)
        if "profile" in self.fields:
            self.fields["profile"].required = False


class ExeMembershipForm(MyForm):
    page_info = _("This page allows you to change a member's membership status")

    load_templates = ["membership"]

    class Meta:
        model = Membership
        fields = (
            "compiled",
            "credit",
            "tokens",
            "status",
            "request",
            "document",
            "card_number",
            "date",
            "newsletter",
        )


class ExeMembershipFeeForm(forms.Form):
    page_info = _("This page allows you to upload the invoce of payment of a membership fee")

    page_title = _("Upload membership fee")

    member = forms.ModelChoiceField(
        label=_("Member"),
        queryset=Member.objects.none(),
        required=False,
        widget=AssocMemberS2Widget,
    )

    invoice = forms.FileField(
        validators=[FileTypeValidator(allowed_types=["image/*", "application/pdf"])],
        label=_("Invoice"),
    )

    def __init__(self, *args, **kwargs):
        self.params = kwargs.pop("ctx", None)
        super().__init__(*args, **kwargs)
        self.fields["member"].widget.set_assoc(self.params["a_id"])
        self.fields["member"].queryset = get_members_queryset(self.params["a_id"])

        assoc = Association.objects.get(pk=self.params["a_id"])
        choices = [(method.id, method.name) for method in assoc.payment_methods.all()]
        self.fields["method"] = forms.ChoiceField(
            required=True,
            choices=choices,
            label=_("Method"),
        )

    def clean_member(self):
        member = self.cleaned_data["member"]
        year = datetime.today().year

        if AccountingItemMembership.objects.filter(member=member, year=year).exists():
            self.add_error("member", _("Membership fee already existing for this user and for this year"))

        return member


class ExeMembershipDocumentForm(forms.Form):
    page_info = (
        _("This page allows you to upload a new membership documents")
        + " - "
        + _("Please note that the user must have confirmed it's consent to share their data with your organization")
    )

    page_title = _("Upload membership document")

    member = forms.ModelChoiceField(
        label=_("Member"),
        queryset=Member.objects.none(),
        required=False,
        widget=AssocMemberS2Widget,
    )

    request = forms.FileField(
        validators=[FileTypeValidator(allowed_types=["image/*", "application/pdf"])],
        label=_("Membership request"),
    )

    document = forms.FileField(
        validators=[FileTypeValidator(allowed_types=["image/*", "application/pdf"])],
        label=_("ID document photo"),
        required=False,
    )

    card_number = forms.IntegerField(label=_("Membership ID number"))

    date = forms.DateField(widget=DatePickerInput(), label=_("Date of membership approval"))

    def __init__(self, *args, **kwargs):
        self.params = kwargs.pop("ctx", None)
        super().__init__(*args, **kwargs)
        self.fields["member"].widget.set_assoc(self.params["a_id"])
        self.fields["member"].queryset = get_members_queryset(self.params["a_id"])

        number = Membership.objects.filter(assoc_id=self.params["a_id"]).aggregate(Max("card_number"))[
            "card_number__max"
        ]
        if not number:
            number = 1
        else:
            number += 1
        self.initial["card_number"] = number

    def clean_member(self):
        member = self.cleaned_data["member"]
        membership = Membership.objects.get(member=member, assoc_id=self.params["a_id"])
        if membership.status not in [MembershipStatus.EMPTY, MembershipStatus.JOINED, MembershipStatus.UPLOADED]:
            self.add_error("member", _("User is already a member"))

        return member

    def clean_card_number(self):
        card_number = self.cleaned_data["card_number"]

        if Membership.objects.filter(assoc_id=self.params["a_id"], card_number=card_number).exists():
            self.add_error("card_number", _("There is already a member with this number"))

        return card_number


class ExeBadgeForm(MyForm):
    page_info = _("This page allows you to add or edit a badge, or assign it  to users")

    page_title = _("Badge")

    class Meta:
        model = Badge
        exclude = ("number",)

        widgets = {
            "members": AssocMemberS2WidgetMulti,
        }

    def __init__(self, *args, **kwargs):
        super().__init__(*args, **kwargs)
        self.fields["members"].widget.set_assoc(self.params["a_id"])


class ExeProfileForm(MyForm):
    page_title = _("Profile")

    page_info = _("This page allows you to set up the fields that participants can fill in in their user profile")

    class Meta:
        model = Association
        fields = ()

    def __init__(self, *args, **kwargs):
        """Initialize member field configuration form.

        Args:
            *args: Positional arguments passed to parent
            **kwargs: Keyword arguments passed to parent
        """
        super().__init__(*args, **kwargs)
        self.prevent_canc = True

        mandatory = set(self.instance.mandatory_fields.split(","))
        optional = set(self.instance.optional_fields.split(","))

        # MEMBERS INFO
        fields = self.get_members_fields()
        for slug, name, help_text in fields:
            if slug in mandatory:
                init = MemberFieldType.MANDATORY
            elif slug in optional:
                init = MemberFieldType.OPTIONAL
            else:
                init = MemberFieldType.ABSENT

            self.fields[slug] = forms.ChoiceField(
                required=True,
                choices=MemberFieldType.choices,
                label=name,
                help_text=help_text,
            )

            self.initial[slug] = init

        if self.instance.nationality != FeatureNationality.ITALY:
            self.delete_field("fiscal_code")

    @staticmethod
    def get_members_fields():
        """
        Get available member fields for form configuration.

        Returns:
            list: List of tuples containing field information (name, verbose_name, help_text)
        """
        skip = [
            "id",
            "deleted",
            "created",
            "updated",
            "user",
            "search",
            "name",
            "email",
            "surname",
            "deleted_by_cascade",
            "language",
            "newsletter",
            "parent",
            "legal_gender",
        ]
        choices = []
        # noinspection PyUnresolvedReferences,PyProtectedMember
        for f in Member._meta.get_fields():
            if not str(f).startswith("larpmanager.Member."):
                continue
            if f.name in skip:
                continue

            choices.append((f.name, f.verbose_name, f.help_text))
        return choices

    def save(self, commit=True):
        """Save form data and update member field configurations.

        Args:
            commit: Whether to save the instance to database

        Returns:
            The saved form instance
        """
        instance = super().save(commit=commit)

        mandatory = []
        optional = []

        fields = self.get_members_fields()
        for slug, _verbose_name, _help_text in fields:
            if slug not in self.cleaned_data:
                continue
            value = self.cleaned_data[slug]
            if value == MemberFieldType.MANDATORY:
                mandatory.append(slug)
            elif value == MemberFieldType.OPTIONAL:
                optional.append(slug)

        instance.mandatory_fields = ",".join(mandatory)
        instance.optional_fields = ",".join(optional)

        instance.save()

        return instance<|MERGE_RESOLUTION|>--- conflicted
+++ resolved
@@ -521,13 +521,7 @@
 
         # Handle presentation field for voting candidates
         if "presentation" in self.fields:
-<<<<<<< HEAD
             vote_cands = get_assoc_config(self.params["request"].assoc["id"], "vote_candidates", "").split(",")
-=======
-            # Use cached association
-            assoc = self._get_cached_assoc(request)
-            vote_cands = assoc.get_config("vote_candidates", "").split(",")
->>>>>>> 4e6e0249
             if not self.instance.pk or str(self.instance.pk) not in vote_cands:
                 self.delete_field("presentation")
 
@@ -565,21 +559,15 @@
         data = self.cleaned_data["birth_date"]
         logger.debug(f"Validating birth date: {data}")
 
-<<<<<<< HEAD
-        assoc_id = self.params["request"].assoc["id"]
-        if "membership" in get_assoc_features(assoc_id):
-            min_age = get_assoc_config(assoc_id, "membership_age", "")
-=======
         # Use cached association
         request = self.params["request"]
-        assoc = self._get_cached_assoc(request)
+        assoc_id = self.params["request"].assoc["id"]
 
         # Use cached features
-        features = self._get_cached_features(request, assoc.id)
+        features = self._get_cached_features(request, assoc_id)
 
         if "membership" in features:
-            min_age = assoc.get_config("membership_age", "")
->>>>>>> 4e6e0249
+            min_age = get_assoc_config(assoc_id, "membership_age", "")
             if min_age:
                 try:
                     min_age = int(min_age)
