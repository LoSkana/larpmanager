# LarpManager - https://larpmanager.com
# Copyright (C) 2025 Scanagatta Mauro
#
# This file is part of LarpManager and is dual-licensed:
#
# 1. Under the terms of the GNU Affero General Public License (AGPL) version 3,
#    as published by the Free Software Foundation. You may use, modify, and
#    distribute this file under those terms.
#
# 2. Under a commercial license, allowing use in closed-source or proprietary
#    environments without the obligations of the AGPL.
#
# If you have obtained this file under the AGPL, and you make it available over
# a network, you must also make the complete source code available under the same license.
#
# For more information or to purchase a commercial license, contact:
# commercial@larpmanager.com
#
# SPDX-License-Identifier: AGPL-3.0-or-later OR Proprietary

import logging
import os
import re
from collections import OrderedDict
from datetime import datetime
from typing import Any

import pycountry
from dateutil.relativedelta import relativedelta
from django import forms
from django.conf import settings as conf_settings
from django.contrib.auth import get_user_model
from django.contrib.auth.forms import AuthenticationForm, PasswordResetForm, SetPasswordForm
from django.contrib.auth.models import User
from django.core.exceptions import ObjectDoesNotExist, ValidationError
from django.db.models import Max
from django.forms import Textarea
from django.http import HttpRequest
from django.template import loader
from django.utils import translation
from django.utils.translation import gettext_lazy as _
from django_recaptcha.fields import ReCaptchaField
from django_recaptcha.widgets import ReCaptchaV3
from django_registration.forms import RegistrationFormUniqueEmail

from larpmanager.cache.config import get_assoc_config
from larpmanager.cache.feature import get_assoc_features
from larpmanager.forms.base import BaseAccForm, MyForm
from larpmanager.forms.utils import AssocMemberS2Widget, AssocMemberS2WidgetMulti, DatePickerInput, get_members_queryset
from larpmanager.models.accounting import AccountingItemMembership
from larpmanager.models.association import Association, MemberFieldType
from larpmanager.models.base import FeatureNationality
from larpmanager.models.member import (
    Badge,
    Member,
    Membership,
    MembershipStatus,
    NewsletterChoices,
    VolunteerRegistry,
    get_user_membership,
)
from larpmanager.utils.common import get_recaptcha_secrets
from larpmanager.utils.tasks import my_send_mail
from larpmanager.utils.validators import FileTypeValidator

logger = logging.getLogger(__name__)


class MyAuthForm(AuthenticationForm):
    """Custom authentication form with styled fields."""

    class Meta:
        model = User
        fields = ["username", "password"]

    def __init__(self, *args: Any, **kwargs: Any) -> None:
        """Initialize the form with custom widget configurations.

        Configures username and password fields with Bootstrap styling,
        removes labels, and sets appropriate input attributes for a clean
        inline form appearance.

        Args:
            *args: Variable length argument list passed to parent class.
            **kwargs: Arbitrary keyword arguments passed to parent class.
        """
        # Initialize parent form class with provided arguments
        super().__init__(*args, **kwargs)

        # Configure username field with Bootstrap styling and email placeholder
        self.fields["username"].widget = forms.TextInput(
            attrs={"class": "form-control", "placeholder": "email", "maxlength": 70},
        )
        # Remove label to create clean inline form appearance
        self.fields["username"].label = False

        # Configure password field with Bootstrap styling and secure input
        self.fields["password"].widget = forms.PasswordInput(
            attrs={"class": "form-control", "placeholder": "password", "maxlength": 70},
        )
        # Remove label for consistent styling with username field
        self.fields["password"].label = False


class MyRegistrationFormUniqueEmail(RegistrationFormUniqueEmail):
    """Custom registration form with unique email validation and GDPR compliance."""

    # noinspection PyUnresolvedReferences, PyProtectedMember
    def __init__(self, *args, **kwargs):
        """Initialize RegistrationFormUniqueEmail with custom field configuration.

        Args:
            *args: Variable length argument list passed to parent
            **kwargs: Arbitrary keyword arguments, including 'request'
        """
        self.request = kwargs.pop("request", None)
        super(RegistrationFormUniqueEmail, self).__init__(*args, **kwargs)
        self.fields["username"].widget = forms.HiddenInput()

        self.fields["lang"] = forms.ChoiceField(
            required=True,
            choices=conf_settings.LANGUAGES,
            label=Member._meta.get_field("language").verbose_name,
            help_text=Member._meta.get_field("language").help_text,
            initial=translation.get_language(),
        )

        self.fields["email"].widget.attrs["maxlength"] = 70

        self.fields["password1"].widget.attrs["maxlength"] = 70

        self.fields["name"] = forms.CharField(
            required=True,
            label=Member._meta.get_field("name").verbose_name,
            help_text=Member._meta.get_field("name").help_text,
        )

        self.fields["surname"] = forms.CharField(
            required=True,
            label=Member._meta.get_field("surname").verbose_name,
            help_text=Member._meta.get_field("surname").help_text,
        )

        self.fields["newsletter"] = forms.ChoiceField(
            required=True,
            choices=NewsletterChoices.choices,
            label=Member._meta.get_field("newsletter").verbose_name,
            help_text=Member._meta.get_field("newsletter").help_text,
            initial=NewsletterChoices.ALL,
        )

        self.fields["share"] = forms.BooleanField(
            required=True,
            label=_("Authorisation"),
            help_text=_(
                "Do you consent to the sharing of your personal data in accordance with the GDPR and our Privacy Policy"
            )
            + "?",
        )

        if not conf_settings.DEBUG and not os.getenv("PYTEST_CURRENT_TEST"):
            public, private = get_recaptcha_secrets(self.request)
            if public and private:
                self.fields["captcha"] = ReCaptchaField(
                    widget=ReCaptchaV3, label="Captcha", public_key=public, private_key=private
                )

        # place language as first
        new_order = ["lang"] + [key for key in self.fields if key != "lang"]
        self.fields = OrderedDict((key, self.fields[key]) for key in new_order)

    def clean_username(self):
        data = self.cleaned_data["username"].strip()
        logger.debug(f"Validating username/email: {data}")
        # check if already used in user or email
        if User.objects.filter(email__iexact=data).exists():
            raise ValidationError("Email already used! It seems you already have an account!")
        return data

    def save(self, commit: bool = True) -> User:
        """Save user and associated member profile.

        Creates a new user instance and updates the associated member profile
        with form data including newsletter preferences, language settings,
        and personal information.

        Parameters
        ----------
        commit : bool, optional
            Whether to save changes to the database, by default True

        Returns
        -------
        User
            The created user instance with updated member profile

        Notes
        -----
        This method assumes the user already has an associated member
        profile that can be accessed via user.member.
        """
        # Create the user instance using parent class save method
        user = super(RegistrationFormUniqueEmail, self).save()

        # Update member profile with newsletter and language preferences
        user.member.newsletter = self.cleaned_data["newsletter"]
        user.member.language = self.cleaned_data["lang"]

        # Set personal information for the member
        user.member.name = self.cleaned_data["name"]
        user.member.surname = self.cleaned_data["surname"]

        # Save the updated member profile to database
        user.member.save()

        return user


class MyPasswordResetConfirmForm(SetPasswordForm):
    """Custom password reset confirmation form with field limits."""

    def __init__(self, *args, **kwargs):
        """Initialize form with password field constraints.

        Args:
            *args: Variable length argument list
            **kwargs: Arbitrary keyword arguments
        """
        super().__init__(*args, **kwargs)
        self.fields["new_password1"].widget.attrs["maxlength"] = 70


class MyPasswordResetForm(PasswordResetForm):
    """Custom password reset form with association-specific handling."""

    def __init__(self, *args, **kwargs):
        """Initialize form with email field constraints.

        Args:
            *args: Variable length argument list
            **kwargs: Arbitrary keyword arguments
        """
        super().__init__(*args, **kwargs)
        self.fields["email"].widget.attrs["maxlength"] = 70

    def get_users(self, email):
        # noinspection PyProtectedMember
        active_users = get_user_model()._default_manager.filter(email__iexact=email, is_active=True)
        return (u for u in active_users)

    def send_mail(
        self,
        subject_template_name: str,
        email_template_name: str,
        context: dict,
        from_email: str,
        to_email: str,
        html_email_template_name: str | None = None,
    ) -> None:
        """
        Sends a django.core.mail.EmailMultiAlternatives to `to_email`.

        Args:
            subject_template_name: Template name for email subject
            email_template_name: Template name for email body
<<<<<<< HEAD
            context: Template context dictionary
=======
            context: Context dictionary for template rendering
>>>>>>> 7ec28e8e
            from_email: Sender email address
            to_email: Recipient email address
            html_email_template_name: Optional HTML template name

        Returns:
            None
        """
<<<<<<< HEAD
        # Render email subject from template and sanitize newlines
=======
        # Render email subject from template and remove newlines
>>>>>>> 7ec28e8e
        subject = loader.render_to_string(subject_template_name, context)
        # Email subject *must not* contain newlines
        subject = "".join(subject.splitlines())

        # Render email body from template
        body = loader.render_to_string(email_template_name, context)

<<<<<<< HEAD
        # Extract association slug from domain context
=======
        # Extract association slug from domain and find association
>>>>>>> 7ec28e8e
        assoc_slug = context["domain"].replace("larpmanager.com", "").strip(".").strip()
        assoc = None

        # If association slug exists, try to find association and update membership
        if assoc_slug:
            try:
                assoc = Association.objects.get(slug=assoc_slug)
                user = context["user"]

<<<<<<< HEAD
                # Store password reset token in user membership for this association
=======
                # Store password reset token in user membership
>>>>>>> 7ec28e8e
                mb = get_user_membership(user.member, assoc.id)
                mb.password_reset = f"{context['uid']}#{context['token']}"
                mb.save()
            except ObjectDoesNotExist:
                # Invalid association slug - continue with None assoc
                pass

<<<<<<< HEAD
        # Log password reset context for debugging
=======
        # Log password reset attempt for debugging
>>>>>>> 7ec28e8e
        logger.debug(f"Password reset context: domain={context.get('domain')}, uid={context.get('uid')}")

        # Send the email using custom mail function
        my_send_mail(subject, body, to_email, assoc)

    # ~ email_message = EmailMultiAlternatives(subject, body, from_email, [to_email])
    # ~ if html_email_template_name is not None:
    # ~ html_email = loader.render_to_string(html_email_template_name, context)
    # ~ email_message.attach_alternative(html_email, 'text/html')

    # ~ email_message.send()


class AvatarForm(forms.Form):
    """Form for uploading user avatar images."""

    image = forms.ImageField(label="Select an image")


class LanguageForm(forms.Form):
    """Form for selecting user interface language."""

    language = forms.ChoiceField(
        choices=conf_settings.LANGUAGES,
        label=_("Select Language"),
        widget=forms.Select(attrs={"class": "form-control"}),
    )

    def __init__(self, *args, **kwargs):
        current_lang = kwargs.pop("current_language")
        super().__init__(*args, **kwargs)
        self.fields["language"].initial = current_lang


# noinspection PyUnresolvedReferences
COUNTRY_CHOICES = sorted([(country.alpha_2, country.name) for country in pycountry.countries], key=lambda x: x[1])

# noinspection PyUnresolvedReferences
FULL_PROVINCE_CHOICES = sorted(
    [(province.code, province.name, province.country_code) for province in pycountry.subdivisions], key=lambda x: x[1]
)

PROVINCE_CHOICES = [("", "----")] + [(province[0], province[1]) for province in FULL_PROVINCE_CHOICES]

country_subdivisions_map = {}
for province in FULL_PROVINCE_CHOICES:
    if province[2] == "IT":
        if re.match(r"^IT-\d{2}", province[0]):
            continue
    if province[2] not in country_subdivisions_map:
        country_subdivisions_map[province[2]] = []
    country_subdivisions_map[province[2]].append([province[0], province[1]])


MEMBERSHIP_CHOICES = (
    ("e", _("Absent")),
    ("j", _("Nothing")),
    ("s", _("Submitted")),
    ("a", _("Accepted")),
    ("p", _("Quota")),
)


class ResidenceWidget(forms.MultiWidget):
    template_name = "forms/widgets/residence_widget.html"

    def __init__(self, attrs=None):
        attr_common = {"class": "form-control"}
        widgets = [
            forms.Select(choices=COUNTRY_CHOICES),
            forms.Select(choices=PROVINCE_CHOICES),
            forms.TextInput(attrs={**attr_common, "placeholder": _("Municipality")}),
            forms.TextInput(attrs={**attr_common, "placeholder": _("Postal code")}),
            forms.TextInput(attrs={**attr_common, "placeholder": _("Street")}),
            forms.TextInput(attrs={**attr_common, "placeholder": _("House number")}),
        ]
        super().__init__(widgets, attrs)

    def decompress(self, value):
        if value:
            return value.split("|")
        return [None] * 6


def validate_no_pipe(value):
    if "|" in value:
        raise forms.ValidationError(_("Character not allowed") + ": |")


class ResidenceField(forms.MultiValueField):
    def __init__(self, *args, **kwargs):
        fields = [
            forms.ChoiceField(choices=COUNTRY_CHOICES),
            forms.ChoiceField(choices=PROVINCE_CHOICES, required=False),
            forms.CharField(validators=[validate_no_pipe]),
            forms.CharField(max_length=7, validators=[validate_no_pipe]),
            forms.CharField(max_length=30, validators=[validate_no_pipe]),
            forms.CharField(max_length=10, validators=[validate_no_pipe]),
        ]
        widget = ResidenceWidget(attrs=None)
        super().__init__(*args, fields=fields, widget=widget, **kwargs)

    def compress(self, values):
        if not values:
            return ""
        values = [v if v is not None else "" for v in values]
        return "|".join(values)

    def clean(self, value):
        if not value:
            value = self.compress([None] * len(self.fields))
            return value

        try:
            cleaned_data = []
            for i, field in enumerate(self.fields):
                if i == 1 and (value[i] in (None, "")):
                    cleaned_data.append("")
                else:
                    cleaned_data.append(field.clean(value[i]))
            return self.compress(cleaned_data)
        except forms.ValidationError as err:
            raise err


class BaseProfileForm(MyForm):
    def _get_cached_assoc(self, request):
        """Get cached association object to avoid redundant database queries."""
        assoc_id = request.assoc["id"]
        if hasattr(request, "_cached_assoc") and request._cached_assoc.id == assoc_id:
            return request._cached_assoc

        assoc = Association.objects.get(pk=assoc_id)
        request._cached_assoc = assoc
        return assoc

    def _get_cached_features(self, request: HttpRequest, assoc_id: int | None = None) -> dict:
        """Get cached association features to avoid redundant function calls.

        This method implements request-level caching for association features to prevent
        multiple database queries within the same request cycle.

        Args:
            request: The HTTP request object where features will be cached
            assoc_id: Optional association ID. If None, extracts from request.assoc["id"]

        Returns:
            dict: Dictionary containing the association's features
        """
        # Check if features are already cached on the request object
        if hasattr(request, "_cached_features"):
            return request._cached_features

        # Use provided assoc_id or extract from request context
        if assoc_id is None:
            assoc_id = request.assoc["id"]

        # Fetch features from database and cache on request object
        features = get_assoc_features(assoc_id)
        request._cached_features = features
        return features

    def _get_cached_membership(self, instance, assoc_id):
        """Get cached membership object to avoid redundant queries."""
        if hasattr(instance, "_cached_membership"):
            return instance._cached_membership

        membership = get_user_membership(instance, assoc_id)
        instance._cached_membership = membership
        return membership

    def __init__(self, *args, **kwargs):
        """Initialize base profile form with field filtering based on association settings.

        Args:
            *args: Positional arguments passed to parent
            **kwargs: Keyword arguments passed to parent
        """
        super().__init__(*args, **kwargs)

        # Cache frequently accessed request data
        request = self.params["request"]
        self.allowed = request.assoc["members_fields"]

        # Use cached association data
        assoc = self._get_cached_assoc(request)

        # Pre-split and cache field sets
        self.mandatory = set(assoc.mandatory_fields.split(","))
        self.optional = set(assoc.optional_fields.split(","))

        # Field filtering
        always_allowed = {"name", "surname", "language"}
        fields_to_delete = [f for f in self.fields if f not in self.allowed and f not in always_allowed]

        # Batch delete fields
        for f in fields_to_delete:
            del self.fields[f]

        # Handle residence address field if needed
        if "residence_address" in self.allowed:
            self.fields["residence_address"] = ResidenceField(label=_("Residence address"))
            self.fields["residence_address"].required = "residence_address" in self.mandatory

            if self.instance.pk and self.instance.residence_address:
                residence_data = self.instance.residence_address
                self.initial["residence_address"] = residence_data

                # Safe split with error handling
                try:
                    aux = residence_data.split("|")
                    self.initial_nation = aux[0] if len(aux) > 0 else ""
                    self.initial_province = aux[1] if len(aux) > 1 else ""
                except (IndexError, AttributeError):
                    self.initial_nation = ""
                    self.initial_province = ""

            # Only assign if needed (avoid unnecessary memory allocation)
            self.country_subdivisions_map = country_subdivisions_map


class ProfileForm(BaseProfileForm):
    class Meta:
        model = Member
        fields = (
            "name",
            "surname",
            "legal_name",
            "nickname",
            "pronoun",
            "gender",
            "social_contact",
            "first_aid",
            "diet",
            "safety",
            "newsletter",
            "presentation",
            "birth_date",
            "birth_place",
            "nationality",
            "document_type",
            "document",
            "document_issued",
            "document_expiration",
            "fiscal_code",
            "phone_contact",
        )

        widgets = {
            "diet": Textarea(attrs={"rows": 5}),
            "safety": Textarea(attrs={"rows": 5}),
            "presentation": Textarea(attrs={"rows": 5}),
            "birth_date": DatePickerInput,
            "document_issued": DatePickerInput,
            "document_expiration": DatePickerInput,
        }

    def __init__(self, *args, **kwargs):
        """Initialize member form with dynamic field validation and configuration.

        Sets mandatory fields, handles voting candidates, and adds required
        data sharing consent field based on membership status.

        Args:
            *args: Variable positional arguments
            **kwargs: Variable keyword arguments including request context
        """
        super().__init__(*args, **kwargs)

        # Cache request data
        request = self.params["request"]
        assoc_id = request.assoc["id"]

        # Batch process mandatory field updates
        mandatory_asterisk = " (*)"
        fields_to_update = {}

        # Process mandatory fields
        for field_name in self.fields:
            if field_name in self.mandatory:
                field = self.fields[field_name]
                field.required = True
                fields_to_update[field_name] = _(field.label) + mandatory_asterisk

        # Process always-required fields
        for field_name in ["name", "surname"]:
            if field_name in self.fields:
                field = self.fields[field_name]
                fields_to_update[field_name] = _(field.label) + mandatory_asterisk

        # Apply all label updates at once
        for field_name, new_label in fields_to_update.items():
            self.fields[field_name].label = new_label

        # Handle presentation field for voting candidates
        if "presentation" in self.fields:
            vote_cands = get_assoc_config(self.params["request"].assoc["id"], "vote_candidates", "").split(",")
            if not self.instance.pk or str(self.instance.pk) not in vote_cands:
                self.delete_field("presentation")

        # Set default values
        initial_defaults = {}
        if "phone_contact" not in self.initial:
            initial_defaults["phone_contact"] = "+XX"
        if "birth_date" not in self.initial:
            initial_defaults["birth_date"] = "00/00/0000"

        # Apply initial values in batch
        self.initial.update(initial_defaults)

        # Membership checking
        share = False
        if self.instance.pk:
            membership = self._get_cached_membership(self.instance, assoc_id)
            share = membership.compiled

        # Add consent field only if needed
        if not share:
            self.fields["share"] = forms.BooleanField(
                required=True,
                label=_("Authorisation"),
                help_text=_(
                    "Do you consent to the sharing of your personal data in accordance with the GDPR and our Privacy Policy"
                )
                + "?",
            )

    def clean_birth_date(self):
        """
        Optimized birth date validation with cached association data.

        Validates the birth_date field against minimum age requirements defined
        in the association's membership configuration. Uses cached features and
        association data for improved performance.

        Returns:
            date: The validated birth date

        Raises:
            ValidationError: If the birth date doesn't meet minimum age requirements
        """
        data = self.cleaned_data["birth_date"]
        logger.debug(f"Validating birth date: {data}")

        # Extract association ID from cached request data
        request = self.params["request"]
        assoc_id = self.params["request"].assoc["id"]

        # Retrieve cached features for this association
        features = self._get_cached_features(request, assoc_id)

        # Check if membership feature is enabled for this association
        if "membership" in features:
            # Get minimum age configuration from association settings
            min_age = get_assoc_config(assoc_id, "membership_age", "")

            if min_age:
                try:
                    # Convert configuration value to integer for validation
                    min_age = int(min_age)
                    logger.debug(f"Checking minimum age {min_age} against birth date {data}")

                    # Calculate age difference using relativedelta for accuracy
                    age_diff = relativedelta(datetime.now(), data).years

                    # Validate minimum age requirement
                    if age_diff < min_age:
                        raise ValidationError(_("Minimum age: %(number)d") % {"number": min_age})

                except (ValueError, TypeError) as e:
                    # Log configuration errors but continue validation
                    logger.warning(f"Invalid membership_age config: {min_age}, error: {e}")

        return data

    def clean(self):
        cleaned_data = super().clean()

        if "profile" in self.allowed and "profile" in self.mandatory:
            if not self.instance.profile:
                self.add_error(None, _("Please upload your profile photo") + "!")

        return cleaned_data

    def save(self, commit=True):
        instance = super().save(commit=False)
        if "residence_address" in self.cleaned_data:
            instance.residence_address = self.cleaned_data["residence_address"]
        if commit:
            instance.save()
        return instance


class MembershipRequestForm(forms.ModelForm):
    class Meta:
        model = Membership
        fields = ("request", "document")

    request = forms.FileField(
        label=_("Request signed"),
        help_text=_("Upload the scan of your signed application (image or pdf document)"),
        validators=[FileTypeValidator(allowed_types=["image/*", "application/pdf"])],
    )

    document = forms.FileField(
        label=_("Photo of an ID"),
        help_text=_("Upload a photo of the identity document that you listed in the request (image or pdf)"),
        validators=[FileTypeValidator(allowed_types=["image/*", "application/pdf"])],
    )


class MembershipConfirmForm(forms.Form):
    confirm_1 = forms.BooleanField(required=True, initial=False)
    confirm_2 = forms.BooleanField(required=True, initial=False)
    confirm_3 = forms.BooleanField(required=True, initial=False)
    confirm_4 = forms.BooleanField(required=True, initial=False)


class MembershipResponseForm(forms.Form):
    is_approved = forms.BooleanField(required=False, initial=True)
    response = forms.CharField(
        required=False,
        max_length=1000,
        help_text=_(
            "Optional text to be included in the email sent to the participant to notify them of the approval decision"
        ),
    )


class ExeVolunteerRegistryForm(MyForm):
    page_title = _("Volounteer data")

    page_info = _("Manage volunteer entries")

    class Meta:
        model = VolunteerRegistry
        exclude = []

        widgets = {
            "member": AssocMemberS2Widget,
            "start": DatePickerInput,
            "end": DatePickerInput,
        }

    def __init__(self, *args, **kwargs):
        super().__init__(*args, **kwargs)
        self.fields["member"].widget.set_assoc(self.params["a_id"])

    def clean_member(self):
        member = self.cleaned_data["member"]

        # check if already used
        lst = VolunteerRegistry.objects.filter(member=member, assoc_id=self.params["a_id"])
        if lst.count() > 1:
            raise ValidationError("Volunteer entry already existing!")

        return member


class MembershipForm(BaseAccForm):
    amount = forms.DecimalField(min_value=0.01, max_value=1000, decimal_places=2)


class ExeMemberForm(BaseProfileForm):
    page_info = _("Manage member profiles")

    class Meta:
        model = Member
        fields = "__all__"
        widgets = {
            "birth_date": DatePickerInput,
        }

    def __init__(self, *args, **kwargs):
        super().__init__(*args, **kwargs)
        if "profile" in self.fields:
            self.fields["profile"].required = False


class ExeMembershipForm(MyForm):
    page_info = _("Manage member membership status")

    load_templates = ["membership"]

    class Meta:
        model = Membership
        fields = (
            "compiled",
            "credit",
            "tokens",
            "status",
            "request",
            "document",
            "card_number",
            "date",
            "newsletter",
        )


class ExeMembershipFeeForm(forms.Form):
    page_info = _("Manage membership fee invoice upload")

    page_title = _("Upload membership fee")

    member = forms.ModelChoiceField(
        label=_("Member"),
        queryset=Member.objects.none(),
        required=False,
        widget=AssocMemberS2Widget,
    )

    invoice = forms.FileField(
        validators=[FileTypeValidator(allowed_types=["image/*", "application/pdf"])],
        label=_("Invoice"),
    )

    def __init__(self, *args, **kwargs):
        self.params = kwargs.pop("ctx", {})
        super().__init__(*args, **kwargs)
        assoc_id = self.params.get("a_id", None)
        self.fields["member"].widget.set_assoc(assoc_id)
        self.fields["member"].queryset = get_members_queryset(assoc_id)

        assoc = Association.objects.get(pk=assoc_id)
        choices = [(method.id, method.name) for method in assoc.payment_methods.all()]
        self.fields["method"] = forms.ChoiceField(
            required=True,
            choices=choices,
            label=_("Method"),
        )

    def clean_member(self):
        member = self.cleaned_data["member"]
        year = datetime.today().year

        if AccountingItemMembership.objects.filter(member=member, year=year).exists():
            self.add_error("member", _("Membership fee already existing for this user and for this year"))

        return member


class ExeMembershipDocumentForm(forms.Form):
    page_info = (
        _("Manage membership document upload")
        + " - "
        + _("Please note that the user must have confirmed their consent to share their data with your organization")
    )

    page_title = _("Upload membership document")

    member = forms.ModelChoiceField(
        label=_("Member"),
        queryset=Member.objects.none(),
        required=False,
        widget=AssocMemberS2Widget,
    )

    request = forms.FileField(
        validators=[FileTypeValidator(allowed_types=["image/*", "application/pdf"])],
        label=_("Membership request"),
    )

    document = forms.FileField(
        validators=[FileTypeValidator(allowed_types=["image/*", "application/pdf"])],
        label=_("ID document photo"),
        required=False,
    )

    card_number = forms.IntegerField(label=_("Membership ID number"))

    date = forms.DateField(widget=DatePickerInput(), label=_("Date of membership approval"))

    def __init__(self, *args, **kwargs):
        self.params = kwargs.pop("ctx", {})
        super().__init__(*args, **kwargs)
        self.assoc_id = self.params.get("a_id", None)
        self.fields["member"].widget.set_assoc(self.assoc_id)
        self.fields["member"].queryset = get_members_queryset(self.assoc_id)

        number = Membership.objects.filter(assoc_id=self.assoc_id).aggregate(Max("card_number"))["card_number__max"]
        if not number:
            number = 1
        else:
            number += 1
        self.initial["card_number"] = number

    def clean_member(self):
        member = self.cleaned_data["member"]
        membership = Membership.objects.get(member=member, assoc_id=self.assoc_id)
        if membership.status not in [MembershipStatus.EMPTY, MembershipStatus.JOINED, MembershipStatus.UPLOADED]:
            self.add_error("member", _("User is already a member"))

        return member

    def clean_card_number(self):
        card_number = self.cleaned_data["card_number"]

        if Membership.objects.filter(assoc_id=self.params["a_id"], card_number=card_number).exists():
            self.add_error("card_number", _("There is already a member with this number"))

        return card_number


class ExeBadgeForm(MyForm):
    page_info = _("Manage badges and user assignments")

    page_title = _("Badge")

    class Meta:
        model = Badge
        exclude = ("number",)

        widgets = {
            "members": AssocMemberS2WidgetMulti,
        }

    def __init__(self, *args, **kwargs):
        super().__init__(*args, **kwargs)
        self.fields["members"].widget.set_assoc(self.params["a_id"])


class ExeProfileForm(MyForm):
    page_title = _("Profile")

    page_info = _("Manage profile fields that participants can fill in")

    class Meta:
        model = Association
        fields = ()

    def __init__(self, *args, **kwargs):
        """Initialize member field configuration form.

        Args:
            *args: Positional arguments passed to parent
            **kwargs: Keyword arguments passed to parent
        """
        super().__init__(*args, **kwargs)
        self.prevent_canc = True

        mandatory = set(self.instance.mandatory_fields.split(","))
        optional = set(self.instance.optional_fields.split(","))

        # MEMBERS INFO
        fields = self.get_members_fields()
        for slug, name, help_text in fields:
            if slug in mandatory:
                init = MemberFieldType.MANDATORY
            elif slug in optional:
                init = MemberFieldType.OPTIONAL
            else:
                init = MemberFieldType.ABSENT

            self.fields[slug] = forms.ChoiceField(
                required=True,
                choices=MemberFieldType.choices,
                label=name,
                help_text=help_text,
            )

            self.initial[slug] = init

        if self.instance.nationality != FeatureNationality.ITALY:
            self.delete_field("fiscal_code")

    @staticmethod
    def get_members_fields() -> list[tuple[str, str, str]]:
        """
        Get available member fields for form configuration.

<<<<<<< HEAD
        Retrieves all fields from the Member model, excluding system fields
        and fields that shouldn't be exposed for form configuration.

        Returns:
            list[tuple[str, str, str]]: List of tuples containing field information:
                - field name (str)
                - verbose name (str)
                - help text (str)
        """
        # Define fields to exclude from form configuration
=======
        Retrieves all fields from the Member model, excluding system fields and
        sensitive data fields that should not be configurable in forms.

        Returns:
            list[tuple[str, str, str]]: List of tuples containing field information
                in the format (field_name, verbose_name, help_text)
        """
        # Define fields to exclude from configuration options
        # These are system fields or sensitive data that shouldn't be user-configurable
>>>>>>> 7ec28e8e
        skip = [
            "id",
            "deleted",
            "created",
            "updated",
            "user",
            "search",
            "name",
            "email",
            "surname",
            "deleted_by_cascade",
            "language",
            "newsletter",
            "parent",
            "legal_gender",
        ]
<<<<<<< HEAD
        choices = []

        # Iterate through all Member model fields
        # noinspection PyUnresolvedReferences,PyProtectedMember
        for f in Member._meta.get_fields():
            # Only process fields that belong to the Member model
=======

        choices: list[tuple[str, str, str]] = []

        # Iterate through all fields in the Member model
        # noinspection PyUnresolvedReferences,PyProtectedMember
        for f in Member._meta.get_fields():
            # Filter only fields that belong to the Member model
>>>>>>> 7ec28e8e
            if not str(f).startswith("larpmanager.Member."):
                continue

            # Skip fields that are in the exclusion list
            if f.name in skip:
                continue

<<<<<<< HEAD
            # Add field information tuple to choices
=======
            # Add field information as tuple (name, verbose_name, help_text)
>>>>>>> 7ec28e8e
            choices.append((f.name, f.verbose_name, f.help_text))

        return choices

    def save(self, commit=True):
        """Save form data and update member field configurations.

        Args:
            commit: Whether to save the instance to database

        Returns:
            The saved form instance
        """
        instance = super().save(commit=commit)

        mandatory = []
        optional = []

        fields = self.get_members_fields()
        for slug, _verbose_name, _help_text in fields:
            if slug not in self.cleaned_data:
                continue
            value = self.cleaned_data[slug]
            if value == MemberFieldType.MANDATORY:
                mandatory.append(slug)
            elif value == MemberFieldType.OPTIONAL:
                optional.append(slug)

        instance.mandatory_fields = ",".join(mandatory)
        instance.optional_fields = ",".join(optional)

        instance.save()

        return instance<|MERGE_RESOLUTION|>--- conflicted
+++ resolved
@@ -35,7 +35,6 @@
 from django.core.exceptions import ObjectDoesNotExist, ValidationError
 from django.db.models import Max
 from django.forms import Textarea
-from django.http import HttpRequest
 from django.template import loader
 from django.utils import translation
 from django.utils.translation import gettext_lazy as _
@@ -84,7 +83,6 @@
             *args: Variable length argument list passed to parent class.
             **kwargs: Arbitrary keyword arguments passed to parent class.
         """
-        # Initialize parent form class with provided arguments
         super().__init__(*args, **kwargs)
 
         # Configure username field with Bootstrap styling and email placeholder
@@ -177,40 +175,21 @@
             raise ValidationError("Email already used! It seems you already have an account!")
         return data
 
-    def save(self, commit: bool = True) -> User:
+    def save(self, commit=True):
         """Save user and associated member profile.
 
-        Creates a new user instance and updates the associated member profile
-        with form data including newsletter preferences, language settings,
-        and personal information.
-
-        Parameters
-        ----------
-        commit : bool, optional
-            Whether to save changes to the database, by default True
-
-        Returns
-        -------
-        User
-            The created user instance with updated member profile
-
-        Notes
-        -----
-        This method assumes the user already has an associated member
-        profile that can be accessed via user.member.
-        """
-        # Create the user instance using parent class save method
+        Args:
+            commit: Whether to save to database
+
+        Returns:
+            User: Created user instance
+        """
         user = super(RegistrationFormUniqueEmail, self).save()
 
-        # Update member profile with newsletter and language preferences
         user.member.newsletter = self.cleaned_data["newsletter"]
         user.member.language = self.cleaned_data["lang"]
-
-        # Set personal information for the member
         user.member.name = self.cleaned_data["name"]
         user.member.surname = self.cleaned_data["surname"]
-
-        # Save the updated member profile to database
         user.member.save()
 
         return user
@@ -263,11 +242,7 @@
         Args:
             subject_template_name: Template name for email subject
             email_template_name: Template name for email body
-<<<<<<< HEAD
-            context: Template context dictionary
-=======
             context: Context dictionary for template rendering
->>>>>>> 7ec28e8e
             from_email: Sender email address
             to_email: Recipient email address
             html_email_template_name: Optional HTML template name
@@ -275,11 +250,7 @@
         Returns:
             None
         """
-<<<<<<< HEAD
-        # Render email subject from template and sanitize newlines
-=======
         # Render email subject from template and remove newlines
->>>>>>> 7ec28e8e
         subject = loader.render_to_string(subject_template_name, context)
         # Email subject *must not* contain newlines
         subject = "".join(subject.splitlines())
@@ -287,11 +258,7 @@
         # Render email body from template
         body = loader.render_to_string(email_template_name, context)
 
-<<<<<<< HEAD
-        # Extract association slug from domain context
-=======
         # Extract association slug from domain and find association
->>>>>>> 7ec28e8e
         assoc_slug = context["domain"].replace("larpmanager.com", "").strip(".").strip()
         assoc = None
 
@@ -301,11 +268,7 @@
                 assoc = Association.objects.get(slug=assoc_slug)
                 user = context["user"]
 
-<<<<<<< HEAD
-                # Store password reset token in user membership for this association
-=======
                 # Store password reset token in user membership
->>>>>>> 7ec28e8e
                 mb = get_user_membership(user.member, assoc.id)
                 mb.password_reset = f"{context['uid']}#{context['token']}"
                 mb.save()
@@ -313,11 +276,7 @@
                 # Invalid association slug - continue with None assoc
                 pass
 
-<<<<<<< HEAD
-        # Log password reset context for debugging
-=======
         # Log password reset attempt for debugging
->>>>>>> 7ec28e8e
         logger.debug(f"Password reset context: domain={context.get('domain')}, uid={context.get('uid')}")
 
         # Send the email using custom mail function
@@ -454,28 +413,14 @@
         request._cached_assoc = assoc
         return assoc
 
-    def _get_cached_features(self, request: HttpRequest, assoc_id: int | None = None) -> dict:
-        """Get cached association features to avoid redundant function calls.
-
-        This method implements request-level caching for association features to prevent
-        multiple database queries within the same request cycle.
-
-        Args:
-            request: The HTTP request object where features will be cached
-            assoc_id: Optional association ID. If None, extracts from request.assoc["id"]
-
-        Returns:
-            dict: Dictionary containing the association's features
-        """
-        # Check if features are already cached on the request object
+    def _get_cached_features(self, request, assoc_id=None):
+        """Get cached association features to avoid redundant function calls."""
         if hasattr(request, "_cached_features"):
             return request._cached_features
 
-        # Use provided assoc_id or extract from request context
         if assoc_id is None:
             assoc_id = request.assoc["id"]
 
-        # Fetch features from database and cache on request object
         features = get_assoc_features(assoc_id)
         request._cached_features = features
         return features
@@ -648,47 +593,27 @@
     def clean_birth_date(self):
         """
         Optimized birth date validation with cached association data.
-
-        Validates the birth_date field against minimum age requirements defined
-        in the association's membership configuration. Uses cached features and
-        association data for improved performance.
-
-        Returns:
-            date: The validated birth date
-
-        Raises:
-            ValidationError: If the birth date doesn't meet minimum age requirements
         """
         data = self.cleaned_data["birth_date"]
         logger.debug(f"Validating birth date: {data}")
 
-        # Extract association ID from cached request data
+        # Use cached association
         request = self.params["request"]
         assoc_id = self.params["request"].assoc["id"]
 
-        # Retrieve cached features for this association
+        # Use cached features
         features = self._get_cached_features(request, assoc_id)
 
-        # Check if membership feature is enabled for this association
         if "membership" in features:
-            # Get minimum age configuration from association settings
             min_age = get_assoc_config(assoc_id, "membership_age", "")
-
             if min_age:
                 try:
-                    # Convert configuration value to integer for validation
                     min_age = int(min_age)
                     logger.debug(f"Checking minimum age {min_age} against birth date {data}")
-
-                    # Calculate age difference using relativedelta for accuracy
                     age_diff = relativedelta(datetime.now(), data).years
-
-                    # Validate minimum age requirement
                     if age_diff < min_age:
                         raise ValidationError(_("Minimum age: %(number)d") % {"number": min_age})
-
                 except (ValueError, TypeError) as e:
-                    # Log configuration errors but continue validation
                     logger.warning(f"Invalid membership_age config: {min_age}, error: {e}")
 
         return data
@@ -988,18 +913,6 @@
         """
         Get available member fields for form configuration.
 
-<<<<<<< HEAD
-        Retrieves all fields from the Member model, excluding system fields
-        and fields that shouldn't be exposed for form configuration.
-
-        Returns:
-            list[tuple[str, str, str]]: List of tuples containing field information:
-                - field name (str)
-                - verbose name (str)
-                - help text (str)
-        """
-        # Define fields to exclude from form configuration
-=======
         Retrieves all fields from the Member model, excluding system fields and
         sensitive data fields that should not be configurable in forms.
 
@@ -1009,7 +922,6 @@
         """
         # Define fields to exclude from configuration options
         # These are system fields or sensitive data that shouldn't be user-configurable
->>>>>>> 7ec28e8e
         skip = [
             "id",
             "deleted",
@@ -1026,14 +938,6 @@
             "parent",
             "legal_gender",
         ]
-<<<<<<< HEAD
-        choices = []
-
-        # Iterate through all Member model fields
-        # noinspection PyUnresolvedReferences,PyProtectedMember
-        for f in Member._meta.get_fields():
-            # Only process fields that belong to the Member model
-=======
 
         choices: list[tuple[str, str, str]] = []
 
@@ -1041,7 +945,6 @@
         # noinspection PyUnresolvedReferences,PyProtectedMember
         for f in Member._meta.get_fields():
             # Filter only fields that belong to the Member model
->>>>>>> 7ec28e8e
             if not str(f).startswith("larpmanager.Member."):
                 continue
 
@@ -1049,11 +952,7 @@
             if f.name in skip:
                 continue
 
-<<<<<<< HEAD
-            # Add field information tuple to choices
-=======
             # Add field information as tuple (name, verbose_name, help_text)
->>>>>>> 7ec28e8e
             choices.append((f.name, f.verbose_name, f.help_text))
 
         return choices
