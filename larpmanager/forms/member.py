--- conflicted
+++ resolved
@@ -23,12 +23,7 @@
 import os
 import re
 from collections import OrderedDict
-<<<<<<< HEAD
-from datetime import datetime
 from typing import TYPE_CHECKING, Any, ClassVar
-=======
-from typing import TYPE_CHECKING, Any
->>>>>>> 1225b50e
 
 import pycountry
 from dateutil.relativedelta import relativedelta
