--- conflicted
+++ resolved
@@ -17,7 +17,7 @@
 # commercial@larpmanager.com
 #
 # SPDX-License-Identifier: AGPL-3.0-or-later OR Proprietary
-from typing import Any
+
 
 from django import forms
 from django.contrib.postgres.aggregates import ArrayAgg
@@ -53,69 +53,39 @@
 
 
 class WritingForm(MyForm):
-<<<<<<< HEAD
-    def __init__(self, *args: Any, **kwargs: Any) -> None:
-        """Initialize the form instance with show_link configuration.
-=======
     def __init__(self, *args: tuple, **kwargs: dict) -> None:
         """Initialize the form with default show_link configuration.
->>>>>>> 7ec28e8e
 
         Args:
             *args: Variable length argument list passed to parent class.
             **kwargs: Arbitrary keyword arguments passed to parent class.
-<<<<<<< HEAD
-
-        Returns:
-            None
-        """
-        # Initialize parent class with provided arguments
-        super().__init__(*args, **kwargs)
-
-        # Configure fields that should display as links in the form
-        # These field IDs will render with clickable link styling
-=======
         """
         # Initialize parent class with all provided arguments
         super().__init__(*args, **kwargs)
 
         # Configure which fields should display links in the form
->>>>>>> 7ec28e8e
         self.show_link = ["id_teaser", "id_text"]
 
-    def _init_special_fields(self) -> None:
+    def _init_special_fields(self):
         """Initialize special form fields based on available question types.
 
-        Configures cover, assigned, and progress fields based on writing question types
-        available in the current form's questions. Fields are dynamically added or
-        removed based on the presence of specific question types.
-
-        The method handles three special field types:
-        - cover: Removed if COVER question type is not present
-        - assigned: Populated with event staffers if ASSIGNED question type exists
-        - progress: Populated with progress steps if PROGRESS question type exists
+        Configures cover, assigned, and progress fields based on writing question types.
         """
-        # Collect all unique question types from the form's questions
-        types: set = set()
+        types = set()
         for que in self.questions:
             types.add(que.typ)
 
-        # Remove cover field if COVER question type is not available
         if WritingQuestionType.COVER not in types:
             if "cover" in self.fields:
                 del self.fields["cover"]
 
-        # Configure assigned field with event staffers or remove it
         if WritingQuestionType.ASSIGNED in types:
-            # Get all staffers for the current event and create choice tuples
             choices = [(m.id, m.show_nick()) for m in get_event_staffers(self.params["run"].event)]
             self.fields["assigned"].choices = [("", _("--- NOT ASSIGNED ---"))] + choices
         else:
             self.delete_field("assigned")
 
-        # Configure progress field with event progress steps or remove it
         if WritingQuestionType.PROGRESS in types:
-            # Get all progress steps for the event ordered by their sequence
             self.fields["progress"].choices = [
                 (el.id, str(el)) for el in ProgressStep.objects.filter(event=self.params["run"].event).order_by("order")
             ]
@@ -139,61 +109,28 @@
         self.fields["target"].widget.set_event(self.params["run"].event)
         self.fields["target"].required = True
 
-    def clean(self) -> dict:
-        """Clean and validate form data for player relationships.
-
-        Validates that:
-        - A player cannot create a relationship with themselves
-        - No duplicate relationships exist for the same registration and target
-
-        Returns:
-            dict: The cleaned form data
-
-        Raises:
-            ValidationError: If validation rules are violated
-        """
+    def clean(self):
         cleaned_data = super().clean()
 
-        # Prevent self-referential relationships
         if self.cleaned_data["target"].id == self.params["char"]["id"]:
             self.add_error("target", _("You cannot create a relationship towards yourself") + "!")
 
-        # Check for existing relationships with the same target
-        # Skip this check if we're editing an existing relationship
         try:
             rel = PlayerRelationship.objects.get(reg=self.params["run"].reg, target=self.cleaned_data["target"])
-            # Allow editing existing relationship, but prevent duplicates
             if rel.id != self.instance.id:
                 self.add_error("target", _("Already existing relationship") + "!")
         except ObjectDoesNotExist:
-            # No existing relationship found - this is valid
             pass
 
         return cleaned_data
 
-    def save(self, commit: bool = True) -> object:
-        """Save the form instance with automatic registration assignment.
-
-        Creates or updates the form instance. If this is a new instance (no primary key),
-        automatically assigns the registration from the run parameters.
-
-        Args:
-            commit: Whether to save the instance to the database immediately.
-                   Defaults to True.
-
-        Returns:
-            The saved model instance.
-        """
-        # Call parent save method without committing to database yet
+    def save(self, commit=True):
         instance = super().save(commit=False)
 
-        # For new instances, automatically set registration from run parameters
         if not instance.pk:
             instance.reg = self.params["run"].reg
 
-        # Conditionally save based on commit parameter
-        if commit:
-            instance.save()
+        instance.save()
 
         return instance
 
