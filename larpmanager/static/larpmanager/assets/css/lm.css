.hide { display: none; }

input[type="submit"], input[type="reset"], input[type="button"], button, .button {
    font-family: inherit;
}

#register_form table td, #register_form table th {
    padding: 1em;
}

@media(max-width: 1000px) {
    #register_form table td {
        padding: 0.25em 0 0.5em 0;
    }

    #register_form table th {
        padding: 0.5em 0 0.25em 0;
    }
}

select {
    padding-right: 3.5em;
}

.select2-container, select, textarea, input {
    max-width: 70% !important;
}

.select2-container {
    width: 70% !important;
    margin: auto;
}

@media(max-width: 1200px) {
    .select2-container, select, textarea, input {
        max-width: 80% !important;
    }

    .select2-container {
        width: 80% !important;
        margin: auto;
    }
}

@media(max-width: 1000px) {
    .select2-container, select, textarea, input {
        max-width: 90% !important;
    }

    .select2-container, textarea {
        width: 90% !important;
        margin: auto;
    }
}

.select2-search__field {
    max-width: 100% !important;
    width: 100% !important;
}

.select2-container--default, .select2-selection--multiple {
    background: transparent !important;
}

.select2-selection__choice {
    background-color: rgba(var(--sec-rgb), 0.9) !important;
    color: rgba(var(--pri-rgb), 0.9) !important;
}



/*
.select2-container, .select2-search--dropdown, .select2-search__field {
    max-width: 100% !important;
    width: 100% !important;
}



.select2-container--default, .select2-selection--multiple, .select2-selection__choice {
    background-color: rgba(var(--sec-rgb), 0.9) !important;
    color: rgba(var(--pri-rgb), 0.9) !important;
} */

@media(max-width: 1000px) {
  table.mob {
    display: block;
    width: 100%;
    height: auto;
    margin: 0 0 0.5em 0;
  }

  .mob tbody,
  .mob th,
  .mob tr,
  .mob td {
    display: block;
    width: 100% !important;
    height: auto;
  }

  .mob tr {
      padding: 0;
    }

  .mob th, .mob td {
      padding: 0.2em;
    }

   .login .mob th, .login .mob td {
      padding: 0.5em;
    }

    .mob td label {
        white-space: normal;
    }

  .mob th label {
    font-size: 1.4em;
    margin: 0;
   }

   .mob td a img {
     width: 100%;
    }

    .calendar thead {
        display: none;
    }

    .mob thead {
        display: none !important;
    }

   hr {
        margin: 0.2em 0;
    }

    p {
        margin: 0;
    }

    #id_discount {
        display: inline-block;
        margin: 1em auto;
    }

    .nav a {
        padding: 0.2em 0.5em;
        margin: 0em 0.1em;
    }

    .staff-list .hide {
      margin-top: 1em;
    }
}

td label {
    font-size: 0.8em;
     white-space: nowrap;
}

.causal {
    color: rgba(var(--ter-rgb), 0.9);
    font-style: italic;
}

.show_tooltip {
    font-size: 150%;
    font-weight: bold;
    line-height: 1.5;
}


.allauth_signin {
    text-align: center;
}

.allauth_signin a {
    border: 0;
}

.allauth_signin a img {
    width: 15em;
}

.login {
    max-width: 700px;
    margin: 0 auto;
}

@media(max-width: 840px) {

    .login {
        max-width: 100%;
    }
}

.login th {
    display: none;
}

.login input {
    text-align: center;
    width: 90%;
}

.password_reset {
    float: right;
}

.registration_register {
    float: left;
}


@media(max-width: 480px) {
    .password_reset, .registration_register {
        float: none;
    }
}

@media(max-width: 600px) {

    .password_reset, .registration_register {
        float: none;
        margin: 0 0 2em 0;
    }

}

form table tr td br {
   display: none;
}

form table tr td br.show {
   display: inline;
}

.helptext, .slug_pre {
    color: rgba(var(--pri-rgb), 0.7);
    font-size: 80%;
    padding: 1em 0 0 0;
    width: 80%;
    display: inline-block;
}

.helptext-checkbox {
    display: inline;
}

.slug_pre {
    padding: 0 0 1em 0;
    margin: 0;
}

.slug_war {
    padding: 1em 3em 0 3em;
    margin: 0;
}

.errorlist {
    font-weight: 700;
    color: red;
    width: 100%;
    list-style-type: none; /* Remove bullets */
    padding: 0; /* Remove padding */
    margin: 0; /* Remove margins */
    margin: 0.1em auto;
}

form {
    text-align: center;
}


.links a {
    margin: 0.5em 1em;
    display: inline-block
}

.nav {
    align-items: center;
    justify-content: center;
    line-height:300%;
}

@media screen and (max-width: 1000px) {
    .nav {
        font-size: 90%;
    }
}

@media screen and (max-width: 840px) {
    .nav {
        font-size: 80%;
    }
}

@media screen and (max-width: 736px) {
    .nav {
        font-size: 70%;
    }
}

.nav p {
    line-height:200%;
}

.faq .que {
    font-weight: bold;
}

ul, ol {
    list-style-position: inside;
}

.faq li {
    padding: 0.5em;
}

#id_members_info div, #id_Core div, #id_Structure div, #id_Appearance div, #id_Registration div, #id_Accounting div,
#id_Users div, #id_Writing div, #id_Casting div, #id_Miscellanea div {
    display: inline-block; margin: 0.5em
}

.nav .select {
    #color: var(--sec-clr);
    #background-color: rgba(var(--pri-rgb), 0.60);
    #border: solid 1px rgba(var(--pri-rgb), 0.60);

    color: var(--ter-clr);
    background-color: rgba(var(--sec-rgb), 0.35);
    border: solid 1px rgba(var(--sec-rgb), 0.35);
}

#staging {
    background: red;
    padding: 1em;
    width: 100%;
    font-size: 200%;
    color: black;
    text-align: center;
}

.sheet {
    text-align: center;
}

.jq-toast-wrap {
    width: 33%;
}

@media screen and (max-width: 736px) {
    .jq-toast-wrap {
        width: 80%;
    }
}

.jq-toast-single {
    font-family: easyreading;
    font-size: 1.3em;
    padding: 0.5em 0.5em 0.5em 1.5em !important;
    line-height: 1.1;
}

/* Numbers */

.major hr {
    border-bottom: solid 0.2em #a5dee5;
}

    .key-numbers-container {
      display: flex;
      justify-content: space-around;
      flex-wrap: wrap;
    }

    .key-number {
      padding: 1em;
      flex: 1;
      text-align: center;
    }

    .key-number-value {
      font-size: 2.5em;
      font-weight: bold;
      margin-left: 0.5em;
    }

    .key-number-label {
      margin-top: 0.5em;
      font-size: 1.5em;
    }

    .key-numbers-container > *:not(:first-child) {
        border-left: 0.2em solid #a5dee5;
    }

    @media screen and (max-width: 840px) {
        .key-numbers-container > * {
            padding: 0.5em;
        }

        .key-number-label {
            margin: 0;
        }

        #main h3 {
            font-size: 1.3em !important;
        }

        #main h2 {
            font-size: 1.3em !important;
        }

        header.major {
            padding: 0 0.5em;
        }
    }

    @media screen and (max-width: 736px) {
    .inner h2 {
        margin: 0;
        font-size: 1.2em;
        margin-top: 0.5em;
    }

    #uglipop_popbox img {
        max-width: 95%;
        display: block;
        width: auto;
        height: auto;
        margin: auto;
    }

    #uglipop_content_fixed {
        width: 95%;
    }

    .info {
        margin-bottom: 0em;
        font-size: 80%;
        padding: 0 2em;
    }

    .staff-list button, .staff-list .button  {
        padding: 0.5em 1.5em;
        margin: 0.5em 0.2em;
    }

}

@media screen and (max-width: 1000px) {

  .key-number-value {
    font-size: 2em;
  }
}

/*** Tutorials ***/

#tutorials {
    display: flex;
}

#tutorials .column {
    border-right: 0.2em solid #A5DEE5;
    padding-right: 0.5em;
    margin-right: 0.5em;
}

#tutorials .column a {
    display: block;
    margin: 1.5em 0.5em 0 0;
}

#tutorials .column a.select {
    display: block;
    color: black;
}

#tutorials .feature {
    max-width: 100%;
    width: 100%;
    padding-left: 0.5em;
}

@media screen and (max-width: 736px) {
    #tutorials .column {
        display: none;
    }
}

#tutorials .navig td {
    width: 33%;
}

#tutorials img {
    max-width: 100%;
    width: auto;
    height: auto;
    margin: auto;
}

#tutorials ul li {
    padding: 1em;
}

.g-recaptcha {
    margin: auto;
    display: inline-block;
}

#membership_cf .warning {
    color: red;
}

#membership_cf .success {
    color: green;
}

/*** spinner registration ***/

.noscroll {
    overflow: hidden;
}

#overlay {
    display: none;
    position: absolute;
    top:0px;
    left:0px;
    width: 100%;
    height: 100%;
    background: black;
    opacity: .5;
}

.lds-roller,
.lds-roller div,
.lds-roller div:after {
  box-sizing: border-box;
}
.lds-roller {
  display: inline-block;
  position: fixed;
    top: 50%;
    left: 50%;
    margin-top: -40px; /* Negative half of height. */
    margin-left: -40px; /* Negative half of width. */
  width: 80px;
  height: 80px;
}
.lds-roller div {
  animation: lds-roller 1.2s cubic-bezier(0.5, 0, 0.5, 1) infinite;
  transform-origin: 40px 40px;
}
.lds-roller div:after {
  content: " ";
  display: block;
  position: absolute;
  width: 7.2px;
  height: 7.2px;
  border-radius: 50%;
  background: white;
  margin: -3.6px 0 0 -3.6px;
}
.lds-roller div:nth-child(1) {
  animation-delay: -0.036s;
}
.lds-roller div:nth-child(1):after {
  top: 62.62742px;
  left: 62.62742px;
}
.lds-roller div:nth-child(2) {
  animation-delay: -0.072s;
}
.lds-roller div:nth-child(2):after {
  top: 67.71281px;
  left: 56px;
}
.lds-roller div:nth-child(3) {
  animation-delay: -0.108s;
}
.lds-roller div:nth-child(3):after {
  top: 70.90963px;
  left: 48.28221px;
}
.lds-roller div:nth-child(4) {
  animation-delay: -0.144s;
}
.lds-roller div:nth-child(4):after {
  top: 72px;
  left: 40px;
}
.lds-roller div:nth-child(5) {
  animation-delay: -0.18s;
}
.lds-roller div:nth-child(5):after {
  top: 70.90963px;
  left: 31.71779px;
}
.lds-roller div:nth-child(6) {
  animation-delay: -0.216s;
}
.lds-roller div:nth-child(6):after {
  top: 67.71281px;
  left: 24px;
}
.lds-roller div:nth-child(7) {
  animation-delay: -0.252s;
}
.lds-roller div:nth-child(7):after {
  top: 62.62742px;
  left: 17.37258px;
}
.lds-roller div:nth-child(8) {
  animation-delay: -0.288s;
}
.lds-roller div:nth-child(8):after {
  top: 56px;
  left: 12.28719px;
}
@keyframes lds-roller {
  0% {
    transform: rotate(0deg);
  }
  100% {
    transform: rotate(360deg);
  }
}

@media screen and (max-width: 1000) {
    .login input {
        width: 70%;
    }
}

/*** DISCOVER ***/

#discover h2 {
    font-weight: 700;
}


#discover strong, #discover em {
    color: #319caa;
}

#discover .left, #discover .right {
    width: 25%;
    border-radius: 10%;
}

#discover .left {
    float: left;
    margin: 0 2em 2em 0;
}

#discover .right {
    float: right;
    margin: 0 0em 2em 2em;
}


#discover hr {
    clear: both;
}

@media(max-width: 1000px) {

    #discover .left, #discover .right {
        display: none;
    }

}

/*** PRICING ***/

.plan {
    background-color: white;
    border-radius: 10px;
    box-shadow: 0 4px 8px rgba(0, 0, 0, 0.2);
    padding: 1em;
    text-align: center;
    flex: 1;
}

.plans {
    margin-top: 1em;
    display: flex;
    justify-content: space-between;
    gap: 1em;
}

@media(max-width: 1000px) {
    .plans {
        display: block;
        margin: 0;
    }

    .plan {
        box-shadow: 0;
        padding: 0.5em;
        margin: 0.5em;
    }
}

.plan h2 {
    font-size: 24px;
    margin-bottom: 20px;
}
.price {
    font-size: 32px;
    color: #333;
    margin-bottom: 20px;
}
.plan p {
    margin-bottom: 20px;
}
.plan ul {
    list-style: none;
    padding: 0;
}
.plan ul li {
    margin-bottom: 10px;
}
.plan button {
    background-color: #007bff;
    color: white;
    padding: 10px 20px;
    border: none;
    border-radius: 5px;
    cursor: pointer;
}
.plan button:hover {
    background-color: #0056b3;
}
.note {
    font-size: 12px;
    color: #555;
    margin-top: 10px;
}

#usage b {
    color: #319caa;
    font-weight: 700;
}

.paginate input {
    max-width: 100% !important;
}

.allauth_signin {
    margin-top: 0.5em;
}

.disabled {
    pointer-events: none;
    opacity: 0.5;
    cursor: not-allowed;
}

.exception-404 {
    display: none;
}

input[type="checkbox"], input[type="radio"] {
    width: 1em;
    height: 1em;
    border-radius: 0.2em;
    margin: auto;
    float: none;
    display: inline-block;
    vertical-align: middle;
}

#id_share {
    width: 2em;
    height: 2em;
    display: block;
}

table {
    margin-bottom: 1.5em;
}

.membership_request {
    width: 50%;
}

/* Sidebar */

#sidebar {
    display: block;
    width: 20%;
    height: 100vh;
    position: fixed;
    top: 0;
    left: 0;
    overflow-y: auto;
    padding: 0 1em 3em 1em;
    box-sizing: border-box;
    border-right: 2px solid rgba(var(--pri-rgb), 0.085);
    font-size: 90%;
}

#sidebar:focus {
  outline: none;
}

#sidebar h1 {
    text-align: center;
    padding: 0.1em;
    font-size: 1.2em;
    width: 100%;
    height: 4em;
    margin: auto;
    text-align: center;
    display: flex;
    align-items: center;
    justify-content: center;
}

#sidebar h2 {
    font-size: 90%;
}

#sidebar p {
    text-align: center;
}

#sidebar {
  overflow: scroll; /* Hide scroll bar */
  scrollbar-width: none; /* Firefox */
  -ms-overflow-style: none;  /* IE 10+ */
}

#sidebar::-webkit-scrollbar { /* Webkit */
  display: none;
}

#sidebar-open img {
    margin: 0 0.5em 0 0;
}

#page-wrapper.sidebar {
    margin-left: 20%;
    min-height: 100vh;
}

nav#sidebar-nav {
    left: 1.5em;
}

#header.sidebar {
    margin-left: 20%;
    width: 80%;
}

@media(max-width: 800px) {
    #sidebar, nav#sidebar-nav {
        display: none;
    }

    #page-wrapper.sidebar {
        margin-left: 0%;
   }

    #header.sidebar {
        margin: 0;
        width: 100%;
    }
}

#header nav a[href="#sidebar"] {
  text-decoration: none;
  -moz-transition: background-color 0.2s ease-in-out;
  -webkit-transition: background-color 0.2s ease-in-out;
  -ms-transition: background-color 0.2s ease-in-out;
  transition: background-color 0.2s ease-in-out;
  border-radius: 5px;
  box-shadow: inset 0 0 0 2px rgba(var(--pri-rgb), 0.425);
  padding: 0 1.35em;
}

.select .fa-chevron-down {
    -moz-transform: rotate(-180deg);
    -webkit-transform: rotate(-180deg);
    -ms-transform: rotate(-180deg);
    transform: rotate(-180deg);
    transition-duration: 0.3s;
}

h4.home {
  font-size: 1.8em;
  color: #3b3b3b;
  margin: 0em 0em 1em;
}

header.sec {
    margin: 0 0 2em 0;
}

header.sec h1 {
    font-size: 3em;
}

@media(max-width: 840px) {
    header.sec h1 {
        font-size: 2.5em;
    }

    header.sec {
        font-size: 100%;
        margin: 1em !important;
    }
}

@media(max-width: 736px) {
    .final {
        margin-top:0;
        padding-bottom: 1em;
    }

    header.sec h1 {
        font-size: 2em;
    }

    header.sec {
        font-size: 100%;
        margin: 1em !important;
    }
}

.section-link {
    color: var(--ter-clr);
}

#article {
    text-align: left;
}

#article ul {
  text-align: left;
  list-style-position: initial;
}

@media screen and (max-width: 1000px) {
    #article p, #tutorials p {
        margin-bottom: 1em;
    }
}

@media screen and (max-width: 736px) {
    #article p, #tutorials p {
        margin-bottom: 0.5em;
    }

    #article img {
        width: 100%;
        height: auto;
    }
}

.reg_status {
    text-align: center;
}

.reg_status br {
    display: none;
}

.page_gallery {
    padding-top: 0.5em;
}

.cover-container {
  width: 25%;
}

.cover-container img {
    width: 100%;
    vertical-align: middle;         /* Vertically center */
    max-height: 100%;
}

@media screen and (max-width: 1000px) {
    .cover-container img {
      width: 80%;
      margin: 0 auto;
    }
}

#one .inner {
    padding-bottom: 2em !important;
    overflow-x: auto;
}

.login {
    padding-bottom: 2em !important;
}

table.fixed {
    table-layout: fixed;
}

.exception-404 {
    display: none;
}

#header h1 {
    padding: 0.5em 6em 0.5em 7.5em;
    height: 3em;
    line-height: 1.2;
    text-align: center;
    display: flex;
    align-items: center;
    justify-content: center;
}

@media screen and (max-width: 736px) {
    #header h1 {
        height: 3em;
        padding: 0.8em 0.5em 0 0.5em;
    }

    #header {
        padding: 0;
    }
}

#search {
    margin-top: 0.5em;
}

.showcase {
    display: flex;
    flex-direction: column;
}

.showcase .section {
    display: flex;
    flex-wrap: wrap;
    align-items: center;
    justify-content: center;
    margin-bottom: 1rem;
}

.showcase .section:nth-child(even) {
    flex-direction: row-reverse;
}

.showcase .text {
    flex: 1 1 55%;
    padding: 1rem;

    font-size: calc(0.9vw + 10px);
    line-height: 1.5;
}

.showcase .text p {
    margin: 0.5rem auto;
}

.showcase .text h4 {
    font-size: calc(1.8vw + 10px);
    line-height: 1.5;
    color: #47787e;
}

.showcase .image-container {
    flex: 1 1 45%;
    padding: 1rem;

    width: 100%;
    overflow: hidden;
}

.showcase .image-wrapper {
    position: relative;
    width: 100%;
    padding-top: 56.25%; /* Rapporto 16:9 */
    overflow: hidden;
    border-radius: 10px;
}

.showcase .image-wrapper img {
    position: absolute;
    top: 50%;
    left: 50%;
    transform: translate(-50%, -50%);
    width: 100%;
    height: auto;
    object-fit: cover; /* Mostra solo la parte centrale */
}

.showcase .image-caption {
    text-align: center;
    margin-top: 0.2rem;
    font-size: calc(0.2vw + 10px); /* Dimensione responsiva */
    color: #555;
}

@media (max-width: 768px) {
    .showcase .section {
        flex-direction: column;
        margin-bottom: 0rem;
    }
    .showcase .text {
        margin-top: 0;
    }
    .showcase .text, .showcase .image-container {
        flex: 1 1 100%;
        padding: 0.5rem;
    }
}

.showcase strong, .showcase em {
    color: #319caa;
}

.residence-container {
    display: flex;
    flex-direction: column;
    gap: 10px;
}

.residence-container .row-md-6 {
    display: flex;
    gap: 10px;
}

.residence-container .col-md-6 {
    flex: 1;
}

.residence-container input, .residence-container select {
    width: 100%;
    padding: 0.2em;
}

@media (max-width: 768px) {
    .residence-container .row-md-6 {
        flex-direction: column;
    }
}

.my-checkbox-class div {
	display: inline-block;
	padding: 0.5em;
}

#main_casting hr {
    margin: 1em 0;
}

.fea th {
    font-size:120%;
    width: 20%;
}

.fea .descr {
    width: 70%;
}

th select {
    max-width: 100% !important;
    width: 100%;
    padding-right: 1.5em;
}

.satispay-button {
    height: 50px;
    cursor: pointer;
}

#smart-button-container {
    margin-top:2em;
    text-align: center;
}

#paypal-buttons {
    max-width: 300px;
    margin: auto
}

#paypal-me-img {
    width:50%;
    max-width: 600px;
}

.character-cover {
    width:5em;
}

.feature_checkbox {
    display: inline-block;
    padding: 0.5em;
}

.form_error {
    color: red;
    margin: 2em;
    font-style: italic;
}

.no-clear {
    clear: none;
}

.private-header {
    font-size:250%
}

.character-name {
    font-size:130%
}

.rel-description {
    font-size: 80%;
}

.rel-img {
    width:100%
}

.centerized {
    text-align: center;
}

#err {
    color: red;
}

.payment-logo {
    width:2em;
}

.payment-form-error {
    color: red;
    margin: 2em;
    font-style: italic;
}

.vote-profile {
    width:7em;
    height: 7em;
}

.avatar_help {
    max-width:700px;
    margin: auto
}

.inline {
    display: inline;
}

.char_profile {
    max-width:700px;
    margin: auto;
}

#mobile-bar {
  display: none;
  position: fixed;
  left: 0;
  bottom: 0;
  width: 100%;
  text-align: center;
  line-height: 2.5em;
  z-index: 9999;
  background-color: rgba(var(--sec-rgb), 0.9);
  color: var(--ter-clr);
}

#mobile-bar nav {
    text-transform: uppercase;
}

#mobile-bar .sidebar {
    float: left;
    margin-left: 2em;
}

#mobile-bar .menu {
    float: right;
    margin-right: 2em;
}

.explain-icon {
    font-size: 0.7em;
    vertical-align: top;
    cursor: pointer;
    position: relative;
}

.sidebar-link-wrap {
  display: inline-flex;
  align-items: center;
  gap: 0.3em;
}

.sidebar-link,
.explain-icon {
  display: inline;
  margin: 0;
}

.sidebar-link {
    transition: color 0.5s;
}

.sidebar-link.select {
    color: var(--sec-clr);
}

#sidebar .close {
    display: none;
}

#sidebar .roles {
    text-align: center;
}

@media(max-width: 768px) {
    #mobile-bar {
        display: block;
    }

    #sidebar {
        padding: 1em 0em 3.5em 0em;
		-moz-align-items: center;
		-webkit-align-items: center;
		-ms-align-items: center;
		align-items: center;
		display: -moz-flex;
		display: -webkit-flex;
		display: -ms-flex;
		display: flex;
		-moz-justify-content: center;
		-webkit-justify-content: center;
		-ms-justify-content: center;
		justify-content: center;
		pointer-events: none;
		-moz-transition: opacity 0.35s ease, visibility 0.35s;
		-webkit-transition: opacity 0.35s ease, visibility 0.35s;
		-ms-transition: opacity 0.35s ease, visibility 0.35s;
		transition: opacity 0.35s ease, visibility 0.35s;
		-moz-user-select: none;
		-webkit-user-select: none;
		-ms-user-select: none;
		user-select: none;
		-webkit-tap-highlight-color: rgba(0, 0, 0, 0);
        background-color: rgba(var(--pri-rgb), 0.7);
		cursor: default;
		height: 100%;
		left: 0;
		opacity: 0;
		position: fixed;
		text-align: center;
		top: 0;
		visibility: hidden;
		width: 100%;
        display: flex;
        align-items: center;
        justify-content: center;
        z-index: 99;
	}

	#sidebar h2, #sidebar p {
	    display: inline;
	}

	#sidebar .h2-p-row {
	    margin: 0.5em;
	}

	#sidebar .header {
	    display: none;
	}

    #sidebar .inner {
        padding: 1em ;
        -moz-transform: translateY(0.5em);
        -webkit-transform: translateY(0.5em);
        -ms-transform: translateY(0.5em);
        transform: translateY(0.5em);
        -moz-transition: opacity 0.35s ease, -moz-transform 0.35s ease;
        -webkit-transition: opacity 0.35s ease, -webkit-transform 0.35s ease;
        -ms-transition: opacity 0.35s ease, -ms-transform 0.35s ease;
        transition: opacity 0.35s ease, transform 0.35s ease;
        -webkit-overflow-scrolling: touch;
        border-radius: 5px;
        display: block;
        max-width: 100%;
        opacity: 0;
        position: relative;
        width: 80%;
        max-height: 100%;
        overflow-y: auto;
        overflow-x: hidden;
        font-size: 110%;
        background-color: rgba(var(--sec-rgb), 0.7);
        color: var(--pri-clr);
    }

    #sidebar .close {
        background-image: url("images/close.svg");
        background-position: 75% 25%;
        background-repeat: no-repeat;
        background-size: 2em 2em;
        border: 0;
        content: '';
        display: block;
        height: 4em;
        overflow: hidden;
        position: absolute;
        right: 0;
        text-align: center;
        text-indent: 4em;
        top: 0;
        width: 4em;
    }

    body.is-sidebar-visible #page-wrapper {
        -moz-filter: blur(1.5px);
        -webkit-filter: blur(1.5px);
        -ms-filter: blur(1.5px);
        filter: blur(1.5px);
    }

    body.is-sidebar-visible #sidebar {
        pointer-events: auto;
        opacity: 1;
        visibility: visible;
    }

    body.is-sidebar-visible #sidebar .inner {
        -moz-transform: translateY(0);
        -webkit-transform: translateY(0);
        -ms-transform: translateY(0);
        transform: translateY(0);
        opacity: 1;
    }
}

#manage ul {
    margin: 0.5em;
}

.clearer {
    clear: both;
}

.smaller {
    font-size: 70%;
}

.table-responsive {
  overflow-x: auto;
  -webkit-overflow-scrolling: touch;
}
.table-responsive table {
  width: 100%;
  border-collapse: collapse;
}

#char-finder-popup {
    display:none;
    position:fixed;
    top:50%;
    left:50%;
    transform:translate(-50%, -50%);
    background:rgba(0,0,0,0.85);
    padding:3em;
    border-radius:10px;
    min-width:320px;
    z-index: 10;
}

#char-finder-close {
    position:absolute;
    top:0.5em;
    right:1em;
    z-index:1;
    background:transparent;
    border:none;
    font-size:1.5em;
    cursor:pointer;
}

#excel-edit {
    max-width: 90vw;
    max-height: 90vh;

    min-width: 80vw;

    position:fixed;
    top:50%;
    left:50%;
    transform:translate(-50%, -50%);
    padding:3em;
    border-radius:10px;

    padding: 3em;
    border-radius: 2em;
    background-color: rgba(var(--sec-rgb), 0.9);
    -webkit-box-shadow: 0px 0px 39px 12px rgba(0,0,0,0.75);
    -moz-box-shadow: 0px 0px 39px 12px rgba(0,0,0,0.75);
    box-shadow: 0px 0px 39px 12px rgba(0,0,0,0.75);
    overflow: scroll;

    scrollbar-width: none;
    -ms-overflow-style: none;

    text-align: center;

    opacity: 0;
    transition: opacity 0.2s;
    transition-delay: 0.1s;
    pointer-events: none;
}

#excel-edit iframe {
    max-height: 100%;
    width: 100%;
}

#excel-edit textarea {
    width: 100%;
}

#excel-edit.visible {
    opacity: 1;
    pointer-events: auto;
}

#excel-edit .close {
    position:absolute;
    top:0.5em;
    right:1em;
    z-index:1;
    background:transparent;
    border:none;
    font-size:1.5em;
    cursor:pointer;
}

.char_intro, .char_intro p, .char_intro img {
    max-width: 100%;
    text-align: center;
}

form th {
    max-width: 20%;
    width: 20%;
}

td:has(input[type="checkbox"]) {
    display: flex;
    align-items: center;
}

td:has(input[type="checkbox"]) .helptext {
    padding: 0em;
}

.editable {
    cursor: cell;
}

@media(max-width: 1000px) {
    form th {
        max-width: 100%;
    }
}

<<<<<<< HEAD
#not_chosen {
    color: red
}

.max_width {
    max-width: 100% !important;
}

#discount_tbl {
    margin-bottom: 2em;
}

.inv_photo {
    height: 5em;
}

.acc_rec {
    height: 400px;
    width: 100%;
=======
/*** POPUP ***/

.popup_text {
    display: none;
}

.popup {
    border-radius: 2em;
    background-color: rgba(18, 18, 18, 0.9);
    color: white !important;
    padding: 1em;
    -webkit-box-shadow: 0px 0px 39px 12px rgba(0,0,0,0.75);
    -moz-box-shadow: 0px 0px 39px 12px rgba(0,0,0,0.75);
    box-shadow: 0px 0px 39px 12px rgba(0,0,0,0.75);
    overflow: scroll;

    scrollbar-width: none;
    -ms-overflow-style: none;

    text-align: center;
}

.popup_tutorial {
    width: 60em;
    height: 40em;

    border-radius: 2em;
    background-color: rgba(18, 18, 18, 0.9);
    color: white !important;
    padding: 1em;
    -webkit-box-shadow: 0px 0px 39px 12px rgba(0,0,0,0.75);
    -moz-box-shadow: 0px 0px 39px 12px rgba(0,0,0,0.75);
    box-shadow: 0px 0px 39px 12px rgba(0,0,0,0.75);
    overflow: scroll;

    scrollbar-width: none;
    -ms-overflow-style: none;

    text-align: center;
}

.popup_query {
    width: 90vw;
    max-height: 90vh;

    border-radius: 2em;
    background-color: rgba(18, 18, 18, 0.95);
    color: white !important;
    padding: 1em;
    -webkit-box-shadow: 0px 0px 39px 12px rgba(0,0,0,0.85);
    -moz-box-shadow: 0px 0px 39px 12px rgba(0,0,0,0.85);
    box-shadow: 0px 0px 39px 12px rgba(0,0,0,0.85);
    overflow: scroll;

    scrollbar-width: none;
    -ms-overflow-style: none;

    text-align: center;

    font-size: 80%;
}

.popup_tutorial p, .popup_tutorial h1, .popup_tutorial h2 {
    color: white !important;
}

@media(max-width: 840px) {
    .popup_tutorial {
    width: 20em;
    }
}

.popup_tutorial h2 {
    margin: 1em;
}

.popup_tutorial::-webkit-scrollbar{
    display: none;
  }

.reg_profile {
    width:8em;
}

.popup_tutorial .reg_profile {
    width:auto;
    height: 90%;
    margin: auto;
}

.popup_tutorial strong, #tutorials strong, #article strong, #usage strong, #usage h3 {
    color: #47787e !important;
}

.popup_tutorial img, #tutorials img {
    max-width: 100%;
    margin: auto;
    height: auto;
>>>>>>> e448750c
}<|MERGE_RESOLUTION|>--- conflicted
+++ resolved
@@ -1578,7 +1578,6 @@
     }
 }
 
-<<<<<<< HEAD
 #not_chosen {
     color: red
 }
@@ -1598,7 +1597,7 @@
 .acc_rec {
     height: 400px;
     width: 100%;
-=======
+
 /*** POPUP ***/
 
 .popup_text {
@@ -1697,5 +1696,4 @@
     max-width: 100%;
     margin: auto;
     height: auto;
->>>>>>> e448750c
 }