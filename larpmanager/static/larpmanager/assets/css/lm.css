.hide { display: none; }

input[type="submit"], input[type="reset"], input[type="button"], button, .button {
    font-family: inherit;
}

#register_form table td, #register_form table th {
    padding: 1em;
}

@media(max-width: 1000px) {
    #register_form table td {
        padding: 0.25em 0 0.5em 0;
    }

    #register_form table th {
        padding: 0.5em 0 0.25em 0;
    }
}

select {
    padding-right: 3.5em;
}

.select2-container, select, textarea, input {
    max-width: 70% !important;
}

.select2-container {
    width: 70% !important;
    margin: auto;
}

@media(max-width: 1200px) {
    .select2-container, select, textarea, input {
        max-width: 80% !important;
    }

    .select2-container {
        width: 80% !important;
        margin: auto;
    }
}

@media(max-width: 1000px) {
    .select2-container, select, textarea, input {
        max-width: 90% !important;
    }

    .select2-container, textarea {
        width: 90% !important;
        margin: auto;
    }
}

.select2-search__field {
    max-width: 100% !important;
    width: 100% !important;
}

.select2-container--default, .select2-selection--multiple {
    background: transparent !important;
}

.select2-selection__choice {
    background-color: rgba(var(--sec-rgb), 0.9) !important;
    color: rgba(var(--pri-rgb), 0.9) !important;
}



/*
.select2-container, .select2-search--dropdown, .select2-search__field {
    max-width: 100% !important;
    width: 100% !important;
}



.select2-container--default, .select2-selection--multiple, .select2-selection__choice {
    background-color: rgba(var(--sec-rgb), 0.9) !important;
    color: rgba(var(--pri-rgb), 0.9) !important;
} */

@media(max-width: 1000px) {
  table.mob {
    display: block;
    width: 100%;
    height: auto;
    margin: 0 0 0.5em 0;
  }

  .mob tbody,
  .mob th,
  .mob tr,
  .mob td {
    display: block;
    width: 100% !important;
    height: auto;
  }

  .mob tr {
      padding: 0;
    }

  .mob th, .mob td {
      padding: 0.2em;
    }

   .login .mob th, .login .mob td {
      padding: 0.5em;
    }

    .mob td label {
        white-space: normal;
    }

  .mob th label {
    font-size: 1.4em;
    margin: 0;
   }

   .mob td a img {
     width: 100%;
    }

    .calendar thead {
        display: none;
    }

    .mob thead {
        display: none !important;
    }

   hr {
        margin: 0.2em 0;
    }

    p {
        margin: 0;
    }

    #id_discount {
        display: inline-block;
        margin: 1em auto;
    }

    .nav a {
        padding: 0.2em 0.5em;
        margin: 0em 0.1em;
    }

    .staff-list .hide {
      margin-top: 1em;
    }
}

td label {
    font-size: 0.8em;
     white-space: nowrap;
}

.causal {
    color: rgba(var(--ter-rgb), 0.9);
    font-style: italic;
}

.show_tooltip {
    font-size: 150%;
    font-weight: bold;
    line-height: 1.5;
}


.allauth_signin {
    text-align: center;
}

.allauth_signin a {
    border: 0;
}

.allauth_signin a img {
    width: 15em;
}

.login {
    max-width: 700px;
    margin: 0 auto;
}

@media(max-width: 840px) {

    .login {
        max-width: 100%;
    }
}

.login th {
    display: none;
}

.login input {
    text-align: center;
    width: 90%;
}

.password_reset {
    float: right;
}

.registration_register {
    float: left;
}


@media(max-width: 480px) {
    .password_reset, .registration_register {
        float: none;
    }
}

@media(max-width: 600px) {

    .password_reset, .registration_register {
        float: none;
        margin: 0 0 2em 0;
    }

}

form table tr td br {
   display: none;
}

form table tr td br.show {
   display: inline;
}

.helptext, .slug_pre {
    color: rgba(var(--pri-rgb), 0.7);
    font-size: 80%;
    padding: 1em 0 0 0;
    width: 80%;
    display: inline-block;
}

.helptext-checkbox {
    display: inline;
}

.slug_pre {
    padding: 0 0 1em 0;
    margin: 0;
}

.slug_war {
    padding: 1em 3em 0 3em;
    margin: 0;
}

.errorlist {
    font-weight: 700;
    color: red;
    width: 100%;
    list-style-type: none; /* Remove bullets */
    padding: 0; /* Remove padding */
    margin: 0; /* Remove margins */
    margin: 0.1em auto;
}

form {
    text-align: center;
}


.links a {
    margin: 0.5em 1em;
    display: inline-block
}

.nav {
    align-items: center;
    justify-content: center;
    line-height:300%;
}

@media screen and (max-width: 1000px) {
    .nav {
        font-size: 90%;
    }
}

@media screen and (max-width: 840px) {
    .nav {
        font-size: 80%;
    }
}

@media screen and (max-width: 736px) {
    .nav {
        font-size: 70%;
    }
}

.nav p {
    line-height:200%;
}

.faq .que {
    font-weight: bold;
}

ul, ol {
    list-style-position: inside;
}

.faq li {
    padding: 0.5em;
}

#id_members_info div, #id_Core div, #id_Structure div, #id_Appearance div, #id_Registration div, #id_Accounting div,
#id_Users div, #id_Writing div, #id_Casting div, #id_Miscellanea div {
    display: inline-block; margin: 0.5em
}

.nav .select {
    #color: var(--sec-clr);
    #background-color: rgba(var(--pri-rgb), 0.60);
    #border: solid 1px rgba(var(--pri-rgb), 0.60);

    color: var(--ter-clr);
    background-color: rgba(var(--sec-rgb), 0.35);
    border: solid 1px rgba(var(--sec-rgb), 0.35);
}

#staging {
    background: red;
    padding: 1em;
    width: 100%;
    font-size: 200%;
    color: black;
    text-align: center;
}

.sheet {
    text-align: center;
}

.jq-toast-wrap {
    width: 33%;
}

@media screen and (max-width: 736px) {
    .jq-toast-wrap {
        width: 80%;
    }
}

.jq-toast-single {
    font-family: easyreading;
    font-size: 1.3em;
    padding: 0.5em 0.5em 0.5em 1.5em !important;
    line-height: 1.1;
}

/* Numbers */

.major hr {
    border-bottom: solid 0.2em #a5dee5;
}

    .key-numbers-container {
      display: flex;
      justify-content: space-around;
      flex-wrap: wrap;
    }

    .key-number {
      padding: 1em;
      flex: 1;
      text-align: center;
    }

    .key-number-value {
      font-size: 2.5em;
      font-weight: bold;
      margin-left: 0.5em;
    }

    .key-number-label {
      margin-top: 0.5em;
      font-size: 1.5em;
    }

    .key-numbers-container > *:not(:first-child) {
        border-left: 0.2em solid #a5dee5;
    }

    @media screen and (max-width: 840px) {
        .key-numbers-container > * {
            padding: 0.5em;
        }

        .key-number-label {
            margin: 0;
        }

        #main h3 {
            font-size: 1.3em !important;
        }

        #main h2 {
            font-size: 1.3em !important;
        }

        header.major {
            padding: 0 0.5em;
        }
    }

    @media screen and (max-width: 736px) {
    .inner h2 {
        margin: 0;
        font-size: 1.2em;
        margin-top: 0.5em;
    }

    #uglipop_popbox img {
        max-width: 95%;
        display: block;
        width: auto;
        height: auto;
        margin: auto;
    }

    #uglipop_content_fixed {
        width: 95%;
    }

    .info {
        margin-bottom: 0em;
        font-size: 80%;
        padding: 0 2em;
    }

    .staff-list button, .staff-list .button  {
        padding: 0.5em 1.5em;
        margin: 0.5em 0.2em;
    }

}

@media screen and (max-width: 1000px) {

  .key-number-value {
    font-size: 2em;
  }
}

/*** Tutorials ***/

#tutorials {
    display: flex;
}

#tutorials .column {
    border-right: 0.2em solid #A5DEE5;
    padding-right: 0.5em;
    margin-right: 0.5em;
}

#tutorials .column a {
    display: block;
    margin: 1.5em 0.5em 0 0;
}

#tutorials .column a.select {
    display: block;
    color: black;
}

#tutorials .feature {
    max-width: 100%;
    width: 100%;
    padding-left: 0.5em;
}

@media screen and (max-width: 736px) {
    #tutorials .column {
        display: none;
    }
}

#tutorials .navig td {
    width: 33%;
}

#tutorials ul li {
    padding: 1em;
}

.g-recaptcha {
    margin: auto;
    display: inline-block;
}

#membership_cf .warning {
    color: red;
}

#membership_cf .success {
    color: green;
}

/*** spinner registration ***/

.noscroll {
    overflow: hidden;
}

#overlay {
    display: none;
    position: absolute;
    top:0px;
    left:0px;
    width: 100%;
    height: 100%;
    background: black;
    opacity: .5;
}

.lds-roller,
.lds-roller div,
.lds-roller div:after {
  box-sizing: border-box;
}
.lds-roller {
  display: inline-block;
  position: fixed;
    top: 50%;
    left: 50%;
    margin-top: -40px; /* Negative half of height. */
    margin-left: -40px; /* Negative half of width. */
  width: 80px;
  height: 80px;
}
.lds-roller div {
  animation: lds-roller 1.2s cubic-bezier(0.5, 0, 0.5, 1) infinite;
  transform-origin: 40px 40px;
}
.lds-roller div:after {
  content: " ";
  display: block;
  position: absolute;
  width: 7.2px;
  height: 7.2px;
  border-radius: 50%;
  background: white;
  margin: -3.6px 0 0 -3.6px;
}
.lds-roller div:nth-child(1) {
  animation-delay: -0.036s;
}
.lds-roller div:nth-child(1):after {
  top: 62.62742px;
  left: 62.62742px;
}
.lds-roller div:nth-child(2) {
  animation-delay: -0.072s;
}
.lds-roller div:nth-child(2):after {
  top: 67.71281px;
  left: 56px;
}
.lds-roller div:nth-child(3) {
  animation-delay: -0.108s;
}
.lds-roller div:nth-child(3):after {
  top: 70.90963px;
  left: 48.28221px;
}
.lds-roller div:nth-child(4) {
  animation-delay: -0.144s;
}
.lds-roller div:nth-child(4):after {
  top: 72px;
  left: 40px;
}
.lds-roller div:nth-child(5) {
  animation-delay: -0.18s;
}
.lds-roller div:nth-child(5):after {
  top: 70.90963px;
  left: 31.71779px;
}
.lds-roller div:nth-child(6) {
  animation-delay: -0.216s;
}
.lds-roller div:nth-child(6):after {
  top: 67.71281px;
  left: 24px;
}
.lds-roller div:nth-child(7) {
  animation-delay: -0.252s;
}
.lds-roller div:nth-child(7):after {
  top: 62.62742px;
  left: 17.37258px;
}
.lds-roller div:nth-child(8) {
  animation-delay: -0.288s;
}
.lds-roller div:nth-child(8):after {
  top: 56px;
  left: 12.28719px;
}
@keyframes lds-roller {
  0% {
    transform: rotate(0deg);
  }
  100% {
    transform: rotate(360deg);
  }
}

@media screen and (max-width: 1000) {
    .login input {
        width: 70%;
    }
}

/*** DISCOVER ***/

#discover h2 {
    font-weight: 700;
}


#discover strong, #discover em {
    color: #319caa;
}

#discover .left, #discover .right {
    width: 25%;
    border-radius: 10%;
}

#discover .left {
    float: left;
    margin: 0 2em 2em 0;
}

#discover .right {
    float: right;
    margin: 0 0em 2em 2em;
}


#discover hr {
    clear: both;
}

@media(max-width: 1000px) {

    #discover .left, #discover .right {
        display: none;
    }

}

/*** PRICING ***/

.plan {
    background-color: white;
    border-radius: 10px;
    box-shadow: 0 4px 8px rgba(0, 0, 0, 0.2);
    padding: 1em;
    text-align: center;
    flex: 1;
}

.plans {
    margin-top: 1em;
    display: flex;
    justify-content: space-between;
    gap: 1em;
}

@media(max-width: 1000px) {
    .plans {
        display: block;
        margin: 0;
    }

    .plan {
        box-shadow: 0;
        padding: 0.5em;
        margin: 0.5em;
    }
}

.plan h2 {
    font-size: 24px;
    margin-bottom: 20px;
}
.price {
    font-size: 32px;
    color: #333;
    margin-bottom: 20px;
}
.plan p {
    margin-bottom: 20px;
}
.plan ul {
    list-style: none;
    padding: 0;
}
.plan ul li {
    margin-bottom: 10px;
}
.plan button {
    background-color: #007bff;
    color: white;
    padding: 10px 20px;
    border: none;
    border-radius: 5px;
    cursor: pointer;
}
.plan button:hover {
    background-color: #0056b3;
}
.note {
    font-size: 12px;
    color: #555;
    margin-top: 10px;
}

#usage b {
    color: #319caa;
    font-weight: 700;
}

.paginate input {
    max-width: 100% !important;
}

.allauth_signin {
    margin-top: 0.5em;
}

.disabled {
    pointer-events: none;
    opacity: 0.5;
    cursor: not-allowed;
}

.exception-404 {
    display: none;
}

input[type="checkbox"], input[type="radio"] {
    width: 1em;
    height: 1em;
    border-radius: 0.2em;
    margin: auto;
    float: none;
    display: inline-block;
    vertical-align: middle;
}

#id_share {
    width: 2em;
    height: 2em;
    display: block;
}

table {
    margin-bottom: 1.5em;
}

.membership_request {
    width: 50%;
}

/* Sidebar */

#sidebar {
    display: block;
    width: 21ch;
    height: 100vh;
    position: fixed;
    top: 0;
    left: 0;
    overflow-y: auto;
    padding: 0 1em 3em 1em;
    box-sizing: border-box;
    border-right: 2px solid rgba(var(--pri-rgb), 0.085);
    font-size: 100%;
}

#sidebar:focus {
  outline: none;
}

#sidebar h1 {
    text-align: center;
    padding: 0.1em;
    font-size: 1.2em;
    width: 100%;
    height: 2em;
    margin: auto;
    text-align: center;
    display: flex;
    align-items: center;
    justify-content: center;
}

#sidebar h2 {
    font-size: 90%;
}

#sidebar h2, #sidebar p {
    text-align: left;
}

#sidebar {
  overflow: scroll; /* Hide scroll bar */
  scrollbar-width: none; /* Firefox */
  -ms-overflow-style: none;  /* IE 10+ */
}

#sidebar::-webkit-scrollbar { /* Webkit */
  display: none;
}

#sidebar-open img {
    margin: 0 0.5em 0 0;
}

#page-wrapper.sidebar {
    margin-left: 21ch;
    min-height: 100vh;
}

nav#sidebar-nav {
    left: 1.5em;
}

#header.sidebar {
    margin-left: 21ch;
    width: calc(100% - 21ch);
}

@media(max-width: 800px) {
    #sidebar, nav#sidebar-nav {
        display: none;
    }

    #page-wrapper.sidebar {
        margin-left: 0%;
   }

    #header.sidebar {
        margin: 0;
        width: 100%;
    }
}

#header nav a[href="#sidebar"] {
  text-decoration: none;
  -moz-transition: background-color 0.2s ease-in-out;
  -webkit-transition: background-color 0.2s ease-in-out;
  -ms-transition: background-color 0.2s ease-in-out;
  transition: background-color 0.2s ease-in-out;
  border-radius: 5px;
  box-shadow: inset 0 0 0 2px rgba(var(--pri-rgb), 0.425);
  padding: 0 1.35em;
}

.select .fa-chevron-down {
    -moz-transform: rotate(-180deg);
    -webkit-transform: rotate(-180deg);
    -ms-transform: rotate(-180deg);
    transform: rotate(-180deg);
    transition-duration: 0.3s;
}

h4.home {
  font-size: 1.8em;
  color: #3b3b3b;
  margin: 0em 0em 1em;
}

header.sec {
    margin: 0 0 2em 0;
}

header.sec h1 {
    font-size: 3em;
}

@media(max-width: 840px) {
    header.sec h1 {
        font-size: 2.5em;
    }

    header.sec {
        font-size: 100%;
        margin: 1em !important;
    }
}

@media(max-width: 736px) {
    .final {
        margin-top:0;
        padding-bottom: 1em;
    }

    header.sec h1 {
        font-size: 2em;
    }

    header.sec {
        font-size: 100%;
        margin: 1em !important;
    }
}

.section-link {
    color: var(--ter-clr);
}

#article {
    text-align: left;
}

#article ul {
  text-align: left;
  list-style-position: initial;
}

@media screen and (max-width: 1000px) {
    #article p, #tutorials p {
        margin-bottom: 1em;
    }
}

@media screen and (max-width: 736px) {
    #article p, #tutorials p {
        margin-bottom: 0.5em;
    }

    #article img {
        width: 100%;
        height: auto;
    }
}

.reg_status {
    text-align: center;
}

.reg_status br {
    display: none;
}

.page_gallery {
    padding-top: 0.5em;
}

.cover-container {
  width: 25%;
}

.cover-container img {
    width: 100%;
    vertical-align: middle;         /* Vertically center */
    max-height: 100%;
}

@media screen and (max-width: 1000px) {
    .cover-container img {
      width: 80%;
      margin: 0 auto;
    }
}

#one .inner {
    padding-bottom: 2em !important;
    overflow-x: auto;
}

.login {
    padding-bottom: 2em !important;
}

table.fixed {
    table-layout: fixed;
}

.exception-404 {
    display: none;
}

#header h1 {
    padding: 0.5em 6em 0.5em 7.5em;
    height: 3em;
    line-height: 1.2;
    text-align: center;
    display: flex;
    align-items: center;
    justify-content: center;
}

@media screen and (max-width: 736px) {
    #header h1 {
        height: 3em;
        padding: 0.8em 0.5em 0 0.5em;
    }

    #header {
        padding: 0;
    }
}

#search {
    margin-top: 0.5em;
}

.showcase {
    display: flex;
    flex-direction: column;
}

.showcase .section {
    display: flex;
    flex-wrap: wrap;
    align-items: center;
    justify-content: center;
    margin-bottom: 1rem;
}

.showcase .section:nth-child(even) {
    flex-direction: row-reverse;
}

.showcase .text {
    flex: 1 1 55%;
    padding: 1rem;

    font-size: calc(0.9vw + 10px);
    line-height: 1.5;
}

.showcase .text p {
    margin: 0.5rem auto;
}

.showcase .text h4 {
    font-size: calc(1.8vw + 10px);
    line-height: 1.5;
    color: #47787e;
}

.showcase .image-container {
    flex: 1 1 45%;
    padding: 1rem;

    width: 100%;
    overflow: hidden;
}

.showcase .image-wrapper {
    position: relative;
    width: 100%;
    padding-top: 56.25%; /* Rapporto 16:9 */
    overflow: hidden;
    border-radius: 10px;
}

.showcase .image-wrapper img {
    position: absolute;
    top: 50%;
    left: 50%;
    transform: translate(-50%, -50%);
    width: 100%;
    height: auto;
    object-fit: cover; /* Mostra solo la parte centrale */
}

.showcase .image-caption {
    text-align: center;
    margin-top: 0.2rem;
    font-size: calc(0.2vw + 10px); /* Dimensione responsiva */
    color: #555;
}

@media (max-width: 768px) {
    .showcase .section {
        flex-direction: column;
        margin-bottom: 0rem;
    }
    .showcase .text {
        margin-top: 0;
    }
    .showcase .text, .showcase .image-container {
        flex: 1 1 100%;
        padding: 0.5rem;
    }
}

.showcase strong, .showcase em {
    color: #319caa;
}

.residence-container {
    display: flex;
    flex-direction: column;
    gap: 10px;
}

.residence-container .row-md-6 {
    display: flex;
    gap: 10px;
}

.residence-container .col-md-6 {
    flex: 1;
}

.residence-container input, .residence-container select {
    width: 100%;
    padding: 0.2em;
}

@media (max-width: 768px) {
    .residence-container .row-md-6 {
        flex-direction: column;
    }
}

.my-checkbox-class div {
	display: inline-block;
	padding: 0.5em;
}

#main_casting hr {
    margin: 1em 0;
}

.fea th {
    font-size:120%;
    width: 20%;
}

.fea .descr {
    width: 70%;
}

th select {
    max-width: 100% !important;
    width: 100%;
    padding-right: 1.5em;
}

.satispay-button {
    height: 50px;
    cursor: pointer;
}

#smart-button-container {
    margin-top:2em;
    text-align: center;
}

#paypal-buttons {
    max-width: 300px;
    margin: auto
}

#paypal-me-img {
    width:50%;
    max-width: 600px;
}

.character-cover {
    width:5em;
}

.feature_checkbox {
    display: inline-block;
    padding: 0.5em;
}

.form_error {
    color: red;
    margin: 2em;
    font-style: italic;
}

.no-clear {
    clear: none;
}

.private-header {
    font-size:250%
}

.character-name {
    font-size:130%
}

.rel-description {
    font-size: 80%;
}

.rel-img {
    width:100%
}

.centerized {
    text-align: center;
}

#err {
    color: red;
}

.payment-logo {
    width:2em;
}

.payment-form-error {
    color: red;
    margin: 2em;
    font-style: italic;
}

.vote-profile {
    width:7em;
    height: 7em;
}

.avatar_help {
    max-width:700px;
    margin: auto
}

.inline {
    display: inline;
}

.char_profile {
    max-width:700px;
    margin: auto;
}

#mobile-bar {
  display: none;
  position: fixed;
  left: 0;
  bottom: 0;
  width: 100%;
  text-align: center;
  line-height: 2.5em;
  z-index: 9999;
  background-color: rgba(var(--sec-rgb), 0.9);
  color: var(--ter-clr);
}

#mobile-bar nav {
    text-transform: uppercase;
}

#mobile-bar .sidebar {
    float: left;
    margin-left: 2em;
}

#mobile-bar .menu {
    float: right;
    margin-right: 2em;
}

.explain-icon, .feature_checkbox a {
    font-size: 0.7em;
    vertical-align: top;
    cursor: pointer;
    position: relative;
}

.feature_checkbox a {
    margin-left: 0.5em;
}

.sidebar-link-wrap {
  display: flex;
  align-items: center;
  gap: 0.3em;
  margin-left: 0.5ch;
}

.sidebar-link,
.explain-icon {
  display: inline;
  margin: 0;
}

.sidebar-link {
    transition: color 0.5s;
}

.sidebar-link.select {
    color: var(--sec-clr);
}

#sidebar .close {
    display: none;
}

#sidebar .roles {
    text-align: center;
}

@media(max-width: 768px) {
    #mobile-bar {
        display: block;
    }

    #sidebar {
        padding: 1em 0em 3.5em 0em;
		-moz-align-items: center;
		-webkit-align-items: center;
		-ms-align-items: center;
		align-items: center;
		display: -moz-flex;
		display: -webkit-flex;
		display: -ms-flex;
		display: flex;
		-moz-justify-content: center;
		-webkit-justify-content: center;
		-ms-justify-content: center;
		justify-content: center;
		pointer-events: none;
		-moz-transition: opacity 0.35s ease, visibility 0.35s;
		-webkit-transition: opacity 0.35s ease, visibility 0.35s;
		-ms-transition: opacity 0.35s ease, visibility 0.35s;
		transition: opacity 0.35s ease, visibility 0.35s;
		-moz-user-select: none;
		-webkit-user-select: none;
		-ms-user-select: none;
		user-select: none;
		-webkit-tap-highlight-color: rgba(0, 0, 0, 0);
        background-color: rgba(var(--pri-rgb), 0.7);
		cursor: default;
		height: 100%;
		left: 0;
		opacity: 0;
		position: fixed;
		text-align: center;
		top: 0;
		visibility: hidden;
		width: 100%;
        display: flex;
        align-items: center;
        justify-content: center;
        z-index: 99;
	}

	#sidebar h2, #sidebar p {
	    display: inline;
	}

	#sidebar .h2-p-row {
	    margin: 0.5em;
	}

	#sidebar .header {
	    display: none;
	}

    #sidebar .inner {
        padding: 1em ;
        -moz-transform: translateY(0.5em);
        -webkit-transform: translateY(0.5em);
        -ms-transform: translateY(0.5em);
        transform: translateY(0.5em);
        -moz-transition: opacity 0.35s ease, -moz-transform 0.35s ease;
        -webkit-transition: opacity 0.35s ease, -webkit-transform 0.35s ease;
        -ms-transition: opacity 0.35s ease, -ms-transform 0.35s ease;
        transition: opacity 0.35s ease, transform 0.35s ease;
        -webkit-overflow-scrolling: touch;
        border-radius: 5px;
        display: block;
        max-width: 100%;
        opacity: 0;
        position: relative;
        width: 80%;
        max-height: 100%;
        overflow-y: auto;
        overflow-x: hidden;
        font-size: 110%;
        background-color: rgba(var(--sec-rgb), 0.7);
        color: var(--pri-clr);
    }

    #sidebar .close {
        background-image: url("images/close.svg");
        background-position: 75% 25%;
        background-repeat: no-repeat;
        background-size: 2em 2em;
        border: 0;
        content: '';
        display: block;
        height: 4em;
        overflow: hidden;
        position: absolute;
        right: 0;
        text-align: center;
        text-indent: 4em;
        top: 0;
        width: 4em;
    }

    body.is-sidebar-visible #page-wrapper {
        -moz-filter: blur(1.5px);
        -webkit-filter: blur(1.5px);
        -ms-filter: blur(1.5px);
        filter: blur(1.5px);
    }

    body.is-sidebar-visible #sidebar {
        pointer-events: auto;
        opacity: 1;
        visibility: visible;
    }

    body.is-sidebar-visible #sidebar .inner {
        -moz-transform: translateY(0);
        -webkit-transform: translateY(0);
        -ms-transform: translateY(0);
        transform: translateY(0);
        opacity: 1;
    }
}

#manage ul {
    margin: 0.5em;
}

.clearer {
    clear: both;
}

.smaller {
    font-size: 70%;
}

.table-responsive {
  overflow-x: auto;
  -webkit-overflow-scrolling: touch;
}
.table-responsive table {
  width: 100%;
  border-collapse: collapse;
}

#char-finder-popup {
    display:none;
    position:fixed;
    top:50%;
    left:50%;
    transform:translate(-50%, -50%);
    background:rgba(0,0,0,0.85);
    padding:3em;
    border-radius:10px;
    min-width:320px;
    z-index: 10;
}

#char-finder-close {
    position:absolute;
    top:0.5em;
    right:1em;
    z-index:1;
    background:transparent;
    border:none;
    font-size:1.5em;
    cursor:pointer;
}

#excel-edit {
    max-width: 90vw;
    max-height: 90vh;

    min-width: 80vw;

    position:fixed;
    top:50%;
    left:50%;
    transform:translate(-50%, -50%);
    padding:3em;
    border-radius:10px;

    padding: 3em;
    border-radius: 2em;
    background-color: rgba(var(--sec-rgb), 0.9);
    -webkit-box-shadow: 0px 0px 39px 12px rgba(0,0,0,0.75);
    -moz-box-shadow: 0px 0px 39px 12px rgba(0,0,0,0.75);
    box-shadow: 0px 0px 39px 12px rgba(0,0,0,0.75);
    overflow: scroll;

    scrollbar-width: none;
    -ms-overflow-style: none;

    text-align: center;

    opacity: 0;
    transition: opacity 0.2s;
    transition-delay: 0.1s;
    pointer-events: none;
}

#excel-edit iframe {
    max-height: 100%;
    width: 100%;
}

#excel-edit textarea {
    width: 100%;
}

#excel-edit.visible {
    opacity: 1;
    pointer-events: auto;
}

#excel-edit .close {
    position:absolute;
    top:0.5em;
    right:1em;
    z-index:1;
    background:transparent;
    border:none;
    font-size:1.5em;
    cursor:pointer;
}

.char_intro, .char_intro p, .char_intro img {
    max-width: 100%;
    text-align: center;
}

form th {
    max-width: 20%;
    width: 20%;
}

.editable {
    cursor: cell;
}

@media(max-width: 1000px) {
    form th {
        max-width: 100%;
    }
}

#not_chosen {
    color: red
}

.max_width {
    max-width: 100% !important;
}

#discount_tbl {
    margin-bottom: 2em;
}

.inv_photo {
    height: 5em;
}

.acc_rec {
    height: 400px;
    width: 100%;
}

a label {
    color: inherit;
}

a label:hover {
    cursor: pointer;
}

/*** POPUP ***/

.popup_text {
    display: none;
}

.popup {
    border-radius: 2em;
    background-color: rgba(18, 18, 18, 0.9);
    color: white !important;
    padding: 1em;
    -webkit-box-shadow: 0px 0px 39px 12px rgba(0,0,0,0.75);
    -moz-box-shadow: 0px 0px 39px 12px rgba(0,0,0,0.75);
    box-shadow: 0px 0px 39px 12px rgba(0,0,0,0.75);
    overflow: scroll;

    scrollbar-width: none;
    -ms-overflow-style: none;

    text-align: center;
}

.popup_tutorial {
    width: 60em;
    height: 40em;

    border-radius: 2em;
    background-color: rgba(18, 18, 18, 0.9);
    color: white !important;
    padding: 1em;
    -webkit-box-shadow: 0px 0px 39px 12px rgba(0,0,0,0.75);
    -moz-box-shadow: 0px 0px 39px 12px rgba(0,0,0,0.75);
    box-shadow: 0px 0px 39px 12px rgba(0,0,0,0.75);
    overflow: scroll;

    scrollbar-width: none;
    -ms-overflow-style: none;

    text-align: center;
}

.popup_query {
    width: 90vw;
    max-height: 90vh;

    border-radius: 2em;
    background-color: rgba(18, 18, 18, 0.95);
    color: white !important;
    padding: 1em;
    -webkit-box-shadow: 0px 0px 39px 12px rgba(0,0,0,0.85);
    -moz-box-shadow: 0px 0px 39px 12px rgba(0,0,0,0.85);
    box-shadow: 0px 0px 39px 12px rgba(0,0,0,0.85);
    overflow: scroll;

    scrollbar-width: none;
    -ms-overflow-style: none;

    text-align: center;

    font-size: 80%;
}

.popup_tutorial p, .popup_tutorial h1, .popup_tutorial h2 {
    color: white !important;
}

@media(max-width: 840px) {
    .popup_tutorial {
    width: 20em;
    }
}

.popup_tutorial h2 {
    margin: 1em;
}

.popup_tutorial::-webkit-scrollbar{
    display: none;
  }

.reg_profile {
    width:8em;
}

.popup_tutorial .reg_profile {
    width:auto;
    height: 90%;
    margin: auto;
}

.popup_tutorial strong, #tutorials strong, #article strong, #usage strong, #usage h3 {
    color: #47787e !important;
}

.popup_tutorial img, #tutorials img {
    max-width: 70%;
    margin: auto;
    height: auto;
    box-shadow: 0 0 10px rgba(255, 255, 255, 0.2);
}

.redderized {
    color: red;
}

.greenized {
    color: green;
}

.checkbox_single input[type="checkbox"] {
    display: block;
}

#tutorial_query {
    display: inline-block;
}

#tutorial_query_go {
    padding: 0.7em 1em;
}

@media(max-width: 840px) {
    #tutorial_query {
        width: 60%;
    }
}

<<<<<<< HEAD
#sidebar.interface_old p, #sidebar.interface_old h2 {
    text-align: center;
}

#sidebar.interface_old .sidebar-link-wrap {
    display: inline-flex;
=======
.nav.manage {
    display: none;
}

@media(max-width: 840px) {
    .nav.manage {
    display: initial;
    }
}

a.select {
    color: red;
>>>>>>> c99eea00
}<|MERGE_RESOLUTION|>--- conflicted
+++ resolved
@@ -1307,11 +1307,11 @@
   margin: 0;
 }
 
-.sidebar-link {
+#sidebar a {
     transition: color 0.5s;
 }
 
-.sidebar-link.select {
+#sidebar a.select {
     color: var(--sec-clr);
 }
 
@@ -1723,25 +1723,14 @@
     }
 }
 
-<<<<<<< HEAD
+a.select {
+    color: red;
+}
+
 #sidebar.interface_old p, #sidebar.interface_old h2 {
     text-align: center;
 }
 
 #sidebar.interface_old .sidebar-link-wrap {
     display: inline-flex;
-=======
-.nav.manage {
-    display: none;
-}
-
-@media(max-width: 840px) {
-    .nav.manage {
-    display: initial;
-    }
-}
-
-a.select {
-    color: red;
->>>>>>> c99eea00
 }