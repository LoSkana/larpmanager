--- conflicted
+++ resolved
@@ -2088,10 +2088,6 @@
     max-height:90%;
 }
 
-<<<<<<< HEAD
-input[type="number"] {
-    width: 8ch !important;
-=======
 .my-driverjs {
     max-width: 50vw;
     font-size: 200%;
@@ -2110,5 +2106,8 @@
     .my-driverjs {
         max-width: 80vw;
     }
->>>>>>> 2862af14
+}
+
+input[type="number"] {
+    width: 8ch !important;
 }