.hide { display: none; }

input[type="submit"], input[type="reset"], input[type="button"], button, .button {
    font-family: inherit;
}

#register_form table td, #register_form table th {
    padding: 1em;
}

@media(max-width: 1000px) {
    #register_form table td {
        padding: 0.25em 0 0.5em 0;
    }

    #register_form table th {
        padding: 0.5em 0 0.25em 0;
    }
}

select {
    padding-right: 3.5em;
}

.select2-container, select, textarea, input {
    max-width: 70% !important;
}

.select2-container {
    width: 70% !important;
    margin: auto;
}

@media(max-width: 1200px) {
    .select2-container, select, textarea, input {
        max-width: 80% !important;
    }

    .select2-container {
        width: 80% !important;
        margin: auto;
    }
}

@media(max-width: 1000px) {
    .select2-container, select, textarea, input {
        max-width: 90% !important;
    }

    .select2-container, textarea {
        width: 90% !important;
        margin: auto;
    }
}

.select2-search__field {
    max-width: 100% !important;
    width: 100% !important;
}

.select2-container--default, .select2-selection--multiple {
    background: transparent !important;
}

.select2-selection__choice {
    background-color: rgba(var(--sec-rgb), 0.9) !important;
    color: rgba(var(--pri-rgb), 0.9) !important;
}



/*
.select2-container, .select2-search--dropdown, .select2-search__field {
    max-width: 100% !important;
    width: 100% !important;
}



.select2-container--default, .select2-selection--multiple, .select2-selection__choice {
    background-color: rgba(var(--sec-rgb), 0.9) !important;
    color: rgba(var(--pri-rgb), 0.9) !important;
} */

@media(max-width: 1000px) {
  table.mob {
    display: block;
    width: 100%;
    height: auto;
    margin: 0 0 0.5em 0;
  }

  .mob tbody,
  .mob th,
  .mob tr,
  .mob td {
    display: block;
    width: 100% !important;
    height: auto;
  }

  .mob tr {
      padding: 0;
    }

  .mob th, .mob td {
      padding: 0.2em;
    }

   .login .mob th, .login .mob td {
      padding: 0.5em;
    }

    .mob td label {
        white-space: normal;
    }

  .mob th label {
    font-size: 1.4em;
    margin: 0;
   }

   .mob td a img {
     width: 100%;
    }

    .calendar thead {
        display: none;
    }

    .mob thead {
        display: none !important;
    }

   hr {
        margin: 0.2em 0;
    }

    p {
        margin: 0;
    }

    #id_discount {
        display: inline-block;
        margin: 1em auto;
    }

    .nav a {
        padding: 0.2em 0.5em;
        margin: 0em 0.1em;
    }

    .staff-list .hide {
      margin-top: 1em;
    }
}

td label {
    font-size: 0.8em;
     white-space: nowrap;
}

.causal {
    color: rgba(var(--ter-rgb), 0.9);
    font-style: italic;
}

.show_tooltip {
    font-size: 150%;
    font-weight: bold;
    line-height: 1.5;
}


.allauth_signin {
    text-align: center;
}

.allauth_signin a {
    border: 0;
}

.allauth_signin a img {
    width: 15em;
}

.login {
    max-width: 700px;
    margin: 0 auto;
}

@media(max-width: 840px) {

    .login {
        max-width: 100%;
    }
}

.login th {
    display: none;
}

.login input {
    text-align: center;
    width: 90%;
}

.password_reset {
    float: right;
}

.registration_register {
    float: left;
}


@media(max-width: 480px) {
    .password_reset, .registration_register {
        float: none;
    }
}

@media(max-width: 600px) {

    .password_reset, .registration_register {
        float: none;
        margin: 0 0 2em 0;
    }

}

form table tr td br {
   display: none;
}

form table tr td br.show {
   display: inline;
}

.helptext, .slug_pre {
    color: rgba(var(--pri-rgb), 0.7);
    font-size: 80%;
    padding: 1em 0 0 0;
    width: 80%;
    display: inline-block;
}

.helptext-checkbox {
    display: inline;
}

.slug_pre {
    padding: 0 0 1em 0;
    margin: 0;
}

.slug_war {
    padding: 1em 3em 0 3em;
    margin: 0;
}

.errorlist {
    font-weight: 700;
    color: red;
    width: 100%;
    list-style-type: none; /* Remove bullets */
    padding: 0; /* Remove padding */
    margin: 0; /* Remove margins */
    margin: 0.1em auto;
}

form {
    text-align: center;
}


.links a {
    margin: 0.5em 1em;
    display: inline-block
}

.nav {
    align-items: center;
    justify-content: center;
    line-height:300%;
}

@media screen and (max-width: 1000px) {
    .nav {
        font-size: 90%;
    }
}

@media screen and (max-width: 840px) {
    .nav {
        font-size: 80%;
    }
}

@media screen and (max-width: 736px) {
    .nav {
        font-size: 70%;
    }
}

.nav p {
    line-height:200%;
}

.faq .que {
    font-weight: bold;
}

ul, ol {
    list-style-position: inside;
}

.faq li {
    padding: 0.5em;
}

#id_members_info div, #id_Core div, #id_Structure div, #id_Appearance div, #id_Registration div, #id_Accounting div,
#id_Users div, #id_Writing div, #id_Casting div, #id_Miscellanea div {
    display: inline-block; margin: 0.5em
}

.nav .select {
    #color: var(--sec-clr);
    #background-color: rgba(var(--pri-rgb), 0.60);
    #border: solid 1px rgba(var(--pri-rgb), 0.60);

    color: var(--ter-clr);
    background-color: rgba(var(--sec-rgb), 0.35);
    border: solid 1px rgba(var(--sec-rgb), 0.35);
}

#staging {
    background: red;
    padding: 1em;
    width: 100%;
    font-size: 200%;
    color: black;
    text-align: center;
}

.sheet {
    text-align: center;
}

.jq-toast-wrap {
    width: 33%;
}

@media screen and (max-width: 736px) {
    .jq-toast-wrap {
        width: 80%;
    }
}

.jq-toast-single {
    font-family: easyreading;
    font-size: 1.3em;
    padding: 0.5em 0.5em 0.5em 1.5em !important;
    line-height: 1.1;
}

/* Numbers */

.major hr {
    border-bottom: solid 0.2em #a5dee5;
}

    .key-numbers-container {
      display: flex;
      justify-content: space-around;
      flex-wrap: wrap;
    }

    .key-number {
      padding: 1em;
      flex: 1;
      text-align: center;
    }

    .key-number-value {
      font-size: 2.5em;
      font-weight: bold;
      margin-left: 0.5em;
    }

    .key-number-label {
      margin-top: 0.5em;
      font-size: 1.5em;
    }

    .key-numbers-container > *:not(:first-child) {
        border-left: 0.2em solid #a5dee5;
    }

    @media screen and (max-width: 840px) {
        .key-numbers-container > * {
            padding: 0.5em;
        }

        .key-number-label {
            margin: 0;
        }

        #main h3 {
            font-size: 1.3em !important;
        }

        #main h2 {
            font-size: 1.3em !important;
        }

        header.major {
            padding: 0 0.5em;
        }
    }

    @media screen and (max-width: 736px) {
    .inner h2 {
        margin: 0;
        font-size: 1.2em;
        margin-top: 0.5em;
    }

    #uglipop_popbox img {
        max-width: 95%;
        display: block;
        width: auto;
        height: auto;
        margin: auto;
    }

    #uglipop_content_fixed {
        width: 95%;
    }

    .info {
        margin-bottom: 0em;
        font-size: 80%;
    }

    .staff-list button, .staff-list .button  {
        padding: 0.5em 1.5em;
        margin: 0.5em 0.2em;
    }

}

@media screen and (max-width: 1000px) {

  .key-number-value {
    font-size: 2em;
  }
}

/*** Tutorials ***/

#tutorials {
    display: flex;
}

#tutorials .column {
    border-right: 0.2em solid #A5DEE5;
    padding-right: 0.5em;
    margin-right: 0.5em;
}

#tutorials .column a {
    display: block;
    margin: 1.5em 0.5em 0 0;
}

#tutorials .column a.select {
    display: block;
    color: black;
}

#tutorials .feature {
    max-width: 100%;
    width: 100%;
    padding-left: 0.5em;
}

@media screen and (max-width: 736px) {
    #tutorials .column {
        display: none;
    }
}

#tutorials .navig td {
    width: 33%;
}

#tutorials img {
    max-width: 100%;
    display: block;
    width: auto;
    height: auto;
}

#tutorials ul li {
    padding: 1em;
}

.g-recaptcha {
    margin: auto;
    display: inline-block;
}

#membership_cf .warning {
    color: red;
}

#membership_cf .success {
    color: green;
}

/*** spinner registration ***/

.noscroll {
    overflow: hidden;
}

#overlay {
    display: none;
    position: absolute;
    top:0px;
    left:0px;
    width: 100%;
    height: 100%;
    background: black;
    opacity: .5;
}

.lds-roller,
.lds-roller div,
.lds-roller div:after {
  box-sizing: border-box;
}
.lds-roller {
  display: inline-block;
  position: fixed;
    top: 50%;
    left: 50%;
    margin-top: -40px; /* Negative half of height. */
    margin-left: -40px; /* Negative half of width. */
  width: 80px;
  height: 80px;
}
.lds-roller div {
  animation: lds-roller 1.2s cubic-bezier(0.5, 0, 0.5, 1) infinite;
  transform-origin: 40px 40px;
}
.lds-roller div:after {
  content: " ";
  display: block;
  position: absolute;
  width: 7.2px;
  height: 7.2px;
  border-radius: 50%;
  background: white;
  margin: -3.6px 0 0 -3.6px;
}
.lds-roller div:nth-child(1) {
  animation-delay: -0.036s;
}
.lds-roller div:nth-child(1):after {
  top: 62.62742px;
  left: 62.62742px;
}
.lds-roller div:nth-child(2) {
  animation-delay: -0.072s;
}
.lds-roller div:nth-child(2):after {
  top: 67.71281px;
  left: 56px;
}
.lds-roller div:nth-child(3) {
  animation-delay: -0.108s;
}
.lds-roller div:nth-child(3):after {
  top: 70.90963px;
  left: 48.28221px;
}
.lds-roller div:nth-child(4) {
  animation-delay: -0.144s;
}
.lds-roller div:nth-child(4):after {
  top: 72px;
  left: 40px;
}
.lds-roller div:nth-child(5) {
  animation-delay: -0.18s;
}
.lds-roller div:nth-child(5):after {
  top: 70.90963px;
  left: 31.71779px;
}
.lds-roller div:nth-child(6) {
  animation-delay: -0.216s;
}
.lds-roller div:nth-child(6):after {
  top: 67.71281px;
  left: 24px;
}
.lds-roller div:nth-child(7) {
  animation-delay: -0.252s;
}
.lds-roller div:nth-child(7):after {
  top: 62.62742px;
  left: 17.37258px;
}
.lds-roller div:nth-child(8) {
  animation-delay: -0.288s;
}
.lds-roller div:nth-child(8):after {
  top: 56px;
  left: 12.28719px;
}
@keyframes lds-roller {
  0% {
    transform: rotate(0deg);
  }
  100% {
    transform: rotate(360deg);
  }
}

@media screen and (max-width: 1000) {
    .login input {
        width: 70%;
    }
}

/*** DISCOVER ***/

#discover h2 {
    font-weight: 700;
}


#discover strong, #discover em {
    color: #319caa;
}

#discover .left, #discover .right {
    width: 25%;
    border-radius: 10%;
}

#discover .left {
    float: left;
    margin: 0 2em 2em 0;
}

#discover .right {
    float: right;
    margin: 0 0em 2em 2em;
}


#discover hr {
    clear: both;
}

@media(max-width: 1000px) {

    #discover .left, #discover .right {
        display: none;
    }

}

/*** PRICING ***/

.plan {
    background-color: white;
    border-radius: 10px;
    box-shadow: 0 4px 8px rgba(0, 0, 0, 0.2);
    padding: 1em;
    text-align: center;
    flex: 1;
}

.plans {
    margin-top: 1em;
    display: flex;
    justify-content: space-between;
    gap: 1em;
}

@media(max-width: 1000px) {
    .plans {
        display: block;
        margin: 0;
    }

    .plan {
        box-shadow: 0;
        padding: 0.5em;
        margin: 0.5em;
    }
}

.plan h2 {
    font-size: 24px;
    margin-bottom: 20px;
}
.price {
    font-size: 32px;
    color: #333;
    margin-bottom: 20px;
}
.plan p {
    margin-bottom: 20px;
}
.plan ul {
    list-style: none;
    padding: 0;
}
.plan ul li {
    margin-bottom: 10px;
}
.plan button {
    background-color: #007bff;
    color: white;
    padding: 10px 20px;
    border: none;
    border-radius: 5px;
    cursor: pointer;
}
.plan button:hover {
    background-color: #0056b3;
}
.note {
    font-size: 12px;
    color: #555;
    margin-top: 10px;
}

#usage b {
    color: #319caa;
    font-weight: 700;
}

.paginate input {
    max-width: 100% !important;
}

.allauth_signin {
    margin-top: 0.5em;
}

.disabled {
    pointer-events: none;
    opacity: 0.5;
    cursor: not-allowed;
}

.exception-404 {
    display: none;
}

input[type="checkbox"], input[type="radio"] {
    width: 1em;
    height: 1em;
    border-radius: 0.2em;
    margin: auto;
    float: none;
    display: inline-block;
    vertical-align: middle;
}

#id_share {
    width: 2em;
    height: 2em;
    display: block;
}

table {
    margin-bottom: 1.5em;
}

.membership_request {
    width: 50%;
}

/* Sidebar */

#sidebar {
    display: none;
    width: 20%;
    height: 100vh;
    position: fixed;
    top: 0;
    left: 0;
    overflow-y: auto;
    padding: 0 1em 3em 1em;
    box-sizing: border-box;
    border-right: 2px solid rgba(var(--pri-rgb), 0.085);
    font-size: 90%;
}

#sidebar:focus {
  outline: none;
}

#sidebar h1 {
    text-align: center;
    padding: 0.1em;
    font-size: 1.2em;
    width: 100%;
    height: 4em;
    margin: auto;
    text-align: center;
    display: flex;
    align-items: center;
    justify-content: center;
}

#sidebar h2 {
    font-size: 90%;
}

#sidebar p {
    text-align: center;
}

#sidebar {
  overflow: scroll; /* Hide scroll bar */
  scrollbar-width: none; /* Firefox */
  -ms-overflow-style: none;  /* IE 10+ */
}

#sidebar::-webkit-scrollbar { /* Webkit */
  display: none;
}

#sidebar-open img {
    margin: 0 0.5em 0 0;
}

#page-wrapper.sidebar {
    margin-left: 20%;
    min-height: 100vh;
}

nav#sidebar-nav {
    left: 1.5em;
}

#header.sidebar {
    margin-left: 20%;
    width: 80%;
}

@media(max-width: 800px) {
    nav#sidebar-nav, #sidebar {
        display: none !important;
    }

    #page-wrapper.sidebar {
        margin-left: 0%;
   }

    #header.sidebar {
        margin: 0;
        width: 100%;
    }
}

#header nav a[href="#sidebar"] {
  text-decoration: none;
  -moz-transition: background-color 0.2s ease-in-out;
  -webkit-transition: background-color 0.2s ease-in-out;
  -ms-transition: background-color 0.2s ease-in-out;
  transition: background-color 0.2s ease-in-out;
  border-radius: 5px;
  box-shadow: inset 0 0 0 2px rgba(var(--pri-rgb), 0.425);
  padding: 0 1.35em;
}

.select .fa-chevron-down {
    -moz-transform: rotate(-180deg);
    -webkit-transform: rotate(-180deg);
    -ms-transform: rotate(-180deg);
    transform: rotate(-180deg);
    transition-duration: 0.3s;
}

h4.home {
  font-size: 1.8em;
  color: #3b3b3b;
  margin: 0em 0em 1em;
}

header.sec {
    margin: 0 0 2em 0;
}

header.sec h1 {
    font-size: 3em;
}

@media(max-width: 840px) {
    header.sec h1 {
        font-size: 2.5em;
    }

    header.sec {
        font-size: 100%;
        margin: 1em !important;
    }
}

@media(max-width: 736px) {
    .final {
        margin-top:0;
        padding-bottom: 1em;
    }

    header.sec h1 {
        font-size: 2em;
    }

    header.sec {
        font-size: 100%;
        margin: 1em !important;
    }
}

.section-link {
    color: var(--ter-clr);
}

#article {
    text-align: left;
}

#article ul {
  text-align: left;
  list-style-position: initial;
}

@media screen and (max-width: 1000px) {
    #article p, #tutorials p {
        margin-bottom: 1em;
    }
}

@media screen and (max-width: 736px) {
    #article p, #tutorials p {
        margin-bottom: 0.5em;
    }

    #article img {
        width: 100%;
        height: auto;
    }
}

.reg_status {
    text-align: center;
}

.reg_status br {
    display: none;
}

.page_gallery {
    padding-top: 0.5em;
}

.cover-container {
  width: 25%;
}

.cover-container img {
    width: 100%;
    vertical-align: middle;         /* Vertically center */
    max-height: 100%;
}

@media screen and (max-width: 1000px) {
    .cover-container img {
      width: 80%;
      margin: 0 auto;
    }
}

#one .inner {
    padding-bottom: 2em !important;
    overflow-x: auto;
}

.login {
    padding-bottom: 2em !important;
}

#sidebar .select {
    color: var(--sec-clr);
}

table.fixed {
    table-layout: fixed;
}

.exception-404 {
    display: none;
}

#header h1 {
    padding: 0.5em 6em 0.5em 7.5em;
    height: 3em;
    line-height: 1.2;
    text-align: center;
    display: flex;
    align-items: center;
    justify-content: center;
}

@media screen and (max-width: 736px) {
    #header h1 {
        height: 3em;
        padding: 0.8em 0.5em 0 0.5em;
    }

    #header {
        padding: 0;
    }
}

#search {
    margin-top: 0.5em;
}

.showcase {
    display: flex;
    flex-direction: column;
}

.showcase .section {
    display: flex;
    flex-wrap: wrap;
    align-items: center;
    justify-content: center;
    margin-bottom: 1rem;
}

.showcase .section:nth-child(even) {
    flex-direction: row-reverse;
}

.showcase .text {
    flex: 1 1 55%;
    padding: 1rem;

    font-size: calc(0.9vw + 10px);
    line-height: 1.5;
}

.showcase .text p {
    margin: 0.5rem auto;
}

.showcase .text h4 {
    font-size: calc(1.8vw + 10px);
    line-height: 1.5;
    color: #47787e;
}

.showcase .image-container {
    flex: 1 1 45%;
    padding: 1rem;

    width: 100%;
    overflow: hidden;
}

.showcase .image-wrapper {
    position: relative;
    width: 100%;
    padding-top: 56.25%; /* Rapporto 16:9 */
    overflow: hidden;
    border-radius: 10px;
}

.showcase .image-wrapper img {
    position: absolute;
    top: 50%;
    left: 50%;
    transform: translate(-50%, -50%);
    width: 100%;
    height: auto;
    object-fit: cover; /* Mostra solo la parte centrale */
}

.showcase .image-caption {
    text-align: center;
    margin-top: 0.2rem;
    font-size: calc(0.2vw + 10px); /* Dimensione responsiva */
    color: #555;
}

@media (max-width: 768px) {
    .showcase .section {
        flex-direction: column;
        margin-bottom: 0rem;
    }
    .showcase .text {
        margin-top: 0;
    }
    .showcase .text, .showcase .image-container {
        flex: 1 1 100%;
        padding: 0.5rem;
    }
}

.showcase strong, .showcase em {
    color: #319caa;
}

.residence-container {
    display: flex;
    flex-direction: column;
    gap: 10px;
}

.residence-container .row-md-6 {
    display: flex;
    gap: 10px;
}

.residence-container .col-md-6 {
    flex: 1;
}

.residence-container input, .residence-container select {
    width: 100%;
    padding: 0.2em;
}

@media (max-width: 768px) {
    .residence-container .row-md-6 {
        flex-direction: column;
    }
}

.my-checkbox-class div {
	display: inline-block;
	padding: 0.5em;
}

#main_casting hr {
    margin: 1em 0;
}

.fea th {
    font-size:120%;
    width: 20%;
}

.fea .descr {
    width: 70%;
}

th select {
    max-width: 100% !important;
    width: 100%;
    padding-right: 1.5em;
}

.satispay-button {
    height: 50px;
    cursor: pointer;
}

#smart-button-container {
    margin-top:2em;
    text-align: center;
}

#paypal-buttons {
    max-width: 300px;
    margin: auto
}

#paypal-me-img {
    width:50%;
    max-width: 600px;
}

.character-cover {
    width:5em;
}

.feature_checkbox {
    display: inline-block;
    padding: 0.5em;
}

.form_error {
    color: red;
    margin: 2em;
    font-style: italic;
}

.no-clear {
    clear: none;
}

.private-header {
    font-size:250%
}

.character-name {
    font-size:130%
}

.rel-description {
    font-size: 80%;
}

.rel-img {
    width:100%
}

.centerized {
    text-align: center;
}

#err {
    color: red;
}

.payment-logo {
    width:2em;
}

.payment-form-error {
    color: red;
    margin: 2em;
    font-style: italic;
}

.vote-profile {
    width:7em;
    height: 7em;
}

.avatar_help {
    max-width:700px;
    margin: auto
}

.inline {
    display: inline;
}

.char_profile {
    max-width:700px;
    margin: auto;
}

.table-responsive {
  overflow-x: auto;
  -webkit-overflow-scrolling: touch;
}
.table-responsive table {
  width: 100%;
  border-collapse: collapse;
}

#char-finder-popup {
    display:none;
    position:fixed;
    top:50%;
    left:50%;
    transform:translate(-50%, -50%);
    background:rgba(0,0,0,0.85);
    padding:3em;
    border-radius:10px;
    min-width:320px;
    z-index: 10;
}

#char-finder-close {
    position:absolute;
    top:0.5em;
    right:1em;
    z-index:1;
    background:transparent;
    border:none;
    font-size:1.5em;
    cursor:pointer;
}

#excel-edit {
    max-width: 90vw;
    max-height: 90vh;

    min-width: 80vw;

    position:fixed;
    top:50%;
    left:50%;
    transform:translate(-50%, -50%);
    padding:3em;
    border-radius:10px;

    padding: 3em;
    border-radius: 2em;
    background-color: rgba(var(--sec-rgb), 0.9);
    -webkit-box-shadow: 0px 0px 39px 12px rgba(0,0,0,0.75);
    -moz-box-shadow: 0px 0px 39px 12px rgba(0,0,0,0.75);
    box-shadow: 0px 0px 39px 12px rgba(0,0,0,0.75);
    overflow: scroll;

    scrollbar-width: none;
    -ms-overflow-style: none;

    text-align: center;

    opacity: 0;
    transition: opacity 0.2s;
    transition-delay: 0.1s;
    pointer-events: none;
}

#excel-edit iframe {
    max-height: 100%;
    width: 100%;
}

#excel-edit textarea {
    width: 100%;
}

#excel-edit.visible {
    opacity: 1;
    pointer-events: auto;
}

#excel-edit .close {
    position:absolute;
    top:0.5em;
    right:1em;
    z-index:1;
    background:transparent;
    border:none;
    font-size:1.5em;
    cursor:pointer;
}

<<<<<<< HEAD
form th {
  max-width: 20%;
  width: 20%;
}

@media(max-width: 1000px) {
    form th {
      max-width: 100%;
  }
=======
.editable {
  cursor: cell;
>>>>>>> b94d415b
}<|MERGE_RESOLUTION|>--- conflicted
+++ resolved
@@ -1356,7 +1356,6 @@
     cursor:pointer;
 }
 
-<<<<<<< HEAD
 form th {
   max-width: 20%;
   width: 20%;
@@ -1366,8 +1365,7 @@
     form th {
       max-width: 100%;
   }
-=======
+
 .editable {
   cursor: cell;
->>>>>>> b94d415b
 }