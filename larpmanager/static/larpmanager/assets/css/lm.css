--- conflicted
+++ resolved
@@ -1267,7 +1267,6 @@
     margin: auto;
 }
 
-<<<<<<< HEAD
 #mobile-bar {
   display: none;
   position: fixed;
@@ -1454,7 +1453,8 @@
 
 .smaller {
     font-size: 70%;
-=======
+}
+
 .table-responsive {
   overflow-x: auto;
   -webkit-overflow-scrolling: touch;
@@ -1547,5 +1547,4 @@
 
 .editable {
   cursor: cell;
->>>>>>> b94d415b
 }