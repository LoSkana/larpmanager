--- conflicted
+++ resolved
@@ -21,7 +21,6 @@
 import os
 
 from django.conf import settings as conf_settings
-from django.http import HttpRequest, HttpResponse
 from django.utils import translation
 
 
@@ -36,54 +35,21 @@
         self.get_response = get_response
         # One-time configuration and initialization.
 
-    def __call__(self, request: HttpRequest) -> HttpResponse:
+    def __call__(self, request):
         """Activate language for request based on user/browser preferences.
 
-        This middleware method processes incoming requests to determine and activate
-        the appropriate language based on user preferences or browser settings.
-
         Args:
-            request: Django HTTP request object containing user and browser information
+            request: Django HTTP request object
 
         Returns:
-            HttpResponse object with the appropriate language activated for the request
-
-        Note:
-            The language code is stored in request.LANGUAGE_CODE and activated
-            globally for the duration of this request processing.
+            HttpResponse: Response with activated language
         """
-        # Determine the appropriate language for this request
         request.LANGUAGE_CODE = self.get_lang(request)
-
-        # Activate the determined language globally for this request
         translation.activate(request.LANGUAGE_CODE)
-
-        # Process the request with the activated language
         response = self.get_response(request)
-
         return response
 
     @staticmethod
-<<<<<<< HEAD
-    def get_lang(request: HttpRequest) -> str:
-        """Determine appropriate language for the request.
-
-        Determines the most appropriate language code to use for internationalization
-        based on a priority system: test environment settings override user preferences,
-        which override browser detection, which overrides the default fallback.
-
-        Args:
-            request: Django HTTP request object containing user and browser information
-
-        Returns:
-            str: Two-letter language code (e.g., 'en', 'it') that was activated
-
-        Note:
-            This function has the side effect of activating the determined language
-            and modifying the request's HTTP_ACCEPT_LANGUAGE header.
-        """
-        # Check if running in test environment - force English for consistency
-=======
     def get_lang(request) -> str:
         """Determine appropriate language for the request.
 
@@ -104,7 +70,6 @@
             globally and modifying the request's HTTP_ACCEPT_LANGUAGE header.
         """
         # Force English in test environment to ensure consistent test results
->>>>>>> 7ec28e8e
         if os.getenv("PYTEST_CURRENT_TEST"):
             language = "en"
         # Check if user is authenticated and has a language preference
@@ -115,24 +80,11 @@
             else:
                 # Fall back to browser language detection
                 language = translation.get_language_from_request(request)
-
-                # Validate that the detected language is supported
                 found = False
                 # Validate that the detected language is supported
                 for code, _lang in conf_settings.LANGUAGES:
                     if language == code:
                         found = True
-<<<<<<< HEAD
-
-                # Use English as fallback if detected language isn't supported
-                if not found:
-                    language = "en"
-        else:
-            # No authenticated user - rely on browser language detection
-            language = translation.get_language_from_request(request)
-
-        # Activate the determined language and update request headers
-=======
                 # Default to English if detected language is not supported
                 if not found:
                     language = "en"
@@ -141,7 +93,6 @@
             language = translation.get_language_from_request(request)
 
         # Activate the selected language globally and update request metadata
->>>>>>> 7ec28e8e
         translation.activate(language)
         request.META["HTTP_ACCEPT_LANGUAGE"] = language
 
