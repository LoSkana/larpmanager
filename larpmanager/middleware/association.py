--- conflicted
+++ resolved
@@ -119,27 +119,16 @@
 
         Args:
             request: Django HTTP request object containing user session and path info
-<<<<<<< HEAD
-            base_domain: Base domain name used for skin and association lookup
-=======
             base_domain: Base domain name used for skin lookup and routing decisions
->>>>>>> 7ec28e8e
 
         Returns:
             HttpResponse for redirects/renders, or None to continue normal processing
 
         Note:
-<<<<<<< HEAD
-            Demo users (emails ending with 'demo.it') are automatically logged out
-            when visiting the main page, except for after_login paths.
-        """
-        # Check if demo user is visiting main page and logout if needed
-=======
             Demo users (ending with 'demo.it') are automatically logged out when
             visiting the main page, except for post-login flows.
         """
         # Check for demo user logout requirement - skip if already in post-login flow
->>>>>>> 7ec28e8e
         user = request.user
         if not request.path.startswith("/after_login/"):
             # Demo users should be logged out when visiting main domain
@@ -147,27 +136,12 @@
                 logout(request)
                 return redirect(request.path)
 
-<<<<<<< HEAD
-        # Try to load association skin for the base domain
-=======
         # Attempt to load association skin for the base domain
->>>>>>> 7ec28e8e
         skin = get_cache_skin(base_domain)
         if skin:
             # Skin found - load the associated organization
             return cls.load_assoc(request, skin)
 
-<<<<<<< HEAD
-        # Redirect to canonical larpmanager.com domain if needed
-        if request.get_host().endswith("larpmanager.com"):
-            return redirect(f"https://larpmanager.com{request.get_full_path()}")
-
-        # Allow admin access without association
-        if request.path.startswith("/admin"):
-            return
-
-        # Render association not found page for all other requests
-=======
         # Handle larpmanager.com domain redirects to ensure HTTPS
         if request.get_host().endswith("larpmanager.com"):
             return redirect(f"https://larpmanager.com{request.get_full_path()}")
@@ -177,7 +151,6 @@
             return
 
         # No valid association found - render error page
->>>>>>> 7ec28e8e
         return render(request, "exception/assoc.html", {})
 
     @staticmethod
