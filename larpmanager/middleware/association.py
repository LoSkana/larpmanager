# LarpManager - https://larpmanager.com
# Copyright (C) 2025 Scanagatta Mauro
#
# This file is part of LarpManager and is dual-licensed:
#
# 1. Under the terms of the GNU Affero General Public License (AGPL) version 3,
#    as published by the Free Software Foundation. You may use, modify, and
#    distribute this file under those terms.
#
# 2. Under a commercial license, allowing use in closed-source or proprietary
#    environments without the obligations of the AGPL.
#
# If you have obtained this file under the AGPL, and you make it available over
# a network, you must also make the complete source code available under the same license.
#
# For more information or to purchase a commercial license, contact:
# commercial@larpmanager.com
#
# SPDX-License-Identifier: AGPL-3.0-or-later OR Proprietary

import os

from django.conf import settings as conf_settings
from django.shortcuts import redirect, render
from django.utils.translation import get_language

from larpmanager.cache.association import get_cache_assoc
from larpmanager.models.association import AssocTextType
from larpmanager.utils.text import get_assoc_text


class AssociationIdentifyMiddleware:
    def __init__(self, get_response):
        self.get_response = get_response

    def __call__(self, request):
        return self.get_assoc_info(request) or self.get_response(request)

    @staticmethod
    def get_assoc_info(request):
        def load_assoc(request, assoc):
            request.assoc = assoc
            lang = get_language()
            request.assoc["footer"] = get_assoc_text(request.assoc["id"], AssocTextType.FOOTER, lang)

        # get assoc slug from host
        hst = request.get_host()

        local = False
        if os.getenv("env") == "prod":
            request.enviro = "prod"
        elif "xyz" in hst:
            request.enviro = "staging"
        else:
            # dev environment
            local = True
            if not os.getenv("PYTEST_CURRENT_TEST"):
                request.enviro = "dev"
            else:
                request.enviro = "test"

        domain = request.get_host().split(".")[0]

        assoc_slug = request.session.get("debug_slug", None) or getattr(conf_settings, "SLUG_ASSOC", None) or domain

<<<<<<< HEAD
        assoc = get_cache_assoc(assoc_slug)
        if assoc:
            return load_assoc(request, assoc)
=======
        request.assoc = get_cache_assoc(assoc_slug)
        if request.assoc:
            return
>>>>>>> da7b286f

        if local or domain == "larpmanager":
            assoc = {
                "id": 0,
                "name": "LarpManager",
                "shuttle": [],
                "features": ["assoc_css"],
                "css_code": "main",
                "slug": "lm",
                "logo": "https://larpmanager.com/static/lm_logo.png",
                "main_mail": "info@larpmanager.com",
                "favicon": "https://larpmanager.com/static/lm_fav.png",
            }
            return load_assoc(request, assoc)

        if domain.endswith("larpmanager.com"):
            return redirect(f"https://larpmanager.com{request.get_full_path()}")

        if request.path.startswith("/admin"):
            return

        return render(request, "exception/assoc.html", {})<|MERGE_RESOLUTION|>--- conflicted
+++ resolved
@@ -36,13 +36,8 @@
     def __call__(self, request):
         return self.get_assoc_info(request) or self.get_response(request)
 
-    @staticmethod
-    def get_assoc_info(request):
-        def load_assoc(request, assoc):
-            request.assoc = assoc
-            lang = get_language()
-            request.assoc["footer"] = get_assoc_text(request.assoc["id"], AssocTextType.FOOTER, lang)
-
+    @classmethod
+    def get_assoc_info(cls, request):
         # get assoc slug from host
         hst = request.get_host()
 
@@ -63,15 +58,9 @@
 
         assoc_slug = request.session.get("debug_slug", None) or getattr(conf_settings, "SLUG_ASSOC", None) or domain
 
-<<<<<<< HEAD
         assoc = get_cache_assoc(assoc_slug)
         if assoc:
-            return load_assoc(request, assoc)
-=======
-        request.assoc = get_cache_assoc(assoc_slug)
-        if request.assoc:
-            return
->>>>>>> da7b286f
+            return cls.load_assoc(request, assoc)
 
         if local or domain == "larpmanager":
             assoc = {
@@ -85,7 +74,7 @@
                 "main_mail": "info@larpmanager.com",
                 "favicon": "https://larpmanager.com/static/lm_fav.png",
             }
-            return load_assoc(request, assoc)
+            return cls.load_assoc(request, assoc)
 
         if domain.endswith("larpmanager.com"):
             return redirect(f"https://larpmanager.com{request.get_full_path()}")
@@ -93,4 +82,10 @@
         if request.path.startswith("/admin"):
             return
 
-        return render(request, "exception/assoc.html", {})+        return render(request, "exception/assoc.html", {})
+
+    @staticmethod
+    def load_assoc(request, assoc):
+        request.assoc = assoc
+        lang = get_language()
+        request.assoc["footer"] = get_assoc_text(request.assoc["id"], AssocTextType.FOOTER, lang)