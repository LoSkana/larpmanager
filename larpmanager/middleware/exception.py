--- conflicted
+++ resolved
@@ -147,36 +147,17 @@
     def _handle_feature_error(request: HttpRequest, ex: FeatureError) -> HttpResponse:
         """Handle feature access errors by rendering appropriate error page.
 
-<<<<<<< HEAD
-        This function processes FeatureError exceptions by checking permissions
-        and rendering an appropriate error template. It handles both overall
-        features (organization-wide) and event-specific features.
-
-        Args:
-            request: HTTP request object containing user and association data
-=======
         This function processes FeatureError exceptions by determining the appropriate
         error response based on association settings and feature permissions.
 
         Args:
             request: The HTTP request object containing user and association context
->>>>>>> 7ec28e8e
             ex: FeatureError exception containing feature slug and run ID information
 
         Returns:
             HttpResponse: Rendered feature error template with context data
 
         Raises:
-<<<<<<< HEAD
-            Http404: If association skin is managed, or if the referenced
-                    feature or run cannot be found in the database
-        """
-        # Check if association skin is managed - if so, deny access entirely
-        if request.assoc["skin_managed"]:
-            raise Http404("not allowed")
-
-        # Retrieve the feature object from the exception's feature slug
-=======
             Http404: If association skin is managed, or if feature/run objects are not found
         """
         # Check if association skin is managed - if so, deny access completely
@@ -184,17 +165,12 @@
             raise Http404("not allowed")
 
         # Retrieve the feature object or raise 404 if not found
->>>>>>> 7ec28e8e
         try:
             feature = Feature.objects.get(slug=ex.feature)
         except ObjectDoesNotExist as err:
             raise Http404("Feature not found") from err
 
-<<<<<<< HEAD
-        # Initialize context with exception and feature data
-=======
         # Build base context with exception and feature data
->>>>>>> 7ec28e8e
         ctx = {"exe": ex, "feature": feature}
 
         # Handle permission checking based on feature scope
@@ -208,17 +184,9 @@
             except ObjectDoesNotExist as err:
                 raise Http404("Run not found") from err
 
-<<<<<<< HEAD
-            # Add run to context and check event-level permissions
-            ctx["run"] = run
-            ctx["permission"] = has_event_permission(request, {}, run.event.slug, "orga_features")
-
-        # Render the feature error template with populated context
-=======
             # Add run context and check event-level permissions
             ctx["run"] = run
             ctx["permission"] = has_event_permission(request, {}, run.event.slug, "orga_features")
 
         # Render the feature error template with assembled context
->>>>>>> 7ec28e8e
         return render(request, "exception/feature.html", ctx)