--- conflicted
+++ resolved
@@ -6532,17 +6532,16 @@
 "Ce personnage représente la véritable identité secrète d'un autre personnage"
 
 msgid ""
-<<<<<<< HEAD
 "This page provides a summary of all expenses submitted by collaborators"
 msgstr ""
 "Cette page fournit un résumé de toutes les dépenses soumises par les "
 "collaborateurs"
-=======
+
+msgid ""
 "Allows players to add an optional extra amount to their registration fee"
 msgstr ""
 "Permet aux joueurs d'ajouter un montant supplémentaire facultatif à leurs "
 "frais d'inscription"
->>>>>>> 08f36ef8
 
 msgid ""
 "Do you want to enable a secret registration link to allow early sign-ups"
