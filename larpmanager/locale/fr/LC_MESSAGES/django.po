--- conflicted
+++ resolved
@@ -2378,15 +2378,9 @@
 msgid "Color background"
 msgstr "Arrière-plan du texte"
 
-<<<<<<< HEAD
 msgid "Confirm Payments"
 msgstr "Confirmer les paiements"
 
-msgid "Confirm payments"
-msgstr "Confirmer les paiements"
-
-=======
->>>>>>> ba544256
 msgid "Current template"
 msgstr "Modèle actuel"
 
@@ -6645,19 +6639,11 @@
 msgstr ""
 "Ce montant est automatiquement déduit de l'inscription à un événement futur"
 
-<<<<<<< HEAD
-=======
-msgid "This page allows you to set your personal preferences on the interface"
-msgstr ""
-"Cette page vous permet de définir vos préférences personnelles sur "
-"l'interface"
-
 msgid "To activate new features and enhance the functionality of the platform"
 msgstr ""
 "pour activer de nouvelles caractéristiques et améliorer la fonctionnalité de"
 " la plate-forme"
 
->>>>>>> ba544256
 msgid "You can use the following fields, they will be filled in automatically"
 msgstr ""
 "Vous pouvez utiliser les champs suivants, ils seront remplis automatiquement"
@@ -9365,23 +9351,6 @@
 "Compte tenu d'une date limite de paiement, indique le nombre de jours sous "
 "lequel il notifie au joueur de procéder au paiement. La valeur par défaut "
 "est de 30."
-
-msgid ""
-<<<<<<< HEAD
-"Optional - If you select one (or more) factions, the question will only be "
-"shown to players with characters in all chosen factions"
-msgstr ""
-"Facultatif - Si vous sélectionnez une (ou plusieurs) faction(s), la question"
-" ne sera posée qu'aux joueurs dont les personnages appartiennent à toutes "
-"les factions choisies"
-=======
-"Selected fields will be displayed as follows: public fields visible to all "
-"players, private fields visible only to assigned players"
-msgstr ""
-"Les champs sélectionnés seront affichés comme suit : les champs publics sont"
-" visibles par tous les joueurs, les champs privés ne sont visibles que par "
-"les joueurs assignés"
->>>>>>> ba544256
 
 msgid ""
 "This page allows you to select the features activated for this event, and "
