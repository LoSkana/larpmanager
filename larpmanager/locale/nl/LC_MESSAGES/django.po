--- conflicted
+++ resolved
@@ -2378,15 +2378,9 @@
 msgid "Color background"
 msgstr "Tekst achtergrond"
 
-<<<<<<< HEAD
 msgid "Confirm Payments"
 msgstr "Betalingen bevestigen"
 
-msgid "Confirm payments"
-msgstr "Betalingen bevestigen"
-
-=======
->>>>>>> ba544256
 msgid "Current template"
 msgstr "Huidige sjabloon"
 
@@ -6569,17 +6563,10 @@
 "Dit wordt automatisch in mindering gebracht op de registratie van een "
 "toekomstig evenement"
 
-<<<<<<< HEAD
-=======
-msgid "This page allows you to set your personal preferences on the interface"
-msgstr ""
-"Op deze pagina kun je je persoonlijke voorkeuren voor de interface instellen"
-
 msgid "To activate new features and enhance the functionality of the platform"
 msgstr ""
 "Nieuwe functies activeren en de functionaliteit van het platform verbeteren"
 
->>>>>>> ba544256
 msgid "You can use the following fields, they will be filled in automatically"
 msgstr "Je kunt de volgende velden gebruiken, ze worden automatisch ingevuld"
 
@@ -9269,21 +9256,6 @@
 msgstr ""
 "Geeft bij een betalingstermijn het aantal dagen aan waarbinnen het de speler"
 " verwittigt om door te gaan met de betaling. Standaard 30."
-
-msgid ""
-<<<<<<< HEAD
-"Optional - If you select one (or more) factions, the question will only be "
-"shown to players with characters in all chosen factions"
-msgstr ""
-"Optioneel - Als je één (of meer) facties selecteert, wordt de vraag alleen "
-"getoond aan spelers met personages in alle gekozen facties"
-=======
-"Selected fields will be displayed as follows: public fields visible to all "
-"players, private fields visible only to assigned players"
-msgstr ""
-"Geselecteerde velden worden als volgt weergegeven: openbare velden zichtbaar"
-" voor alle spelers, privévelden alleen zichtbaar voor toegewezen spelers"
->>>>>>> ba544256
 
 msgid ""
 "This page allows you to select the features activated for this event, and "
