#
msgid ""
msgstr ""
"Report-Msgid-Bugs-To: \n"
"Content-Type: text/plain; charset=UTF-8\n"

msgid "Expenses"
msgstr "Uitgaven"

msgid "Total of expenses submitted by collaborators and approved"
msgstr "Totaal van uitgaven ingediend door medewerkers en goedgekeurd"

msgid "Outflows"
msgstr "Uitgangen"

msgid "Total of recorded money outflows"
msgstr "Totaal van geregistreerde uitgaande geldstromen"

msgid "Inflows"
msgstr "Inkomsten"

msgid "Total of recorded money inflows"
msgstr "Totaal van geregistreerde geldinstroom"

msgid "Income"
msgstr "Inleidingen"

msgid "Total participation fees received"
msgstr "Totaal ontvangen deelnamekosten"

msgid "Transactions"
msgstr "Transacties"

msgid "Total amount withheld for transfer commissions"
msgstr "Totaal ingehouden bedrag voor overschrijvingsprovisies"

msgid "Refunds"
msgstr "Terugbetalingen"

msgid "Total amount refunded to participants"
msgstr "Totaalbedrag terugbetaald aan deelnemers"

msgid "Tokens"
msgstr "Tokens"

msgid "Total issued"
msgstr "Totaal uitgegeven"

msgid "Credits"
msgstr "Credits"

msgid "Discount"
msgstr "Korting"

msgid "Total participation fees reduced through discounts"
msgstr "Totale deelnamekosten verlaagd door kortingen"

msgid "Registrations"
msgstr "Registratie"

msgid ""
"Theoretical total of income due to participation fees selected by the "
"participants"
msgstr ""
"Theoretisch totaal van inkomsten uit door de deelnemers gekozen "
"deelnamekosten"

#, python-format
msgid "Registration fee %(number)d of %(user)s per %(event)s"
msgstr "Registratiekosten %(number)d van %(user)s per %(event)s"

#, python-format
msgid "Membership fee of %(user)s for %(year)s"
msgstr "Aandeel %(user)s per %(year)s"

#, python-format
msgid "Donation of %(user)s, with reason: '%(reason)s'"
msgstr "Donatie van %(user)s, met reden: '%(reason)s'"

#, python-format
msgid "Collected contribution of %(user)s for %(recipient)s"
msgstr "Geïnde bijdrage van %(user)s voor %(recipient)s"

msgid "This page allows you to add or edit an expense item of a contributor"
msgstr ""
"Met deze pagina kun je een onkostenpost van een medewerker toevoegen of "
"bewerken"

msgid "Expenses collaborators"
msgstr "Personeelskosten"

msgid "This page allows you to add or edit the expense of a contributor"
msgstr ""
"Op deze pagina kunt u de onkosten van een bijdrager toevoegen of bewerken"

msgid "This page allows you to add or edit an assignment of"
msgstr "Op deze pagina kunt u een toewijzing van"

msgid "This page allows you to add or edit a credits assignment"
msgstr "Op deze pagina kun je een studiepuntenopdracht toevoegen of bewerken"

msgid "Payments"
msgstr "Betalingen"

msgid "This page allows you to add or edit a payment item"
msgstr "Op deze pagina kun je een betalingsitem toevoegen of bewerken"

msgid "This page allows you to add or edit an expense item incurred"
msgstr "Op deze pagina kunt u een onkostenpost toevoegen of bewerken"

msgid ""
"This page allows you to add or edit an event revenue other than the "
"participants' registration fee"
msgstr ""
"Op deze pagina kun je andere inkomsten van een evenement toevoegen of "
"bewerken dan het inschrijfgeld van de deelnemers"

msgid "Donations"
msgstr "Donaties"

msgid "Invoices"
msgstr "Facturen"

msgid "This page allows you to add or edit an invoice"
msgstr "Op deze pagina kun je een factuur toevoegen of bewerken"

msgid "Assignment"
msgstr "Opdracht"

msgid "Collections"
msgstr "Collette"

msgid "This page allows you to add or edit a discount"
msgstr "Op deze pagina kun je een korting toevoegen of bewerken"

msgid "Indicates the sessions for which the discount is available"
msgstr "Geeft de sessies aan waarvoor de korting beschikbaar is"

msgid "Info"
msgstr "Info"

msgid "Enter any useful information for the organizers to verify the payment"
msgstr ""
"Voer alle informatie in die nuttig is voor de organisatoren om de betaling "
"te verifiëren"

msgid "Request refund"
msgstr "Restitutieverzoeken"

msgid "Payment Methods"
msgstr "Betaalmethoden"

msgid "This page allows you to set up your payment methods"
msgstr "Op deze pagina kunt u uw betaalmethoden instellen"

msgid "Description of this payment method to be displayed to the user"
msgstr ""
"Beschrijving van deze betaalmethode die moet worden weergegeven aan de "
"gebruiker"

msgid ""
"Percentage to be retained by the payment system - enter the value as a "
"number, without the percentage symbol"
msgstr ""
"Door het betalingssysteem in te houden percentage - voer de waarde in als "
"een getal, zonder het procentsymbool"

msgid "Description"
msgstr "Beschrijving"

msgid "Fee"
msgstr "Commissie"

msgid "Beneficiary"
msgstr "Begunstigde"

msgid "Enter a valid numeric value"
msgstr "Voer een geldige numerieke waarde in"

msgid "Value must be greater than or equal to 0"
msgstr "Waarde moet groter dan of gelijk aan 0 zijn"

msgid "Settings"
msgstr "Instellingen"

msgid "This page allows you to change the main settings of your Organization"
msgstr ""
"Op deze pagina kunt u de belangrijkste instellingen van uw Organisatie "
"wijzigen"

msgid "Texts"
msgstr "Teksten"

msgid "This page allows you to edit organization-specific text"
msgstr "Op deze pagina kunt u organisatiespecifieke tekst bewerken"

msgid "Added at the top of the user profile page"
msgstr "Toegevoegd bovenaan de gebruikersprofielpagina"

msgid "Added at the top of the main calendar page"
msgstr "Bovenaan de hoofdkalenderpagina toegevoegd"

msgid "Added at the bottom of all mails confirming signup to participants"
msgstr ""
"Toegevoegd onderaan alle mails ter bevestiging van inschrijving aan "
"deelnemers"

msgid "Content of the membership request filled with user data"
msgstr "Inhoud van de lidmaatschapsaanvraag gevuld met gebruikersgegevens"

msgid "Added to the membership page as the paragraph for statute info"
msgstr "Toegevoegd aan de lidmaatschapspagina als paragraaf voor statuutinfo"

msgid "Content of legal notice page linked at the bottom of all pages"
msgstr "Inhoud van de pagina met juridische informatie onderaan alle pagina's"

msgid "Added to the bottom of all pages"
msgstr "Toegevoegd aan de onderkant van alle pagina's"

msgid ""
"Terms and conditions of signup, shown in a page linked in the registration "
"form"
msgstr ""
"Inschrijvingsvoorwaarden, weergegeven op een pagina waarnaar wordt verwezen "
"in het inschrijvingsformulier"

msgid ""
"Content of the receipt created for each payment and sent to participants"
msgstr ""
"Inhoud van het ontvangstbewijs dat voor elke betaling wordt aangemaakt en "
"naar de deelnemers wordt gestuurd"

msgid "Added to the bottom of all mails sent"
msgstr "Toegevoegd aan de onderkant van alle verzonden e-mails"

msgid "Content of privacy page linked at the bottom of all pages"
msgstr "Inhoud van privacy pagina gelinkt onderaan alle pagina's"

msgid "Content of mail reminding participants to fill their membership request"
msgstr ""
"Inhoud van mail waarin deelnemers worden herinnerd om hun "
"lidmaatschapsaanvraag in te vullen"

msgid "Content of mail reminding participants to pay the membership fee"
msgstr ""
"Inhoud van mail waarin deelnemers worden herinnerd aan het betalen van de "
"contributie"

msgid "Content of mail reminding participants to pay their signup fee"
msgstr ""
"Inhoud van e-mail waarin deelnemers worden herinnerd om hun inschrijfgeld te "
"betalen"

msgid "Content of mail reminding participants to fill their profile"
msgstr ""
"Inhoud van e-mail waarin deelnemers worden herinnerd om hun profiel in te "
"vullen"

msgid "Roles"
msgstr "Rollen"

msgid "This page allows you to edit the roles of the association"
msgstr "Op deze pagina kunt u de rollen van de associatie bewerken"

msgid "Appearance"
msgstr "Uiterlijk"

msgid ""
"This page allows you to change the appearance settings and presentation of "
"the management system for your Organization"
msgstr ""
"Op deze pagina kun je het uiterlijk en de presentatie van het beheersysteem "
"voor je organisatie wijzigen"

msgid ""
"Freely insert CSS commands, they will be reported in all pages  in the space "
"of your Organization. In this way you can customize freely the appearance."
msgstr ""
"CSS-commando's kunnen vrij worden ingevoegd en worden op alle pagina's in je "
"Association Space weergegeven. Op deze manier kun je het uiterlijk vrij "
"aanpassen."

msgid "Features"
msgstr "Kenmerken"

msgid ""
"This page allows you to select the features activated for the organization, "
"and all its events (click on a feature to show its description)"
msgstr ""
"Op deze pagina kun je de functies selecteren die zijn geactiveerd voor de "
"organisatie en alle evenementen (klik op een functie om de beschrijving te "
"zien)"

msgid "Configuration"
msgstr "Configuratie"

msgid ""
"This page allows you to edit the configuration of the activated features"
msgstr ""
"Op deze pagina kunt u de configuratie van de geactiveerde functies bewerken"

msgid "Interface"
msgstr "Interface"

msgid "Old interface"
msgstr "Oude interface"

msgid "If checked: uses old interface"
msgstr "Indien aangevinkt: gebruikt oude interface"

msgid "Calendar"
msgstr "Kalender"

msgid "Past events"
msgstr "Gebeurtenissen in het verleden"

msgid "If checked: shows a link in the calendar to past events"
msgstr ""
"Indien aangevinkt: toont een link in de kalender naar evenementen uit het "
"verleden"

msgid "Website"
msgstr "Website"

msgid "If checked: shows the website for each event"
msgstr "Indien aangevinkt: toont de website voor elk evenement"

msgid "Where"
msgstr "Waar"

msgid "If checked: shows the position for each event"
msgstr "Indien aangevinkt: toont de positie voor elke gebeurtenis"

msgid "Authors"
msgstr "Auteurs"

msgid "If checked: shows the list of authors for each event"
msgstr "Indien aangevinkt: toont de lijst met auteurs voor elke gebeurtenis"

msgctxt "event"
msgid "Genre"
msgstr "Genre"

msgctxt "event"
msgid "If checked: shows the genre for each event"
msgstr "Indien aangevinkt: toont het genre voor elk evenement"

msgid "Tagline"
msgstr "Tagline"

msgid "If checked: shows the tagline for each event"
msgstr "Indien aangevinkt: toont de tagline voor elk evenement"

msgid "Email notifications"
msgstr "Kennisgevingen per e-mail"

msgid "Carbon copy"
msgstr "Kopie"

msgid ""
"If checked: Sends the main mail a copy of all mails sent to participants"
msgstr ""
"Indien aangevinkt: Stuurt de hoofdmail een kopie van alle mails die naar "
"deelnemers zijn gestuurd"

msgid "New signup"
msgstr "Nieuwe inzendingen"

msgid ""
"If checked: Send an email notification to the organisers for new signups"
msgstr ""
"Indien aangevinkt: Stuur een e-mailmelding naar de organisatoren voor nieuwe "
"aanmeldingen"

msgid "Signup update"
msgstr "Registratie bijwerken"

msgid ""
"If checked: Send an email notification to the organisers for updated signups"
msgstr ""
"Indien aangevinkt: Stuur een e-mailmelding naar de organisatoren voor "
"bijgewerkte inzendingen"

msgid "Signup cancellation"
msgstr "Abonnement opzeggen"

msgid ""
"If checked: Send a notification email to the organisers for cancellation of "
"registration"
msgstr ""
"Indien aangevinkt: Stuur een notificatiemail naar de organisatoren voor "
"annulering van de registratie"

msgid "Payments received"
msgstr "Ontvangen betalingen"

msgid "If checked: Send an email to the organisers for each payment received"
msgstr ""
"Indien aangevinkt: Stuur een e-mail naar de organisatoren voor elke "
"ontvangen betaling"

msgid "Customised mail server"
msgstr "Aangepaste mailserver"

msgid "Use TLD"
msgstr "TLD gebruiken"

msgid "Host Address"
msgstr "Adres"

msgid "Port"
msgstr "Aansluitpoort"

msgid "Username of account"
msgstr "Gebruikersnaam account"

msgid "Password of account"
msgstr "Wachtwoord account"

msgid "Easter egg"
msgstr "Paasei"

msgid "Probability"
msgstr "Waarschijnlijkheid"

msgid "Probability of showing the special page (out of thousands)"
msgstr ""
"Waarschijnlijkheid dat de speciale pagina wordt weergegeven (uit duizenden)"

msgid "Badge"
msgstr "Badges"

msgid "Name of badge to be awarded"
msgstr "Naam van de badge die wordt uitgereikt"

msgid "Description to be shown on the special page"
msgstr "Beschrijving die op de speciale pagina moet worden getoond"

msgid "Page"
msgstr "Pagina"

msgid "Contents of the special page"
msgstr "Inhoud van de speciale pagina"

msgid "Campaign"
msgstr "Campagne"

msgid "Move registration event"
msgstr "Verhuis registratie evenement"

msgid "Allow to switch registration between events"
msgstr "Registratie schakelen tussen evenementen toestaan"

#, fuzzy
msgid "Warehouse"
msgstr "Carrousel"

msgid "Quantity"
msgstr "Hoeveelheid"

msgid "If checked: Add a field to track items quantity"
msgstr ""
"Indien aangevinkt: Een veld toevoegen om de hoeveelheid items bij te houden"

msgid "Users"
msgstr "Gebruikers"

msgid "Event history"
msgstr "Gebeurtenis geschiedenis"

msgid ""
"If checked: in the public page of an user shows a list of all events attended"
msgstr ""
"Indien aangevinkt: op de openbare pagina van een gebruiker wordt een lijst "
"met alle bezochte evenementen weergegeven"

msgid "Deadline"
msgstr "Deadline"

msgid "Tolerance"
msgstr "Tolerantie"

msgid ""
"Number of days past the deadline beyond which registrations are marked to be "
"cancelled (default 30 days)"
msgstr ""
"Aantal dagen na de deadline waarna registraties worden gemarkeerd als "
"geannuleerd (standaard 30 dagen)"

msgid "Frequency"
msgstr "Frequentie"

msgid ""
"Sets how often reminder emails are sent, in days (if not set, no emails are "
"sent)"
msgstr ""
"Stelt in hoe vaak herinneringsmails worden verzonden, in dagen (als dit niet "
"is ingesteld, worden er geen e-mails verzonden)"

msgid "Members"
msgstr "Leden"

msgid "Age"
msgstr "Leeftijd"

msgid "Minimum age of members (leave empty for no limit)"
msgstr "Minimumleeftijd van leden (leeg laten voor geen limiet)"

msgid "Annual fee"
msgstr "Jaarlijkse vergoeding"

msgid ""
"Annual fee required of members, starting from the beginning of the "
"membership year"
msgstr ""
"Jaarlijkse contributie vereist van leden, vanaf het begin van het "
"lidmaatschapsjaar"

msgid "Start day"
msgstr "Startdag"

msgid "Day of the year from which the membership year begins, in DD-MM format"
msgstr "Dag van het jaar waarop het verenigingsjaar begint, in DD-MM formaat"

msgid "Months free quota"
msgstr "Maanden vrij quotum"

msgid ""
"Number of months, starting from the beginning of the membership year, for "
"which to make free membership fee payment"
msgstr ""
"Aantal maanden, vanaf het begin van het lidmaatschapsjaar, waarvoor de "
"lidmaatschapsbijdrage gratis kan worden betaald"

msgid "Voting"
msgstr "Stemmen"

msgid "Active"
msgstr "Actief"

msgid "If checked: members can vote"
msgstr "Indien aangevinkt: leden kunnen stemmen"

msgid "Candidates"
msgstr "Kandidaten"

msgid "Candidates at the polls"
msgstr "Kandidaten op het stembiljet"

msgid "Minimum votes"
msgstr "Minimum aantal stemmen"

msgid "Minimum number of votes"
msgstr "Minimum aantal stemmen"

msgid "Maximum votes"
msgstr "Maximaal aantal stemmen"

msgid "Maximum number of votes"
msgstr "Maximum aantal stemmen"

msgid "Reminder"
msgstr "Herinnering"

msgid "Sets how often reminder emails are sent, in days (default: 5)"
msgstr ""
"Stelt in hoe vaak herinneringsmails worden verzonden, in dagen (standaard: 5)"

msgid "Holidays"
msgstr "Vakantie"

msgid ""
"If checked: the system will send reminds the days on which holidays fall"
msgstr ""
"Indien aangevinkt: het systeem stuurt zelfs herinneringen op dagen waarop "
"feestdagen vallen"

msgid "Charge transaction fees to participant"
msgstr "Breng transactiekosten in rekening bij de deelnemer"

msgid ""
"If enabled, the system will automatically add payment gateway fees to the "
"ticket price, so the participant covers them instead of the organization"
msgstr ""
"Als deze optie is ingeschakeld, voegt het systeem automatisch "
"betalingskosten toe aan de ticketprijs, zodat de deelnemer deze betaalt in "
"plaats van de organisatie"

msgid "Disable amount change"
msgstr "Bedrag wijzigen uitschakelen"

msgid ""
"If checked: Hides the possibility for the participant to change the payment "
"amount for his entries"
msgstr ""
"Indien aangevinkt: Verbergt de mogelijkheid voor de deelnemer om het "
"betalingsbedrag voor zijn vermeldingen te wijzigen"

msgid "Unique code"
msgstr "Unieke code"

msgid ""
"If checked: Adds a unique code to each payment, which helps in being able to "
"recognize it"
msgstr ""
"Indien aangevinkt: Voegt een unieke code toe aan elke betaling, waardoor "
"deze beter kan worden herkend"

msgid "VAT"
msgstr "BTW"

msgid "Ticket"
msgstr "Ticket"

msgid "Percentage of VAT to be calculated on the ticket cost alone"
msgstr "BTW-percentage dat alleen over de ticketprijs wordt berekend"

msgid "Options"
msgstr "Opties"

msgid ""
"Percentage of VAT to be calculated on the sum of the costs of the "
"registration options"
msgstr ""
"Percentage van de btw dat wordt berekend over de som van de kosten van de "
"invoermogelijkheden"

msgid "Tokens / Credits"
msgstr "Tokens / Credits"

msgid "Token name"
msgstr "Token naam"

msgid "Name to be displayed for tokens"
msgstr "Naam die moet worden weergegeven voor tokens"

msgid "Name credits"
msgstr "Naam kredieten"

msgid "Name to be displayed for credits"
msgstr "Naam die moet worden weergegeven voor credits"

msgid "Treasury"
msgstr "Schatkist"

msgid "Appointees"
msgstr "Benoemingen"

msgid "Treasury appointees"
msgstr "Schatkistbeambten"

msgid "Organisation fee"
msgstr "Organisatiekosten"

msgid "Percentage"
msgstr "Percentage"

msgid ""
"Percentage of takings calculated as a fee for association infrastructure (in "
"whole numbers from 0 to 100)"
msgstr ""
"Percentage van de inkomsten berekend als bijdrage voor "
"verenigingsinfrastructuur (in gehele getallen van 0 tot 100)"

msgid "Disable event approval"
msgstr "Goedkeuring van gebeurtenissen uitschakelen"

msgid ""
"If checked, approval of expenses can be performed only from the organization "
"panel"
msgstr ""
"Als deze optie is aangevinkt, kunnen uitgaven alleen worden goedgekeurd "
"vanuit het organisatiepaneel"

msgid "Electronic invoice"
msgstr "Elektronische factuur"

msgid "Name"
msgstr "Naam"

msgid "Fiscal code"
msgstr "Belastingcode"

msgid "VAT No"
msgstr "BTW-nr"

msgid "Tax regime"
msgstr "Belastingstelsel"

msgid "VAT rate"
msgstr "BTW-tarief"

msgid "If absent, indicate 0"
msgstr "Indien afwezig, geef 0 aan"

msgid "Nature"
msgstr "Natuur"

msgid "Indicate only if rate 0"
msgstr "Alleen aangeven als tarief 0"

msgid "Address"
msgstr "Adres"

msgid "House number"
msgstr "Huisnummer"

msgid "Cap"
msgstr "Cap"

msgid "Municipality"
msgstr "Gemeente"

msgid "Province"
msgstr "Provincie"

msgid "Code two capital letters"
msgstr "Codeer twee hoofdletters"

msgid "Nation"
msgstr "Natie"

msgid "Recipient Code"
msgstr "Ontvanger Code"

msgid "Intermediary channel code"
msgstr "Intermediaire kanaalcode"

msgid "Quick Setup"
msgstr "Snelle installatie"

msgid ""
"This page allows you to perform a quick setup of the most important settings "
"for your new organization"
msgstr ""
"Op deze pagina kun je de belangrijkste instellingen voor je nieuwe "
"organisatie snel instellen"

msgid "Do you want to accept payments processed through the system"
msgstr "Wil je via het systeem verwerkte betalingen accepteren"

msgid "Transaction fees"
msgstr "Transactiekosten"

msgid ""
"Do you want to add payment gateway fees to the ticket price, so that the "
"user pays them instead of the organization"
msgstr ""
"Wil je kosten voor betalingsverkeer toevoegen aan de ticketprijs, zodat de "
"gebruiker deze betaalt in plaats van de organisatie"

msgid "Membership"
msgstr "Lidmaatschap"

msgid "Do you want users to join events only after an approval process"
msgstr ""
"Wil je dat gebruikers alleen deelnemen aan evenementen na een "
"goedkeuringsproces"

msgid "Deadlines"
msgstr "Deadlines"

msgid ""
"Do you want a dashboard to track and manage deadlines missed by registered "
"users"
msgstr ""
"Wil je een dashboard om gemiste deadlines van geregistreerde gebruikers bij "
"te houden en te beheren"

msgid "Reminders"
msgstr "Herinneringen"

msgid ""
"Do you want to enable an automatic email reminder system for registered "
"users who miss a deadline"
msgstr ""
"Wil je een automatisch e-mailherinneringssysteem inschakelen voor "
"geregistreerde gebruikers die een deadline missen"

msgid "Help"
msgstr "Help"

msgid "Do you want to manage user help requests directly through the platform"
msgstr ""
"Wil je helpaanvragen van gebruikers rechtstreeks via het platform beheren"

msgid "Do you want to allow users to make voluntary donations"
msgstr "Wil je gebruikers in staat stellen vrijwillig te doneren"

msgid ""
"Do you want to manage campaigns, a series of events that share the same "
"characters"
msgstr ""
"Wil je campagnes beheren, een reeks evenementen met dezelfde personages"

<<<<<<< HEAD
msgid "Personal preferences"
msgstr "Persoonlijke voorkeuren"
=======
msgid "Add tag"
msgstr "Label toevoegen"

msgid "Address"
msgstr "Adres"
>>>>>>> 08926760

msgid "This page allows you to set your personal preferences on the interface"
msgstr ""
"Op deze pagina kun je je persoonlijke voorkeuren voor de interface instellen"

msgid "Collapse sidebar"
msgstr "Zijbalk samenvouwen"

msgid "If checked: collpase sidebars links, and expand on mouse hover"
msgstr ""
"Indien aangevinkt: zijkolom links inklappen en uitvouwen bij muisaanwijzer"

msgid "already used"
msgstr "al gebruikt"

msgid "You have exceeded the maximum number of selectable options"
msgstr "U hebt het maximum aantal selecteerbare opties overschreden"

msgid "You have exceeded the maximum text length"
msgstr "U hebt de maximale tekstlengte overschreden"

msgid "Available"
msgstr "Beschikbaar"

msgid "Option no longer available"
msgstr "Optie niet langer beschikbaar"

msgid "Not selected"
msgstr "Niet geselecteerd"

msgid "Character"
msgstr "Karakter"

msgid "Complete"
msgstr "Compleet"

msgid ""
"Click here to confirm that you have completed the character and are ready to "
"propose it to the staff. Be careful: some fields may no longer be editable. "
"Leave the field blank to save your changes and to be able to continue them "
"in the future."
msgstr ""
"Klik hier om te bevestigen dat je het personage hebt voltooid en klaar bent "
"om het voor te stellen aan het personeel. Let op: sommige velden kunnen niet "
"meer bewerkt worden. Laat het veld leeg om je wijzigingen op te slaan en er "
"in de toekomst mee door te kunnen gaan."

msgid "Factions"
msgstr "Facties"

msgid "Show available factions"
msgstr "Beschikbare facties tonen"

<<<<<<< HEAD
msgid "Select only one primary faction"
msgstr "Selecteer slechts één primaire factie"
=======
msgid "Execute"
msgstr "Uitvoeren"

msgid "Faction"
msgstr "Groep"
>>>>>>> 08926760

msgid "This page allows you to add or edit a character"
msgstr "Op deze pagina kun je een personage toevoegen of bewerken"

msgid "--- NOT ASSIGNED ---"
msgstr "--- NIET TOEGEWEZEN ---"

#, python-format
msgid "This text will be added to the sheet, in the plot paragraph %(name)s"
msgstr "Deze tekst wordt toegevoegd aan het blad, in de plotparagraaf %(name)s"

msgid "Abilities"
msgstr "Capaciteiten"

msgid "Delivery"
msgstr "Uitbetalingen"

msgid ""
"This page allows you to add or modify a form question for a writing element"
msgstr ""
"Op deze pagina kun je een formuliervraag voor een schrijfelement toevoegen "
"of wijzigen"

msgid "Writing Question"
msgstr "Schrijfvraag"

msgid ""
"This page allows you to add or modify an option in a form question for a "
"writing element"
msgstr ""
"Op deze pagina kun je een optie toevoegen of wijzigen in een formuliervraag "
"voor een schrijfelement"

msgid "Writing option"
msgstr "Schrijfoptie"

msgid "Insert the css code to customize the pdf printing"
msgstr "Voer de css-code in om de afdruk aan te passen"

msgid "Header"
msgstr "Kop"

msgid "Insert the html code for the header"
msgstr "Voer de html-code in om de koptekst te vullen met"

msgid "Footer"
msgstr "Voettekst"

msgid "Insert the html code for the footer"
msgstr "Voer de html-code in om de voettekst te vullen met"

msgid "Event"
msgstr "Evenement"

msgid "This page allows you to change general event settings"
msgstr "Op deze pagina kunt u algemene gebeurtenisinstellingen wijzigen"

msgid "Event features"
msgstr "Functies van het evenement"

msgid ""
"This page allows you to select the features activated for this event, and "
"all its runs (click on a feature to show its description)"
msgstr ""
"Op deze pagina kun je de geactiveerde functies voor dit evenement en alle "
"runs selecteren (klik op een functie om de beschrijving te zien)"

msgid "Event Configuration"
msgstr "Gebeurtenis Configuratie"

msgid "Disable assignment"
msgstr "Toekenning uitschakelen"

msgid ""
"If checked: Does not send communication to the participant when the "
"character is assigned"
msgstr ""
"Indien aangevinkt: Stuurt geen communicatie naar de deelnemer wanneer het "
"personage wordt toegewezen"

msgid "Visualisation"
msgstr "Visualisatie"

msgid "Show shortcuts"
msgstr "Snelkoppelingen weergeven"

msgid ""
"If checked: when first accessing the manage page, automatically show "
"shortcuts on mobile"
msgstr ""
"Indien aangevinkt: wanneer de beheerpagina voor het eerst wordt geopend, "
"automatisch snelkoppelingen weergeven op mobiel"

msgid "Export"
msgstr "Exporteer"

msgid ""
"If checked: allow to export characters and registration in a easily readable "
"page"
msgstr ""
"Indien aangevinkt: toestaan om tekens en registratie te exporteren in een "
"gemakkelijk leesbare pagina"

msgid "Limitations"
msgstr "Beperkingen"

msgid "If checked: Show summary page with number of tickets/options used"
msgstr ""
"Indien aangevinkt: toon overzichtspagina met aantal gebruikte tickets/opties"

msgid "Gallery"
msgstr "Galerij"

msgid "Request login"
msgstr "Aanvragen login"

msgid ""
"If checked, the gallery will not be displayed to those not logged in to the "
"system"
msgstr ""
"Als deze optie is aangevinkt, wordt de galerij niet getoond aan personen die "
"niet zijn ingelogd in het systeem"

msgid "Request registration"
msgstr "Registratie aanvragen"

msgid ""
"If checked, the subscribers' gallery will not be displayed to those who are "
"not registered to the event"
msgstr ""
"Als deze optie is aangevinkt, wordt de galerij van de deelnemers niet "
"weergegeven voor degenen die niet zijn geregistreerd voor het evenement"

msgid "Hide unassigned characters"
msgstr "Niet-toegewezen tekens verbergen"

msgid ""
"If checked, does not show characters in the gallery who have not been "
"assigned a participant"
msgstr ""
"Als deze optie is ingeschakeld, worden er geen personages in de galerij "
"weergegeven waaraan geen deelnemer is toegewezen"

msgid "Hide participants without a character"
msgstr "Deelnemers zonder teken verbergen"

msgid ""
"If checked, does not show participants in the gallery who have not been "
"assigned a character"
msgstr ""
"Indien aangevinkt, worden geen deelnemers in de galerij weergegeven aan wie "
"geen personage is toegewezen"

msgid "Registration form"
msgstr "Registratieformulier"

msgid "If checked, adds to all registrations an unique code to reference them"
msgstr ""
"Als deze optie is ingeschakeld, wordt aan alle registraties een unieke code "
"toegevoegd om ernaar te verwijzen"

msgid "Allowed"
msgstr "Toegestaan"

msgid ""
"If checked, enables to set for each registration question the list of staff "
"members allowed to see it's answers from the participants"
msgstr ""
"Als deze optie is aangevinkt, kan voor elke registratievraag worden "
"ingesteld welke medewerkers de antwoorden van de deelnemers mogen zien"

msgid "Hide not available"
msgstr "Verberg niet beschikbaar"

msgid ""
"If checked, options no longer available in the registration form are hidden, "
"instead of being displayed disabled"
msgstr ""
"Als deze optie is aangevinkt, worden opties die niet langer beschikbaar zijn "
"in het registratieformulier verborgen in plaats van uitgeschakeld weergegeven"

msgid "Faction selection"
msgstr "Factieselectie"

msgid ""
"If checked, allows a registration form question to be visible only if the "
"participant is assigned to certain factions."
msgstr ""
"Als deze optie is aangevinkt, is een vraag op het registratieformulier "
"alleen zichtbaar als de deelnemer is toegewezen aan bepaalde facties."

msgid "Ticket selection"
msgstr "Selectie van tickets"

msgid ""
"If checked, allows a registration form question to be visible based on the "
"selected registration ticket."
msgstr ""
"Als deze optie is aangevinkt, wordt er een vraag op het registratieformulier "
"zichtbaar op basis van het geselecteerde registratieticket."

msgid "Age selection"
msgstr "Leeftijdselectie"

msgid ""
"If checked, allows a registration form question to be visible based on the "
"participant's age"
msgstr ""
"Als deze optie is aangevinkt, wordt een vraag op het registratieformulier "
"zichtbaar op basis van de leeftijd van de deelnemer"

msgid "Character form"
msgstr "Karaktervorm"

msgid ""
"If checked, options no longer available in the form are hidden, instead of "
"being displayed disabled"
msgstr ""
"Als deze optie is aangevinkt, worden opties die niet langer beschikbaar zijn "
"in het formulier verborgen in plaats van uitgeschakeld weergegeven"

msgid "Maximum available"
msgstr "Maximaal beschikbaar"

msgid "If checked, an option can be chosen a maximum number of times"
msgstr ""
"Als deze optie is aangevinkt, kan deze een maximaal aantal keren worden "
"gekozen"

msgid ""
"If checked, allows a option to be visible only to participants with selected "
"ticket"
msgstr ""
"Als deze optie is aangevinkt, is deze alleen zichtbaar voor deelnemers met "
"een geselecteerd ticket"

msgid "Prerequisites"
msgstr "Vereisten"

msgid ""
"If checked, allows a option to be visible only if other options are selected"
msgstr ""
"Als deze optie is aangevinkt, is deze alleen zichtbaar als andere opties "
"zijn geselecteerd"

msgid "Pre-registration"
msgstr "Voorinschrijving"

msgid "If checked, makes pre-registration for this event available"
msgstr "Indien aangevinkt, is voorregistratie voor dit evenement beschikbaar"

msgid "Character cover"
msgstr "Karakter cover"

msgid "Desalt thumbnail"
msgstr "Miniatuurafbeelding verwijderen"

msgid ""
"If checked, shows the original image in the cover, not the thumbnail version"
msgstr ""
"Als deze optie is aangevinkt, wordt de originele afbeelding in de omslag "
"getoond, niet de miniatuurversie"

msgid "Writing"
msgstr "Schrijven"

msgid "Title"
msgstr "Titel"

msgid ""
"Enables field 'title', a short (2-3 words) text added to the character's name"
msgstr ""
"Maakt veld 'titel' mogelijk, een korte (2-3 woorden) tekst toegevoegd aan de "
"naam van het personage"

msgid "Cover"
msgstr "Omslag"

msgid ""
"Enables field 'cover', to shown a specific image in the gallery - until "
"assigned to a participant"
msgstr ""
"Maakt veld 'cover' mogelijk, om een specifieke afbeelding in de galerij te "
"tonen - totdat deze is toegewezen aan een deelnemer"

msgid "Hide"
msgstr "Verberg"

msgid ""
"Enables field 'hide', to be able to hide writing element from participants"
msgstr ""
"Maakt veld 'verbergen' mogelijk, om schrijfelement te kunnen verbergen voor "
"deelnemers"

msgid "Assigned"
msgstr "Toewijzen"

msgid ""
"Enables field 'assigned', to track which staff member is responsible for "
"each writing element"
msgstr ""
"Maakt veld 'toegewezen' mogelijk om bij te houden welk personeelslid "
"verantwoordelijk is voor elk schrijfelement"

msgid "Field visibility"
msgstr "Zichtbaarheid in het veld"

msgid ""
"Normally all character fields (public or private) are shown; with this "
"configuration you can select which ones to display at any given time"
msgstr ""
"Normaal gesproken worden alle tekenvelden (openbaar of privé) weergegeven; "
"met deze configuratie kun je kiezen welke velden op een bepaald moment "
"worden weergegeven"

msgid "Disable character finder"
msgstr "Tekenzoeker uitschakelen"

msgid ""
"Disable the system that finds the character number when a special reference "
"symbol is written"
msgstr ""
"Het systeem uitschakelen dat het tekennummer vindt wanneer een speciaal "
"verwijzingssymbool wordt geschreven"

msgid "Replacing names"
msgstr "Namen vervangen"

msgid ""
"If checked, character names will be automatically replaced by a reference"
msgstr ""
"Als deze optie is aangevinkt, worden karakternamen automatisch vervangen "
"door een verwijzing"

msgid "Paste as text"
msgstr "Plakken als tekst"

msgid ""
"If checked, automatically removes formatting when pasting text into the "
"WYSIWYG editor"
msgstr ""
"Als deze optie is aangevinkt, wordt opmaak automatisch verwijderd wanneer "
"tekst in de WYSIWYG-editor wordt geplakt"

msgid "Disable Auto save"
msgstr "Automatisch opslaan uitschakelen"

msgid ""
"If checked, automatic saving during editing will be disable for writing "
"elements"
msgstr ""
"Als deze optie is ingeschakeld, wordt automatisch opslaan tijdens het "
"bewerken uitgeschakeld voor schrijfelementen"

msgid "External access"
msgstr "Externe toegang"

msgid ""
"If checked, generates secret urls to share the full character sheet with a "
"not signed up user"
msgstr ""
"Als deze optie is aangevinkt, worden er geheime url's gegenereerd om de "
"volledige karaktersheet te delen met een niet-aangemelde gebruiker"

msgid "Independent factions"
msgstr "Onafhankelijke facties"

msgid "If checked, do not use the parent event's factions"
msgstr ""
"Indien aangevinkt, gebruik de facties van de bovenliggende gebeurtenis niet"

msgid "Experience points"
msgstr "Ervaringspunten"

msgid "Player selection"
msgstr "Speler selectie"

msgid ""
"If checked, participants may add abilities themselves, by selecting from "
"those that are visible, and whose pre-requisites they meet."
msgstr ""
"Als deze optie is aangevinkt, kunnen deelnemers zelf vaardigheden toevoegen "
"door te kiezen uit de vaardigheden die zichtbaar zijn en waarvan ze de "
"vereisten vervullen."

msgid "Undo period"
msgstr "Periode ongedaan maken"

msgid ""
"Time window (in hours) during which the user can revoke a chosen skill and "
"recover spent XP (default is 0)"
msgstr ""
"Tijdsvenster (in uren) waarin de gebruiker een gekozen vaardigheid kan "
"herroepen en uitgegeven XP kan terugkrijgen (standaardwaarde is 0)"

msgid "Initial experience points"
msgstr "Eerste ervaringspunten"

msgid "Initial value of experience points for all characters"
msgstr "Beginwaarde van ervaringspunten voor alle personages"

msgid "Player editor"
msgstr "Spelerseditor"

msgid "Maximum number"
msgstr "Maximaal aantal"

msgid "Maximum number of characters the player can create"
msgstr "Maximum aantal personages dat de speler kan maken"

msgid "Approval"
msgstr "Goedkeuring"

msgid "If checked, activates a staff-managed approval process for characters"
msgstr ""
"Indien aangevinkt, wordt een door het personeel beheerd goedkeuringsproces "
"voor tekens geactiveerd"

msgid "Relationships"
msgstr "Banden"

msgid ""
"If checked, enables participants to write their own list of character "
"relationships"
msgstr ""
"Als deze optie is aangevinkt, kunnen deelnemers hun eigen lijst met relaties "
"tussen personages schrijven"

msgid "Character customisation"
msgstr "Karakter aanpassen"

msgid ""
"If checked, it allows participants to customise the names of their characters"
msgstr ""
"Als deze optie is aangevinkt, kunnen deelnemers de namen van hun personages "
"aanpassen"

msgid "Profile"
msgstr "Profiel"

msgid ""
"If checked, allows participants to customise their characters' profile "
"picture"
msgstr ""
"Als deze optie is aangevinkt, kunnen deelnemers de profielfoto van hun "
"personage aanpassen"

msgid "Pronoun"
msgstr "Voornaamwoord"

msgid ""
"If checked, it allows participants to customise their characters' pronouns"
msgstr ""
"Als deze optie is aangevinkt, kunnen deelnemers de voornaamwoorden van hun "
"personages aanpassen"

msgid "Song"
msgstr "Lied"

msgid ""
"If checked, it allows participants to indicate the song of their characters"
msgstr ""
"Als deze optie is aangevinkt, kunnen deelnemers het lied van hun personages "
"aangeven"

msgid "Private"
msgstr "Privé"

msgid ""
"If checked, it allows participants to enter private information on their "
"characters, visible only to them and the staff"
msgstr ""
"Als deze optie is aangevinkt, kunnen spelers privé-informatie over hun "
"personages invoeren die alleen zichtbaar is voor henzelf en de staf"

msgid "Public"
msgstr "Openbaar"

msgid ""
"If checked, it allows participants to enter public information on their "
"characters, visible to all"
msgstr ""
"Als deze optie is aangevinkt, kunnen deelnemers openbare informatie over hun "
"personages invoeren, die zichtbaar is voor iedereen"

msgid "Casting"
msgstr "Gieten"

msgid "Minimum preferences"
msgstr "Minimale voorkeuren"

msgid "Minimum number of preferences"
msgstr "Minimum aantal voorkeuren"

msgid "Maximum preferences"
msgstr "Maximale voorkeuren"

msgid "Maximum number of preferences"
msgstr "Maximum aantal voorkeuren"

msgid "Additional Preferences"
msgstr "Extra voorkeuren"

msgid ""
"Additional preferences, for random assignment when no solution is found "
"(default 0)"
msgstr ""
"Extra voorkeuren, voor willekeurige toewijzing als er geen oplossing is "
"gevonden (standaard 0)"

msgid "Field for exclusions"
msgstr "Veld voor uitsluitingen"

msgid ""
"If checked, it adds a field in which the participant can indicate which "
"elements they wish to avoid altogether"
msgstr ""
"Als deze optie is aangevinkt, wordt er een veld toegevoegd waarin de "
"deelnemer kan aangeven welke elementen hij helemaal wil vermijden"

msgid "Assignments"
msgstr "Opdrachten"

msgid "Number of characters to be assigned (default 1)"
msgstr "Aantal tekens dat moet worden toegewezen (standaard 1)"

msgid "Mirror"
msgstr "Spiegel"

msgid ""
"Enables to set a character as a 'mirror' for another, to hide it's true "
"nature"
msgstr ""
"Maakt het mogelijk om een personage als 'spiegel' voor een ander personage "
"te gebruiken, om zijn ware aard te verbergen"

msgid "Show statistics"
msgstr "Statistieken tonen"

msgid ""
"If checked, participants will be able to view for each character the "
"preference statistics"
msgstr ""
"Als deze optie is ingeschakeld, kunnen deelnemers voor elk personage de "
"voorkeursstatistieken bekijken"

msgid "Show history"
msgstr "Historische tentoonstelling"

msgid "If checked, shows participants the histories of preferences entered"
msgstr ""
"Als deze optie is ingeschakeld, worden de ingevoerde voorkeuren aan de "
"deelnemers getoond"

msgid "Alert"
msgstr "Waarschuwing"

msgid ""
"Given a payment deadline, indicates the number of days under which it "
"notifies the participant to proceed with the payment. Default 30."
msgstr ""
"Geeft, gegeven een betalingstermijn, het aantal dagen aan waarbinnen het de "
"deelnemer op de hoogte stelt om door te gaan met de betaling. Standaard 30."

msgid "Causal"
msgstr "Oorzaak"

msgid ""
"If present, it indicates the reason for the payment that the participant "
"must put on the payments they make."
msgstr ""
"Indien aanwezig, geeft het de reden voor de betaling aan die de deelnemer "
"moet vermelden op de betalingen die hij doet."

msgid "You can use the following fields, they will be filled in automatically"
msgstr "Je kunt de volgende velden gebruiken, ze worden automatisch ingevuld"

msgid "Disable Tokens"
msgstr "Tokens uitschakelen"

msgid "If checked, no tokens will be used in the entries of this event"
msgstr ""
"Als deze optie is aangevinkt, worden er geen tokens gebruikt bij de invoer "
"van dit evenement"

msgid "Disable credits"
msgstr "Credits uitschakelen"

msgid "If checked, no credits will be used in the entries for this event"
msgstr ""
"Als deze optie is aangevinkt, worden er geen credits gebruikt bij de invoer "
"voor dit evenement"

msgid "Bring a friend"
msgstr "Breng een vriend mee"

msgid "Forward discount"
msgstr "Termijnkorting"

msgid ""
"Value of the discount for the registered participant who gives the code to a "
"friend who signs up"
msgstr ""
"Waarde van de korting voor de geregistreerde deelnemer die de code doorgeeft "
"aan een vriend die zich inschrijft"

msgid "Discount back"
msgstr "Korting terug"

msgid ""
"Value of the discount for the friend who signs up using the code of a "
"registered participant"
msgstr ""
"Waarde van de korting voor de vriend die zich inschrijft met de code van een "
"geregistreerde deelnemer"

msgid "Tickets"
msgstr "Tickets"

msgid "If checked, allow ticket tier: Staff"
msgstr "Indien aangevinkt, ticketniveau toestaan: Personeel"

msgid "If checked, allow ticket tier: NPC"
msgstr "Indien aangevinkt, ticketniveau toestaan: NPC"

msgid "If checked, allow ticket tier: Collaborator"
msgstr "Indien aangevinkt, ticket tier toestaan: Medewerker"

msgid "If checked, allow ticket tier: Seller"
msgstr "Indien aangevinkt, ticketniveau toestaan: Verkoper"

msgid "Name of the free donation field"
msgstr "Naam van het veld voor gratis donaties"

msgid "Description of free donation"
msgstr "Beschrijving van gratis donatie"

msgid "Patron / Reduced"
msgstr "Maecenas / Gereduceerd"

msgid ""
"Indicates the ratio between reduced and patron tickets, multiplied by 10. "
"Example: 10 -> 1 reduced ticket for 1 patron ticket. 20 -> 2 reduced tickets "
"for 1 patron ticket. 5 -> 1 reduced ticket for 2 patron tickets"
msgstr ""
"Geeft de verhouding aan tussen gereduceerde tickets en tickets voor klanten, "
"vermenigvuldigd met 10. Voorbeeld: 10 -> 1 gereduceerd ticket voor 1 ticket "
"voor klanten. 20 -> 2 gereduceerde tickets voor 1 betalend ticket. 5 -> 1 "
"gereduceerd ticket voor 2 patron tickets"

msgid "Ticket Filler"
msgstr "Ticketvuller"

msgid "Free registration"
msgstr "Gratis toegang"

msgid ""
"If checked, participants may sign up as fillers at any time; otherwise, they "
"may only do so if the stipulated number of characters has been reached"
msgstr ""
"Als deze optie is aangevinkt, kunnen deelnemers zich te allen tijde "
"aanmelden als invuller; anders kan dit alleen als het vastgestelde aantal "
"tekens is bereikt"

msgid "Lottery"
msgstr "Loterij"

msgid "Number of extractions"
msgstr "Aantal extracties"

msgid "Number of tickets to be drawn"
msgstr "Aantal te trekken tickets"

msgid "Conversion ticket"
msgstr "Conversie ticket"

msgid "Name of the ticket into which to convert"
msgstr "Naam van het ticket waarnaar geconverteerd moet worden"

msgid "Event Appearance"
msgstr "Evenement Verschijning"

msgid ""
"This page allows you to change the appearance and presentation of the event"
msgstr ""
"Op deze pagina kun je het uiterlijk en de presentatie van het evenement "
"wijzigen"

msgid ""
"These CSS commands will be carried over to all pages in your Association "
"space"
msgstr ""
"Deze CSS-commando's worden doorgevoerd op alle pagina's in je Association-"
"ruimte"

msgid "This page allows you to edit event-specific texts"
msgstr "Op deze pagina kun je evenement-specifieke teksten bewerken"

msgid "Text show at the start of all character sheets"
msgstr "Tekst tonen aan het begin van alle karaktersheets"

msgid "Added to the registration page, before the form"
msgstr "Toegevoegd aan de registratiepagina, vóór het formulier"

msgid "Added at the top of the search page of characters"
msgstr "Bovenaan de zoekpagina van tekens toegevoegd"

msgid "Added at the bottom of mail confirming signup to participants"
msgstr ""
"Toegevoegd onderaan de mail ter bevestiging van aanmelding aan deelnemers"

msgid ""
"Added at the bottom of mail notifying participants of character assignment"
msgstr ""
"Onderaan mail toegevoegd die deelnemers op de hoogte stelt van "
"karaktertoewijzing"

msgid ""
"Content of mail notifying participants of their character in proposed status"
msgstr ""
"Inhoud van de e-mail waarin de deelnemers op de hoogte worden gebracht van "
"hun status in het voorstel"

msgid ""
"Content of mail notifying participants of their character in approved status"
msgstr ""
"Inhoud van de e-mail waarin de deelnemers op de hoogte worden gebracht van "
"hun karakter in de goedgekeurde status"

msgid ""
"Content of mail notifying participants of their character in review status"
msgstr ""
"Inhoud van e-mail waarin deelnemers op de hoogte worden gesteld van hun "
"teken in de beoordelingsstatus"

msgid "This page allows you to change the access roles for the event"
msgstr "Op deze pagina kun je de toegangsrollen voor het evenement wijzigen"

msgid "Navigation"
msgstr "Navigatie"

msgid "This page allows you to edit the event navigation buttons"
msgstr "Op deze pagina kunt u de navigatieknoppen van de gebeurtenis bewerken"

msgid "Session"
msgstr "Sessie"

msgid "Select the event of this new session"
msgstr "Selecteer de gebeurtenis van deze nieuwe sessie"

msgid "This page allows you to add a new session of an existing event"
msgstr ""
"Op deze pagina kun je een nieuwe sessie van een bestaand evenement toevoegen"

msgid "This page allows you to change the date settings of this event"
msgstr "Op deze pagina kunt u de datuminstellingen van dit evenement wijzigen"

msgid "Not visible to users"
msgstr "Niet zichtbaar voor gebruikers"

msgid "Visible in the homepage"
msgstr "Zichtbaar op de homepage"

msgid "Concluded and archived"
msgstr "Afgesloten en gearchiveerd"

msgid "Not active anymore"
msgstr "Niet meer actief"

msgid ""
"Selected fields will be displayed as follows: public fields visible to all "
"participants, private fields visible only to assigned participants"
msgstr ""
"Geselecteerde velden worden als volgt weergegeven: openbare velden zichtbaar "
"voor alle deelnemers, privévelden alleen zichtbaar voor toegewezen deelnemers"

<<<<<<< HEAD
msgid "Visibility"
msgstr "Zichtbaarheid"
=======
msgid "Set quest"
msgstr "Zoektocht instellen"

msgid "Short url"
msgstr "Korte url"
>>>>>>> 08926760

msgid "Plots"
msgstr "Percelen"

msgid "Speedlarp"
msgstr "Speedlarp"

msgid "Prologues"
msgstr "Prologen"

msgid "Workshop"
msgstr "Workshop"

msgid "PDF"
msgstr "PDF"

msgid "Selected elements will be shown to participants"
msgstr "Geselecteerde elementen worden aan de deelnemers getoond"

msgid "Elements"
msgstr "Elementen"

msgid "You need to define the end date!"
msgstr "Je moet de einddatum definiëren!"

msgid "You need to define the start date!"
msgstr "Je moet de begindatum bepalen!"

msgid "End date cannot be before start date!"
msgstr "Einddatum kan niet voor startdatum liggen!"

msgid "Progression"
msgstr "Progressie"

msgid "Template"
msgstr "Sjabloon"

msgid ""
"You can indicate a template event from which functionality and "
"configurations will be copied"
msgstr ""
"Je kunt een sjabloongebeurtenis aangeven waarvan functionaliteit en "
"configuraties worden gekopieerd"

msgid "Event Template"
msgstr "Evenement Sjabloon"

msgid ""
"This page allows you to select the features of a template (click on a "
"feature to show its description)"
msgstr ""
"Op deze pagina kun je de kenmerken van een sjabloon selecteren (klik op een "
"kenmerk om de beschrijving te zien)"

msgid ""
"This page allows you to perform a quick setup of the most important settings "
"for your new event"
msgstr ""
"Op deze pagina kun je de belangrijkste instellingen voor je nieuwe evenement "
"snel instellen"

msgid "Registration opening date"
msgstr "Datum opening registratie"

msgid ""
"Do you want to open registrations at a specific date and time instead of "
"immediately"
msgstr ""
"Wilt u registraties openen op een specifieke datum en tijd in plaats van "
"onmiddellijk"

msgid "Early registration link"
msgstr "Link voor vroege registratie"

msgid ""
"Do you want to enable a secret registration link to allow early sign-ups"
msgstr ""
"Wil je een geheime registratielink inschakelen om vroege inschrijvingen "
"mogelijk te maken"

msgid "Do you want to allow users to cancel their registrations on their own"
msgstr "Wilt u gebruikers toestaan hun registratie zelf te annuleren"

msgid "Payment installments"
msgstr "Betalingstermijnen"

msgid ""
"Do you want to split the registration fee into fixed payment installments"
msgstr "Wil je de registratiekosten opsplitsen in vaste betalingstermijnen"

msgid "Payment quotas"
msgstr "Betalingsquota"

msgid "Do you want to split the registration fee into dynamic payment quotas"
msgstr "Wil je de registratiekosten opsplitsen in dynamische betalingsquota"

msgid "Voluntary donation"
msgstr "Vrijwillige donatie"

msgid ""
"Do you want to allow users to add a voluntary donation to their registration "
"fee"
msgstr ""
"Wil je gebruikers toestaan een vrijwillige donatie toe te voegen aan hun "
"registratiekosten"

msgid "Characters"
msgstr "Personages"

msgid "Do you want to manage characters assigned to registered participants"
msgstr ""
"Wil je personages beheren die zijn toegewezen aan geregistreerde deelnemers"

msgid "Casting algorithm"
msgstr "Gietalgoritme"

msgid "Do you want to assign characters using a casting algorithm"
msgstr "Wil je tekens toewijzen met een gietalgoritme"

msgid "Do you want to allow participants to create their own characters"
msgstr "Wil je deelnemers hun eigen personages laten maken"

msgid ""
"Select which fields should open automatically when the list is displayed"
msgstr ""
"Selecteer welke velden automatisch moeten worden geopend wanneer de lijst "
"wordt weergegeven"

msgid "Accounting"
msgstr "Boekhouding"

msgid "Email"
msgstr "E-mail"

msgid "Chronology"
msgstr "Chronologie"

msgid "Additional"
msgstr "Extra"

msgid "Gift"
msgstr "Cadeau"

msgid "Member"
msgstr "Lid"

msgid "Customisations"
msgstr "Aanpassingen"

msgid "Surcharge"
msgstr "Toeslag"

msgid "Discounts"
msgstr "Faciliteiten"

msgid "Player"
msgstr "Speler"

msgid "Status"
msgstr "Status"

msgid "XP"
msgstr "px"

msgid "speedlarp"
msgstr "speedlarp"

msgid "Traits"
msgstr "Eigenschappen"

msgid "This page allows you to add or edit a px delivery"
msgstr "Op deze pagina kunt u een px-levering toevoegen of bewerken"

msgid "Ability"
msgstr "Vaardigheden"

msgid "This page allows you to add or edit a px ability"
msgstr "Op deze pagina kunt u een px-vermogen toevoegen of bewerken"

msgid "Ability type"
msgstr "Type vaardigheid"

msgid "This page allows you to add or edit a px ability type"
msgstr "Op deze pagina kunt u een px-vaardigheidstype toevoegen of bewerken"

msgid "Rule"
msgstr "Regel"

msgid "This page allows you to add or edit a rule on computed fields"
msgstr ""
"Op deze pagina kun je een regel voor berekende velden toevoegen of bewerken"

msgid "click on the icon to open the tutorial"
msgstr "klik op het pictogram om de zelfstudie te openen"

msgid "Authorisation"
msgstr "Autorisatie"

msgid ""
"Do you consent to the sharing of your personal data in accordance with the "
"GDPR and our Privacy Policy"
msgstr ""
"Geeft u toestemming voor het delen van uw persoonlijke gegevens in "
"overeenstemming met de GDPR en ons Privacybeleid"

msgid "Select Language"
msgstr "Selecteer taal"

msgid "Absent"
msgstr "Afwezig"

msgid "Nothing"
msgstr "Niets"

msgid "Submitted"
msgstr "Onderdanig"

msgid "Accepted"
msgstr "Geaccepteerd"

<<<<<<< HEAD
msgid "Quota"
msgstr "Quota"
=======
msgid "Remove tag"
msgstr "Tag verwijderen"

msgid "Repertoire"
msgstr "Repertoire"
>>>>>>> 08926760

msgid "Postal code"
msgstr "Postcode"

msgid "Street"
msgstr "Straat"

msgid "Character not allowed"
msgstr "Karakter niet toegestaan"

msgid "Residence address"
msgstr "Woonadres"

#, python-format
msgid "Minimum age: %(number)d"
msgstr "Minimumleeftijd: %(number)d"

msgid "Please upload your profile photo"
msgstr "Upload je profielfoto"

msgid "Request signed"
msgstr "Ondertekend verzoek"

msgid "Upload the scan of your signed application (image or pdf document)"
msgstr ""
"Upload een scan van je ondertekende aanmeldingsformulier (afbeelding of pdf-"
"document)"

msgid "Photo of an ID"
msgstr "Fotodocument"

msgid ""
"Upload a photo of the identity document that you listed in the request "
"(image or pdf)"
msgstr ""
"Upload een foto van het identiteitsbewijs dat je in de aanvraag hebt vermeld "
"(afbeelding of pdf)"

msgid ""
"Optional text to be included in the email sent to the participant to notify "
"them of the approval decision"
msgstr ""
"Optionele tekst die moet worden opgenomen in de e-mail die naar de deelnemer "
"wordt gestuurd om hem/haar op de hoogte te stellen van het "
"goedkeuringsbesluit"

msgid "Volounteer data"
msgstr "Vrijwillige gegevens"

msgid "This page allows you to add or edit a volunteer entry"
msgstr "Op deze pagina kun je een vrijwilligersaccount toevoegen of bewerken"

msgid "This page allows you to edit a member's profile"
msgstr "Op deze pagina kun je het profiel van een lid bewerken"

msgid "This page allows you to change a member's membership status"
msgstr "Op deze pagina kunt u de lidmaatschapsstatus van een lid wijzigen"

msgid "This page allows you to add or edit a badge, or assign it  to users"
msgstr ""
"Op deze pagina kun je een badge toevoegen of bewerken, of toewijzen aan "
"gebruikers"

msgid ""
"This page allows you to set up the fields that participants can fill in in "
"their user profile"
msgstr ""
"Op deze pagina kunt u de velden instellen die deelnemers kunnen invullen in "
"hun gebruikersprofiel"

msgid "Over"
msgstr "Meer dan"

msgid "Partial"
msgstr "Gedeeltelijk"

msgid "Optional - email reply to"
msgstr "Optioneel - antwoord per e-mail naar"

msgid "Optional - ram html code (substitute the text before)"
msgstr "Optioneel - ruwe html-code (vervangt bovenstaande tekst)"

msgid "This page allows you to answer a participant's question"
msgstr "Op deze pagina kunt u de vraag van een deelnemer beantwoorden"

msgid "Participant questions"
msgstr "Vragen van deelnemers"

msgid "This page allows you to add or edit an album"
msgstr "Op deze pagina kunt u een album toevoegen of bewerken"

msgid "Album"
msgstr "Albums"

msgid "This page allows you to keep track of reported problems"
msgstr "Op deze pagina kunt u gerapporteerde problemen bijhouden"

<<<<<<< HEAD
msgid "Problems"
msgstr "Problemen"
=======
msgid "Add to plot"
msgstr "Toevoegen aan perceel"

msgid "Assignments"
msgstr "Opdrachten"
>>>>>>> 08926760

msgid "This page allows you to add or edit a url shortner"
msgstr "Op deze pagina kun je een url-verkorter toevoegen of bewerken"

msgid "Shorten URL"
msgstr "URL verkorten"

msgid "This page allows you to add or edit a competency"
msgstr "Op deze pagina kun je een competentie toevoegen of bewerken"

msgid "Additional tickets"
msgstr "Extra tickets"

msgid "Set if you want to reserve tickets in addition to your"
msgstr "Stel in als u tickets wilt reserveren naast uw"

#, python-format
msgid ""
"Enter the “bring a friend” code provided by a registered participant to "
"receive a %(amount)d discount on your registration fee"
msgstr ""
"Voer hier de 'bring a friend' code in die je hebt gekregen van een reeds "
"geregistreerde deelnemer, en je kunt een korting krijgen op je lidmaatschap "
"van %(amount)d"

msgid "Code 'Bring a friend'"
msgstr "Neem een vriendencode mee"

msgid "Registration surcharge"
msgstr "Toeslag"

msgid "Free donation"
msgstr "Gratis donatie"

msgid "Freely indicate the amount of your donation"
msgstr "Geef vrij het bedrag van je donatie aan"

msgid "Single payment"
msgstr "Eenmalige betaling"

msgid "Two quotas"
msgstr "Twee quota"

msgid "Three quotas"
msgstr "Drie quota"

msgid "Four quotas"
msgstr "Vier quota"

msgid "Five quotas"
msgstr "Vijf quota"

msgid "Default"
msgstr "Standaard"

msgid "The number of payments to split the fee"
msgstr "Het aantal termijnen dat moet worden betaald"

msgid "The ticket will be divided equally in the number of quotas indicated"
msgstr "Het ticket wordt gelijk verdeeld in het aangegeven aantal aandelen"

msgid ""
"Payment deadlines will be similarly equally divided, based on the date of "
"registration"
msgstr ""
"De betalingstermijnen worden gelijk verdeeld op basis van de registratiedatum"

msgid "Quotas"
msgstr "Citaat"

msgid "Your registration ticket"
msgstr "Je entreebewijs"

msgid "This page allows you to add or edit a signup to this event"
msgstr ""
"Op deze pagina kun je een aanmelding voor dit evenement toevoegen of bewerken"

msgid "Registration"
msgstr "Registratie"

msgid "Details"
msgstr "Details"

msgid "Main"
msgstr "Hoofd"

msgid ""
"This page allows you to add or change the types of ticket with which "
"participants can register"
msgstr ""
"Op deze pagina kun je de soorten tickets toevoegen of wijzigen waarmee "
"deelnemers zich kunnen registreren"

msgid "This page allows you to add or edit sections in the signup form"
msgstr ""
"Op deze pagina kunt u secties in het aanmeldformulier toevoegen of bewerken"

msgid "Form section"
msgstr "Formulier sectie"

msgid "This page allows you to add or edit a question from the sign up form"
msgstr ""
"Op deze pagina kun je een vraag in het registratieformulier toevoegen of "
"wijzigen"

msgid "Form element"
msgstr "Vorm element"

msgid "--- Empty"
msgstr "--- Leeg"

msgid ""
"This page allows you to add or edit an option in a sign up form question"
msgstr ""
"Op deze pagina kunt u een optie in een vraag op een aanvraagformulier "
"toevoegen of wijzigen"

msgid "Form Options"
msgstr "Vorm Opties"

msgid ""
"This page allows you to add or modify the dynamic instalments with which the "
"participant can split the payment"
msgstr ""
"Op deze pagina kunt u de dynamische termijnen toevoegen of wijzigen waarmee "
"de deelnemer de betaling kan splitsen"

msgid "Dynamic rates"
msgstr "Dynamische tarieven"

msgid ""
"This page allows you to add or change the fixed instalments in which a "
"participant must pay"
msgstr ""
"Op deze pagina kunt u de vaste termijnen toevoegen of wijzigen waarin een "
"deelnemer moet betalen"

msgid "Fixed instalments"
msgstr "Vaste termijnen"

msgid "This page allows you to add or edit the registration surcharges"
msgstr ""
"Op deze pagina kun je de toeslagen op abonnementen toevoegen of wijzigen"

msgid "Select the event you wish to pre-register for"
msgstr "Selecteer het evenement waarvoor je je wilt voorregistreren"

msgid "Preference"
msgstr "Voorkeur"

msgid ""
"Enter the order of preference of your pre-registration (1 is the maximum)"
msgstr ""
"Voer de volgorde van voorkeur van je voorinschrijving in (1 is het maximum)"

msgid "Informations"
msgstr "Informatie"

msgid "Is there anything else you would like to tell us"
msgstr "Is er nog iets dat je ons wilt vertellen"

msgid "This page allows you to add or edit a new item of inventory"
msgstr "Op deze pagina kun je een nieuw inventarisitem toevoegen of bewerken"

#, fuzzy
msgid "Warehouse items"
msgstr "Afbeeldingencarrousel"

msgid "This page allows you to add or edit a new container of inventory"
msgstr ""
"Op deze pagina kun je een nieuwe container met inventaris toevoegen of "
"bewerken"

#, fuzzy
msgid "Warehouse containers"
msgstr "Inventariscontainers"

msgid "This page allows you to add or edit a new tag for inventory items"
msgstr ""
"Op deze pagina kun je een nieuw label voor inventarisitems toevoegen of "
"bewerken"

#, fuzzy
msgid "Warehouse tags"
msgstr "Afbeeldingencarrousel"

msgid "Items"
msgstr "Items"

msgid ""
"This page allows you to add or edit a new movement of item inventory, loans "
"or repairs"
msgstr ""
"Op deze pagina kun je een nieuwe beweging van iteminventaris, leningen of "
"reparaties toevoegen of bewerken"

#, fuzzy
msgid "Warehouse movements"
msgstr "Voorraadbewegingen beheren"

msgid "This page allows you to add or edit a new event area"
msgstr "Op deze pagina kunt u een nieuw evenementgebied toevoegen of bewerken"

msgid "Event area"
msgstr "Evenemententerrein"

msgid ""
"This page allows you to add or edit a new assignment of inventory item to "
"event area"
msgstr ""
"Op deze pagina kun je een nieuwe toewijzing van een inventarisitem aan een "
"evenementgebied toevoegen of bewerken"

#, fuzzy
msgid "Warehouse assignments"
msgstr "Item toewijzingen"

msgid "An assignment for this item and area already exists"
msgstr "Er bestaat al een opdracht voor dit item en gebied"

msgid "Character Relationship"
msgstr "Karakterrelatie"

msgid "You cannot create a relationship towards yourself"
msgstr "Je kunt geen relatie met jezelf creëren"

msgid "Already existing relationship"
msgstr "Reeds bestaande relatie"

msgid "Plot"
msgstr "Plot"

msgid "This text will be added to the sheet of"
msgstr "Deze tekst wordt toegevoegd aan het blad van"

msgid "Faction"
msgstr "Groep"

msgid "Primary"
msgstr "Primair"

msgid "main grouping / affiliation for characters"
msgstr "hoofdgroepering / affiliatie voor personages"

msgid "Transversal"
msgstr "Dwars"

msgid "secondary grouping across primary factions"
msgstr "secundaire groepering over primaire facties"

msgid "Secret"
msgstr "Geheim"

msgid "hidden faction visible only to assigned characters"
msgstr "verborgen factie alleen zichtbaar voor toegewezen personages"

msgid "Quest type"
msgstr "Zoektocht type"

msgid "Quest"
msgstr "Zoektocht"

msgid "Trait"
msgstr "Trek"

msgid "Handout"
msgstr "Handout"

msgid "Prologue"
msgstr "Proloog"

msgid "Speed larp"
msgstr "Snelheid larp"

#, python-format
msgid "Reimbursement request for %(event)s"
msgstr "Vordering voor %(event)s"

#, python-format
msgid "Staff member %(user)s added a new reimbursement request for %(event)s"
msgstr "Werknemer %(user)s heeft een nieuwe claim toegevoegd voor %(event)s"

#, python-format
msgid "The sum is %(amount).2f, with reason '%(reason)s'"
msgstr "De som is %(amount).2f, met reden '%(reason)s'"

msgid "download document"
msgstr "download document"

msgid "Did you check and is it correct"
msgstr "Heb je dit gecontroleerd en klopt het"

msgid "Confirmation of expenditure"
msgstr "Bevestiging van uitgaven"

msgid "Reimbursement approved"
msgstr "Vergoeding goedgekeurd"

msgid "for"
msgstr "voor"

#, python-format
msgid ""
"Your request for reimbursement of %(amount).2f, with reason '%(reason)s', "
"has been approved"
msgstr ""
"Uw verzoek om terugbetaling van %(amount).2f, met reden '%(reason)s', is "
"goedgekeurd"

#, python-format
msgid "The sum was assigned to you as %(credits)s"
msgstr "De som werd aan jou toegewezen als %(credits)s"

msgid "This is automatically deducted from the registration of a future event"
msgstr ""
"Dit wordt automatisch in mindering gebracht op de registratie van een "
"toekomstig evenement"

#, python-format
msgid ""
"Alternatively, you can request to receive it with a formal request in the <a "
"href='%(url)s'>your accounting.</a>."
msgstr ""
"Je kunt het ook aanvragen met een formeel verzoek in de <a href='%(url)s'>je "
"rekeningen.</a>."

#, python-format
msgid " for %(user)s"
msgstr " voor %(user)s"

#, python-format
msgid "Utilisation %(tokens)s per %(event)s"
msgstr "Gebruik %(tokens)s per %(event)s"

#, python-format
msgid "%(amount)d %(tokens)s were used to participate in this event"
msgstr ""
"%(amount)d %(tokens)s werden gebruikt om deel te nemen aan dit evenement"

#, python-format
msgid "Utilisation %(credits)s per %(event)s"
msgstr "Gebruik %(credits)s per %(event)s"

#, python-format
msgid "%(amount)d %(credits)s were used to participate in this event"
msgstr ""
"%(amount)d %(credits)s werden gebruikt om deel te nemen aan dit evenement"

#, python-format
msgid "Payment for %(event)s"
msgstr "Betaling per %(event)s"

#, python-format
msgid "A payment of %(amount).2f %(currency)s was received for this event"
msgstr ""
"Er is een betaling van %(amount).2f %(currency)s ontvangen voor dit evenement"

msgid "Issued Reimbursement"
msgstr "Verleend Terugbetaling"

#, python-format
msgid ""
"A reimbursement for '%(reason)s' has been marked as issued. %(amount).2f "
"%(elements)s have been marked as used"
msgstr ""
"Een vergoeding voor '%(reason)s' is gemarkeerd als uitgegeven. %(amount).2f "
"%(elements)s zijn gemarkeerd als gebruikt"

msgid "They will be used automatically when you sign up for a new event"
msgstr ""
"Ze worden automatisch afgetrokken wanneer je je registreert voor een nieuw "
"evenement"

#, python-format
msgid ""
"Alternatively, you can request a reimbursement in <a href='%(url)s'>your "
"accounting</a>.</i>"
msgstr ""
"U kunt ook een vergoeding aanvragen in <a href='%(url)s'>uw boekhouding</a>."
"</i>"

#, python-format
msgid "Assignment %(elements)s"
msgstr "Toewijzing %(elements)s"

#, python-format
msgid "Assigned %(amount).2f %(elements)s for '%(reason)s'"
msgstr "Toegewezen %(amount).2f %(elements)s voor '%(reason)s'"

msgid "Donation given"
msgstr "Betaalde donatie"

#, python-format
msgid ""
"We confirm we received the donation of %(amount)d %(currency)s. We thank you "
"for your support, and for believing in us!"
msgstr ""
"We bevestigen dat we de donatie van %(amount)d %(currency)s hebben "
"ontvangen. Wij danken u voor uw steun en voor uw geloof in ons!"

#, python-format
msgid "Activate collection for: %(recipient)s"
msgstr "Activeringsverzameling voor: %(recipient)s"

#, python-format
msgid ""
"We confirm that the collection for '%(recipient)s' has been activated. <a "
"href='%(url)s'>Manage it here!</a>"
msgstr ""
"Wij bevestigen dat de collectie voor '%(recipient)s' is geactiveerd. <a "
"href='%(url)s'>Hier beheren!</a>"

#, python-format
msgid "Collection participation for: %(recipient)s"
msgstr "Inzamelingsdeelname voor: %(recipient)s"

msgid ""
"We thank you for participating in the collection: we are sure they will live "
"a terrific experience"
msgstr ""
"We danken je voor je deelname aan de collectie: je gaf een ongekende ervaring"

#, python-format
msgid "New participation in the collection for %(recipient)s by %(user)s"
msgstr "Nieuwe deelname aan de inzameling voor %(recipient)s door %(user)s"

msgid ""
"The collection grows: we have no doubt, the fortunate will live soon an "
"unprecedented experience"
msgstr ""
"De collectie groeit: we twijfelen er niet aan dat de gelukkige binnenkort "
"iets ongekends zal beleven"

#, python-format
msgid "Request refund from: %(user)s"
msgstr "Verzoek om terugbetaling van: %(user)s"

#, python-format
msgid "Details: %(details)s (<b>%(amount).2f</b>)"
msgstr "Details: %(details)s (<b>%(amount).2f</b>)"

msgid "Verify that the data are correct"
msgstr "Controleer of de gegevens correct zijn"

msgid "Reason for payment"
msgstr "Reden voor betaling"

msgid "Amount"
msgstr "Som"

msgid "Download document"
msgstr "Document downloaden"

msgid "Payment confirmation"
msgstr "Bevestiging van betalingen"

msgid "Payment to check"
msgstr "Te controleren betaling"

msgid "Welcome to LarpManager"
msgstr "Welkom bij LarpManager"

#, python-format
msgid "Role approval %(role)s"
msgstr "Rolgoedkeuring %(role)s"

#, python-format
msgid "Access the management panel <a href= %(url)s'>from here!</a>"
msgstr "Ga naar het beheerpaneel <a href= %(url)s'>van hieruit!</a>"

#, python-format
msgid "Approval %(user)s as %(role)s"
msgstr "Goedkeuring %(user)s als %(role)s"

msgid "The user has been assigned the specified role"
msgstr "De gebruiker heeft de opgegeven rol toegewezen gekregen"

#, python-format
msgid "Role approval %(role)s per %(event)s"
msgstr "Rolgoedkeuring %(role)s per %(event)s"

#, python-format
msgid "Approval %(user)s as %(role)s for %(event)s"
msgstr "Goedkeuring %(user)s als %(role)s voor %(event)s"

#, python-format
msgid "Bring a friend to %(event)s"
msgstr "Neem een vriend(in) mee naar %(event)s"

#, python-format
msgid "Personal code: <b>%(cod)s</b>"
msgstr "Persoonlijke code: <b>%(cod)s</b>"

msgid "Copy this code and share it with friends!"
msgstr "Kopieer deze code en deel hem met vrienden!"

#, python-format
msgid ""
"Every friend who signs up and uses this code in the 'Discounts' field will "
"receive %(amount_to)s %(currency)s off the ticket"
msgstr ""
"Elke vriend die zich inschrijft en deze code in het veld 'Kortingen' "
"gebruikt, krijgt %(amount_to)s %(currency)s korting op het ticket"

#, python-format
msgid ""
"For each of them, you will receive %(amount_from)s %(currency)s off your own "
"event registration"
msgstr ""
"Voor elk van hen ontvang je %(amount_from)s %(currency)s korting op je eigen "
"evenementregistratie"

#, python-format
msgid ""
"Check the available number of discounts <a href='%(url)s'>on this page</a>"
msgstr ""
"Controleer het beschikbare aantal kortingen <a href='%(url)s'>op deze "
"pagina</a>"

msgid "See you soon"
msgstr "We wachten op je"

#, python-format
msgid "Trait assigned for %(event)s"
msgstr "Toegewezen kenmerk voor %(event)s"

#, python-format
msgid ""
"In the event <b>%(event)s</b> to which you are enrolled, you have been "
"assigned the trait: <b>%(trait)s</b> of quest: <b>%(quest)s</b>."
msgstr ""
"In de gebeurtenis <b>%(event)s</b> waarvoor je bent ingeschreven, is je de "
"eigenschap toegewezen: <b>%(trait)s</b> van quest: <b>%(quest)s</b>."

#, python-format
msgid "Access your character <a href='%(url)s'>here</a>"
msgstr "Krijg toegang tot je personage <a href='%(url)s'>hier</a>"

#, python-format
msgid "Casting preferences saved on '%(type)s' for %(event)s"
msgstr "Casting-voorkeuren opgeslagen op '%(type)s' voor %(event)s"

msgid "Your preferences have been saved in the system"
msgstr "Uw voorkeuren zijn opgeslagen in het systeem"

msgid "Elements you wish to avoid in the assignment"
msgstr "Elementen die je wilt vermijden in de opdracht"

msgid "Request of membership to the Organization"
msgstr "Aanvraag lidmaatschap vereniging"

msgid ""
"You have completed your application for association membership: therefore, "
"your event registrations are temporarily confirmed."
msgstr ""
"Je hebt je aanvraag voor lidmaatschap van de vereniging voltooid: daarom "
"zijn je inschrijvingen voor evenementen tijdelijk bevestigd."

msgid ""
"As per the statutes, we will review your request at the next board meeting "
"and send you an update e-mail as soon as possible (you should receive a "
"reply within a few weeks at the latest)."
msgstr ""
"Volgens de statuten zullen we je verzoek tijdens de volgende "
"bestuursvergadering bekijken en je zo snel mogelijk een update e-mail sturen "
"(je zou uiterlijk binnen een paar weken een antwoord moeten ontvangen)."

msgid ""
"Once your admission is approved, you will be able to pay for the tickets for "
"the events you have registered for."
msgstr ""
"Zodra je toelating is goedgekeurd, kun je de kaartjes betalen voor de "
"evenementen waarvoor je je hebt geregistreerd."

#, python-format
msgid ""
"Please also note that payment of the annual membership fee (%(amount)d "
"%(currency)s) is required to participate in events."
msgstr ""
"Houd er ook rekening mee dat betaling van de jaarlijkse "
"lidmaatschapsbijdrage (%(amount)d %(currency)s) vereist is om deel te nemen "
"aan evenementen."

msgid "Thank you for choosing to be part of our community"
msgstr "Bedankt dat je deel wilt uitmaken van onze gemeenschap"

#, python-format
msgid "Membership fee payment %(year)s"
msgstr "Betaling aandelen %(year)s"

msgid "The payment of your membership fee for this year has been received"
msgstr ""
"We bevestigen de betaling van je lidmaatschapsgeld voor het lopende jaar"

#, python-format
msgid "Achievement assignment: %(badge)s"
msgstr "Prestatieopdracht: %(badge)s"

msgid "You have been awarded an achievement"
msgstr "Je hebt een prestatie geleverd"

#, python-format
msgid "Display your achievements in your <a href= %(url)s'>public profile</a>"
msgstr "Toon je prestaties in je <a href= %(url)s'>publiek profiel</a>"

msgid "Membership of the Organization accepted"
msgstr "Lidmaatschap van de vereniging geaccepteerd"

msgid ""
"We confirm that your membership has been accepted by the board. We welcome "
"you to our community"
msgstr ""
"We bevestigen dat je lidmaatschap is geaccepteerd door de Raad van Bestuur. "
"We heten je welkom in onze gemeenschap"

#, python-format
msgid "Your card number is: <b>%(number)03d</b>"
msgstr "Je kaartnummer is: <b>%(number)03d</b>"

msgid "More details"
msgstr "Meer informatie"

msgid ""
"To confirm your event registration, please complete your payment within one "
"week. You can do so here"
msgstr ""
"Om de registratie voor je evenement te bevestigen, moet je de betaling "
"binnen een week voltooien. Je kunt dat hier doen"

#, python-format
msgid ""
"In addition, you must be up to date with the payment of your membership fee "
"in order to participate in events. Make your payment <a href='%(url)s'>on "
"this page</a>."
msgstr ""
"Daarnaast moet je up-to-date zijn met de betaling van je lidmaatschapsgeld "
"om te kunnen deelnemen aan evenementen. Doe de betaling <a href='%(url)s'>op "
"deze pagina</a>."

msgid "Membership of the Organization refused"
msgstr "Lidmaatschap geweigerd"

msgid ""
"We inform you that your membership of the Association has not been accepted "
"by the board"
msgstr ""
"Wij informeren u dat uw lidmaatschap van de Vereniging niet is geaccepteerd "
"door de Raad van Bestuur"

msgid "Motivation"
msgstr "Motivatie"

msgid "For more information, write to us"
msgstr "Schrijf ons voor meer informatie"

#, python-format
msgid "for %(event)s"
msgstr "voor %(event)s"

#, python-format
msgid "(<a href='%(url)s'>answer here</a>)"
msgstr "(<a href='%(url)s'>antwoord hier</a>)"

msgid "New answer"
msgstr "Nieuw antwoord"

msgid "Your question has been answered"
msgstr "Je vraag is beantwoord"

#, python-format
msgid "New question by %(user)s"
msgstr "Nieuwe vraag door %(user)s"

#, python-format
msgid "A question was asked by: %(user)s"
msgstr "Er is een vraag gesteld door: %(user)s"

#, python-format
msgid "New message from %(user)s"
msgstr "Nieuw bericht van %(user)s"

msgid "reply here"
msgstr "antwoord hier"

#, python-format
msgid "Password reset of user %(user)s"
msgstr "Wachtwoord reset van gebruiker %(user)s"

#, python-format
msgid ""
"The user requested the password reset, but did not complete it. Give them "
"this link: %(url)s"
msgstr ""
"De gebruiker heeft de wachtwoordreset aangevraagd, maar niet voltooid. Geef "
"ze deze link: %(url)s"

#, python-format
msgid "Registration to %(event)s"
msgstr "Registratie bij %(event)s"

#, python-format
msgid "Hello! Your registration at <b>%(event)s</b> has been confirmed"
msgstr "Hallo! Je inschrijving bij <b>%(event)s</b> is bevestigd"

#, python-format
msgid "Registration updated for %(event)s"
msgstr "Bijgewerkte invoer voor %(event)s"

#, python-format
msgid "Hi! Your registration to <b>%(event)s</b> has been updated"
msgstr "Je registratie voor <b>%(event)s</b> is bijgewerkt"

#, python-format
msgid "Registration to %(event)s by %(user)s"
msgstr "Invoer in %(event)s van %(user)s"

msgid "The user has confirmed its registration for this event"
msgstr "De gebruiker heeft zijn registratie voor dit evenement bevestigd"

#, python-format
msgid "Registration updated to %(event)s by %(user)s"
msgstr "Bijgewerkte invoer van %(event)s door %(user)s"

msgid "The user has updated their registration for this event"
msgstr "De gebruiker heeft zijn registratie voor dit evenement bijgewerkt"

msgid "Ticket selected"
msgstr "Geselecteerd ticket"

#, python-format
msgid "Total of your signup fee: <b>%(amount).2f %(currency)s</b>"
msgstr "Totaal van je invoer: <b>%(amount).2f %(currency)s</b>"

#, python-format
msgid "Payments already received: <b>%(amount).2f %(currency)s</b>"
msgstr "Reeds ontvangen betalingen: <b>%(amount).2f %(currency)s</b>"

msgid "Selected options"
msgstr "Geselecteerde opties"

#, python-format
msgid ""
"You must pay at least <b>%(amount).2f %(currency)s</b> by %(deadline)d days. "
"Make your payment <a href='%(url)s'>on this page</a>. If we do not receive "
"payment by the deadline, your registration may be cancelled."
msgstr ""
"Je moet ten minste <b>%(amount).2f %(currency)s</b> betalen binnen "
"%(deadline)d dagen. Doe je betaling <a href='%(url)s'>op deze pagina</a>. "
"Als we de betaling niet op tijd ontvangen, kan je lidmaatschap worden "
"geannuleerd."

#, python-format
msgid ""
"<i>Payment due</i> - You must pay <b>%(amount).2f %(currency)s</b> as soon "
"as possible. Make your payment <a href='%(url)s'>on this page</a>. If we do "
"not receive payment, your registration may be cancelled."
msgstr ""
"<i>Verplichte betaling</i> - U moet <b>%(amount).2f %(currency)s</b> zo snel "
"mogelijk betalen. Doe je betaling <a href='%(url)s'>op deze pagina</a>. Als "
"we de betaling niet ontvangen, kan je lidmaatschap worden geannuleerd."

#, python-format
msgid "Character assigned for %(event)s"
msgstr "Karakter toegewezen voor %(event)s"

#, python-format
msgid ""
"In the event <b>%(event)s</b> you were assigned the character: "
"<b>%(character)s</b>"
msgstr ""
"In de gebeurtenis <b>%(event)s</b> kreeg je het personage toegewezen: "
"<b>%(character)s</b>"

<<<<<<< HEAD
#, python-format
msgid "Registration cancellation for %(event)s"
msgstr "Uitschrijven op %(event)s"
=======
msgid "registrations"
msgstr "inschrijvingen"

msgid "Add to faction"
msgstr "Toevoegen aan factie"

msgid "Available days"
msgstr "Beschikbare dagen"
>>>>>>> 08926760

msgid ""
"We confirm that your registration for this event has been cancelled. We are "
"sorry to see you go"
msgstr ""
"We bevestigen dat je registratie voor dit evenement is geannuleerd. We "
"vinden het jammer dat je weggaat"

#, python-format
msgid "Registration cancelled for %(event)s by %(user)s"
msgstr "Uitschrijven op %(event)s door %(user)s"

msgid "The registration for this event has been cancelled"
msgstr "De registratie voor het evenement werd geannuleerd"

#, python-format
msgid "Registration cancelled for %(event)s"
msgstr "Uitschrijven op %(event)s"

msgid "We confirm that your registration for this event has been cancelled"
msgstr "We bevestigen dat de registratie voor dit evenement is geannuleerd"

#, python-format
msgid "Pre-registration at %(event)s"
msgstr "Voorinschrijving bij %(event)s"

#, python-format
msgid ""
"We confirm that you have successfully pre-registered for <b>%(event)s</b>"
msgstr ""
"We bevestigen dat je je succesvol hebt voorgeregistreerd voor <b>%(event)s</"
"b>"

#, python-format
msgid "Confirmation of registration for %(event)s"
msgstr "Bevestiging van inschrijving voor %(event)s"

#, python-format
msgid ""
"Hello! To confirm your provisional registration for %(event)s, you must "
"apply for membership in the association"
msgstr ""
"Hallo! Om je voorlopige inschrijving voor %(event)s te bevestigen, moet je "
"je aanmelden als lid van de vereniging"

#, python-format
msgid "To complete the process, simply <a href='%(url)s'>click here</a>"
msgstr ""
"Om het proces te voltooien, hoef je alleen maar <a href='%(url)s'>klik hier</"
"a>"

msgid "If you need a hand, feel free to let us know"
msgstr "Als je hulp nodig hebt, laat het ons weten"

msgid "We'll try to help as best we can"
msgstr "We proberen zo goed mogelijk te helpen"

msgid ""
"If we don't hear from you, we'll assume you're no longer interested in the "
"event"
msgstr ""
"Als we niets van je horen, gaan we ervan uit dat je niet langer "
"geïnteresseerd bent in het evenement"

msgid ""
"Your registration will be cancelled to allow other participants to take your "
"spot"
msgstr ""
"Je registratie wordt geannuleerd zodat andere deelnemers jouw plek kunnen "
"innemen"

#, python-format
msgid "Confirm registration to %(event)s"
msgstr "Toegang tot %(event)s bevestigen"

#, python-format
msgid "Complete payment for %(event)s"
msgstr "Volledige betaling voor %(event)s"

#, python-format
msgid ""
"Hello! We are reaching out regarding your provisional registration for "
"<b>%(event)s</b>"
msgstr ""
"Hallo! We hebben contact met je opgenomen in verband met je voorlopige "
"registratie voor <b>%(event)s</b>"

#, python-format
msgid ""
"Hello! We are reaching out regarding your registration for <b>%(event)s</b>"
msgstr ""
"Hallo! We hebben contact met je opgenomen in verband met je registratie voor "
"<b>%(event)s</b>"

#, python-format
msgid ""
"To confirm it, please pay the following amount as soon as possible: "
"%(amount)s"
msgstr ""
"Om dit te bevestigen, gelieve het volgende bedrag zo snel mogelijk te "
"betalen: %(amount)s"

#, python-format
msgid "To confirm it, please pay %(amount)s within %(days)s days"
msgstr "Om het te bevestigen, betaal %(amount)s binnen %(days)s dagen"

msgid "If you have a separate agreement with us, you may disregard this email"
msgstr ""
"Als u een afzonderlijke overeenkomst met ons hebt, kunt u deze e-mail negeren"

#, python-format
msgid "You can make the payment <a href='%(url)s'>on this page</a>"
msgstr "Je kunt de betaling doen <a href='%(url)s'>op deze pagina</a>"

msgid "If you encounter any issues, contact us and we will assist you"
msgstr ""
"Als u problemen ondervindt, neem dan contact met ons op en wij zullen u "
"helpen"

msgid ""
"If we don't hear from you, we'll assume you're no longer interested in the "
"event and will cancel your registration to make room for other participants"
msgstr ""
"Als we niets van je horen, gaan we ervan uit dat je niet langer "
"geïnteresseerd bent in het evenement en annuleren we je registratie om "
"ruimte te maken voor andere deelnemers"

#, python-format
msgid "Profile compilation reminder for %(event)s"
msgstr "Herinnering profielcompilatie voor %(event)s"

#, python-format
msgid ""
"Hello! You signed up for %(event)s but haven't completed your profile yet"
msgstr ""
"Hallo! Je hebt je ingeschreven voor %(event)s maar je hebt je profiel nog "
"niet ingevuld"

#, python-format
msgid ""
"It only takes 5 minutes - just <a href='%(url)s'>click here</a> to fill out "
"the form"
msgstr ""
"Het duurt maar 5 minuten - gewoon <a href='%(url)s'>klik hier</a> om het "
"formulier in te vullen"

#, python-format
msgid "Reminder payment of membership fees for %(event)s"
msgstr "Herinnering betaling lidmaatschapsgeld voor %(event)s"

#, python-format
msgid ""
"Hello! You have registered for %(event)s, but we have not yet received your "
"annual membership payment"
msgstr ""
"Hallo! Je hebt je ingeschreven voor %(event)s, maar we hebben je jaarlijkse "
"lidmaatschapsbetaling nog niet ontvangen"

msgid ""
"It is required for participation in all our live events, as it also covers "
"the insurance fee"
msgstr ""
"Het is verplicht voor deelname aan al onze live-evenementen, omdat het ook "
"de verzekeringskosten dekt"

msgid ""
"Unfortunately, without full payment of the fee, participation in the event "
"is not permitted"
msgstr ""
"Zonder volledige betaling van de bijdrage is deelname aan het evenement "
"helaas niet toegestaan"

#, python-format
msgid ""
"You can complete the payment in just a few minutes <a href='%(url)s'>here</a>"
msgstr ""
"Je kunt de betaling in slechts een paar minuten <a href='%(url)s'>hier</a> "
"voltooien"

msgid "Let us know if you encounter any issues or need assistance"
msgstr "Laat het ons weten als je problemen ondervindt of hulp nodig hebt"

msgid "Review the users that are missing the event's deadlines"
msgstr "Bekijk de gebruikers die de deadlines van het evenement missen"

msgid "To access this feature, you must first register!"
msgstr "Om toegang te krijgen tot deze functie, moet je je eerst registreren!"

msgid "This feature is available for non-waiting tickets!"
msgstr "Deze functie is beschikbaar voor tickets zonder wachttijd!"

msgid "not visible at this time"
msgstr "momenteel niet zichtbaar"

msgid "Statement"
msgstr "Rechtvaardiging"

msgid ""
"Statement issued by the bank as proof of the issuance of the transfer (as "
"pdf file)"
msgstr ""
"Bewijs afgegeven door de bank als bewijs van de overschrijving (als pdf-"
"bestand)"

msgid "Gross"
msgstr "Bruto"

msgid "Total payment sent"
msgstr "Totaal verzonden betaling"

msgid "Withheld as transaction fee"
msgstr "Inhouding als transactiekosten"

msgid "Set design - staging, materials"
msgstr "Decorontwerp - inrichting, materialen"

msgid "Costumes - make up, cloth, armor"
msgstr "Kostuums - schmink, stof, harnas"

msgid "Prop - weapons, props"
msgstr "Prop - wapens, rekwisieten"

msgid "Electronics - computers, hitech, lights"
msgstr "Elektronica - computers, hitech, lampen"

msgid "Promotion - site, advertising"
msgstr "Promotie - site, reclame"

msgid "Transportation - gas, highway"
msgstr "Vervoer - benzine, snelweg"

<<<<<<< HEAD
msgid "Kitchen - food, tableware"
msgstr "Keuken - eten, servies"
=======
msgid "Set quest type"
msgstr "Zoektocht type instellen"

msgid "Show shortcuts"
msgstr "Snelkoppelingen weergeven"
>>>>>>> 08926760

msgid "Location - rent, gas, overnight stays"
msgstr "Locatie - huur, gas, overnachtingen"

msgid "Secretarial - stationery, printing"
msgstr "Secretariaat - briefpapier, drukwerk"

msgid "Other"
msgstr "Meer"

msgid "Raw materials, auxiliaries, consumables and goods"
msgstr "Grondstoffen, verbruiksgoederen en goederen"

msgid "Services"
msgstr "Diensten"

msgid "Use of third party assets"
msgstr "Gebruik van activa van derden"

msgid "Personal"
msgstr "Personeel"

msgid "Miscellaneous operating expenses"
msgstr "Diverse huishoudelijke uitgaven"

msgid "Refund"
msgstr "Terugbetaling"

msgid "Credit assignment"
msgstr "Credit opdracht"

msgid "Tokens assignment"
msgstr "Toekenning van tokens"

msgid "Type"
msgstr "Type"

msgid "Indicate the outflow category"
msgstr "Geef de categorie aan waarbinnen de output wordt geteld"

msgid "Balance"
msgstr "Soldeer"

msgid "Indicate how spending is allocated at the budget level"
msgstr "Geef aan hoe de uitgaven zijn geconfigureerd op budgetniveau"

msgid "Payment date"
msgstr "Betaaldatum"

msgid "Indicate the exact date in which the payment has been performed"
msgstr ""
"Geef aan op welke datum de mutatie in het financiële instrument heeft "
"plaatsgevonden"

msgid "Standard"
msgstr "Standaard"

msgid "Play Again"
msgstr "Opnieuw spelen"

msgid "Name of the discount - internal use"
msgstr "Naam van korting - voor intern gebruik"

msgid "Indicate the runs for which the discount is active"
msgstr "Geef aan voor welke runs de korting actief is"

msgid ""
"Indicate the value of the discount, it will be deducted from the total "
"amount calculated"
msgstr ""
"Geef de waarde van de korting aan, deze wordt afgetrokken van het totaal "
"berekende bedrag"

msgid ""
"Indicate the maximum number of such discounts that can be requested (0 for "
"infinite uses)"
msgstr ""
"Vermeld het maximum aantal van dergelijke kortingen dat kan worden geclaimd "
"(0 voor oneindig gebruik)"

msgid "Code"
msgstr "Code"

msgid ""
"Indicate the special discount code, to be communicated to the participants, "
"which will need to be entered during registration."
msgstr ""
"Vermeld de speciale kortingscode die aan de deelnemers wordt meegedeeld en "
"die tijdens de registratie moet worden ingevoerd."

msgid ""
"Indicate the type of discount: standard, play again (only available to those "
"who have already played this event)"
msgstr ""
"Geef het type korting aan: standaard, opnieuw spelen (alleen beschikbaar "
"voor degenen die dit evenement al hebben gespeeld)"

msgid "Indicates whether the discount is visible and usable by participants"
msgstr "Geeft aan of de korting zichtbaar en bruikbaar is voor deelnemers"

msgid ""
"Indicate whether the discount can be used only on new enrollment, or whether "
"it can be used by already registered participants."
msgstr ""
"Geef aan of de korting alleen kan worden gebruikt bij nieuwe inschrijvingen "
"of ook door reeds ingeschreven deelnemers."

msgid "Open"
msgstr "Open"

msgid "Close"
msgstr "Gesloten"

msgid "Delivered"
msgstr "Geleverd"

msgid "Request"
msgstr "Verzoek"

msgid ""
"Indicate all references of how you want your refund to be paid  (ex: IBAN "
"and full bank details, paypal link, etc)"
msgstr ""
"Vermeld alle referenties van de manier waarop je je terugbetaling wilt "
"ontvangen (bijv. IBAN en volledige bankgegevens, paypal-link, enz.)"

msgid "Indicates the amount of reimbursement desired"
msgstr "Geeft het gewenste terugbetalingsbedrag aan"

msgid "Global balance"
msgstr "Globaal budget"

msgid "Overall balance"
msgstr "Kasbudget"

msgid "Optional"
msgstr "Optioneel"

msgid "Mandatory"
msgstr "Verplicht"

msgid "Free"
msgstr "Gratis"

msgid "Support"
msgstr "Ondersteuning"

msgid "Complete name of the Organization"
msgstr "Volledige naam van de organisatie"

msgid "URL identifier"
msgstr "Idenominatieve URL"

msgid "The subdomain identifier"
msgstr "De identificatiecode van het subdomein"

msgid "Only lowercase characters and numbers are allowed, no spaces or symbols"
msgstr ""
"Alleen kleine letters en cijfers zijn toegestaan, geen spaties of symbolen"

msgid "Logo"
msgstr "Logo"

msgid ""
"Optional logo image - you can upload a file of any size, it will be "
"automatically resized"
msgstr ""
"Optionele logo-afbeelding - je kunt een bestand van elke grootte uploaden, "
"het formaat wordt automatisch aangepast"

msgid "Indicate an organization contact address for sending communications"
msgstr ""
"Geef een contactadres van de organisatie op voor het verzenden van "
"communicatie"

msgid "Indicate the payment methods you wish to be available to participants"
msgstr ""
"Geef aan welke betalingsmethoden beschikbaar moeten zijn voor deelnemers"

msgid "Payment currency"
msgstr "Betaling Valuta"

msgid "Indicates the currency in which to receive payments"
msgstr "Geeft de valuta aan waarin betalingen moeten worden ontvangen"

msgid "Image shown on homepage as promoter"
msgstr "Afbeelding getoond op homepage als promoter"

msgid "Background image"
msgstr "Achtergrondafbeelding"

msgid "Background of web pages"
msgstr "Achtergrond webpagina"

msgid "Title font"
msgstr "Titel lettertypen"

msgid "Font to be used in page titles"
msgstr "Lettertype voor titels"

msgid "Color texts"
msgstr "Kleur tekst"

msgid "Indicate the color that will be used for the texts"
msgstr "Geeft de kleur aan die wordt gebruikt voor de teksten"

msgid "Color highlight"
msgstr "Kleur highlight"

msgid "Indicate the color that will be used to highlight texts"
msgstr "Geef de kleur aan die wordt gebruikt om teksten te markeren"

msgid "Color links"
msgstr "Kleuren"

msgid "Indicate the color that will be used for the links"
msgstr "Geeft de kleur aan die wordt gebruikt voor links"

msgid "Nationality"
msgstr "Nationaliteit"

msgid ""
"Indicate the organization nationality to activate nation-specific features"
msgstr ""
"Geef de nationaliteit van de organisatie op om landspecifieke functies te "
"activeren"

msgid "Home"
msgstr "Home"

msgid "Registration mail"
msgstr "Registratie e-mail"

msgid "Statute"
msgstr "Statuut"

msgid "Legal notice"
msgstr "Wettelijke kennisgeving"

msgid "Terms and Conditions"
msgstr "Algemene voorwaarden"

msgid "Receipt"
msgstr "Ontvangstbewijs"

msgid "Mail signature"
msgstr "Handtekening mail"

msgid "Privacy"
msgstr "Privacy"

msgid "Reminder membership request"
msgstr "Herinnering lidmaatschapsverzoek"

msgid "Reminder membership fee"
msgstr "Herinnering lidmaatschapsgeld"

msgid "Reminder payment"
msgstr "Herinnering betaling"

msgid "Reminder profile"
msgstr "Herinnering profiel"

msgid "Type of text"
msgstr "Type tekst"

msgid "Language"
msgstr "Taal"

msgid "Text language"
msgstr "Taal van de tekst"

msgid "Italy"
msgstr "Italië"

msgid ""
"Logo image (you can upload a file of any size, it will be resized "
"automatically)"
msgstr ""
"Logoafbeelding (je kunt een bestand van elke grootte uploaden, het formaat "
"wordt automatisch aangepast"

msgid "A short tagline, slogan"
msgstr "Een korte tagline, slogan"

msgid "Where it is held"
msgstr "Waar het wordt gehouden"

msgid "Names of the collaborators who are organizing it"
msgstr "Namen van de medewerkers die het organiseren"

msgid "Event description displayed on the event page"
msgstr "Beschrijving van evenement weergegeven op de evenementpagina"

msgid "The setting / genre of the event"
msgstr "De setting / het genre van het evenement"

msgid ""
"Cover image shown on the organization's homepage — rectangular, ideally 4:3 "
"ratio"
msgstr ""
"Coverafbeelding op de homepage van de organisatie - rechthoekig, idealiter "
"4:3 verhouding"

msgid "Carousel image"
msgstr "Afbeeldingencarrousel"

msgid "Carousel description"
msgstr "Carrousel beschrijving"

msgid "External register link"
msgstr "Link naar extern register"

msgid ""
"Insert the link to an external tool where users will be redirected if they "
"are not yet registered"
msgstr ""
"Voeg de link in naar een externe tool waar gebruikers naartoe worden geleid "
"als ze nog niet zijn geregistreerd"

msgid "Registered users will be granted normal access"
msgstr "Geregistreerde gebruikers krijgen normale toegang"

msgid "Max participants"
msgstr "Maximaal aantal deelnemers"

msgid "Maximum number of participants spots (0 = unlimited)"
msgstr "Maximum aantal deelnemersplekken (0 = onbeperkt)"

msgid "Max fillers"
msgstr "Max vulstoffen"

msgid "Maximum number of filler spots (0 = unlimited)"
msgstr "Maximum aantal vulplekken (0 = onbeperkt)"

msgid "Max waitings"
msgstr "Max wachttijden"

msgid "Maximum number of waiting spots (0 = unlimited)"
msgstr "Maximum aantal wachtplekken (0 = onbeperkt)"

msgid ""
"If you select another event, it will be considered in the same campaign, and "
"they will share the characters"
msgstr ""
"Als je een ander evenement selecteert, wordt dit beschouwd als onderdeel van "
"dezelfde campagne en delen ze de personages"

msgid ""
"if you leave this empty, this can be the starting event of a new campaign"
msgstr ""
"als je dit leeg laat, kan dit de startgebeurtenis van een nieuwe campagne "
"zijn"

<<<<<<< HEAD
msgid "Background image used across all event pages"
msgstr "Achtergrondafbeelding gebruikt op alle evenementpagina's"
=======
msgid "Remove from plot"
msgstr "Verwijderen uit perceel"

msgid "Request approved"
msgstr "Verzoek goedgekeurd"
>>>>>>> 08926760

msgid "Font used for title texts across all event pages"
msgstr "Lettertype gebruikt voor titelteksten op alle evenementpagina's"

<<<<<<< HEAD
msgid "Color background"
msgstr "Tekst achtergrond"
=======
msgid "Set ability type"
msgstr "Type vaardigheid instellen"

msgid "Show collections"
msgstr "Toon collecties"
>>>>>>> 08926760

msgid "Indicate the color that will be used for the background of texts"
msgstr "Geeft de kleur aan die wordt gebruikt voor de tekstachtergrond"

msgid "Character sheet intro"
msgstr "Karakterblad intro"

msgid "Terms and conditions"
msgstr "Algemene voorwaarden"

msgid "Search"
msgstr "Zoek op"

msgid "Mail assignment"
msgstr "Mail toewijzing"

msgid "Proposed character"
msgstr "Voorgesteld karakter"

msgid "Approved character"
msgstr "Goedgekeurd karakter"

msgid "Character review"
msgstr "Karakter recensie"

msgid "Hidden"
msgstr "Verborgen"

msgid "Visible"
msgstr "Zichtbaar"

msgid "Cancelled"
msgstr "Geannuleerd"

msgid "Concluded"
msgstr "Afgesloten"

msgid "Start date"
msgstr "Startdatum"

msgid "End date"
msgstr "Einddatum"

msgid ""
"Enter the date and time when registrations open - leave blank to keep "
"registrations closed"
msgstr ""
"Voer de datum en tijd in waarop registraties worden geopend - laat leeg om "
"registraties gesloten te houden"

msgid "Secret code"
msgstr "Geheime code"

msgid ""
"This code is used to generate the secret registration link, you may keep the "
"default or customize it"
msgstr ""
"Deze code wordt gebruikt om de geheime registratielink te genereren. Je kunt "
"de standaard behouden of aanpassen"

msgid ""
"Indicate whether the ability is visible to users, and can be freely purchased"
msgstr ""
"Geef aan of de vaardigheid zichtbaar is voor gebruikers en vrij kan worden "
"gekocht"

msgid "Pre-requisites"
msgstr "Vereiste voorkennis"

msgid ""
"Indicate the prerequisite abilities, which must be possessed before one can "
"acquire this"
msgstr ""
"Vermeld de vereiste vaardigheden die je moet bezitten voordat je dit kunt "
"verwerven"

msgid "Options required"
msgstr "Vereiste opties"

msgid ""
"Indicate the character options, which must be selected to make the skill "
"available"
msgstr ""
"Geef de tekenopties aan die moeten worden geselecteerd om de vaardigheid "
"beschikbaar te maken"

msgid "Addition"
msgstr "Toevoeging"

msgid "Subtraction"
msgstr "Aftrekken"

msgid "Multiplication"
msgstr "Vermenigvuldiging"

msgid "Division"
msgstr "Divisie"

msgid ""
"The rule will be applied, only one time, if the character has any of the "
"abilities. If no abilities are chosen, the rule is applied to all characters."
msgstr ""
"De regel wordt slechts één keer toegepast als het personage een van de "
"vaardigheden heeft. Als er geen vaardigheden worden gekozen, wordt de regel "
"op alle personages toegepast."

msgid "The character field of computed type that will be updated"
msgstr "Het karakterveld van het berekende type dat wordt bijgewerkt"

msgid "Single choice"
msgstr "Enkele keuze"

msgid "Multiple choice"
msgstr "Meerkeuze"

msgid "Single-line text"
msgstr "Enkelvoudige tekst"

msgid "Multi-line text"
msgstr "Meerregelige tekst"

msgid "Advanced text editor"
msgstr "Geavanceerde teksteditor"

msgid "Presentation"
msgstr "Presentatie"

msgid "Sheet"
msgstr "Fiche"

msgid "Progress"
msgstr "Vooruitgang"

msgid "Computed"
msgstr "Berekend"

<<<<<<< HEAD
msgid "Disabled"
msgstr "Uitgeschakeld"
=======
msgid "Move to container"
msgstr "Verplaats naar container"

msgid "Paid current year"
msgstr "Betaald lopend jaar"
>>>>>>> 08926760

msgid "Searchable"
msgstr "Doorzoekbaar"

msgid "Question type"
msgstr "Type vraag"

msgid "Question name (keep it short)"
msgstr "Vraagnaam (houd het kort)"

msgid "Optional - Extended description (displayed in small gray text)"
msgstr ""
"Optioneel - Uitgebreide beschrijving (weergegeven in kleine grijze tekst)"

msgid "Editable"
msgstr "Bewerkbaar"

msgid ""
"This field can be edited by the participant only when the character is in "
"one of the selected statuses"
msgstr ""
"Dit veld kan alleen door de deelnemer worden bewerkt als het personage zich "
"in een van de geselecteerde statussen bevindt"

msgid "Maximum length"
msgstr "Maximale lengte"

msgid ""
"For text questions, maximum number of characters; For multiple options, "
"maximum number of options (0 = no limit)"
msgstr ""
"Voor tekstvragen, maximaal aantal tekens; Voor meerkeuzevragen, maximaal "
"aantal opties (0 = geen limiet)"

msgid "Printable"
msgstr "Afdrukbaar"

msgid "Indicate whether the field is printed in PDF generations"
msgstr "Geef aan of het veld wordt afgedrukt in PDF-generaties"

msgid "Applicable"
msgstr "Toepasselijk"

msgid "Select the types of writing elements that this question applies to"
msgstr ""
"Selecteer de soorten schrijfelementen waarop deze vraag van toepassing is"

msgid "Option name, displayed within the question (keep it short)"
msgstr "Optienaam, weergegeven in de vraag (houd het kort)"

msgid ""
"Optional – Additional information about the option, displayed below the "
"question"
msgstr ""
"Optioneel - Aanvullende informatie over de optie, weergegeven onder de vraag"

msgid ""
"Optional – Maximum number of times it can be selected across all characters "
"(0 = unlimited)"
msgstr ""
"Optioneel - Maximum aantal keren dat het kan worden geselecteerd over alle "
"tekens (0 = onbeperkt)"

msgid ""
"Indicates other options that must be selected for this option to be "
"selectable"
msgstr ""
"Geeft andere opties aan die geselecteerd moeten zijn om deze optie te kunnen "
"kiezen"

msgid ""
"If you select one (or more) tickets, the option will only be available to "
"participants who have selected that ticket"
msgstr ""
"Als je een (of meer) tickets selecteert, is de optie alleen beschikbaar voor "
"deelnemers die dat ticket hebben geselecteerd"

msgid ""
"Optional - For text questions, maximum number of characters; For multiple "
"options, maximum number of options (0 = no limit)"
msgstr ""
"Optioneel - Voor tekstvragen, maximaal aantal tekens; Voor meerkeuzevragen, "
"maximaal aantal opties (0 = geen limiet)"

msgid "Faction list"
msgstr "Factielijst"

msgid ""
"Optional - If you select one (or more) factions, the question will only be "
"shown to participants with characters in all chosen factions"
msgstr ""
"Optioneel - Als je één (of meer) facties selecteert, wordt de vraag alleen "
"getoond aan deelnemers met personages in alle gekozen facties"

msgid "Image"
msgstr "Afbeelding"

msgid "Optional - Image displayed within the question"
msgstr "Optioneel - Afbeelding weergegeven in de vraag"

msgid "Ticket list"
msgstr "Ticketlijst"

msgid ""
"If you select one (or more) tickets, the question will only be shown to "
"participants who have selected one of those tickets"
msgstr ""
"Als je een (of meer) tickets selecteert, wordt de vraag alleen getoond aan "
"deelnemers die een van deze tickets hebben geselecteerd"

msgid "Section"
msgstr "Sectie"

msgid ""
"The question will be shown in the selected section (if left empty it will "
"shown at the start of the form)"
msgstr ""
"De vraag wordt getoond in de geselecteerde sectie (als deze leeg blijft, "
"wordt deze aan het begin van het formulier getoond)"

msgid ""
"Staff members who are allowed to be able to see the responses of "
"participants (leave blank to let everyone see)"
msgstr ""
"Personeelsleden die de reacties van deelnemers mogen zien (laat leeg om "
"iedereen te laten zien)"

msgid "Giftable"
msgstr "Cadeaubaar"

msgid "Indicates whether the option can be included in the gifted signups"
msgstr "Geeft aan of de optie kan worden opgenomen in de vrije vermeldingen"

msgid "Price"
msgstr "Prijs"

msgid ""
"Optional – Amount added to the registration fee if selected (0 = no extra "
"cost)"
msgstr ""
"Optioneel - Bedrag toegevoegd aan de registratiekosten indien geselecteerd "
"(0 = geen extra kosten)"

msgid ""
"Optional – Maximum number of times it can be selected across all "
"registrations (0 = unlimited)"
msgstr ""
"Optioneel - Maximum aantal keren dat het kan worden geselecteerd in alle "
"registraties (0 = onbeperkt)"

msgid "Quests"
msgstr "Zoektochten"

msgid "Photo"
msgstr "Foto's"

msgid "How can we contact you"
msgstr "Hoe kunnen we contact met u opnemen"

msgid "Describe how we can help you"
msgstr "Beschrijf hoe we je kunnen helpen"

msgid "Screenshot"
msgstr "Schermafbeelding"

msgid "Optional - A screenshot of the error / bug / problem"
msgstr "Optioneel - Een screenshot van de fout / bug / het probleem"

msgid "Male"
msgstr "Mannelijk"

msgid "Female"
msgstr "Vrouw"

msgid "Yes, keep me posted!"
msgstr "Ja, hou me op de hoogte!"

msgid "Only really important communications"
msgstr "Alleen echt belangrijke communicatie"

msgid "No, I don't want updates"
msgstr "Nee, ik wil geen updates"

msgid "ID Card"
msgstr "Identiteitskaart"

msgid "Driver's License"
msgstr "Licentie"

msgid "Passport"
msgstr "Paspoort"

msgid "Navigation language"
msgstr "Taal voor navigatie"

msgid "Preferred navigation language"
msgstr "Gewenste navigatietaal"

msgid "Surname"
msgstr "Achternaam"

msgid "Alias"
msgstr "Alias"

msgid ""
"If you prefer that your real name and surname not be publicly visible, "
"please indicate an alias that will be displayed instead. Note: If you "
"register for an event, your real first and last name will be shown to other "
"participants, and to the organisers."
msgstr ""
"Als je liever niet hebt dat je echte naam en achternaam publiekelijk "
"zichtbaar zijn, geef dan een alias op die in plaats daarvan wordt "
"weergegeven. Opmerking: Als je je inschrijft voor een evenement, worden je "
"echte voor- en achternaam getoond aan andere deelnemers en de organisatoren."

msgid "Legal name"
msgstr "Juridische naam"

msgid ""
"If for whatever reason the first and last name shown on your documents is "
"different from the one you prefer to use, then write it here. It will only "
"be used for internal bureaucratic purposes, and will NEVER be displayed to "
"other participants."
msgstr ""
"Als om welke reden dan ook de voor- en achternaam die op je documenten staan "
"anders zijn dan de naam die je liever gebruikt, schrijf die dan hier. De "
"naam wordt alleen gebruikt voor interne bureaucratische doeleinden en wordt "
"NOOIT aan andere deelnemers getoond."

msgid "Pronouns"
msgstr "Voornaamwoorden"

msgid "Indicate the pronouns you wish to be used to refer to you"
msgstr "Geef aan met welke voornaamwoorden je wilt worden aangeduid"

msgid "Indicate the country of which you are a citizen"
msgstr "Vermeld het land waarvan u staatsburger bent"

msgid "Gender"
msgstr "Genre"

msgid "Indicates what gender you identify yourself as"
msgstr "Geef aan met welk geslacht je je identificeert"

msgid "Phone contact"
msgstr "Telefonisch contact"

msgid "Remember to put the prefix at the beginning!"
msgstr "Vergeet niet het voorvoegsel aan het begin te zetten!"

msgid "Contact"
msgstr "Neem contact op met"

msgid ""
"Indicates a way for other participants to contact you. It can be an email, a "
"social profile, whatever you want. It will be made public to others "
"participants"
msgstr ""
"Geeft een manier aan waarop andere deelnemers contact met je kunnen opnemen. "
"Het kan een e-mail zijn, een sociaal profiel, wat je maar wilt. Het wordt "
"openbaar gemaakt voor andere deelnemers"

msgid "First aid"
msgstr "Eerste hulp"

msgid ""
"Are you a doctor, a nurse, or a licensed rescuer? We can ask you to "
"intervene in case accidents occur during the event?"
msgstr ""
"Bent u een arts, verpleegkundige of gediplomeerd hulpverlener? Kunnen we je "
"vragen om in te grijpen als er tijdens het evenement ongelukken gebeuren?"

msgid "Birth date"
msgstr "Geboortedatum"

msgid "Birth place"
msgstr "Geboorteplaats"

msgid ""
"If you are an Italian citizen, indicate your tax code; otherwise leave blank"
msgstr ""
"Als u een Italiaans staatsburger bent, geef dan uw fiscale code aan; laat "
"anders niets ingevuld"

msgid "Document type"
msgstr "Type document"

msgid ""
"Indicates a type of identification document issued by the nation in which "
"you reside"
msgstr ""
"Geeft een type identiteitsdocument aan dat is uitgegeven door het land "
"waarin u verblijft"

msgid "Document number"
msgstr "Documentnummer"

msgid "Enter the number or code of the identification document indicated above"
msgstr "Voer bovenstaand ID-nummer of code in"

msgid "Date of issue of the document"
msgstr "Datum van uitgifte van het document"

msgid "Date of expiration of the document"
msgstr "Vervaldatum van het document"

msgid ""
"Leave blank if the document has no expiration date - Please check that it "
"does not expire before the event you want to signup up for."
msgstr ""
"Laat leeg als het document geen vervaldatum heeft - Controleer of het niet "
"verloopt voor het evenement waarvoor je je wilt aanmelden."

msgid "Accessibility"
msgstr "Toegankelijkheid"

msgid "Fill in this field if you have accessibility needs"
msgstr "Vul dit veld in als je toegankelijkheid nodig hebt"

msgid "Diet"
msgstr "Dieet"

msgid ""
"Fill in this field if you follow a personal diet for reasons of choice(e.g. "
"vegetarian, vegan) or health (celiac disease, allergies). Leave empty if you "
"do not have things to report!"
msgstr ""
"Vul dit veld in als je een persoonlijk dieet volgt om redenen van keuze "
"(bijv. vegetarisch, veganistisch) of gezondheid (coeliakie, allergieën). "
"Laat leeg als je niets te melden hebt!"

msgid "Safety"
msgstr "Veiligheid"

msgid ""
"Fill in this field if there is something you think is important that the "
"organizers know about you. It's up to you to decide what to share with us. "
"This information will be treated as strictly confidential: only a restricted "
"part of the organizers will have access to the answers, and will not be "
"transmitted in any form. This information may concern: physical health "
"problems, epilepsy, mental health problems (e.g. neurosis, bipolar disorder, "
"anxiety disorder, various phobias), trigger topics ('lines and veils', we "
"can't promise that you won't run into them in the event, but we'll make sure "
"they're not part of your main quests). Leave empty if you do not have things "
"to report!"
msgstr ""
"Vul dit veld in als er iets is waarvan je denkt dat het belangrijk is dat de "
"organisatoren het over jou weten. Het is aan jou om te beslissen wat je met "
"ons wilt delen. Deze informatie wordt strikt vertrouwelijk behandeld: alleen "
"een beperkt deel van de organisatoren heeft toegang tot de antwoorden en "
"wordt in geen enkele vorm doorgegeven. Deze informatie kan betrekking hebben "
"op: lichamelijke gezondheidsproblemen, epilepsie, geestelijke "
"gezondheidsproblemen (bijv. neurose, bipolaire stoornis, angststoornis, "
"verschillende fobieën), triggeronderwerpen ('lijnen en sluiers', we kunnen "
"niet beloven dat je ze niet tegenkomt tijdens het evenement, maar we zullen "
"ervoor zorgen dat ze geen deel uitmaken van je hoofdzoektochten). Laat leeg "
"als je niets te melden hebt!"

msgid "Newsletter"
msgstr "Nieuwsbrief"

msgid "Do you wish to be always updated on our events"
msgstr "Wil je op de hoogte blijven van onze evenementen"

msgid "Portrait"
msgstr "Fotoportret"

msgid ""
"Upload your portrait photo. It will be shown to other participants to help "
"recognize you in the event. Choose a photo that you would put in an official "
"document (in which you are alone, centered on your face)"
msgstr ""
"Upload je portretfoto. Deze zal worden getoond aan andere deelnemers om je "
"te herkennen tijdens het evenement. Kies een foto die je in een officieel "
"document zou zetten (waarop je alleen staat, met je gezicht in het midden)"

msgid ""
"If you are a candidate for the Board, please write an introduction here!"
msgstr ""
"Als je kandidaat bent voor het bestuur, schrijf dan hier een introductie!"

msgid "Shared"
msgstr "Gedeelde"

msgid "Uploaded"
msgstr "Geüpload"

msgid "Kicked out"
msgstr "Opgejaagd"

msgid "Short name"
msgstr "Korte naam"

msgid "Name - international"
msgstr "Engelse naam"

msgid "Short name - international"
msgstr "Korte naam - in het Engels"

<<<<<<< HEAD
msgid "Extended description"
msgstr "Uitgebreide beschrijving"
=======
msgid "Remove from faction"
msgstr "Verwijderen uit factie"

msgid "Results not present"
msgstr "Resultaten niet aanwezig"
>>>>>>> 08926760

msgid "Description - international"
msgstr "Engelse beschrijving"

msgid "Extended description - international"
msgstr "Uitgebreide beschrijving - in het Engels"

msgid ""
"Unique code for internal use - not visible. Indicate a string without spaces "
"or strange symbols"
msgstr ""
"Unieke code voor intern gebruik - niet zichtbaar. Geef een tekenreeks aan "
"zonder spaties of vreemde symbolen"

msgid ""
"If your question is about a specific event, please select it! If  is a "
"general question instead, please leave it blank."
msgstr ""
"Als je vraag over een specifiek evenement gaat, selecteer dit dan! Als het "
"een algemene vraag is, laat deze dan leeg"

msgid "Text"
msgstr "Tekst"

msgid ""
"Write your question, request or concern here. We will be happy to answer you!"
msgstr ""
"Schrijf hier je vraag, verzoek of twijfel. We zullen je met plezier "
"antwoorden!"

msgid "Attachment"
msgstr "Bijlage"

msgid "If you need to attach a file, indicate it here, otherwise leave blank"
msgstr ""
"Als je een bestand moet bijvoegen, geef dat dan hier aan, laat het anders "
"leeg"

msgid "The name of the competence"
msgstr "De naam van competentie"

msgid "A description of the skills / abilities involved"
msgstr "Een beschrijving van de competentievaardigheden"

msgid "Code of the box or shelf"
msgstr "Code van de doos of plank"

msgid "Where it is located"
msgstr "Waar het zich bevindt"

msgid "Photo of the object"
msgstr "Foto van het object"

msgid "Where it has been placed? When it is expected to come back?"
msgstr "Waar is het geplaatst? Wanneer wordt het terug verwacht?"

msgid "Name of event area"
msgstr "Naam evenementgebied"

msgid "Where it is"
msgstr "Waar het is"

msgid "Waiting list"
msgstr "Wachten"

msgid "We're coming"
msgstr "We komen eraan"

msgid "Arrived safe and sound"
msgstr "Veilig aangekomen"

msgid "Number of passengers"
msgstr "Aantal passagiers"

msgid "Indicates how many passengers require transportation"
msgstr "Geeft aan hoeveel passagiers vervoer nodig hebben"

msgid "Indicate as precisely as possible where to pick you up"
msgstr "Geef zo nauwkeurig mogelijk aan waar je opgehaald kunt worden"

msgid ""
"Indicates how you can be recognized, if you will be found near some point "
"specific, if you have a lot of luggage: any information that might help us "
"help you"
msgstr ""
"Het geeft aan hoe je herkend kunt worden, of je in de buurt van een bepaald "
"punt gevonden wordt, of je veel bagage hebt: allemaal informatie die ons kan "
"helpen"

msgid "Request date"
msgstr "Datum aangevraagd"

msgid "For which day you will need transportation"
msgstr "Voor welke dag heb je vervoer nodig"

msgid "Request time"
msgstr "Gevraagde tijd"

msgid ""
"For what time you will need transportation (time zone of the larp location)"
msgstr ""
"Voor hoe laat je vervoer nodig hebt (tijdzone van de evenementenlocatie)"

msgid "Note"
msgstr "Opmerkingen"

msgid ""
"Indicates useful information to passengers, such as color of your car, time "
"estimated time of your arrival"
msgstr ""
"Geeft nuttige informatie voor passagiers, zoals de kleur van je auto, de "
"geschatte aankomsttijd"

msgid "Severity"
msgstr "Zwaartekracht"

msgid ""
"Indicate severity: RED (risks ruining the event for more than half of the "
"participants), ORANGE (risks ruining the event for more than ten "
"participants),  YELLOW (risks ruining the event for a few participants), "
"GREEN (more than  problems, finesses to be fixed)"
msgstr ""
"Geef de ernst aan: ROOD (dreigt het evenement te verpesten voor meer dan de "
"helft van de deelnemers), ORANJE (dreigt het evenement te verpesten voor "
"meer dan tien deelnemers), GEEL (dreigt het evenement te verpesten voor een "
"paar deelnemers), GROEN (meer dan problemen, finesses die moeten worden "
"verholpen)"

msgid ""
"When putting in WORKING, indicate in the comments the specific actions that  "
"are being performed; when putting in CLOSED, indicate showd in the  comments."
msgstr ""
"Geef bij WERKEN de specifieke acties die je uitvoert aan in de opmerkingen; "
"geef bij GESLOTEN de samenvatting aan in de opmerkingen."

msgid "Describe exactly at which point it occurs"
msgstr "Beschrijf precies waar het zich voordoet"

msgid "When"
msgstr "Wanneer"

msgid "Describe exactly what condition it is in"
msgstr "Beschrijf precies onder welke omstandigheden het optreedt"

msgid "What"
msgstr "Wat"

msgid "Describe exactly what risks it poses to the event"
msgstr "Beschrijf precies welke risico's het evenement loopt"

msgid "Who"
msgstr "Wie"

msgid "Describe exactly which participants are involved"
msgstr "Beschrijf precies welke deelnemers betrokken zijn"

msgid "Who takes it upon themselves to solve it"
msgstr "Wie neemt de leiding om het op te lossen"

msgid "New player"
msgstr "Nieuwe speler"

msgid "Waiting"
msgstr "Wachten"

msgid "Filler"
msgstr "Vulstof"

msgid "Reduced"
msgstr "Verminderd"

msgid "Patron"
msgstr "Beschermheer"

msgid "Staff"
msgstr "Personeel"

msgid "NPC"
msgstr "NPC"

msgid "Collaborator"
msgstr "Deelnemer"

msgid "Seller"
msgstr "Verkoper"

msgid "Type of ticket"
msgstr "Type ticket"

msgid "Ticket name (keep it short)"
msgstr "Ticketnaam (houd het kort)"

msgid ""
"Optional – Maximum number of times it can be requested across all signups (0 "
"= unlimited)"
msgstr ""
"Optioneel - Maximum aantal keren dat het kan worden aangevraagd voor alle "
"aanmeldingen (0 = onbeperkt)"

msgid "Is it selectable by participants"
msgstr "Is het selecteerbaar door deelnemers"

msgid ""
"Optional – Casting priority granted by this option (e.g., 1 = low, 5 = "
"medium, 25 = high)"
msgstr ""
"Optioneel - Casting prioriteit toegekend door deze optie (bijv. 1 = laag, 5 "
"= gemiddeld, 25 = hoog)"

msgid ""
"Optional - Indicates whether the ticket can be gifted to other participants"
msgstr ""
"Optioneel - Geeft aan of het ticket kan worden geschonken aan andere "
"deelnemers"

msgid "Description - will be displayed at the beginning of the section"
msgstr "Beschrijving - wordt aan het begin van de sectie weergegeven"

msgid "Quotas total number"
msgstr "Totaal aantal quota"

msgid ""
"Minimum number of days before the event for which it is made available (0  = "
"always)"
msgstr ""
"Minimumaantal dagen vóór het evenement waarvoor het beschikbaar wordt "
"gesteld (0 = altijd)"

msgid "Payment order"
msgstr "Betalingsopdracht"

msgid ""
"Total amount of payment to be received by this date (0 = all outstanding)"
msgstr ""
"Totaalbedrag van de betaling te ontvangen tegen deze datum (0 = alles "
"uitstaand)"

msgid ""
"Deadline in the measure of days from enrollment (fill in one between the "
"fixed deadline and the deadline in days)"
msgstr ""
"Deadline in dagen vanaf registratie (vul een in tussen vaste deadline en "
"deadline in dagen)"

msgid "Deadline date"
msgstr "Uiterste datum"

msgid "Indicate the tickets for which it is active"
msgstr "Geef aan voor welke tickets het actief is"

msgid "Surcharge applied to the ticket"
msgstr "Toeslag op ticket"

msgid "Date from when the surcharge is applied"
msgstr "Datum waarna toeslag van toepassing is"

msgid "Character name"
msgstr "Naam personage"

msgid ""
"Specify your custom character name (depending on the event you can choose "
"the name, or adapt the name to your chosen gender)"
msgstr ""
"Geef je aangepaste karakternaam aan (afhankelijk van het evenement kun je de "
"naam kiezen of de naam aanpassen aan het gekozen genre)"

msgid "If you wish, indicate a pronoun for your character"
msgstr "Als je wilt, geef dan een voornaamwoord aan voor je personage"

msgid "Indicate a song you want to dedicate to your character"
msgstr "Geef een liedje aan dat je aan je personage wilt opdragen"

msgid ""
"Indicates public information about your character, which will be shown to "
"all other participants"
msgstr ""
"Geeft openbare informatie over je personage aan, die wordt getoond aan alle "
"andere deelnemers"

msgid ""
"Indicates public information about your character, which will be shown only "
"to you and the organizers"
msgstr ""
"Vermeld privé-informatie over je personage, deze zal alleen zichtbaar zijn "
"voor jou en de organisatoren"

msgid "Character portrait"
msgstr "Karakterportret"

msgid ""
"Optional: upload a photo of yourself associated with your character "
"specifically for this event!"
msgstr ""
"Optioneel: upload een foto van jezelf in combinatie met je personage "
"speciaal voor dit evenement!"

msgid "Progress status"
msgstr "Vooruitgang"

msgid "Assigned staff member"
msgstr "Toegewezen medewerker"

msgid ""
"Presentation visible to all participants, when 'show presentation' is checked"
msgstr ""
"Presentatie zichtbaar voor alle deelnemers wanneer 'presentatie tonen' is "
"aangevinkt"

msgid ""
"Text visible only by the assigned participant, when 'show text' is checked"
msgstr ""
"Tekst die alleen zichtbaar is voor de toegewezen deelnemer wanneer 'toon "
"tekst' is aangevinkt"

msgid "Creation"
msgstr "Schepping"

msgid "Proposed"
msgstr "Voorgesteld"

msgid "Revision"
msgstr "Herziening"

msgid "Approved"
msgstr "Goedgekeurd"

msgid ""
"Indicates the title of the character - it will be shown along with the name"
msgstr ""
"Geef de titel van het personage aan - deze wordt samen met de naam "
"weergegeven"

msgid ""
"Indicate whether the character is a mirror (i.e., whether this pg shows the "
"true secret face of another character)"
msgstr ""
"Geef aan of het personage een spiegel is (d.w.z. of dit personage het ware "
"geheime gezicht van een ander personage laat zien)"

msgid "Cover photo fo the character"
msgstr "Een voorbeeldfoto van het personage"

msgid "External access code"
msgstr "Externe toegangscode"

msgid ""
"Allows external access to this character through a secret URL (change the "
"code if it has been shared with the wrong people)"
msgstr ""
"Geeft externe toegang tot dit personage via een geheime URL (verander de "
"code als deze is gedeeld met de verkeerde mensen)"

msgid "Faction cover"
msgstr "Groepsdekking"

msgid "Faction logo"
msgstr "Een groepslogo"

msgid "Indicates whether it can be selected by participants"
msgstr "Geeft aan of het kan worden geselecteerd door deelnemers"

msgid "By"
msgstr "Door"

msgid "Activation failed"
msgstr "Activering mislukt"

msgid "Activation failed. Mail us the details"
msgstr ""
"Activering account mislukt. Schrijf ons om ons hiervan op de hoogte te "
"stellen"

msgid "Activation complete"
msgstr "Activering voltooid"

msgid "Your account is now activated"
msgstr "Je account is nu actief"

msgid "Log in"
msgstr "Inloggen"

msgid "Activate account on"
msgstr "Account activeren op"

msgid "The link will be valid for the following number of days"
msgstr "De link blijft het volgende aantal dagen geldig"

msgid ""
"An user with this email address has been created on our website. If you wish "
"to activate, click on"
msgstr ""
"Er is een gebruiker met dit e-mailadres aangemaakt op onze website. Als u "
"deze wilt activeren, klikt u op"

msgid "Account activation"
msgstr "Account activeren"

msgid "Something went wrong in the account activation"
msgstr "Er is iets misgegaan bij het activeren van de account"

msgid "Registration closed"
msgstr "Registratie gesloten"

msgid "Registration complete"
msgstr "Volledige registratie"

msgid ""
"You are now registered, but your account is inactive. We have sent an "
"activation email"
msgstr ""
"Je hebt je registratie voltooid, maar je account is nog steeds inactief. "
"Klik op de link die je per e-mail is toegestuurd om je account te activeren"

msgid "Register"
msgstr "Registreer"

msgid "Submit"
msgstr "Stuur"

msgid "Coming soon"
msgstr "Binnenkort beschikbaar"

msgid "Discover the coming soon events"
msgstr "Ontdek de evenementen die op stapel staan"

msgid "Repertoire"
msgstr "Repertoire"

msgid "View the complete list of our events"
msgstr "Bekijk de volledige lijst van onze evenementen"

msgid "Are you sure"
msgstr "Weet u zeker dat"

msgid "Select ability"
msgstr "Selecteer vermogen"

msgid "Problem"
msgstr "Probleem"

msgid "Action"
msgstr "Actie"

msgid "Number"
msgstr "Aantal"

msgid "Names"
msgstr "Namen"

msgid "Cancellation for missing organization registration"
msgstr "Annulering wegens ontbrekende organisatieregistratie"

msgid "Tolerance exceeded, proceed with the cancellation"
msgstr "Tolerantie overschreden, doorgaan met annuleren"

msgid "Cancellation for missing yearly membership fee"
msgstr "Annulering wegens het niet betalen van de jaarlijkse contributie"

msgid "Cancellation for missing payment"
msgstr "Annulering wegens te late betaling"

msgid "Cancellation for missing profile"
msgstr "Annulering wegens ontbrekend profiel"

msgid "Delay in organization registration"
msgstr "Vertraging in de registratie van organisaties"

msgid "They need to complete it immediately"
msgstr "Ze moeten het onmiddellijk voltooien"

msgid "give them this address"
msgstr "geef ze dit adres"

msgid "Delay in yearly membership fee"
msgstr "Uitstel van jaarlijkse contributie"

msgid "Delay in payment"
msgstr "Vertraging in betaling"

msgid "Delay in profile"
msgstr "Vertraging in profiel"

msgid "Missing casting preferences"
msgstr "Ontbrekende gietvoorkeuren"

msgid "Input an element name to insert their reference code"
msgstr "Voer een elementnaam in om hun referentiecode in te voegen"

msgid "Select a character to add a new relationship"
msgstr "Selecteer een personage om een nieuwe relatie toe te voegen"

msgid "Direct"
msgstr "Direct"

msgid "Show"
msgstr "Toon"

msgid "How the relationship is described from this character's perspective"
msgstr ""
"Hoe de relatie wordt beschreven vanuit het perspectief van dit personage"

msgid "Inverse"
msgstr "Omgekeerd"

msgid ""
"How the relationship is described from the other character's perspective"
msgstr "Hoe de relatie wordt beschreven vanuit het perspectief van de ander"

msgid "Continue"
msgstr "Vervolg"

msgid ""
"Click here if after submitting the form, you want to move on to edit the "
"next item"
msgstr ""
"Klik hier als u na het verzenden van het formulier het volgende element wilt "
"bewerken"

msgid "Delete"
msgstr "Verwijder"

msgid ""
"If you are absolutely certain that you want to delete this item, click on "
"this button"
msgstr ""
"Als je absoluut zeker weet dat je dit item wilt verwijderen, klik je op deze "
"knop"

msgid "Confirmation delete"
msgstr "Bevestiging verwijderen"

msgid "Attention! The form contains errors in the fields"
msgstr "Attentie! Het formulier bevat fouten in de velden"

msgid "These fields are mandatory"
msgstr "Deze velden zijn verplicht"

msgid "Translate"
msgstr "Vertaal"

msgid "Original"
msgstr "Origineel"

msgid "options"
msgstr "opties"

msgid "text length"
msgstr "tekstlengte"

msgid "Confirm"
msgstr "Toepassen"

msgid "After confirmation, add another"
msgstr "Voeg na bevestiging nog een"

msgid "The form is saved every 30 seconds"
msgstr "Het formulier wordt elke 30 seconden opgeslagen"

msgid "Your updated registration total is"
msgstr "Je bijgewerkte totaal is"

msgid "You have already paid"
msgstr "U hebt al betaald"

msgid "The following will be used"
msgstr "Het volgende wordt gebruikt"

msgid ""
"Your registration will now be saved in provisional status. It will be "
"confirmed when your ticket payment is received"
msgstr ""
"Je registratie wordt nu opgeslagen in de voorlopige status. Deze wordt "
"bevestigd zodra de betaling van je ticket is ontvangen"

msgid "(click on image to enlarge)"
msgstr "(klik op de afbeelding om te vergroten)"

msgid "Select year"
msgstr "Selecteer jaar"

msgid "Select"
msgstr "Selecteer"

msgid "New"
msgstr "Nieuw"

msgid "Upload"
msgstr "Laad"

msgid "Download"
msgstr "Downloaden"

msgid "Instructions"
msgstr "Instructies"

msgid ""
"In rich text editors, you can reference other characters directly using "
"their number"
msgstr ""
"In rich text editors kun je rechtstreeks naar andere tekens verwijzen door "
"hun nummer te gebruiken"

msgid ""
"When the text is displayed to the participant, the number is automatically "
"replaced with the character’s name and a link to their profile"
msgstr ""
"Wanneer de tekst aan de deelnemer wordt getoond, wordt het nummer "
"automatisch vervangen door de naam van het personage en een link naar hun "
"profiel"

msgid "Use these formats"
msgstr "Gebruik deze indelingen"

msgid ""
"for bidirectional relationships, where the other character is also aware of "
"the connection"
msgstr ""
"voor tweerichtingsrelaties, waarbij het andere teken ook op de hoogte is van "
"de verbinding"

msgid ""
"for unidirectional relationships, where the other character is NOT aware of "
"the connection"
msgstr ""
"voor unidirectionele relaties, waarbij het andere personage zich NIET bewust "
"is van de verbinding"

msgid "for no relationship, only to display the other character name"
msgstr "voor geen relatie, alleen om de andere karakternaam weer te geven"

msgid ""
"When you press one of the special reference symbols, a popup will help you "
"get the reference number of a character; you can also select a reference "
"number to see the character’s name"
msgstr ""
"Als je op een van de speciale referentiesymbolen drukt, krijg je een pop-"
"upvenster met het referentienummer van een personage; je kunt ook een "
"referentienummer selecteren om de naam van het personage te zien"

msgid ""
"Select from the drop-down list the characters to be added to the faction. "
"The text private to the faction will be shown only to them"
msgstr ""
"Selecteer in de vervolgkeuzelijst de personages die aan de factie moeten "
"worden toegevoegd. De tekst privé voor de factie wordt alleen aan hen getoond"

msgid "In the text refer to the other characters solely by their number"
msgstr "In de tekst verwijs je alleen naar de andere personages met hun nummer"

msgid "if the character belongs to this element"
msgstr "als het teken bij dit element hoort"

msgid ""
"if the character does NOT belong to this element, but is only referenced"
msgstr ""
"als het teken NIET tot dit element behoort, maar er alleen naar wordt "
"verwezen"

msgid "Template instructions"
msgstr "Instructies sjabloon"

msgid "Utils"
msgstr "Utils"

msgid "Application to be given to them to sign and then upload"
msgstr "Aanvraag moet worden ondertekend en vervolgens geüpload"

msgid "Select from the dropdown the characters to be added to the plot"
msgstr ""
"Selecteer in de vervolgkeuzelijst de personages die moeten worden toegevoegd "
"aan het perceel"

msgid ""
"For each character added, a specific field will be available to add "
"additional plot information"
msgstr ""
"Voor elk toegevoegd personage is een specifiek veld beschikbaar om extra "
"plotinformatie toe te voegen"

msgid "You can only add users who approved data sharing with the organization"
msgstr ""
"Je kunt alleen gebruikers toevoegen die het delen van gegevens met de "
"organisatie hebben goedgekeurd"

msgid "If you don't see an user, ask them to access"
msgstr "Als u geen gebruiker ziet, vraag hem dan om toegang te krijgen tot"

msgid "this link"
msgstr "deze link"

msgid "whether the character is aware of the identity of the other trait"
msgstr ""
"of het personage zich bewust is van de identiteit van de andere eigenschap"

msgid "whether the character is NOT aware of the identity of the other trait"
msgstr ""
"of het personage zich NIET bewust is van de identiteit van de andere "
"eigenschap"

msgid ""
"(You can also refer to traits from other quests, but be careful that  are "
"always of the same macrotype)"
msgstr ""
"(Je kunt ook verwijzen naar eigenschappen uit andere zoektochten, maar let "
"op dat ze altijd van hetzelfde macro-type zijn)"

msgid "Here is a step-by-step walkthrough of the interface"
msgstr "Hier volgt een stap-voor-stap uitleg van de interface"

msgid ""
"This is the sidebar containing all the functions (it remains visible on "
"every management page)"
msgstr ""
"Dit is de zijbalk met alle functies (deze blijft zichtbaar op elke "
"beheerpagina)"

msgid "Create and manage events here"
msgstr "Hier evenementen maken en beheren"

msgid ""
"Here you can select the workspace to use: your organization, and your events "
"once created"
msgstr ""
"Hier kun je de werkruimte selecteren die je wilt gebruiken: je organisatie "
"en je gemaakte evenementen"

msgid "Here you can switch between administration pages and user-facing pages"
msgstr ""
"Hier kun je schakelen tussen beheerpagina's en pagina's voor gebruikers"

msgid "Toggle the sidebar visibility"
msgstr "De zichtbaarheid van de zijbalk inschakelen"

msgid ""
"If you need help, type your request here in English using single keywords"
msgstr ""
"Als je hulp nodig hebt, typ dan hier je verzoek in het Engels met enkele "
"trefwoorden"

msgid "Here is a list of critical problems to fix"
msgstr "Hier is een lijst met kritieke problemen die moeten worden opgelost"

msgid "Here is a to-do list of important actions to complete"
msgstr "Hier is een lijst met belangrijke acties die je moet voltooien"

msgid ""
"And here is a to-do list of suggestions to help you set everything up "
"properly"
msgstr ""
"En hier is een lijst met suggesties om je te helpen alles goed op te zetten"

msgid "Click the tutorial to open it and follow the step-by-step instructions"
msgstr ""
"Klik op de zelfstudie om deze te openen en volg de stapsgewijze instructies"

msgid "Write to us if you need help in setting things up!"
msgstr "Schrijf ons als je hulp nodig hebt bij het opzetten!"

msgid "Welcome to"
msgstr "Welkom bij"

msgid "And that is all"
msgstr "En dat is alles"

msgid "Tax code verification"
msgstr "Verificatie van de belastingcode"

msgid "Calculated"
msgstr "Berekend"

msgid "Supplied"
msgstr "Geleverd"

msgid "Attention, the tax code does not match"
msgstr "Let op, de belastingcode komt niet overeen"

msgid "The tax code matches"
msgstr "De belastingcode komt overeen"

msgid "Warning. The form contains errors to the fields"
msgstr "Attentie! Het formulier bevat fouten in de velden"

msgid "Please enter the occasion for which you wish to make the donation"
msgstr "Vul de gelegenheid in waarvoor je de donatie wilt doen"

msgid "Choose the payment method"
msgstr "Kies het betaalmiddel"

msgid "You are about to make a payment of"
msgstr "Je staat op het punt een betaling te doen van"

msgid "Follow the link below to complete your payment on the Paypal platform"
msgstr ""
"Volg de onderstaande link om uw betaling te voltooien op het Paypal-platform"

msgid "Experimental"
msgstr "Experimenteel"

msgid ""
"Please indicate below the exact method of payment you made. Remember to "
"submit the form, otherwise your payment will not be processed"
msgstr ""
"Geef hieronder aan welke betalingsmethode je hebt gebruikt. Vergeet niet het "
"formulier te verzenden, anders wordt je betaling niet verwerkt"

msgid "Follow the steps below"
msgstr "Volg de onderstaande stappen"

msgid "Use the information below to request the transfer from your bank"
msgstr ""
"Gebruik de onderstaande informatie om de overschrijving aan te vragen bij je "
"bank"

msgid ""
"Please check that you have copied the entire message for payment exactly (in "
"coloured text), it is important"
msgstr ""
"Controleer of je de hele reden van betaling precies hebt overgenomen (in "
"gekleurde tekst), dat is belangrijk"

msgid ""
"Once the transfer is confirmed, request the slip (the receipt of "
"confirmation) and upload it below. You can upload a file in pdf format, or "
"an image"
msgstr ""
"Zodra de overschrijving is bevestigd, vraag je het bewijs van bevestiging "
"aan en upload je het hieronder. Je kunt een bestand in pdf-formaat of een "
"afbeelding uploaden"

msgid ""
"Please be careful to perform these steps - otherwise your  payment will not "
"be processed"
msgstr ""
"Wees voorzichtig bij het uitvoeren van deze stappen - anders wordt je "
"betaling niet verwerkt"

msgid "Currency"
msgstr "Valuta"

msgid "IBAN"
msgstr "IBAN"

msgid "BIC"
msgstr "BIC"

msgid "Swift"
msgstr "Snel"

msgid "Bank address"
msgstr "Adres bank"

msgid "Click on the image below (Paypal.me) to open the payment"
msgstr ""
"Klik op de onderstaande afbeelding (Paypal.me) om de betaling te openen"

msgid "Copy and paste exactly all the coloured text below into the notes"
msgstr "Kopieer en plak precies alle gekleurde tekst hieronder in de notities"

msgid "this is important"
msgstr "dit is belangrijk"

msgid "Indicates that payment is sent 'to friends and family'"
msgstr "Geeft aan dat de betaling wordt verzonden 'naar vrienden en familie'"

msgid ""
"Once you have made the payment, return to this page, and upload below the "
"screenshot of the confirmation sent by Paypal"
msgstr ""
"Zodra u de betaling hebt gedaan, keert u terug naar deze pagina en uploadt u "
"hieronder de schermafbeelding van de bevestiging die Paypal u heeft gestuurd"

msgid "Total registration fee"
msgstr "Totale registratiekosten"

msgid "Total payments"
msgstr "Totaal betalingen"

msgid "Next payment"
msgstr "Volgende betaling"

msgid "expected within"
msgstr "verwacht binnen"

msgid "days"
msgstr "dagen"

msgid "overdue by"
msgstr "achterstallig door"

msgid "No additional payments are required at this time"
msgstr "Op dit moment zijn geen extra betalingen vereist"

msgid "you can still pay the remaining amount if you wish"
msgstr "je kunt nog steeds het resterende bedrag betalen als je dat wilt"

msgid "Organization"
msgstr "Vereniging"

msgid "Date"
msgstr "Datum"

msgid "Location"
msgstr "Locatie"

msgid "Change"
msgstr "Bewerk"

msgid "Edit your character's data"
msgstr "Bewerk de gegevens van je personage"

msgid "Buy skills for your character"
msgstr "Koop vaardigheden voor je personage"

msgid "Customize"
msgstr "aanpassen"

msgid "Modify some character elements to make it yours"
msgstr "Pas enkele karakterkenmerken aan om er je eigen karakter van te maken"

msgid "Fill in your character's relationships"
msgstr "Vul de relaties van je personage in"

msgid "Questions"
msgstr "Vragen"

msgid "Write here questions about your character directly to the authors"
msgstr "Schrijf hier vragen over je personage rechtstreeks aan de auteurs"

msgid "Download complete sheet"
msgstr "Volledig blad downloaden"

msgid "Download light sheet"
msgstr "Download lichtblad"

msgid "Download relationships"
msgstr "Relaties downloaden"

msgid "This character represents the true secret identity of another character"
msgstr ""
"Dit personage vertegenwoordigt de ware geheime identiteit van een ander "
"personage"

msgid "You can give a preference to play it, as with other characters"
msgstr ""
"Je kunt een voorkeur opgeven om het te spelen, net als met andere personages"

msgid ""
"If it is assigned to you, you will automatically be assigned the original "
"character it mirrors"
msgstr ""
"Als het aan jou wordt toegewezen, krijg je automatisch het originele "
"personage toegewezen dat het spiegelt"

msgid "Public informations"
msgstr "Publieke informatie"

msgid "Preferences - Total"
msgstr "Voorkeuren - Totaal"

msgid "Average"
msgstr "Media"

msgid "Graph"
msgstr "Grafiek"

msgid ""
"This is the information with which your character will begin each act. We "
"ask that you do NOT read this information before the act to which it "
"referenced"
msgstr ""
"Dit is de informatie waarmee je personage elke act begint. We vragen je om "
"deze informatie NIET te lezen vóór de handeling waarnaar het verwijst"

msgid "Total"
msgstr "Totalen"

msgid "Used"
msgstr "Gebruikt"

msgid "Remove"
msgstr "Verwijder"

msgid "Deliveries"
msgstr "Leveringen"

msgid "Delegated users"
msgstr "Gedelegeerde gebruikers"

msgid "Messages"
msgstr "Bericht verzonden"

msgid "Achievements"
msgstr "Prestaties"

msgid "List"
msgstr "Lijst"

msgid "Mail"
msgstr "Mail"

msgid "Profiling"
msgstr "Profilering"

msgid "Change password"
msgstr "Wachtwoord herstel"

msgid "Access the event dashboard"
msgstr "Toegang tot het dashboard van het evenement"

msgid "Set your interface preferences"
msgstr "Stel je interfacevoorkeuren in"

msgid "Preferences"
msgstr "Voorkeuren"

msgid "Access the organization dashboard"
msgstr "Toegang tot het organisatiedashboard"

msgid "Role"
msgstr "Rol"

msgid "Hi"
msgstr "Hoi"

msgid "No organization found"
msgstr "Geen organisatie gevonden"

msgid "Activate feature"
msgstr "Functie activeren"

msgid ""
"To use the feature you requested, you need to activate the following feature"
msgstr ""
"Om de functie die je hebt aangevraagd te kunnen gebruiken, moet de volgende "
"functie geactiveerd zijn"

msgid "Do you want to proceed"
msgstr "Wil je doorgaan"

msgid "Activate"
msgstr "Activeer"

msgid "Ask the organisers to activate it"
msgstr "Vraag de organisatoren om het te activeren"

msgid "Event hidden"
msgstr "Gebeurtenis verborgen"

msgid ""
"The event you requested is only visible to participants logged into the "
"system"
msgstr ""
"Het evenement dat je hebt aangevraagd is alleen zichtbaar voor deelnemers "
"die zijn aangemeld bij het systeem"

msgid "Wanna connect"
msgstr "Wil je verbinding maken"

msgid "Login"
msgstr "Inloggen"

msgid "Redirect"
msgstr "omleiden"

msgid ""
"You have requested a specific page of an organisation, but it is not "
"specified in the address given"
msgstr ""
"Je hebt een specifieke pagina van een organisatie opgevraagd, maar deze is "
"niet gespecificeerd in het opgegeven adres"

msgid "Please check the address again, especially its beginning"
msgstr "Controleer het adres nogmaals, vooral het begin"

msgid "Select the organisation to proceed to"
msgstr "Selecteer de organisatie om verder te gaan"

msgid "Object does not exist"
msgstr "Object bestaat niet"

msgid "The searched object does not exist, perhaps it was recently deleted"
msgstr "Het gezochte object bestaat niet, misschien is het onlangs verwijderd"

msgid "If you think this is an error, get in touch with us to resolve it"
msgstr ""
"Als je denkt dat dit een fout is, neem dan contact met ons op om dit op te "
"lossen"

msgid "Access denied"
msgstr "Toegang geweigerd"

msgid "Your user does not have the required permissions to access this page"
msgstr "Uw gebruiker heeft niet de vereiste rechten om deze pagina te openen"

msgid "Event not found"
msgstr "Evenement niet gevonden"

msgid ""
"We could not find the event indicated in the url; perhaps it is one of these"
msgstr ""
"We konden het evenement dat wordt aangegeven in de url niet vinden; "
"misschien is het een van deze"

msgid "Go to the casting for"
msgstr "Ga naar casting voor"

msgid "Show the"
msgstr "Bekijk de"

msgid "history of preferences"
msgstr "voorkeursgeschiedenis"

msgid "Enter your preferences here"
msgstr "Geef hier je voorkeuren aan"

msgid "global preferences"
msgstr "globale voorkeuren"

msgid "Filter factions"
msgstr "Filtergroepen"

msgid "Select the faction on which you want to filter characters"
msgstr "Selecteer de groepen waarop je de tekens wilt filteren"

msgid "Indicate here any element you wish to avoid in the assignment"
msgstr "Geef hier aan welk element je wilt vermijden in de opdracht"

msgid "Confirm your choices"
msgstr "Bevestig je je keuzes"

msgid "You have not reached the minimum number of preferences"
msgstr "Je hebt het minimumaantal voorkeuren niet bereikt om aan te geven"

msgid "You have chosen the same option in more than one preference"
msgstr "U hebt dezelfde optie in meer dan één voorkeur aangegeven"

msgid "History preferences"
msgstr "Voorkeur geschiedenis"

msgid "Go to the history preferences for"
msgstr "Ga naar de voorkeurengeschiedenis voor"

msgid "characters"
msgstr "tekens"

msgid "Historical"
msgstr "Historisch"

msgid "Go to the preferences for"
msgstr "Ga naar voorkeuren voor"

msgid "Total number"
msgstr "Totaal aantal"

msgid "Average value"
msgstr "Gemiddelde waarde"

msgid "Obtain ability"
msgstr "Vaardigheden verwerven"

msgid "Select the new ability to get"
msgstr "Selecteer de nieuwe vaardigheid die je wilt leren"

msgid "Character Edit"
msgstr "Karakter bewerken"

msgid "New character"
msgstr "Nieuw personage"

msgid "Character profile"
msgstr "Karakterprofiel"

msgid ""
"Upload a photo of yourself associated with your character specifically for "
"this event"
msgstr ""
"Upload een foto van jezelf in combinatie met je personage speciaal voor dit "
"evenement"

msgid "Change photo"
msgstr "Foto wijzigen"

msgid "Rotate left"
msgstr "Linker wiel"

msgid "Rotate right"
msgstr "Rechter wiel"

msgid "Select the new photo to upload"
msgstr "Selecteer de nieuwe foto die u wilt uploaden"

msgid "Your characters"
msgstr "Uw personages"

msgid "Create new character"
msgstr "Nieuw personage maken"

msgid "XP tot"
msgstr "Px Tot"

msgid "XP used"
msgstr "Gebruikte Px"

msgid "XP avail"
msgstr "Px Beschikbaar"

msgid "Edit"
msgstr "Bewerk"

msgid "Character relationships"
msgstr "Karakter links"

msgid "Relationships of your character"
msgstr "Links van je personage"

msgid "Relationship"
msgstr "Link"

msgid "Select which of your characters you want to access"
msgstr "Selecteer welke van je personages je wilt openen"

msgid "The registrations to the event"
msgstr "Registratie voor het evenement"

msgid "are closed"
msgstr "gesloten zijn"

msgid "Discover the web site"
msgstr "Ontdek de website"

msgid "Next sessions"
msgstr "Volgende sessies"

msgid "There are no new sessions scheduled at this time"
msgstr "Er zijn op dit moment geen nieuwe sessies gepland"

msgid "Pre-register here"
msgstr "Pre-registreer hier"

msgid ""
"You will be notified when a new session is organized, and you will have fast-"
"track on registration"
msgstr ""
"Je krijgt bericht wanneer er een nieuwe sessie wordt georganiseerd en je "
"kunt je snel registreren"

msgid "Past sessions"
msgstr "Voorbije sessies"

msgid "Link"
msgstr "Link"

msgid "Characters are only visible to logged in users"
msgstr "Tekens zijn alleen zichtbaar voor ingelogde gebruikers"

msgid "Characters are only visible to participants"
msgstr "Tekens zijn alleen zichtbaar voor deelnemers"

msgid "Registered"
msgstr "Met inscriptie"

msgid ""
"On this page you can book tickets for the event; once paid, a special code "
"will be generated"
msgstr ""
"Op deze pagina kun je tickets voor het evenement reserveren; na betaling "
"wordt een speciale code gegenereerd"

msgid ""
"A friend of yours will be able to receive the registration as a gift by "
"accessing this special link"
msgstr ""
"Een vriend of vriendin kan een lidmaatschap cadeau krijgen via deze speciale "
"link"

msgid "Add new"
msgstr "Nieuw toevoegen"

msgid "within"
msgstr "binnen"

msgid "immediately"
msgstr "onmiddellijk"

msgid "If no payment is received, registration may be cancelled"
msgstr ""
"Als er geen betaling is ontvangen, kan de registratie worden geannuleerd"

msgid "Payment currently in review by the staff"
msgstr "De betaling wordt momenteel beoordeeld door het personeel"

msgid "Access link"
msgstr "Link openen"

msgid "copy this link and give it to your friend"
msgstr "kopieer deze link en geef hem aan je vriend(in)"

msgid ""
"Note: The special code is re-generated each time you change the gift card"
msgstr ""
"Opmerking: De speciale code wordt elke keer dat je de cadeaubon wijzigt "
"opnieuw gegenereerd"

msgid "Change gift"
msgstr "Verander geschenk"

msgid "New gift"
msgstr "Nieuw cadeau"

msgid "View all event information, and any specifics tickets costs, in its"
msgstr ""
"Bekijk alle informatie over het evenement en alle bijzonderheden over de "
"registratiekosten in de brochure"

msgid "Summary"
msgstr "Samenvatting"

msgid "Redeem registration"
msgstr "Inwisselen"

msgid "You have been gifted a registration to this event, by"
msgstr "Je hebt toegang gekregen tot dit evenement, door"

msgid ""
"By pressing confirm, this registration will be assigned to you, and you will "
"then be duly registered"
msgstr ""
"Door op bevestigen te drukken, wordt deze vermelding aan u toegewezen en "
"bent u geregistreerd"

msgid "Here are the sign up options with limited number"
msgstr "Dit zijn de beperkte toegangsmogelijkheden"

msgid "Value"
msgstr "Waarde"

msgid "Maximum"
msgstr "Massimo"

msgid "Question"
msgstr "Vraag"

msgid "Registration not open"
msgstr "Registratie niet geopend"

msgid "are not yet open"
msgstr "zijn nog niet open"

msgid "Will open at"
msgstr "Ze gaan open op"

msgid "Change registration"
msgstr "Bericht bewerken"

msgid ""
"You can update your registration by simply changing the value of the fields "
"and clicking on confirm"
msgstr ""
"Je kunt je registratie bijwerken door simpelweg de waarde van de velden te "
"wijzigen en op bevestigen te klikken"

msgid "If you no longer wish to attend, you can"
msgstr "Als je niet langer wilt deelnemen, kun je"

msgid "cancel your registrations"
msgstr "annuleer je registratie"

msgid "Personal code"
msgstr "Persoonlijke code"

msgid "Copy this code and share it with friends"
msgstr "Kopieer deze code en deel hem met vrienden"

msgid ""
"Every friend who registers and uses this code will receive the following "
"discount directly on their ticket"
msgstr ""
"Elke vriend die zich registreert en deze code gebruikt, ontvangt direct de "
"volgende korting op zijn of haar ticket"

msgid ""
"For each of them, you will receive the following discount on your membership "
"event registration"
msgstr ""
"Voor elk van hen ontvang je de volgende korting op de registratie voor je "
"lidmaatschapsevenement"

msgid ""
"To register for the event, please fill in the following form and click on "
"confirm"
msgstr ""
"Om je in te schrijven voor het evenement, vul je het volgende formulier in "
"en klik je op bevestigen"

msgid "View all event information in the"
msgstr "Bekijk alle evenementinformatie in de"

msgid "website"
msgstr "website"

msgid "Terms and Conditions of registration"
msgstr "Voorwaarden en bepalingen voor deelname"

msgid "If you have a discount code, enter it here and press enter"
msgstr "Als je een facilitatiecode hebt, voer die dan hier in en druk op enter"

msgid ""
"You have already paid your dues for the current year, so you are already "
"covered for this event"
msgstr ""
"Je hebt je lidmaatschapsgeld voor het lopende jaar al betaald, dus je bent "
"al gedekt voor dit evenement"

msgid ""
"To participate in this event, you will have to pay the annual membership fee "
"of"
msgstr ""
"Om deel te nemen aan dit evenement moet je de jaarlijkse "
"lidmaatschapsbijdrage van"

msgid ""
"To participate in this event, you will have to pay in addition the annual "
"membership fee of"
msgstr ""
"Om deel te nemen aan dit evenement moet je bovendien de jaarlijkse "
"lidmaatschapsbijdrage van"

msgid ""
"In order to confirm your registration, you must request to register as a "
"member of the Association. The procedure will automatically take you through "
"the required steps"
msgstr ""
"Om je lidmaatschap te bevestigen, moet je een verzoek indienen om je te "
"registreren als lid van de Vereniging. De procedure zal je automatisch door "
"de vereiste stappen leiden"

msgid ""
"By proceeding with your registration for this event, you are giving us your "
"authorisation to share your data saved on our platform with the organisers "
"of the event"
msgstr ""
"Door je registratie voor dit evenement uit te voeren, geef je ons "
"toestemming om je gegevens die op ons platform zijn opgeslagen, te delen met "
"de organisatoren van het evenement"

msgid "Registration conditions"
msgstr "Voorwaarden"

msgid "Conditions of"
msgstr "Voorwaarden van"

msgid "Character are not visible at the moment"
msgstr "Karakters zijn momenteel niet zichtbaar"

msgid "Go to the quests of type"
msgstr "Ga naar zoektochten van het type"

msgid "Characters link"
msgstr "Karakter links"

msgid ""
"On this page you can filter characters and directly view their information"
msgstr ""
"Op deze pagina kun je de personages filteren en hun informatie direct "
"bekijken"

msgid ""
"In the text search, you can enter any text; the search will be done on the "
"number, name, teaser, player, groups to which the character belong"
msgstr ""
"In de tekstzoekfunctie kun je een willekeurige tekst invoeren; er wordt dan "
"gezocht op nummer, naam, teaser, speler, groepen waartoe het personage "
"behoort"

msgid ""
"Where you find a button like this, you can press it to perform filtering "
"further"
msgstr "Waar je zo'n knop vindt, kun je erop drukken om verder te filteren"

msgid "Example"
msgstr "Voorbeeld"

msgid ""
"If you press once, it will be *included* in the search. If a character "
"belongs to at least one inclusion category, it will be shown in the search"
msgstr ""
"Als je één keer drukt, wordt het *opgenomen* in de zoekopdracht. Als een "
"teken tot minstens één inclusiecategorie behoort, wordt het getoond in de "
"zoekopdracht"

msgid "Included"
msgstr "Inclusief"

msgid ""
"If you press a second time, it will be *excluded* in the search. If a "
"character belongs to even one exclusion category, it will not be shown in "
"the search"
msgstr ""
"Als je een tweede keer drukt, wordt het *uitgesloten* in de zoekopdracht. "
"Als een teken tot zelfs maar één uitsluitingscategorie behoort, wordt het "
"niet getoond in de zoekopdracht"

msgid "Excluded"
msgstr "Exclusief"

msgid "Insert"
msgstr "Ga naar"

msgid "Click on a name to go and view it directly"
msgstr "Klik op een naam om deze direct te bekijken"

msgid "Characters list"
msgstr "Lijst van personages"

msgid "You are including (at least one of these filters)"
msgstr "U bevat (ten minste een van) deze filters"

msgid "You are excluding (none of these filters)"
msgstr "Je sluit (geen van deze filters) uit"

msgid "Additional fields"
msgstr "Extra velden"

msgid "None"
msgstr "Geen"

msgid "All"
msgstr "Alle"

msgid "Cancel your registration"
msgstr "Afmelden"

msgid "We're sorry to see you go"
msgstr "We vinden het jammer dat je weggaat"

msgid "Unfortunately these things happen"
msgstr "Helaas gebeuren deze dingen"

msgid "You can consult"
msgstr "U kunt"

msgid " here the conditions of disenrollment for this event"
msgstr "Dit zijn de voorwaarden om u af te melden voor dit evenement"

msgid "Click below to confirm the cancellation"
msgstr "Klik hieronder om uw annulering te bevestigen"

msgid "Fill out the event prep questions"
msgstr "Vul de voorbereidende vragen voor het evenement in"

msgid ""
"Answer the following questions. Select *all* of the answers that seem correct"
msgstr ""
"Beantwoord de volgende vragen. Selecteer *alle* antwoorden die je juist "
"lijken"

msgid "Retry"
msgstr "Probeer het opnieuw"

msgid "Oops! You gave one or more incorrect answers"
msgstr "Oeps! Je hebt een of meer foute antwoorden gegeven"

msgid "Please check them below"
msgstr "Bekijk ze hieronder"

msgid "You have made a mistake"
msgstr "Je hebt het verkeerd"

msgid "Hint: The correct answers to this question are"
msgstr "Hint: De juiste antwoorden op deze vraag zijn"

msgid "Correct"
msgstr "Correct"

msgid "Workshops"
msgstr "Workshops"

msgid "These are the workshops you must complete before you can play"
msgstr "Dit zijn de workshops die je moet voltooien voordat je kunt spelen"

msgid "Done"
msgstr "Turnarounds"

msgid "To be done"
msgstr "Om te overwinnen"

msgid ""
"This page shows the total membership accounts, dues, donations, expenses, "
"the overall cash and individual event budget"
msgstr ""
"Deze pagina toont de totale lidmaatschapsrekeningen, contributies, donaties, "
"uitgaven, het algemene geldbudget en het budget voor individuele evenementen"

msgid ""
"This is the associative positive operating margin, taking into account the "
"budgets of completed events, minus credits or tokens issued"
msgstr ""
"Dit is de associatieve positieve operationele marge, rekening houdend met de "
"budgetten van voltooide evenementen, minus uitgegeven credits of tokens"

msgid "Membership fees"
msgstr "Verenigingskosten"

msgid "Organization inflows"
msgstr "Verenigingsinkomsten"

msgid "Event balance"
msgstr "Evenement balans"

msgid "issued"
msgstr "uitgegeven"

msgid ""
"This is the overall amount that should be held in the organization’s bank "
"and financial accounts"
msgstr ""
"Dit is het totale bedrag dat op de bank- en financiële rekeningen van de "
"organisatie moet staan"

msgid "Transaction totals"
msgstr "Totaal transacties"

msgid "Inflows total"
msgstr "Totale inkomsten"

msgid "Outflows total"
msgstr "Totale kosten"

msgid "Refund given"
msgstr "Uitgegeven restituties"

msgid "Accounting - History"
msgstr "Boekhouding - Historisch"

msgid "This page shows the historical accounting of the organization"
msgstr "Deze pagina toont de historische boekhouding van de organisatie"

msgid ""
"this figure is the main positive, the operating margin. It takes into "
"account of budgets for events that have been over two months, which are "
"considered to be closed, and treats all tokens and credits as reimbursed"
msgstr ""
"Dit cijfer is het belangrijkste positieve, de operationele marge. Er wordt "
"rekening gehouden met budgetten voor evenementen die langer dan twee maanden "
"duren, die als afgesloten worden beschouwd, en alle tokens en credits worden "
"als terugbetaald beschouwd"

msgid ""
"this figure is the net that should result as availability of financial "
"instruments - it does not take into account tokens and credits"
msgstr ""
"dit cijfer is het nettoresultaat dat zou moeten resulteren uit de "
"beschikbaarheid van financiële instrumenten - het houdt geen rekening met "
"tokens en kredieten"

msgid ""
"This page prepares the cash balance already formatted for annual declaration"
msgstr ""
"Op deze pagina wordt het kassaldo al opgemaakt voor de jaarlijkse aangifte"

msgid "This page shows the collections opened by participants"
msgstr "Deze pagina toont de collecties die zijn geopend door deelnemers"

msgid ""
"You can update them by indicating the recipient and assigning the "
"contributed money"
msgstr ""
"Je kunt ze bijwerken door de ontvanger aan te geven en het bijgedragen geld "
"toe te wijzen"

msgid "Show collections"
msgstr "Toon collecties"

msgid "already delivered"
msgstr "reeds geleverd"

msgid "Organizer"
msgstr "Organisator"

msgid "This page summarises the assignments of"
msgstr "Deze pagina geeft een overzicht van de opdrachten van"

msgid "This page shows all donations recorded in the system"
msgstr "Deze pagina toont alle in het systeem geregistreerde donaties"

msgid "Descr"
msgstr "Beschrijving"

msgid ""
"This page shows all expenses incurred by collaborators, recorded in the "
"system"
msgstr ""
"Deze pagina toont alle onkosten die door medewerkers zijn gemaakt en in het "
"systeem zijn geregistreerd"

msgid "Run"
msgstr "Run"

msgid "Approve"
msgstr "Goedkeuren"

msgid "Movements"
msgstr "Bewegingen"

msgid "This page presents the complete list of financial movements"
msgstr "Op deze pagina staat de volledige lijst met financiële bewegingen"

msgid "Size"
msgstr "Entiteiten"

msgid "Organization fee"
msgstr "Lidmaatschap"

msgid "positive"
msgstr "positief"

msgid "negatives"
msgstr "negatieven"

msgid "This page summarizes all revenue items recorded in the system"
msgstr ""
"Deze pagina geeft een overzicht van alle inkomsten die in het systeem zijn "
"opgenomen"

msgid "Confirm payments"
msgstr "Betalingen bevestigen"

msgid "This page shows all invoices registered in the system"
msgstr "Deze pagina toont alle facturen die in het systeem zijn geregistreerd"

msgid "Method"
msgstr "Methode"

msgid "Net"
msgstr "Netto"

msgid "This page shows all expense items recorded in the system"
msgstr "Deze pagina toont alle uitgaven die in het systeem zijn geregistreerd"

msgid "This page shows all payment items registered in the system"
msgstr ""
"Deze pagina toont alle betalingsitems die in het systeem zijn geregistreerd"

msgid "This page lists all reimbursement claims submitted by members"
msgstr ""
"Deze pagina geeft een overzicht van alle vergoedingsclaims die zijn "
"ingediend door leden"

msgid "you can review, edit, and mark them as assigned"
msgstr "je kunt ze bekijken, bewerken en markeren als toegewezen"

msgid "Total required"
msgstr "Totaal vereist"

msgid "residues"
msgstr "residuen"

msgid "This page summarises the system entries of"
msgstr "Deze pagina geeft een overzicht van de systeemingangen van"

msgid "Competences"
msgstr "Expertise"

msgid ""
"This page shows in detail, for each expertise, the users who have indicated "
"it"
msgstr ""
"Deze pagina toont voor elke expertise in detail de gebruikers die deze "
"hebben aangegeven"

msgid "Experience"
msgstr "Ervaring"

msgid "Number events"
msgstr "Aantal gebeurtenissen"

msgid "Events"
msgstr "Evenementen"

msgid ""
"This page shows global competencies, skill areas in which contributors can "
"score themselves"
msgstr ""
"Deze pagina toont globale competenties, vaardigheidsgebieden waarop "
"medewerkers zichzelf kunnen scoren"

msgid "Marked"
msgstr "Mark"

msgid "Competences events"
msgstr "Evenement vaardigheden"

msgid ""
"This page shows for each event, the collaborators marked with which expertise"
msgstr ""
"Deze pagina laat voor elke gebeurtenis zien welke medewerkers gemarkeerd "
"zijn met welke expertise"

msgid ""
"This page shows in the detail of an event, the list of expertises covered by "
"the contributors"
msgstr ""
"Deze pagina toont in detail de lijst met expertises van de deelnemers aan "
"een evenement"

msgid "Competences member"
msgstr "Persoonlijke vaardigheden"

msgid ""
"This page shows in detail a contributor's skills for to which they marked"
msgstr ""
"Deze pagina toont in detail de vaardigheden van een deelnemer waarvoor hij/"
"zij het volgende heeft gemarkeerd"

msgid "This page shows in detail the skills marked by a contributor"
msgstr ""
"Deze pagina toont in detail de vaardigheden die zijn gemarkeerd door een "
"medewerker"

msgid ""
"This page shows the deadlines of upcoming organization events, the "
"activities to be monitored, and the list of users to be solicited"
msgstr ""
"Deze pagina toont de deadlines van komende organisatie-evenementen, de "
"activiteiten die moeten worden gecontroleerd en de lijst met gebruikers die "
"moeten worden gevraagd"

msgid "This page shows all events; you can edit them, or create new ones"
msgstr ""
"Deze pagina toont alle gebeurtenissen; u kunt ze bewerken of nieuwe aanmaken"

msgid "New event"
msgstr "Nieuw evenement"

msgid "New session"
msgstr "Nieuwe sessie"

msgid "Start"
msgstr "Start"

msgid "End"
msgstr "Einde"

msgid ""
"This page shows larpmanager usage costs, total and divided by individual "
"event"
msgstr ""
"Deze pagina toont de gebruikskosten van larpmanager, totaal en verdeeld per "
"afzonderlijk evenement"

msgid "Subscription"
msgstr "Abonnement"

msgid "Payed"
msgstr "Betaald"

msgid "Pre registrations"
msgstr "Voorinschrijving"

msgid "This page shows the total number of pre-registrations for each event"
msgstr ""
"Deze pagina toont het totale aantal voorregistraties voor elk evenement"

msgid ""
"This page summarises the roles to be assigned in order to use the functions "
"concerning the organisation"
msgstr ""
"Deze pagina geeft een overzicht van de rollen die moeten worden toegewezen "
"om de functies met betrekking tot de organisatie te kunnen gebruiken"

msgid ""
"This page shows all event templates; you can edit them, or create new ones"
msgstr ""
"Deze pagina toont alle sjablonen voor evenementen; je kunt ze bewerken of "
"nieuwe sjablonen maken"

msgid "Add"
msgstr "Voeg  toe"

msgid "This page summarizes the association's custom texts"
msgstr "Deze pagina vat de gebruikelijke teksten van de vereniging samen"

msgid "Url Shortner"
msgstr "Url Verkorter"

msgid "This page shows the url shortners"
msgstr "Deze pagina toont de url shortners"

msgid "External link"
msgstr "Externe url"

msgid "Short url"
msgstr "Korte url"

msgid "Archive mail"
msgstr "Archief mail"

msgid "This page shows all emails, both queued and sent"
msgstr "Deze pagina toont alle e-mails, zowel in de wachtrij als verzonden"

msgid "Recipient"
msgstr "Ontvanger"

msgid "Subject"
msgstr "Onderwerp"

msgid "Body"
msgstr "Lichaam"

msgid "Sent"
msgstr "Verzonden"

msgid "Read"
msgstr "Lees"

msgid ""
"This page shows membership badges. You can edit them, assign them, create "
"new ones"
msgstr ""
"Deze pagina toont lidmaatschapsbadges. Je kunt ze bewerken, toewijzen, "
"nieuwe aanmaken"

msgid ""
"This page summarises the list of members, formatted ready to be sent to the "
"insurance company. It only displays members who have renewed their "
"membership in this calendar year, in order of renewal"
msgstr ""
"Deze pagina geeft een overzicht van de ledenlijst, opgemaakt om naar de "
"verzekeringsmaatschappij te sturen. Er worden alleen leden getoond die hun "
"lidmaatschap in dit kalenderjaar hebben verlengd, in volgorde van verlenging"

msgid "Residence"
msgstr "Residentie"

msgid "Last membership date"
msgstr "Laatste lidmaatschapsdatum"

msgid "Order"
msgstr "Bestel"

msgid ""
"This page shows all information about the individual member available in the "
"system"
msgstr ""
"Deze pagina toont alle informatie over het individuele lid die beschikbaar "
"is in het systeem"

msgid "personal data"
msgstr "persoonlijke gegevens"

msgid "registrations"
msgstr "inschrijvingen"

msgid "payments"
msgstr "betalingen"

msgid "other"
msgstr "meer"

msgid "discount"
msgstr "korting"

msgid "Personal data"
msgstr "Persoonlijke gegevens"

msgid "Given"
msgstr "Gegevens"

msgid "Detail"
msgstr "Detail"

msgid "Members list"
msgstr "Ledenlijst"

msgid ""
"This page shows the list of members, divided by type: applicants, approved, "
"renewed for the current year"
msgstr ""
"Deze pagina toont de lijst van leden, onderverdeeld per type: aanvragers, "
"goedgekeurd, verlengd voor het huidige jaar"

msgid "Total members"
msgstr "Totaal aantal leden"

msgid "Paid current year"
msgstr "Betaald lopend jaar"

msgid "Emails"
msgstr "E-mails"

msgid "Member Data Checks"
msgstr "Gegevens van leden controleren"

msgid "This page performs checks on members' data"
msgstr "Deze pagina voert controles uit op de gegevens van leden"

msgid "Tax code check"
msgstr "Belastingcode controleren"

msgid "Card"
msgstr "Kaart"

msgid "Error"
msgstr "Fout"

msgid "Membership requests"
msgstr "Vragen over lidmaatschap"

msgid ""
"This page displays the application for membership in the organization. You "
"can accept or reject the application"
msgstr ""
"Deze pagina toont de aanvraag voor lidmaatschap van de organisatie. U kunt "
"de aanvraag accepteren of afwijzen"

msgid "Warning: there is already an approved member with the same name"
msgstr "Waarschuwing: er is al een goedgekeurd lid met dezelfde naam"

msgid "Request for"
msgstr "Verzoek om"

msgid ""
"This page shows email lists of users, divided by their expressed preferences "
"regarding newsletter communications"
msgstr ""
"Deze pagina toont e-maillijsten van gebruikers, onderverdeeld naar hun "
"uitgesproken voorkeuren met betrekking tot nieuwsbriefcommunicatie"

msgid "All comunications"
msgstr "Alle communicatie"

msgid "No comunications"
msgstr "Geen communicatie"

msgid ""
"This page shows the questions submitted by users, divided by the events they "
"refer to. You can answer the question or close it if requires no further "
"action"
msgstr ""
"Deze pagina toont de vragen die door gebruikers zijn ingediend, "
"onderverdeeld naar de gebeurtenissen waar ze betrekking op hebben. Je kunt "
"de vraag beantwoorden of sluiten als er geen verdere actie nodig is"

msgid "Show questions already answered"
msgstr "Toon reeds beantwoorde vragen"

msgid "Answer"
msgstr "Antwoord"

msgid ""
"For your convenience, this page only shows questions from the last 3 months. "
"To view previous questions click here"
msgstr ""
"Voor je gemak worden op deze pagina alleen vragen van de afgelopen 3 maanden "
"getoond. Klik hier om eerdere vragen te bekijken"

msgid ""
"This page displays the conversation with a participant regarding their "
"expressed need"
msgstr ""
"Deze pagina toont het gesprek met een deelnemer over zijn of haar geuite "
"behoefte"

msgid "Give a new answer"
msgstr "Geef antwoord"

msgid "Comunications"
msgstr "Communicatie"

msgid "Read mail"
msgstr "Post lezen"

msgid "This page shows an email sent by the system"
msgstr "Deze pagina toont een e-mail die door het systeem is verzonden"

msgid "Registry"
msgstr "Registreer"

msgid "This page summarises the list of members as a registry"
msgstr "Deze pagina vat de ledenlijst samen als een register"

msgid "Card number"
msgstr "Kaartnummer"

msgid "Date of association"
msgstr "Datum van vereniging"

msgid "Send emails"
msgstr "Stuur e-mail"

msgid "From this page you can send an email to any list of recipients"
msgstr ""
"Vanaf deze pagina kun je een e-mail sturen naar een lijst met ontvangers"

msgid "Remember to put recipients separated by commas"
msgstr "Vergeet niet ontvangers gescheiden door komma's te plaatsen"

msgid "Are you really sure"
msgstr "Weet je het echt zeker"

msgid "Volunteer Registry"
msgstr "Vrijwilligers Register"

msgid "This page summarises the organization's volunteers"
msgstr ""
"Deze pagina geeft een overzicht van de vrijwilligers van de organisatie"

msgid "Print registry"
msgstr "Register afdrukken"

msgid "Vote"
msgstr "Stem"

msgid "This page shows the settings available for the membership voting"
msgstr ""
"Deze pagina toont de instellingen die beschikbaar zijn voor de ledenstemming"

msgid "Collected votes"
msgstr "Ontvangen stemmen"

msgid "List of voters"
msgstr "Lijst van kiezers"

msgid "Payment Verification"
msgstr "Betalingsverificatie"

msgid ""
"This page allows you to check the payment items in the system. The source of "
"the data should be one of the verified payment systems,  from which to take "
"the list of payments, showing the code of the payment"
msgstr ""
"Met deze pagina kun je de betalingsitems in het systeem controleren. De bron "
"van de gegevens moet een van de geverifieerde betalingssystemen zijn, "
"waaruit de lijst met betalingen kan worden gehaald met de code van de "
"betaling"

msgid "Upload verified payments"
msgstr "Geverifieerde betalingen uploaden"

msgid "Select a file with extension csv"
msgstr "Selecteer een bestand met de extensie 'csv'"

msgid "The first column the amount, the second the receipts"
msgstr "De eerste kolom het bedrag, de tweede de ontvangsten"

msgid "Get this data from the bank or equivalent, to verify the entries marked"
msgstr ""
"Vraag deze gegevens op bij de bank of gelijkwaardig, om de gemarkeerde "
"boekingen te verifiëren"

msgid "List payments to verify"
msgstr "Lijst van te verifiëren betalingen"

msgid "Payment"
msgstr "Betaling"

msgid "Verification"
msgstr "Verificatie"

#, fuzzy
msgid "This page shows the warehouse containers"
msgstr "Deze pagina toont de inventariscontainers"

msgid "Position"
msgstr "Positie"

#, fuzzy
msgid "This page shows the warehouse items"
msgstr "Deze pagina toont de inventarisitems"

msgid "Container"
msgstr "Container"

msgid "Tags"
msgstr "Tags"

msgid "This page shows the assignment of inventory items to event area"
msgstr ""
"Deze pagina toont de toewijzing van inventarisitems aan het "
"gebeurtenissengebied"

msgid "Item"
msgstr "Ingang"

msgid "Notes"
msgstr "Opmerkingen"

#, fuzzy
msgid "This page shows the warehouse tags"
msgstr "Deze pagina toont de inventarislabels"

msgid "leaderboard"
msgstr "ranking"

msgid "You think you should have an achievement"
msgstr "Vind je dat je recht hebt op een prestatie"

msgid "Tell us here"
msgstr "Schrijf hier"

msgid "upcoming events"
msgstr "Geplande evenementen"

msgid "Next events"
msgstr "Komende evenementen"

msgid "Tell me more"
msgstr "Lees meer"

msgid "Contact us"
msgstr "Neem contact met ons op"

msgid "Message sent, thanks for writing us"
msgstr "Bericht verzonden, bedankt voor het schrijven"

msgid "Register to"
msgstr "Aanmelden voor"

msgid "May the best win"
msgstr "Moge de beste winnen"

msgid "First"
msgstr "Eerste"

msgid "Prev"
msgstr "Prev"

msgid "of"
msgstr "door"

msgid "Next"
msgstr "Volgende"

msgid "Last"
msgstr "Laatste"

msgid "Legal Notice"
msgstr "Wettelijke kennisgeving"

msgid "These are our past events"
msgstr "Dit zijn onze evenementen uit het verleden"

msgid "Pre-Register"
msgstr "Voorinschrijven"

msgid "Show explanation"
msgstr "Uitleg tonen"

msgid "New pre-registrations"
msgstr "Nieuwe voorinschrijving"

msgid "Operation"
msgstr "Operatie"

msgid "If you like or are interested in an event, you can <b>pre-register</b>"
msgstr ""
"Als je een evenement leuk of interessant vindt, kun je je "
"<b>voorinschrijven</b>"

msgid ""
"This <b>is</b> not binding, and <b>does</b> not automatically secure you a "
"place at the event, but you will be offered a preferential registration "
"before the public opening of registration"
msgstr ""
"Dit <b>is</b> niet bindend en <b>zorgt</b> er niet voor dat je automatisch "
"een plaats krijgt op het evenement, maar je krijgt wel een "
"voorkeursregistratie aangeboden vóór de publieke opening van de registratie"

msgid ""
"For our part, we will use pre-registrations as a measure of how much an "
"event is desired. If you want a new session of an event, spread the voice "
"and invites others to pre-register to it"
msgstr ""
"Van onze kant zullen we voorregistraties gebruiken als een maatstaf voor hoe "
"gewenst een evenement is. Als je een nieuwe sessie van een evenement wilt, "
"verspreid dan de boodschap en nodig anderen uit om zich hiervoor vooraf in "
"te schrijven"

msgid ""
"We only ask you to indicate a <b>order</b> of preference for the your pre-"
"registrations (imagining you have to choose which one to play, indicates in "
"what order you want to play them)"
msgstr ""
"Het enige wat we vragen is om een <b>voorkeursvolgorde</b> aan te geven voor "
"je voorinschrijvingen (als je moet kiezen welke je wilt spelen, geef dan aan "
"in welke volgorde je ze wilt spelen)"

msgid "If you wish, you can delete past pre-registrations"
msgstr "Als je wilt, kun je eerdere voorregistraties verwijderen"

msgid "Do you want to tell us something"
msgstr "Wil je ons iets vertellen"

msgid "Shuttle service"
msgstr "Pendeldienst"

msgid "Need a ride"
msgstr "Lift nodig"

msgid "Add a new request"
msgstr "Voer een nieuw verzoek in"

msgid ""
"Notes: Try to group as many passengers per request as possible; if you "
"notice any delays, write us directly, do not enter new requests"
msgstr ""
"Opmerking: Probeer zoveel mogelijk passagiers per aanvraag te groeperen; als "
"je vertragingen opmerkt, schrijf ons dan direct, voer geen nieuwe aanvragen "
"in"

msgid "Time"
msgstr "Nu"

msgid "Claimant"
msgstr "Aanvrager"

msgid "Passengers"
msgstr "Passagiers"

msgid "Passages made"
msgstr "Ondernomen stappen"

msgid ""
"The larpmanager has a over 100 different features. There is one for every "
"single aspect of event organising: signups, accounting, writing, logistics"
msgstr ""
"De larpmanager heeft meer dan 100 verschillende functies. Er is er een voor "
"elk aspect van het organiseren van evenementen: inschrijvingen, boekhouding, "
"schrijven, logistiek"

msgid ""
"Below you will find all the features available; you can write a search "
"keyword to filter them. Then click on 'Video', and you will see the video "
"directly"
msgstr ""
"Hieronder vind je alle beschikbare functies; je kunt een zoekwoord ingeven "
"om ze te filteren. Klik vervolgens op 'Video' en je krijgt de video direct "
"te zien"

msgid "Video"
msgstr "Video"

msgid "Show inactive"
msgstr "Niet actief tonen"

msgid "With these tutorials, you can learn how to use the tool in no time"
msgstr "Met deze tutorials leer je de tool in een mum van tijd gebruiken"

msgid ""
"You can read them in order, or scroll directly to the one that interests you "
"most"
msgstr ""
"Je kunt ze op volgorde lezen of direct naar het onderwerp scrollen dat je "
"het meest interesseert"

msgid ""
"The quick access sidebar is on the left (on mobile, tap “Shortcuts” at the "
"bottom to open it)"
msgstr ""
"De zijbalk voor snelle toegang bevindt zich aan de linkerkant (tik op mobiel "
"op \"Snelkoppelingen\" onderaan om deze te openen)"

msgid ""
"Hover on the link, or click on the question icon, to see what the link does"
msgstr ""
"Beweeg met de muis over de koppeling of klik op het vraagpictogram om te "
"zien wat de koppeling doet"

msgid ""
"At the top, you'll find shortcuts to access your organization dashboard "
"(this page), as well as the active event dashboards, when you'll create them"
msgstr ""
"Bovenaan vind je snelkoppelingen om toegang te krijgen tot je "
"organisatiedashboard (deze pagina) en de actieve gebeurtenisdashboards, "
"wanneer je ze aanmaakt"

msgid ""
"You can now freely explore the system. You'll find below some suggestions on "
"what you could do now to set up everything nicely"
msgstr ""
"Je kunt het systeem nu vrij verkennen. Hieronder vind je enkele suggesties "
"over wat je nu zou kunnen doen om alles goed in te stellen"

msgid "If you need help, remember to check out"
msgstr "Als je hulp nodig hebt, ga dan naar"

msgid "Short guides to help you learn how the system works"
msgstr "Korte gidsen om te leren hoe het systeem werkt"

msgid "Join our Discord for help, ideas, or to report bugs"
msgstr "Word lid van onze Discord voor hulp, ideeën of om bugs te melden"

msgid ""
"Tip: Pin this page to your browser for faster access to your organization "
"and events"
msgstr ""
"Tip: Zet deze pagina vast in uw browser voor snellere toegang tot uw "
"organisatie en evenementen"

msgid "Launch guided interface tour"
msgstr "Start rondleiding door interface"

msgid "What would you like to do"
msgstr "Wat zou je willen doen"

msgid ""
"Type a keyword in the search bar to find a reference - please write in "
"English"
msgstr ""
"Typ een trefwoord in de zoekbalk om een referentie te vinden - schrijf a.u."
"b. in het Engels"

msgid "Feature activated"
msgstr "Functie geactiveerd"

msgid ""
"You have activated the following features, for each here's the links to "
"follow"
msgstr ""
"Je hebt de volgende functies geactiveerd. Hier vind je de links die je moet "
"volgen"

msgid "Priorities"
msgstr "Prioriteiten"

msgid "Actions"
msgstr "Acties"

msgid "Suggestions"
msgstr "Suggesties"

msgid "Discover what this event is about"
msgstr "Ontdek waar dit evenement over gaat"

msgid "View the list of characters and participants"
msgstr "Bekijk de lijst met personages en deelnemers"

msgid "Filter or search the characters"
msgstr "Filter of zoek de tekens"

msgid "Browse the presentation website"
msgstr "Blader door de presentatiesite"

msgid "Access the list of your characters"
msgstr "Toegang tot je karakterlijst"

msgid "Discover the game factions"
msgstr "Ontdek de spelgroepen"

msgid "Find out what quests are available"
msgstr "Ontdek de beschikbare quests"

msgid "View photos from the event"
msgstr "Bekijk foto's van het evenement"

msgid "View limited ticket options"
msgstr "Beperkte ticketopties bekijken"

msgid "Give a card to your friend"
msgstr "Geef een kaart aan je vriend(in)"

msgid "Select your preferences on the characters to play"
msgstr "Kies je favoriete personages om te spelen"

msgid "Portraits (PDF)"
msgstr "Portretten (PDF)"

msgid "Download the list of characters with their interpreters' profile images"
msgstr "Download de karakterlijst met spelersprofielen"

msgid "Profiles (PDF)"
msgstr "Profielen (PDF)"

msgid "Update here the registration options"
msgstr "Update je lidmaatschapsopties"

msgid "Your character"
msgstr "Je personage"

msgid "Access your character"
msgstr "Toegang tot je personage"

msgid "Register to the event"
msgstr "Meld je aan voor het evenement"

msgid "Event status"
msgstr "Gebeurtenisstatus"

msgid "Secret registration link"
msgstr "Geheime registratie link"

msgid ""
"Total amount of money received for this event, minus commission fees and "
"refunds"
msgstr ""
"Totaalbedrag aan ontvangen geld voor dit evenement, minus commissiekosten en "
"terugbetalingen"

msgid "Total revenue"
msgstr "Totale inkomsten"

msgid ""
"Total of all expenses incurred for the event, both personal and "
"organizational, including any tokens and credits issued"
msgstr ""
"Totaal van alle gemaakte kosten voor het evenement, zowel persoonlijk als "
"organisatorisch, inclusief eventuele uitgegeven tokens en credits"

msgid "Total costs"
msgstr "Totale kosten"

msgid ""
"Net profit of the event, difference between total revenue and total costs"
msgstr ""
"Nettowinst van het evenement, verschil tussen totale inkomsten en totale "
"kosten"

msgid "Net profit"
msgstr "Nettowinst"

msgid "Minimum amount of net profit to be retained for the association tax"
msgstr ""
"Minimumbedrag van de nettowinst dat moet worden ingehouden voor de "
"vennootschapsbelasting"

msgid "Organization tax"
msgstr "Lidmaatschap"

msgid "Donation"
msgstr "Donatie"

msgid "You are about to perform a donation of"
msgstr "Je doet een donatie van"

msgid ""
"Indicate the name of the member for whom you want to activate a new "
"collection"
msgstr ""
"Geef de naam op van het lid voor wie je een nieuwe collectie wilt activeren"

msgid "Collection for"
msgstr "Verzamelen voor"

msgid "The collection was delivered to the user"
msgstr "De collectie werd geleverd aan de gebruiker"

msgid ""
"The collection is ready to be delivered, give this link to the recipient"
msgstr ""
"De collectie is klaar om afgeleverd te worden, geef deze link aan de "
"ontvanger"

msgid "Collection links"
msgstr "Collectie koppelingen"

msgid ""
"The collection is active! To participate click on the following link, or "
"copy it to whoever you want to get involved"
msgstr ""
"De inzameling is actief! Om mee te doen klik je op de volgende link, of "
"kopieer je deze naar wie je ook wilt betrekken"

msgid "Link to participate in"
msgstr "Links om deel te nemen"

msgid ""
"When you want to close the collection, follow the link below. A special "
"redemption code will be generated"
msgstr ""
"Als je de collectie wilt sluiten, volg dan de onderstaande link. Er wordt "
"een speciale inwisselcode gegenereerd"

msgid "Link to close the collection"
msgstr "Link om de collectie te sluiten"

msgid "Number of partecipants"
msgstr "Aantal deelnemingen"

msgid "Total collection"
msgstr "Totale collectie"

msgid "Participants included"
msgstr "Ze namen deel"

msgid "Join the collection for"
msgstr "Doe mee aan de inzameling voor"

msgid "The amount of your contribution is"
msgstr "Het bedrag van je bijdrage is"

msgid "Redeem collection"
msgstr "Verzameling inwisselen"

msgid ""
"Your friends wanted to give you a special gift: they gave you the chance to "
"participate in one of our experiences"
msgstr ""
"Je vrienden wilden je een speciaal cadeau geven: ze gaven je de kans om deel "
"te nemen aan een van onze ervaringen"

msgid ""
"By pressing confirm, the collection total will be credited to your account, "
"and will be used automatically when you register for one of our events"
msgstr ""
"Als je op bevestigen drukt, wordt het totaalbedrag van de collecte "
"bijgeschreven op je account en automatisch gebruikt als je je inschrijft "
"voor een van onze evenementen"

msgid "Do you wish to be reimbursed? Open a new one"
msgstr "Wil je een vergoeding? Open een nieuwe"

msgid "refund request"
msgstr "verzoek om terugbetaling"

msgid "Access the history"
msgstr "Toegang tot de geschiedenis"

msgid "Refunded"
msgstr "Terugbetaald"

msgid "Consumed"
msgstr "Verbruikt"

msgid "Returned"
msgstr "Geretourneerd"

msgid "Indicate the amount of your donation"
msgstr "Vermeld het bedrag van je donatie"

msgid "Payment membership fee"
msgstr "Betaling lidmaatschapsgeld"

msgid "Indicates the details of the request"
msgstr "Geeft de details van de claim aan"

msgid "The total registration fee is"
msgstr "Het totale inschrijfgeld is"

msgid "So far you have paid a total of"
msgstr "Tot nu toe heb je in totaal"

msgid "We ask you to pay the amount requested for the next instalment"
msgstr "We vragen u het gevraagde bedrag voor de volgende termijn te betalen"

msgid "We ask you to pay the remaining amount"
msgstr "We vragen je om het resterende bedrag te betalen"

msgid "Would you like to pay a different amount"
msgstr "Wil je een ander bedrag betalen"

msgid "Go to the tokens history"
msgstr "Toegang tot PT-geschiedenis"

msgid "Payment processing"
msgstr "Betalingsverwerking"

msgid "We are processing your payment"
msgstr "We verwerken je betaling"

msgid "Please wait a moment"
msgstr "Een ogenblik geduld alstublieft"

msgid "here the conditions of registration"
msgstr "hier de voorwaarden voor registratie voor het evenement"

msgid "Payments in approval"
msgstr "Betalingen onder goedkeuring"

msgid ""
"These are the event signup for which you submitted a payment, and it's being "
"reviewed by the staff. You don't have to do anything at this time"
msgstr ""
"Dit zijn de inschrijvingen voor evenementen waarvoor je een betaling hebt "
"ingediend, en het wordt beoordeeld door het personeel. Je hoeft op dit "
"moment niets te doen"

msgid "Pending payments"
msgstr "Uitstaande betalingen"

msgid "These are the event registrations for which you have to make a payment"
msgstr "Dit zijn de evenementregistraties waarvoor je moet betalen"

msgid "You must pay"
msgstr "U moet betalen"

msgid "by the deadline of"
msgstr "voor de deadline van"

msgid "Payments pending delegated accounts"
msgstr "Betalingen in afwachting van gedelegeerde rekeningen"

msgid ""
"These are delegated account registrations for which you have to make a "
"payment"
msgstr "Dit zijn gedelegeerde accountregistraties waarvoor je moet betalen"

msgid "by"
msgstr "door"

msgid "Requests open"
msgstr "Open vragen"

msgid "Executive Vote"
msgstr "Stemming management"

msgid "Cast your vote for the new Executive"
msgstr "Breng je stem uit voor de nieuwe Executive"

msgid "Membership fees in approval"
msgstr "Aandeel in goedkeuring"

msgid ""
"You have submitted your dues payment, and it is now being approved by the "
"staff. You don't have to do anything for the time being"
msgstr ""
"Je hebt je contributiebetaling ingestuurd en deze wordt nu goedgekeurd. Je "
"hoeft voorlopig niets te doen"

msgid ""
"You are registered for an event to be held in this calendar year, but we are "
"not aware of your dues payment. Be careful: if you don't complete it, <b>you "
"won't be able to attend events</b>, nor vote at the Membership Meeting"
msgstr ""
"Je bent ingeschreven voor een evenement dat dit kalenderjaar wordt gehouden, "
"maar we zijn niet op de hoogte van de betaling van je lidmaatschapsgeld. Let "
"op: als je dit niet doet, <b>kun je niet deelnemen aan evenementen</b> of "
"stemmen op de AVA"

msgid "Pay the annual fee"
msgstr "Betaal de jaarlijkse bijdrage"

msgid ""
"The payment of your membership fee for this year has NOT been received: it "
"is necessary in order to participate to the events, and the organization "
"meetings"
msgstr ""
"Je hebt je lidmaatschapsgeld nog niet betaald: dit is nodig om deel te "
"kunnen nemen aan evenementen en om te kunnen stemmen tijdens de AVA"

msgid "Membership request not submitted"
msgstr "Niet-ingediende aanvraag"

msgid ""
"You have not yet submitted your application for membership to the "
"Organization. If you are not a Member, we cannot accept payment from you, "
"and you cannot confirm your event registrations"
msgstr ""
"Je hebt je aanvraag voor lidmaatschap van de Vereniging nog niet ingediend. "
"Als je geen lid bent, kunnen we geen betalingen van je accepteren en kun je "
"je inschrijvingen voor evenementen niet bevestigen"

msgid "Make the request now"
msgstr "Solliciteer nu"

msgid "Membership request submitted"
msgstr "Verzoek onderdanig lid"

msgid ""
"You have submitted your application for membership in the Organization. The "
"request will be considered at the next meeting of the Board. When it is "
"approved, you will be able to settle payments for the events you have signed "
"up for"
msgstr ""
"Je hebt je aanvraag voor lidmaatschap van de Vereniging ingediend. Deze zal "
"worden beoordeeld tijdens de volgende bestuursvergadering. Wanneer deze is "
"goedgekeurd, kun je betalen voor de evenementen waarvoor je je hebt "
"ingeschreven"

msgid "Member revoked"
msgstr "Partner herroepen"

msgid "What are you doing here"
msgstr "Wat doe je hier nog steeds"

msgid "Membership fee"
msgstr "Vergoedingen"

msgid "They are regularly paid for the following years"
msgstr "Ze worden regelmatig betaald voor de volgende jaren"

msgid "Collection"
msgstr "Verzamel"

msgid ""
"Want to help one of your friends play with us? Organize a collection: you "
"and anyone who wants to contribute will be able to donate part of their "
"registration fees"
msgstr ""
"Wil je een vriend of vriendin helpen om bij ons te spelen? Organiseer een "
"inzameling: jij en iedereen die wil bijdragen kan een deel van het lidgeld "
"doneren"

msgid "Create a new collection"
msgstr "Maak een nieuwe verzameling"

msgid "Active collection"
msgstr "Actieve collectie"

msgid "Closed collection"
msgstr "Gesloten collectie"

msgid "Collection total"
msgstr "Totale collectie"

msgid "Collections delivered"
msgstr "Collecties geleverd"

msgid "Manage it here"
msgstr "Beheer het hier"

msgid "Collection participated"
msgstr "Deelgenomen Collecties"

msgid "If you would like to make a donation to the Organization"
msgstr "Als je een gratis donatie aan de vereniging wilt doen"

msgid "follow this link"
msgstr "volg deze link"

msgid "You will have our eternal thanks for believing in us"
msgstr "We zijn je eeuwig dankbaar dat je in ons gelooft"

msgid "Donations done"
msgstr "Donaties"

msgid "Registration history"
msgstr "Geschiedenis"

msgid "Cancellation"
msgstr "Annulering"

msgid ""
"You have submitted a deposit, and it is being reviewed by the staff. You "
"don't have to do anything for the time being, as soon as it is confirmed the "
"accounting of the event will be updated"
msgstr ""
"Je hebt een betaling ingediend en deze wordt door de medewerkers bekeken. Je "
"hoeft voorlopig niets te doen, zodra het bevestigd is worden de "
"evenementaccounts bijgewerkt"

msgid "Ticket chosen"
msgstr "Geselecteerd ticket"

msgid "History"
msgstr "Historisch"

msgid "To access the history"
msgstr "De geschiedenis openen"

msgid "click here"
msgstr "klik hier"

msgid "User"
msgstr "Gebruiker"

msgid "Your messages"
msgstr "Uw berichten"

msgid "Unread"
msgstr "Ongelezen"

msgid ""
"On this page you can mark your specialties to collaborate on our  events"
msgstr ""
"Op deze pagina kun je je specialiteiten aangeven om mee te werken aan onze "
"evenementen"

msgid ""
"Click on the roles you'd like to collaborate on, then enter your degree of "
"experience, and finally indicate precisely your field of experience"
msgstr ""
"Klik op de rollen waaraan je wilt meewerken, voer dan je ervaringsniveau in "
"en geef tot slot precies aan wat je vakgebied is"

msgid "I am not interested"
msgstr "Niet geïnteresseerd"

msgid "I'm interested, but I don't have much experience"
msgstr "Ik ben geïnteresseerd, maar heb niet veel ervaring"

msgid "I've done it a few times, I have a basic experience"
msgstr "Ik heb het een paar keer gedaan, ik heb basiservaring"

msgid "I do it routinely, I have good experience"
msgstr "Ik doe het regelmatig, ik heb goede ervaring"

msgid "Indicate your level of experience"
msgstr "Geef je ervaringsniveau aan"

msgid "Indicate precisely your field of experience"
msgstr "Geef precies aan wat je ervaringsgebied is"

msgid "You are currently logged in with the"
msgstr "U bent momenteel aangemeld met de"

msgid "To log back in with the account"
msgstr "Om weer in te loggen met het account"

msgid "press here"
msgstr "hier drukken"

msgid ""
"You can create new delegate accounts, or log in with them by pressing the "
"relevant button"
msgstr ""
"Je kunt nieuwe gedelegeerde accounts aanmaken of ermee inloggen door op de "
"betreffende knop te drukken"

msgid "Submit a new question"
msgstr "Een nieuwe vraag indienen"

msgid "We encountered a problem with the tax code you provided"
msgstr ""
"Er is een probleem opgetreden met de belastingcode die u hebt opgegeven"

msgid "Expected"
msgstr "Verwacht"

msgid "Update your data in the"
msgstr "Werk uw gegevens bij in de"

msgid "user profile"
msgstr "gebruikersprofiel"

msgid "You are not yet a Member of the Organization"
msgstr "Je bent nog geen lid van de vereniging"

msgid ""
"In order to subscribe to the Organization's events you must apply to be "
"admitted as a Member"
msgstr ""
"Om je in te schrijven voor evenementen van de Vereniging, moet je een "
"aanvraag indienen om toegelaten te worden als Lid"

msgid ""
"We have pre-filled the application form based on the data you provided us"
msgstr ""
"We hebben de applicatie vooraf ingevuld op basis van de gegevens die je ons "
"hebt verstrekt"

msgid "download it here"
msgstr "hier downloaden"

msgid "If there are wrong data you can update your"
msgstr "Als er onjuiste gegevens zijn, werk dan uw"

msgid "The registration request will be updated automatically"
msgstr "De toepassing wordt automatisch bijgewerkt"

msgid ""
"Once downloaded you must print it, sign it, take a digital scan, and upload "
"it to the form below"
msgstr ""
"Eenmaal gedownload moet je het afdrukken, ondertekenen, een digitale scan "
"maken en uploaden naar onderstaand formulier"

msgid "Your request will be considered at the next meeting of the Board"
msgstr ""
"Uw verzoek zal worden behandeld tijdens de volgende vergadering van de Raad "
"van Bestuur"

msgid "You will receive confirmation of the outcome of its  evaluation"
msgstr "Je ontvangt een bevestiging van de uitkomst van de evaluatie"

msgid ""
"Upload the scan of both your signed request, and your document (image or pdf "
"document)"
msgstr "Upload uw ondertekende aanvraag en een foto van uw identiteitsbewijs"

msgid "Confirmation of registration request"
msgstr "Bevestiging van registratieaanvraag"

msgid ""
"We only ask for a moment of your time to check the documents you have "
"uploaded, it won't take long"
msgstr ""
"We vragen slechts een momentje van je tijd om de documenten die je hebt "
"geüpload te controleren, het duurt niet lang"

msgid ""
"I confirm that I have uploaded a valid document issued by the state of my "
"nationality"
msgstr ""
"Ik bevestig dat ik een geldig document heb geüpload dat is uitgegeven door "
"de staat van mijn nationaliteit"

msgid "I confirm that my face and name are clearly visible in the document"
msgstr ""
"Ik bevestig dat mijn gezicht en naam duidelijk zichtbaar zijn in het document"

msgid "If instead you wish to upload a new photo of your document"
msgstr "Als je in plaats daarvan een nieuwe foto van je document wilt uploaden"

msgid ""
"I confirm that all my required personal data have been filled in correctly"
msgstr ""
"Ik bevestig dat al mijn vereiste persoonlijke gegevens correct zijn ingevuld"

msgid "If you wish to update your personal data"
msgstr "Als u uw persoonlijke gegevens wilt bijwerken"

msgid ""
"I confirm that I have affixed the date and my signature wherever required"
msgstr ""
"Ik bevestig dat ik de datum en mijn handtekening waar nodig heb aangebracht"

msgid "If you wish to upload a new scan of your application instead"
msgstr "Als u in plaats daarvan een nieuwe scan van uw aanvraag wilt uploaden"

msgid "Request sent for approval"
msgstr "Aanvraag ter goedkeuring verzonden"

msgid ""
"Your request will be approved at the next Board meeting. You will receive "
"confirmation of the outcome of its evaluation very soon"
msgstr ""
"Je verzoek zal tijdens de volgende bestuursvergadering worden geëvalueerd. "
"Je ontvangt zeer binnenkort een bevestiging van de uitkomst van de evaluatie"

msgid "Request submitted"
msgstr "Onderdanig verzoek"

msgid "I am not good what to say. I never thought it would happen"
msgstr ""
"Ik weet niet goed wat ik moet zeggen. Ik had nooit gedacht dat dit zou "
"gebeuren"

msgid "Members of the Organization"
msgstr "Lid van de vereniging"

msgid ""
"You are a regular member of our Organization. You can subscribe to events "
"organized for our members"
msgstr ""
"Je bent een geregistreerd lid van onze vereniging. Je kunt je inschrijven "
"voor evenementen die voor onze leden worden georganiseerd"

msgid "In the membership book the number of your membership card is"
msgstr "In het ledenboek is je lidmaatschapsnummer"

msgid ""
"The payment of your membership fee for this year has been received. You have "
"the right to participate to the organization events"
msgstr ""
"De betaling van je lidmaatschapsgeld voor dit jaar is ontvangen. Je hebt het "
"recht om vergaderingen van de vereniging bij te wonen en te stemmen in de "
"algemene vergadering"

msgid "Did you check the required data properly"
msgstr "Heb je de vereiste gegevens goed gecontroleerd"

msgid ""
"Your data will be saved in the system, which is used by several associations"
msgstr ""
"Je gegevens worden opgeslagen in het systeem, dat door verschillende "
"verenigingen wordt gebruikt"

msgid ""
"We value the privacy of your data and will treat it with the utmost care"
msgstr ""
"We hechten veel waarde aan de privacy van uw gegevens en zullen deze met de "
"grootst mogelijke zorg behandelen"

msgid ""
"In particular, they will only be made visible to the organisers of the "
"events you decide to register for"
msgstr ""
"Ze zullen met name alleen zichtbaar worden gemaakt voor de organisatoren van "
"de evenementen waarvoor je besluit je in te schrijven"

msgid "They will not be communicated, shared or processed in any other way"
msgstr ""
"Ze zullen niet worden gecommuniceerd, gedeeld of op een andere manier worden "
"verwerkt"

msgid ""
"Here is the complete list of all organizations that have access to your data"
msgstr ""
"Hier is de volledige lijst van alle organisaties die toegang hebben tot je "
"gegevens"

msgid ""
"You can withdraw your consent to data sharing by clicking the related link"
msgstr ""
"U kunt uw toestemming voor het delen van gegevens intrekken door op de "
"betreffende link te klikken"

msgid "Remove consent"
msgstr "Toestemming verwijderen"

msgid "You are logged in with an email address"
msgstr "U bent aangemeld met een e-mailadres"

msgid "Would you like to change it"
msgstr "Wil je het veranderen"

msgid "Voting for the Executive is open"
msgstr "De stemming voor de Raad van Bestuur is geopend"

msgid "submit your vote here"
msgstr "breng hier je stem uit"

msgid ""
"You can check and edit the list of organizations that can access your data "
"on your"
msgstr ""
"U kunt de lijst met organisaties die toegang hebben tot uw gegevens "
"controleren en bewerken op uw"

msgid "Current profile image"
msgstr "Huidige profielafbeelding"

msgid "Upload your profile photo"
msgstr "Upload je profielfoto"

msgid "It will be shown to other participants"
msgstr "Het wordt getoond aan andere deelnemers"

msgid "Please choose a clear and easily recognizable photo"
msgstr "Kies een duidelijke en gemakkelijk herkenbare foto"

msgid "Private message"
msgstr "Privébericht"

msgid "Attendance"
msgstr "Aanwezigheid"

msgid "Show all"
msgstr "Bekijk alle"

msgid "Sharing"
msgstr "Delen"

msgid ""
"By clicking the button below, you confirm that you consent to the sharing of "
"your personal data with this organization, in accordance with the GDPR and "
"our Privacy Policy"
msgstr ""
"Door op de onderstaande knop te klikken, bevestig je dat je toestemming "
"geeft voor het delen van je persoonlijke gegevens met deze organisatie, in "
"overeenstemming met de GDPR en ons Privacybeleid"

msgid "Technical Support"
msgstr "Technische ondersteuning"

msgid ""
"To request a change of your e-mail address, please indicate both your old "
"and your new address"
msgstr ""
"Om een wijziging van je e-mailadres aan te vragen, moet je zowel je oude als "
"je nieuwe adres opgeven"

msgid "We will send you a confirmation e-mail when the change has been made"
msgstr ""
"We sturen je een bevestigingse-mail wanneer de wijziging is doorgevoerd"

msgid ""
"Did you encounter an error, or did you find a text with an incorrect "
"translation in your language"
msgstr ""
"Ben je een fout tegengekomen of heb je een tekst gevonden met een onjuiste "
"vertaling in jouw taal"

msgid "Describe it in the field below and we will fix it as soon as possible"
msgstr ""
"Beschrijf het in het onderstaande veld en we zullen het zo snel mogelijk "
"oplossen"

msgid ""
"We confirm that your votes are correctly registered in the system! Thank you "
"for participating in the democratic life of the Organization"
msgstr ""
"Wij bevestigen dat uw stemmen correct zijn geregistreerd in het systeem! "
"Bedankt voor je deelname aan het democratische leven van de vereniging"

msgid "Vote not yet open"
msgstr "Er kan nog niet gestemd worden"

msgid "Event accounting"
msgstr "Evenement Boekhouding"

msgid ""
"This page shows the accounting status of the event, divided into the various "
"expense types"
msgstr ""
"Deze pagina geeft een samenvatting van de boekhoudkundige situatie van het "
"evenement, onderverdeeld in de verschillende uitgavenposten"

msgid "Refund for"
msgstr "Vergoeding voor"

msgid ""
"This page allows you to return part of the quota to a participant who has "
"cancelled"
msgstr ""
"Met deze pagina kun je een deel van het quotum teruggeven aan een deelnemer "
"die heeft geannuleerd"

msgid "Registration fee"
msgstr "Inschrijfgeld"

msgid "Actual paid"
msgstr "Werkelijk betaald"

msgid "Money"
msgstr "Geld"

msgid "Returning"
msgstr "Stuur  terug"

msgid "Retention"
msgstr "Inhouding"

msgid "Full returning"
msgstr "Totaal rendement"

msgid "Returning type"
msgstr "Type terugkeer"

msgid "Only"
msgstr "Alleen"

msgid "e"
msgstr "e"

msgid "Returning percentage"
msgstr "Rendement percentage"

msgid "Approve reimbursement"
msgstr "Terugbetaling goedkeuren"

msgid "Cancellations"
msgstr "Annuleringen"

msgid "This page shows cancelled enrollments"
msgstr "Deze pagina geeft een overzicht van geannuleerde registraties"

msgid "Show cancellations"
msgstr "Show annuleringen"

msgid "no payment"
msgstr "zonder betaling"

msgid "money"
msgstr "geld"

msgid "Days"
msgstr "Dagen"

msgid "Cancellation date"
msgstr "Uitschrijfdatum"

msgid "This page summarises the assignments in this event of"
msgstr "Deze pagina geeft een overzicht van de opdrachten in dit evenement van"

msgid "This page shows the discounts activated for this event"
msgstr ""
"Deze pagina geeft een overzicht van de kortingen die voor dit evenement zijn "
"geactiveerd"

msgid "Max uses"
msgstr "Maximaal gebruik"

msgid "Session active"
msgstr "Sessie actief"

msgid "This page provides a summary of all expenses submitted by collaborators"
msgstr ""
"Deze pagina geeft een overzicht van alle uitgaven die door medewerkers zijn "
"ingediend"

msgid "once approved, the corresponding amounts are assigned as "
msgstr "na goedkeuring worden de overeenkomstige bedragen toegewezen als"

msgid "This page shows your personal spending items"
msgstr "Op deze pagina vindt u een overzicht van uw persoonlijke uitgaven"

msgid "New refund request"
msgstr "Nieuw verzoek om terugbetaling"

msgid "This page allows you to upload a new personal expense item"
msgstr "Op deze pagina kun je een nieuwe persoonlijke uitgavenpost uploaden"

msgid "This page shows all inflows received for this event"
msgstr "Deze pagina toont alle ontvangen instromen voor deze gebeurtenis"

msgid "This page allows you to manually approve payments received"
msgstr "Op deze pagina kun je ontvangen betalingen handmatig goedkeuren"

msgid ""
"This page shows all expenses incurred directly by the organization "
"concerning this event"
msgstr ""
"Deze pagina toont alle kosten die rechtstreeks door de organisatie zijn "
"gemaakt in verband met dit evenement"

msgid "This page shows all payments received for this event"
msgstr "Deze pagina toont alle ontvangen betalingen voor dit evenement"

msgid "Invoice"
msgstr "Factuur"

msgid "This page shows the uploaded photo albums"
msgstr "Deze pagina geeft een overzicht van de geüploade fotoalbums"

msgid "Master"
msgstr "Vader"

msgid "This page allows you to upload a new photo album"
msgstr "Op deze pagina kunt u een nieuw fotoalbum uploaden"

msgid "Upload of photo and video"
msgstr "Foto's en video's uploaden"

msgid ""
"Select a zip file for upload. Directories will become albums, photos and the "
"videos inside will be placed in the corresponding albums"
msgstr ""
"Selecteer een zipbestand om te uploaden. De mappen worden albums en de "
"foto's en video's worden in de overeenkomstige albums geplaatst"

msgid "Event navigation"
msgstr "Navigatie op evenementen"

msgid "This page summarises the customised navigation buttons of the event"
msgstr ""
"Deze pagina geeft een overzicht van de aangepaste navigatieknoppen van het "
"evenement"

msgid "Tooltip"
msgstr "Tooltip"

msgid ""
"This page shows the casting preferences expressed by participants, and "
"allows them to be assigned through an optimization algorithm"
msgstr ""
"Deze pagina toont de castingvoorkeuren van de deelnemers en maakt het "
"mogelijk om ze toe te wijzen via een optimalisatiealgoritme"

msgid "Casting management for"
msgstr "Castingbeheer voor"

msgid "Tier"
msgstr "Niveau"

msgid "Update"
msgstr "Update"

msgid "Participants"
msgstr "Deelnemers"

msgid "Start algorithm"
msgstr "Algoritme starten"

msgid ""
"The optimal allocation based on the set values is simulated; you can run it "
"as many times as you like before final loading"
msgstr ""
"De optimale toewijzing op basis van de ingestelde waarden wordt gesimuleerd; "
"je kunt het zo vaak uitvoeren als je wilt voordat het definitief wordt "
"geladen"

msgid "Legend"
msgstr "Legende"

msgid "Choice available, click to lock"
msgstr "Keuze beschikbaar, klik om te vergrendelen"

msgid "Choice locked, click to make it available"
msgstr "Keuze vergrendeld, klik om deze beschikbaar te maken"

msgid "Mirror type character, not selectable"
msgstr "Spiegeltype teken, niet selecteerbaar"

<<<<<<< HEAD
msgid "Character already assigned, not selectable"
msgstr "Karakter al toegewezen, niet selecteerbaar"
=======
msgid "Select the table rows and choose the operation to apply"
msgstr "Selecteer de tabelrijen en kies de toe te passen bewerking"

msgid "The link will be valid for the following number of days"
msgstr "De link blijft het volgende aantal dagen geldig"
>>>>>>> 08926760

msgid "Preference not valid"
msgstr "Ongeldige voorkeur"

msgid "Assign selected characters to participants"
msgstr "Wijs geselecteerde tekens toe aan deelnemers"

msgid ""
"Attention: the operation is final, please double-check the assignments "
"before uploading"
msgstr ""
"Let op: de bewerking is definitief, controleer de opdrachten voordat je ze "
"uploadt"

msgid "Seniority"
msgstr "Anciënniteit"

msgid "Priority"
msgstr "Prioriteiten"

msgid "Avoid"
msgstr "Vermijd"

msgid "Elements NOT chosen"
msgstr "NIET geselecteerde items"

msgid "Participants that DID NOT send preferences"
msgstr "Deelnemers die GEEN voorkeuren hebben verzonden"

msgid "Email list"
msgstr "e-maillijst"

msgid "Form questions"
msgstr "Formulier vragen"

msgid "This page summarises the available questions of the character form"
msgstr ""
"Deze pagina geeft een overzicht van de beschikbare vragen van het "
"karakterformulier"

msgid "Go to the form for"
msgstr "Ga naar het formulier voor"

msgid "Modifiable"
msgstr "Aanpasbaar"

msgid "Pdf"
msgstr "Pdf"

msgid "This page shows the settings for PDF printing"
msgstr ""
"Op deze pagina vindt u een overzicht van de instellingen voor het afdrukken "
"van PDF-bestanden"

msgid "Gallery Pdf"
msgstr "Pdf Galerij"

msgid "Test gallery"
msgstr "Test galerij"

msgid "PDF Profiles"
msgstr "Pdf profielen"

msgid "Try the sheet generation"
msgstr "Probeer kaarten te genereren"

msgid "Complete sheet (Pdf)"
msgstr "Volledig blad (Pdf)"

msgid "Complete sheet (Test)"
msgstr "Volledig blad (Test)"

msgid "Lightweight sheet (Pdf)"
msgstr "Lichtgewicht blad (Pdf)"

msgid "Lightweight sheet (Test)"
msgstr "Lichtgewicht plaat (Test)"

msgid "Relationships (Pdf)"
msgstr "Relaties (Pdf)"

msgid "Relationships (Test)"
msgstr "Relaties (Test)"

msgid "Current template"
msgstr "Huidige sjabloon"

msgid "download"
msgstr "downloaden"

msgid "Regenerate (recreates all pdf: slow)"
msgstr "Regenereren (herschept alle pdf: langzaam)"

msgid "Copy"
msgstr "Kopie"

msgid "This page allows you to copy the event settings from another one"
msgstr ""
"Op deze pagina kunnen instellingen gekopieerd worden van een andere "
"gebeurtenis"

msgid "Select which elements to copy, from which other event"
msgstr ""
"Selecteer welke elementen je wilt kopiëren van welke andere gebeurtenis"

msgid "ATTENTION: This action overwrites changes made to this event"
msgstr "WAARSCHUWING: deze actie overschrijft wijzigingen in deze gebeurtenis"

msgid "This page shows the deadlines to be met for this event"
msgstr "Deze pagina toont de deadlines voor dit evenement"

msgid ""
"This page shows problems reported by contributors, for direct management "
"during the event"
msgstr ""
"Deze pagina geeft een overzicht van de problemen die zijn gemeld door "
"inzenders, voor directe afhandeling tijdens het evenement"

msgid "Show closed"
msgstr "Toon gesloten"

msgid "Rensponsable"
msgstr "Verantwoordelijk"

msgid ""
"This page summarizes the abilities that participants can purchase with "
"experience points"
msgstr ""
"Deze pagina geeft een overzicht van de vaardigheden die deelnemers kunnen "
"kopen met ervaringspunten"

msgid "Cost"
msgstr "Kosten"

msgid "Players"
msgstr "Spelers"

msgid "Dependencies"
msgstr "Afhankelijkheden"

msgid "Ability types"
msgstr "Vaardigheidstypes"

msgid ""
"This page summarizes the types of abilities that participants can purchase"
msgstr ""
"Deze pagina geeft een overzicht van de soorten vaardigheden die deelnemers "
"kunnen kopen"

msgid "This page summarizes px delivery to characters"
msgstr "Deze pagina geeft een overzicht van de px-levering aan tekens"

msgid "Rules"
msgstr "Regels"

msgid "This page summarizes the rules that are applied to the computed fields"
msgstr ""
"Deze pagina geeft een overzicht van de regels die worden toegepast op de "
"berekende velden"

msgid "Field"
msgstr "Veld"

msgid "Reading"
msgstr "Lezen"

msgid ""
"This page allows you to read any writing element, using the table search "
"controls"
msgstr ""
"Op deze pagina kun je elk schrijfelement lezen met behulp van de "
"tabelzoekfuncties"

msgid ""
"This page shows active discounts on the participant, allows you to activate "
"or deactivate them"
msgstr ""
"Op deze pagina worden actieve kortingen op de deelnemer weergegeven en kun "
"je ze activeren of deactiveren"

msgid "Discounts active"
msgstr "Actief faciliteren"

msgid "Discounts available"
msgstr "Beschikbare faciliteiten"

msgid "Registration questions"
msgstr "Toepassingen"

msgid ""
"This page shows the available questions of the registration form of the event"
msgstr ""
"Deze pagina geeft een overzicht van de beschikbare vragen in het "
"registratieformulier voor evenementen"

msgid "Installments"
msgstr "Prijs"

msgid "This page shows the payment deadline settings for the event"
msgstr ""
"Op deze pagina vind je een overzicht van de betalingstermijn voor het "
"evenement"

msgid "Installment"
msgstr "Termijn"

msgid "Deadline (days)"
msgstr "Termijn (dagen)"

msgid "Deadline (date)"
msgstr "Uiterste datum"

msgid "This page shows the information to perform the drawing of the lottery"
msgstr "Deze pagina toont de informatie om de lottotrekking uit te voeren"

msgid "The following registrations were drawn"
msgstr "De volgende inzendingen zijn getrokken"

msgid "The total number of tickets to be drawn was indicated"
msgstr "Het totale aantal te verloten tickets is aangegeven"

msgid "Lottery tickets currently present"
msgstr "Er zijn loten"

msgid "Tickets that have already been drawn"
msgstr "Er zijn al tickets getrokken"

msgid ""
"Go ahead and click on this button to perform the extraction. Warning: it is "
"final"
msgstr ""
"Ga je gang en klik op deze knop om de extractie uit te voeren. Let op: dit "
"is definitief"

msgid "Perform extraction"
msgstr "Extractie uitvoeren"

msgid "This page shows the pre-signups for the event"
msgstr "Deze pagina toont de voorinschrijvingen voor het evenement"

msgid "Pre-registration link"
msgstr "Links voor voorinschrijving"

msgid "Unconverted pre-registrations"
msgstr "Niet omgezette voorregistraties"

msgid "Pre registrations total"
msgstr "Totaal voorregistraties"

msgid "Joined"
msgstr "Aangesloten bij"

msgid "This page shows the quota options available for payment of the event"
msgstr ""
"Deze pagina geeft een overzicht van de beschikbare quotaopties voor betaling "
"van het evenement"

msgid ""
"Beyond the minimum number of days indicated, the quota will no longer be "
"available during registration"
msgstr ""
"Boven het aangegeven minimumaantal dagen is de vergoeding niet langer "
"beschikbaar in de registratie"

msgid "Available days"
msgstr "Beschikbare dagen"

msgid "This page shows the signups of the event"
msgstr "Deze pagina toont de inschrijvingen voor het evenement"

msgid "Columns"
msgstr "Kolommen"

msgid "accounting"
msgstr "boekhouding"

msgid "email"
msgstr "e-mail"

msgid "unique code"
msgstr "unieke code"

msgid "age"
msgstr "leeftijd"

msgid "additional"
msgstr "extra"

msgid "gift"
msgstr "cadeau"

msgid "member"
msgstr "lid"

msgid "factions"
msgstr "facties"

msgid "customisations"
msgstr "aanpassingen"

msgid "surcharge"
msgstr "toeslag"

msgid "chronology"
msgstr "chronologie"

msgid "Age (during the event)"
msgstr "Leeftijd (bij gebeurtenis)"

msgid "Additions"
msgstr "Toevoegingen"

msgid "Last change"
msgstr "Laatst gewijzigd"

msgid "PWYW"
msgstr "PWYW"

msgid "Next quota"
msgstr "Volgende quota"

msgid "Owing"
msgstr "Te betalen"

msgid "Manage"
msgstr "Beheer"

msgid "Additional free payment fee"
msgstr "Extra gratis betaling"

msgid "Amount of the next payment instalment required"
msgstr "Bedrag van de volgende betalingstermijn"

msgid "Number of days within which the player must pay his next installment"
msgstr "Aantal dagen waarbinnen de speler zijn volgende termijn moet betalen"

msgid "Total remaining to be paid"
msgstr "Totaal nog te betalen"

msgid "Total of what has already been paid at the current date"
msgstr "Totaal van wat al is betaald op de huidige datum"

msgid "Sum of the signup fee, total to be paid"
msgstr "Som van de inschrijvingskosten, totaal te betalen"

msgid "Part of the registration fee derived only from the ticket chosen"
msgstr "Deel van het inschrijvingsgeld alleen afgeleid van het gekozen ticket"

msgid ""
"Part of the registration fee derived only from the additional options chosen"
msgstr ""
"Deel van het inschrijfgeld dat alleen is afgeleid van de gekozen extra opties"

msgid "Sum of payments received with means of payment"
msgstr "Som van ontvangen betalingen met betaalmiddelen"

msgid "Sum of payments received through"
msgstr "Som van betalingen ontvangen via"

msgid "Unique registration code, used for payment checks"
msgstr "Unieke registratiecode, gebruikt voor betalingscontroles"

msgid "Recalculate"
msgstr "Herberekenen"

msgid "Load list"
msgstr "Lijst laden"

msgid "No registrations have been received for this event yet"
msgstr "Er zijn nog geen inschrijvingen ontvangen voor dit evenement"

msgid "Registration sections"
msgstr "Lidmaatschap secties"

msgid "This page shows the sections of the event registration form"
msgstr ""
"Op deze pagina worden de onderdelen van het registratieformulier voor "
"evenementen samengevat"

msgid "Surcharges"
msgstr "Toeslagen"

msgid "This page shows the registration surcharges"
msgstr "Op deze pagina vindt u een overzicht van de toeslagen op registraties"

msgid ""
"This page shows the different tickets with which participants can register "
"for the event"
msgstr ""
"Deze pagina toont de verschillende tickets waarmee deelnemers zich voor het "
"evenement kunnen registreren"

msgid "Casting priority"
msgstr "Voorrang bij het gieten"

msgid "Direct link"
msgstr "Directe link"

msgid ""
"This page summarises the roles to be assigned in order to use the functions "
"concerning the event"
msgstr ""
"Deze pagina geeft een overzicht van de rollen die moeten worden toegewezen "
"om de functies met betrekking tot het evenement te kunnen gebruiken"

msgid "Event texts"
msgstr "Evenementteksten"

msgid "This page summarises the customised texts of the event"
msgstr "Deze pagina vat de aangepaste teksten van het evenement samen"

msgid "This page allows you to translate the event"
msgstr "Op deze pagina kun je het evenement vertalen"

msgid "You can upload data directly from CSV file"
msgstr "Je kunt gegevens rechtstreeks uploaden vanuit een CSV-bestand"

msgid ""
"The first line of the file must contain the column names, see the "
"descriptions below"
msgstr ""
"De eerste regel van het bestand moet de kolomnamen bevatten, zie de "
"beschrijvingen hieronder"

msgid ""
"You can optionally add columns for the registration questions, allowed "
"values for the header are"
msgstr ""
"Je kunt optioneel kolommen toevoegen voor de registratievragen, toegestane "
"waarden voor de koptekst zijn"

msgid ""
"Note that existing registrations with the same participant email, will be "
"overwritten with the uploaded data"
msgstr ""
"Let op: bestaande registraties met hetzelfde e-mailadres worden overschreven "
"met de geüploade gegevens"

msgid ""
"To add a registration to a participant, they must have consented to share "
"their data with your organization; otherwise, their entry will be skipped"
msgstr ""
"Om een registratie aan een deelnemer toe te voegen, moet hij of zij "
"toestemming hebben gegeven om zijn of haar gegevens met jouw organisatie te "
"delen; anders wordt zijn of haar registratie overgeslagen"

msgid "You can also upload a second file with the registration options"
msgstr "Je kunt ook een tweede bestand uploaden met de registratieopties"

msgid ""
"Note that existing elements with the same name, will be overwritten with the "
"uploaded data"
msgstr ""
"Merk op dat bestaande elementen met dezelfde naam worden overschreven met de "
"geüploade gegevens"

msgid "The first line of the file are the field names that you want to upload"
msgstr "De eerste regel van het bestand zijn de veldnamen die je wilt uploaden"

msgid "Allowed values are"
msgstr "Toegestane waarden zijn"

msgid "The only mandatory column is"
msgstr "De enige verplichte kolom is"

msgid "The other fields are optional"
msgstr "De andere velden zijn optioneel"

msgid "To upload relationships, add a second file with the following columns"
msgstr ""
"Voeg een tweede bestand toe met de volgende kolommen om relaties te uploaden"

msgid ""
"To upload role of the characters in the plots, add a second file with the "
"following columns"
msgstr ""
"Om de rol van de personages in de plots te uploaden, voeg je een tweede "
"bestand toe met de volgende kolommen"

msgid "Download example template"
msgstr "Voorbeeldsjabloon downloaden"

msgid "Select the files to upload (must be in CSV format, encoded in UTF-8)"
msgstr ""
"Selecteer de bestanden die u wilt uploaden (moeten in CSV-indeling zijn, "
"gecodeerd in UTF-8)"

msgid "Loading performed, see logs"
msgstr "Laden uitgevoerd, zie logboeken"

msgid "Proceed"
msgstr "Ga verder"

msgid ""
"This page shows the sensitive information of registered participants "
"regarding diet"
msgstr ""
"Deze pagina toont de gevoelige informatie van geregistreerde deelnemers met "
"betrekking tot voeding"

msgid ""
"Please remember that the information on this page was given with the "
"implicit trust that it will be treated with the utmost care"
msgstr ""
"Onthoud dat de informatie op deze pagina is gegeven in het impliciete "
"vertrouwen dat deze met de grootst mogelijke zorgvuldigheid zal worden "
"behandeld"

msgid ""
"Communicate them only if strictly necessary, and if possible communicate "
"them in anonymous form"
msgstr ""
"Communiceer ze alleen als het strikt noodzakelijk is, en indien mogelijk in "
"anonieme vorm"

msgid "This page shows the email lists of subscribers"
msgstr "Deze pagina toont de e-maillijsten van abonnees"

msgid "Simple list"
msgstr "Eenvoudige lijst"

msgid "Table list"
msgstr "Lijst tabel"

msgid "Preaching"
msgstr "Preek"

msgid "This page shows users who can be persuaded to sign up"
msgstr ""
"Deze pagina toont gebruikers die kunnen worden overgehaald om zich aan te "
"melden"

msgid "List of users who have not registered for a future session of the event"
msgstr ""
"Lijst van gebruikers die zich niet hebben geregistreerd voor een toekomstige "
"sessie van het evenement"

msgid "Nickname"
msgstr "Bijnaam"

msgid "Pre-registered"
msgstr "Vooraf ingeschreven"

msgid "Event already played"
msgstr "Reeds gespeelde evenementen"

msgid "This page shows the questions submitted by participants"
msgstr "Deze pagina toont de vragen die zijn ingediend door deelnemers"

msgid ""
"This page shows the sensitive information of registered participants "
"regarding safety"
msgstr ""
"Deze pagina toont de gevoelige informatie van geregistreerde deelnemers met "
"betrekking tot veiligheid"

msgid "Sensitive data"
msgstr "Gevoelige gegevens"

msgid "This page shows the general information of registered participants"
msgstr "Deze pagina toont de algemene informatie van geregistreerde deelnemers"

msgid "Spam"
msgstr "Spam"

msgid ""
"This page shows the email addresses to which to send updates in order to get "
"them to sign up"
msgstr ""
"Deze pagina toont de e-mailadressen waarnaar updates moeten worden gestuurd "
"om ze te laten aanmelden"

msgid "List of newsletter subscribers who have not yet played this event"
msgstr ""
"Lijst van nieuwsbriefabonnees die dit evenement nog niet hebben gespeeld"

msgid "This page shows the uploaded resources available to the event"
msgstr ""
"Deze pagina geeft een overzicht van de geladen middelen die beschikbaar zijn "
"voor het evenement"

msgid "Dimension"
msgstr "Maat"

msgid "Internal link"
msgstr "Interne link"

msgid "Version"
msgstr "Versie"

#, fuzzy
msgid "Warehouse area"
msgstr "Afbeeldingencarrousel"

msgid ""
"This page shows the event area where inventory items needs to be deployed"
msgstr ""
"Deze pagina toont het gebeurtenissengebied waar de inventarisitems moeten "
"worden ingezet"

msgid "Item assignments"
msgstr "Item toewijzingen"

msgid "In this page you can mark which items to add to the game area"
msgstr ""
"Op deze pagina kun je aangeven welke items je wilt toevoegen aan het "
"spelgebied"

msgid "Selected"
msgstr "Geselecteerd"

msgid ""
"This page displays cases where the same item has been assigned to multiple "
"areas"
msgstr ""
"Deze pagina toont gevallen waarin hetzelfde item is toegewezen aan meerdere "
"gebieden"

msgid "Area"
msgstr "Gebied"

msgid "Cargo manifest"
msgstr "Vrachtmanifest"

msgid ""
"This page shows the cargo manifest, and the status of each item assignment"
msgstr "Deze pagina toont de vrachtlijst en de status van elke itemtoewijzing"

msgid "Loaded"
msgstr "Geladen"

msgid "Deployed"
msgstr "Ingezet"

msgid "Modules WS"
msgstr "WS modules"

msgid "This page shows the modules for the workshop questions of the event"
msgstr ""
"Deze pagina geeft een overzicht van de modules waarin de vragen van de "
"workshop zijn onderverdeeld"

msgid "Answers WS"
msgstr "WS Antwoorden"

msgid ""
"This page shows the response options for questions about the workshops of "
"the event"
msgstr ""
"Deze pagina geeft een overzicht van de opties voor het beantwoorden van "
"vragen over de evenementworkshops"

msgid "Module"
msgstr "Module"

msgid "Questions WS"
msgstr "WS Vragen"

msgid "This page shows the workshop questions for the event"
msgstr "Deze pagina vat de workshopvragen van het evenement samen"

msgid ""
"This page shows for each participant their completion status of workshops"
msgstr ""
"Deze pagina toont voor elke deelnemer de status van voltooiing van workshops"

msgid "Not completed"
msgstr "Niet voltooid"

msgid "This page shows character assignments to participants"
msgstr "Deze pagina toont karaktertoewijzingen aan deelnemers"

msgid "This page shows the characters of the event"
msgstr "Deze pagina geeft een samenvatting van de personages van het evenement"

msgid "player"
msgstr "speler"

msgid "status"
msgstr "status"

msgid "Versions"
msgstr "Versies"

msgid "This page shows the factions and plots of the indicated character"
msgstr ""
"Deze pagina geeft een overzicht van de facties en complotten van het "
"aangegeven personage"

msgid "Check"
msgstr "Controleer"

msgid "This page performs several correctness checks of the character sheets"
msgstr ""
"Deze pagina voert verschillende controles uit op de juistheid van "
"karakterkaarten"

msgid "Check inverse relationship"
msgstr "controleer omgekeerde relatie"

msgid ""
"The character on the left has in relationships the one on the right, but the "
"reverse is not true. Check whether to remove the relationship to the one on "
"the left, or add it on the one on the right"
msgstr ""
"Het personage links heeft het personage rechts in de relaties, maar het "
"omgekeerde is niet waar. Controleer of de relatie met de linker moet worden "
"verwijderd, of moet worden toegevoegd aan de rechter"

msgid "Absent (in the relationships of this character the other one is absent)"
msgstr "Afwezig (in de relaties van dit personage is de ander afwezig)"

msgid "Present (in the relationships of this character is present the other)"
msgstr "Aanwezig (in de relaties van dit personage is de ander aanwezig)"

msgid "check nonexistent relationships"
msgstr "controleer niet-bestaande relaties"

msgid ""
"In the text of the element on the left, it is referenced a character with "
"the number indicated on the right, but the latter does not appear to exist"
msgstr ""
"In de tekst van het element links wordt een teken aangegeven met het nummer "
"dat rechts wordt aangegeven, maar dit laatste bestaat niet"

msgid "Number not found"
msgstr "Aantal niet gevonden"

msgid "Empty relationship check (no text)"
msgstr "Leeg rapport (geen tekst)"

msgid ""
"The relationship between these characters turns out to be empty. Check "
"whether it should be written something"
msgstr ""
"De relatie tussen deze personages is leeg. Controleer of er iets geschreven "
"moet worden"

msgid "check lack relationships"
msgstr "controleer rapporten minder"

msgid ""
"In the text of the element on the left, it appears a character with the "
"number indicated on the right, but in the relationships instead that "
"character was not related. Check whether it is necessary to create a "
"relationship to the character, or remove the reference from the text"
msgstr ""
"In de tekst van het element links staat een teken met het nummer dat rechts "
"staat, maar in de relaties is het teken niet gerelateerd. Controleer of het "
"nodig is om een relatie tussen de tekens te maken, of verwijder de "
"verwijzing uit de tekst"

msgid "check excessive relationships"
msgstr "extra rapporten controleren"

msgid ""
"In the text of the element on the left, a character is NOT indicated with "
"the number shown on the right, but in the relationships instead it is "
"related. Check whether it is necessary to remove the relationship to the "
"character, or indicate in the text a reference to the character"
msgstr ""
"De tekst van het element links geeft GEEN teken aan met het nummer dat "
"rechts staat, maar in plaats daarvan in de relatie is het teken gerelateerd. "
"Controleer of het nodig is om de relatie tussen de tekens te verwijderen, of "
"om een verwijzing naar het teken in de tekst aan te geven"

msgid ""
"In the faction a character has been mentioned, but it does not seem to exist"
msgstr ""
"In de factie wordt een personage genoemd, maar het lijkt niet te bestaan"

msgid ""
"The character has been added to the faction, but in the faction text the "
"character is never mentioned"
msgstr ""
"Het personage is toegevoegd aan de factie, maar in de factietekst wordt het "
"personage nooit genoemd"

msgid ""
"In the text of the element on the left, a character is NOT indicated with "
"the number shown on the right, but instead in the relationships the "
"character is related. Check whether it is necessary to remove the "
"relationship, or indicate in the text a reference to the character"
msgstr ""
"De tekst van het element links geeft GEEN teken aan met het nummer dat "
"rechts staat, maar in plaats daarvan is het teken in het rapport "
"gerelateerd. Controleer of het nodig is om de relatie te verwijderen, of om "
"een verwijzing naar het teken in de tekst aan te geven"

msgid ""
"In the text of the element on the left, it appears a character with the "
"number indicated on the right, but instead in the relationships the "
"character was not related. Check whether it is necessary to create a "
"relationship, or remove the reference from the text"
msgstr ""
"In de tekst van het element links wordt een teken aangegeven met het nummer "
"rechts, maar in het rapport is het teken niet gerelateerd. Controleer of het "
"nodig is om een relatie aan te maken, of verwijder de verwijzing uit de tekst"

msgid "Check double speed larps"
msgstr "Controleer snelheid larp duplicaten"

msgid "Check missing speed larp"
msgstr "Controle snelheid larp ontbreekt"

msgid "This page shows the factions (character groups) of the event"
msgstr ""
"Deze pagina geeft een overzicht van de facties (groepen personages) van het "
"evenement"

msgid "Tipo"
msgstr "Tipo"

msgid "Selectable"
msgstr "Selecteerbaar"

msgid "View"
msgstr "Bekijk"

msgid "Handout template"
msgstr "Sjabloon voor hand-outs"

msgid "This page shows the templates for event handouts"
msgstr ""
"Deze pagina geeft een overzicht van de hand-outsjablonen voor evenementen"

msgid "CSS"
msgstr "CSS"

msgid "Handouts"
msgstr "Handouts"

msgid ""
"This page shows the handouts (information dissemination tools) of the event"
msgstr ""
"Op deze pagina vindt u een samenvatting van de hand-outs (hulpmiddelen voor "
"informatieverspreiding) van het evenement"

msgid "Print"
msgstr "Afdrukken"

msgid "External"
msgstr "Extern"

msgid "This page shows the plots of the event"
msgstr "Deze pagina toont de plots van het evenement"

msgid "Progress step"
msgstr "Stap naar voren"

msgid ""
"This page shows the progress steps that can be assigned to writing elements"
msgstr ""
"Deze pagina geeft een overzicht van de voortgangsstappen die gemarkeerd "
"kunnen worden in de schrijfonderdelen"

msgid "Type prologues"
msgstr "Type proloog"

msgid "This page shows the types of event prologue"
msgstr "Deze pagina geeft een overzicht van de soorten proloog"

msgid "This page shows the prologues of the event"
msgstr "Deze pagina vat de prologen van het evenement samen"

msgid "Quest Type"
msgstr "Zoektocht Type"

msgid "This page shows the types of quests in the event"
msgstr "Deze pagina geeft een overzicht van de soorten quests in het evenement"

msgid "This page shows the quests for the event"
msgstr "Deze pagina toont de quests voor het evenement"

msgid "This page shows the relationships between characters"
msgstr "Deze pagina geeft een overzicht van de verbanden tussen de personages"

msgid "From"
msgstr "Van"

msgid "To"
msgstr "A"

msgid "This page shows the roles of the characters"
msgstr "Deze pagina toont de rollen van de personages"

msgid "SpeedLarp"
msgstr "SpeedLarp"

msgid "This page shows the speedlarps of the event"
msgstr "Deze pagina vat de speedlarps van het evenement samen"

msgid "Band"
msgstr "Fascia"

msgid "Station"
msgstr "Werkstation"

msgid "This page shows the traits of the quests for the event"
msgstr "Deze pagina toont de eigenschappen van de quests voor het evenement"

msgid ""
"This page shows the different versions available of the character, and the "
"differences between them"
msgstr ""
"Deze pagina geeft een overzicht van de verschillende versies van het "
"karaktersheet en de verschillen tussen de versies"

msgid "This page allows you to view a writing element"
msgstr "Met deze pagina kun je een schrijfelement bekijken"

msgid "Need help"
msgstr "Hulp nodig"

msgid "Privacy Policy"
msgstr "Privacybeleid"

msgid "Password reset"
msgstr "Wachtwoord vergeten"

msgid "Password changed"
msgstr "Wachtwoord gewijzigd"

msgid "Confirm password reset"
msgstr "Wachtwoord opnieuw instellen bevestigd"

msgid "Failed password reset"
msgstr "Wachtwoord resetten mislukt"

msgid "Email sent with instructions for password reset"
msgstr ""
"E-mail verzonden met instructies voor het opnieuw instellen van het "
"wachtwoord"

msgid "Enter your email below to receive instructions on how to change it"
msgstr ""
"Voer hieronder je e-mailadres in om instructies te ontvangen over hoe je dit "
"kunt wijzigen"

msgid "Sign In"
msgstr "Aanmelden"

msgid "Miscellany"
msgstr "Diversen"

msgid ""
"Enables \"Prologues\", short introductory paragraphs for each act of the "
"event, which participants receive to guide them"
msgstr ""
"Maakt \"Prologen\" mogelijk, korte inleidende paragrafen voor elke handeling "
"van het evenement, die deelnemers ontvangen als leidraad"

msgid "Now you can create prologues for the event"
msgstr "Nu kun je prologen voor het evenement maken"

msgid "Quests and Traits"
msgstr "Quests en eigenschappen"

msgid ""
"Introduces 'Quests' as building blocks of the character sheet, each with "
"multiple 'traits'"
msgstr ""
"Introduceert 'Quests' als bouwstenen van het personageblad, elk met meerdere "
"'eigenschappen'"

msgid "Now you can create quests for the event"
msgstr "Nu kun je quests maken voor het evenement"

msgid "Allows you to copy any element directly from another event"
msgstr ""
"Hiermee kun je elk element rechtstreeks uit een andere gebeurtenis kopiëren"

msgid "Now you can copy elements from an other event"
msgstr "Nu kun je elementen van een andere gebeurtenis kopiëren"

msgid "Pay what you want"
msgstr "Betaal wat je wilt"

msgid ""
"Allows participants to add an optional extra amount to their registration fee"
msgstr ""
"Deelnemers kunnen een optioneel extra bedrag toevoegen aan hun inschrijfgeld"

msgid "Now you can set the optional amount field"
msgstr "Nu kun je het optionele bedragveld instellen"

msgid ""
"Allows you to generate discount codes that participants can use to reduce "
"their ticket price"
msgstr ""
"Hiermee kun je kortingscodes genereren die deelnemers kunnen gebruiken om "
"hun ticketprijs te verlagen"

msgid "Now you can create discounts for the event"
msgstr "Nu kun je kortingen maken voor het evenement"

msgid "LAOG"
msgstr "LAOG"

msgid ""
"Treats this event as a digital/online occurrence that does not require in-"
"person registration"
msgstr ""
"Behandelt dit evenement als een digitale/online gebeurtenis waarvoor geen "
"persoonlijke registratie nodig is"

msgid ""
"Performs daily checks for upcoming payments deadlines and sends reminder "
"emails automatically"
msgstr ""
"Controleert dagelijks of er deadlines zijn voor betalingen en verstuurt "
"automatisch herinneringsmails"

msgid "Now you can set the reminder options"
msgstr "Nu kun je de herinneringsopties instellen"

msgid ""
"Enables 'bring a friend' discount. A participant can provides their unique "
"code to a new registrant, granting both a discounted price"
msgstr ""
"Maakt 'breng een vriend mee'-korting mogelijk. Een deelnemer kan zijn unieke "
"code doorgeven aan een nieuwe inschrijver, waardoor beiden korting krijgen"

msgid "Now you can set the discount options"
msgstr "Nu kun je de kortingsopties instellen"

msgid "PDF generation"
msgstr "PDF-generatie"

msgid ""
"Automatically generates and updates PDFs of character sheets, gallery and "
"participant profiles"
msgstr ""
"Genereert en actualiseert automatisch PDF's van karakterbladen, galerij- en "
"deelnemersprofielen"

msgid "Now you can set the PDF generation options"
msgstr "Nu kunt u de opties voor het genereren van PDF instellen"

msgid ""
"Adds a quiz-style system for workshop questions. Organizers can define "
"forms, questions, and correct answers for participants to complete"
msgstr ""
"Voegt een quiz-stijl systeem toe voor workshopvragen. Organisatoren kunnen "
"formulieren, vragen en juiste antwoorden definiëren die deelnemers moeten "
"invullen"

msgid "Now you can start creating workshops, starting from modules"
msgstr "Nu kun je beginnen met het maken van workshops, vanaf modules"

msgid "Speed Larp"
msgstr "Speedarp"

msgid ""
"Manages pre-larp 'mini-scenes.' You can create any number of scenes and "
"assign participants to them, with checks to avoid scheduling conflicts"
msgstr ""
"Beheren van pre-larp 'mini-scènes'. Je kunt een willekeurig aantal scènes "
"maken en er deelnemers aan toewijzen, met controles om planningsconflicten "
"te voorkomen"

msgid "Now you can start creating speed-larps"
msgstr "Nu kun je beginnen met het maken van speed-larps"

msgid "Lets staff access the safety information submitted by participants"
msgstr ""
"Geeft medewerkers toegang tot de veiligheidsinformatie die deelnemers hebben "
"ingediend"

msgid "Now you can review the safety information submitted by participants"
msgstr ""
"U kunt nu de veiligheidsinformatie bekijken die deelnemers hebben ingediend"

msgid ""
"Lets participants submit character preferences, then finds the optimal "
"overall match"
msgstr ""
"Laat deelnemers personagevoorkeuren opgeven en zoekt dan de optimale "
"algemene match"

msgid "Now you can set the casting options"
msgstr "Nu kun je de gietopties instellen"

msgid ""
"Allows participants to submit questions, and organizers to review and "
"organize them"
msgstr ""
"Deelnemers kunnen vragen indienen en organisatoren kunnen deze bekijken en "
"organiseren"

msgid "Now you can review participants' questions"
msgstr "Nu kunt u de vragen van de deelnemers bekijken"

msgid ""
"Allows participants to create and contribute to collections aimed at "
"assisting another participant with event fees"
msgstr ""
"Deelnemers kunnen collecties aanmaken en eraan bijdragen om een andere "
"deelnemer te helpen met de kosten van het evenement"

msgid "Now participants can submit collections, and you can review them"
msgstr "Deelnemers kunnen nu collecties indienen en jij kunt ze bekijken"

msgid "Enables free pre-registration to events"
msgstr "Maakt gratis voorregistratie voor evenementen mogelijk"

msgid "Now participants can submit preregistrations, and you can review them"
msgstr "Deelnemers kunnen nu voorregistraties indienen en jij kunt ze bekijken"

msgid ""
"Adds a link on personal accounts pages, allowing users to donate money to "
"the association freely"
msgstr ""
"Voegt een link toe op pagina's met persoonlijke accounts, zodat gebruikers "
"vrijelijk geld kunnen doneren aan de vereniging"

msgid "Now participants can submit donation, and you can review them"
msgstr "Deelnemers kunnen nu donaties indienen en jij kunt ze beoordelen"

msgid ""
"Adds a page displaying member mailing lists, sorted by members' newsletter "
"preferences"
msgstr ""
"Voegt een pagina toe met mailinglijsten van leden, gesorteerd op "
"nieuwsbriefvoorkeuren van leden"

msgid "Now you can review users mailing list"
msgstr "Nu kunt u de mailinglijst van gebruikers bekijken"

msgid "Utility"
msgstr "Utility"

msgid ""
"Lets you upload and host files directly on the platform, making them "
"available either to staff or to participants via secret external links"
msgstr ""
"Je kunt bestanden rechtstreeks uploaden en hosten op het platform, zodat ze "
"beschikbaar zijn voor medewerkers of deelnemers via geheime externe "
"koppelingen"

msgid "Now you can host files in the platform"
msgstr "Nu kun je bestanden hosten in het platform"

msgid "Character customization"
msgstr "Karakter aanpassen"

msgid ""
"Enables participants to customize specific attributes (name, pronoun, public "
"info, etc.) of the characters they're assigned"
msgstr ""
"Deelnemers kunnen specifieke attributen aanpassen (naam, voornaamwoord, "
"publieke info, etc.) van de personages die ze toegewezen krijgen"

msgid "Now you can set customization options"
msgstr "Nu kun je aanpassingsopties instellen"

msgid ""
"Requires Executive Committee approval of membership before participating in "
"an event"
msgstr ""
"Vereist goedkeuring van het lidmaatschap door het Executive Committee voor "
"deelname aan een evenement"

msgid "Now you can set membership options"
msgstr "Nu kunt u lidmaatschapsopties instellen"

msgid "Shuttle"
msgstr "Shuttle"

msgid ""
"Allows participants to submit shuttle requests (e.g., pickup logistics), and "
"staff can manage the status of those requests"
msgstr ""
"Deelnemers kunnen shuttleverzoeken indienen (bijv. afhaallogistiek) en het "
"personeel kan de status van deze verzoeken beheren"

msgid "External mail server"
msgstr "Externe mailserver"

msgid ""
"Allows you to configure a custom external mail server that will be used "
"instead of the standard one"
msgstr ""
"Hiermee kunt u een aangepaste externe mailserver configureren die zal worden "
"gebruikt in plaats van de standaardserver"

msgid "Now you can set the external mail server settings"
msgstr "Nu kunt u de instellingen voor de externe mailserver instellen"

msgid ""
"Enables 'lottery' tickets with unlimited availability and no cost, from "
"which a random subset is converted into normal tickets"
msgstr ""
"Maakt 'loterij' tickets mogelijk met onbeperkte beschikbaarheid en zonder "
"kosten, waarvan een willekeurige subset wordt omgezet in normale tickets"

msgid "Now you can create the lottery ticket"
msgstr "Nu kun je het lot maken"

msgid ""
"Enables 'Filler' characters: simpler character sheets, assigned to "
"participants who are ready to replacing last-minute dropout of main "
"characters."
msgstr ""
"Maakt 'opvul'-personages mogelijk: eenvoudigere personagebladen, toegewezen "
"aan deelnemers die op het laatste moment hoofdpersonages willen vervangen."

msgid "Now you can create the filler ticket"
msgstr "Nu kun je het vulkaartje maken"

msgid "Chat"
msgstr "Chat"

msgid ""
"Enables participants to send private messages to each other, without "
"revealing personal email addresses"
msgstr ""
"Stelt deelnemers in staat om privéberichten naar elkaar te sturen, zonder "
"persoonlijke e-mailadressen te onthullen"

msgid ""
"Activates 'waiting list' style tickets, available only when all main tickets "
"are sold out"
msgstr ""
"Activeert 'wachtlijst'-achtige tickets, alleen beschikbaar als alle "
"hoofdtickets zijn uitverkocht"

msgid "Now you can create the waiting ticket"
msgstr "Nu kun je het wachtticket maken"

msgid "Participant cancellation"
msgstr "Annulering door deelnemers"

msgid "Allows participants to cancel their own registrations at any time"
msgstr "Deelnemers kunnen hun eigen registratie op elk moment annuleren"

msgid "External registration"
msgstr "Externe registratie"

msgid ""
"Instead of using an internal registration form, redirects the participant to "
"an external registration link"
msgstr ""
"In plaats van een intern registratieformulier te gebruiken, wordt de "
"deelnemer omgeleid naar een externe registratielink"

msgid "Now you can set the external registration link"
msgstr "Nu kun je de externe registratielink instellen"

msgid ""
"Enables a ticket-like system for issues during the event, where staff can "
"log issues, assign severity/urgency, and track them"
msgstr ""
"Maakt een ticketachtig systeem mogelijk voor problemen tijdens het "
"evenement, waar medewerkers problemen kunnen aanmelden, ernst/urgentie "
"kunnen toekennen en bijhouden"

msgid "Now you can review the event's problems"
msgstr "Nu kunt u de problemen van het evenement bekijken"

msgid ""
"Enables dynamic installment management: the total fee is evenly split into "
"multiple installments, each due on a date determined by dividing the "
"remaining days until the event."
msgstr ""
"Dynamisch beheer van termijnen mogelijk: de totale vergoeding wordt "
"gelijkmatig verdeeld in meerdere termijnen, die elk verschuldigd zijn op een "
"datum die wordt bepaald door de resterende dagen tot het evenement te delen."

msgid "Now you can set the dynamic installments"
msgstr "Nu kun je de dynamische termijnen instellen"

msgid ""
"Lets members cast votes for the election of the organisation's Executive "
"Committee"
msgstr ""
"De leden brengen hun stem uit voor de verkiezing van het uitvoerend comité "
"van de organisatie"

msgid "Now you can set the vote options"
msgstr "Nu kunt u de stemopties instellen"

msgid ""
"Allows the organisation to award badges and enables a public leaderboard"
msgstr ""
"Hiermee kan de organisatie badges toekennen en een openbaar leaderboard "
"inschakelen"

msgid "Now you can create badges"
msgstr "Nu kun je badges maken"

#, fuzzy
msgid "Enables warehouse management for organization warehouse management"
msgstr "Maakt voorraadbeheer mogelijk voor magazijnbeheer van organisaties"

#, fuzzy
msgid "Now you can add warehouse containers and items"
msgstr "Nu kun je inventariscontainers en -items toevoegen"

msgid "Secret link"
msgstr "Geheime link"

msgid ""
"Generates a special, hidden link that lets certain participants register "
"even if general registration is closed (e.g., early access for a specific "
"group)"
msgstr ""
"Genereert een speciale, verborgen link waarmee bepaalde deelnemers zich "
"kunnen registreren, zelfs als de algemene registratie gesloten is (bijv. "
"vroege toegang voor een specifieke groep)"

msgid "Now you can set the registration secret link"
msgstr "Nu kun je de geheime link voor registratie instellen"

msgid ""
"Enables fixed installment deadlines for registration fees, allowing you to "
"define multiple due dates and amounts"
msgstr ""
"Maakt vaste termijnen voor registratiekosten mogelijk, zodat je meerdere "
"vervaldatums en bedragen kunt definiëren"

msgid "Now you can create fixed installments"
msgstr "Nu kun je vaste afbetalingen maken"

msgid "Allows authors to add relationships to characters"
msgstr "Hiermee kunnen auteurs relaties aan personages toevoegen"

msgid "Now you can add relationships when editing a character"
msgstr "Nu kun je relaties toevoegen wanneer je een personage bewerkt"

msgid "Sections"
msgstr "Secties"

msgid ""
"Lets you define sections in the registration form, grouping questions to "
"make lengthy forms clearer"
msgstr ""
"Hiermee kun je secties in het registratieformulier definiëren en vragen "
"groeperen om lange formulieren overzichtelijker te maken"

msgid "Now you can define registration form sections"
msgstr "Nu kun je delen van registratieformulieren definiëren"

msgid ""
"Enables a 'campaign' style setup where multiple events share the same set of "
"characters and factions"
msgstr ""
"Maakt een 'campagne'-achtige opzet mogelijk waarbij meerdere evenementen "
"dezelfde set personages en facties delen"

msgid "Patron and Reduced"
msgstr "Beschermheer en Verminderd"

msgid ""
"Adds 'Patron' and 'Reduced' ticket types. Each Patron ticket purchased makes "
"one Reduced ticket available"
msgstr ""
"Voegt 'Patron'- en 'Gereduceerd'-kaartjestypes toe. Elk gekocht ticket voor "
"een Patron maakt één gereduceerd ticket beschikbaar"

msgid "Now you can create the 'patron' and 'reduced' tickets"
msgstr "Nu kun je de 'patron' en 'reduced' tickets maken"

msgid "Accounting tracking"
msgstr "Boekhouding bijhouden"

msgid ""
"Keeps a daily record of the organisation's and events' financial status, "
"displaying trend graphs over time"
msgstr ""
"Houdt dagelijks de financiële status van de organisatie en evenementen bij "
"en toont trendgrafieken over een bepaalde periode"

msgid "Now you can review the historical accounting informations"
msgstr "Nu kun je de historische boekhoudgegevens bekijken"

msgid ""
"Adds a 'progress' status field (e.g. draft, ready, approved) to key writing "
"elements"
msgstr ""
"Voegt een statusveld 'voortgang' (bijv. concept, klaar, goedgekeurd) toe aan "
"belangrijke schrijfelementen"

msgid "Now you can create the progress steps"
msgstr "Nu kun je de voortgangsstappen maken"

msgid "Lets staff access the diet information submitted by participants"
msgstr ""
"Geeft medewerkers toegang tot de dieetinformatie die deelnemers hebben "
"ingediend"

msgid "Now you can review the diet information submitted by participants"
msgstr "Nu kunt u de dieetinformatie bekijken die deelnemers hebben ingediend"

msgid ""
"Activates a page summarizing overdue participants and their deadlines "
"(payments, memberships, forms, casting, etc.)"
msgstr ""
"Activeert een pagina met een overzicht van achterstallige deelnemers en hun "
"deadlines (betalingen, lidmaatschappen, formulieren, casting, etc.)"

msgid "Now you can review the organization's deadlines"
msgstr "Nu kun je de deadlines van de organisatie bekijken"

msgid ""
"Enables Plots, story arcs involving selected characters, adding extra "
"content to their character sheets"
msgstr ""
"Maakt Plots mogelijk, verhaallijnen over geselecteerde personages, waardoor "
"extra inhoud wordt toegevoegd aan hun personagefiches"

msgid "Now you can create the plots of the event"
msgstr "Nu kun je de plots van de gebeurtenis maken"

msgid ""
"Enables 'Factions' to organize characters into groups, either visible, "
"transversal or secret"
msgstr ""
"Met 'Factions' kun je personages indelen in zichtbare, transversale of "
"geheime groepen"

msgid "Now you can create the factions of the event"
msgstr "Nu kun je de facties van het evenement maken"

msgid ""
"Enables 'Handouts,' pre-written texts that provide information about a plot "
"or lore"
msgstr ""
"Maakt 'Handouts' mogelijk, vooraf geschreven teksten die informatie geven "
"over een plot of overlevering"

msgid "Now you can create the handouts of the event"
msgstr "Nu kun je de handouts van het evenement maken"

msgid ""
"Lets staff upload receipts for event expenses, tracking both the event "
"expenses, and the amount to refund the staff"
msgstr ""
"Laat medewerkers bonnetjes uploaden voor evenementuitgaven, waarbij zowel de "
"evenementuitgaven worden bijgehouden als het bedrag dat het personeel moet "
"terugbetalen"

msgid "Now staff members can upload expenses, and you can review them"
msgstr "Nu kunnen medewerkers uitgaven uploaden en jij kunt ze bekijken"

msgid ""
"Allows managing Tokens and Credits, which participants can use instead of "
"money for registration fees. Credits can also be redeemed for cash"
msgstr ""
"Hiermee kunnen tokens en credits worden beheerd, die deelnemers kunnen "
"gebruiken in plaats van geld voor registratiekosten. Credits kunnen ook "
"worden ingewisseld voor geld"

msgid "Now set up the token and credits configuration"
msgstr "Stel nu de token en credits configuratie in"

msgid ""
"Enables management of expenses paid using the organization's financial "
"instruments"
msgstr ""
"Maakt het beheer mogelijk van uitgaven die zijn betaald met de financiële "
"instrumenten van de organisatie"

msgid "Now you can create outflows"
msgstr "Nu kun je uitstromen maken"

msgid "Verification payments"
msgstr "Verificatie betalingen"

msgid ""
"Allows you to upload financial system statements (e.g., bank statements) to "
"match and approve corresponding wire payments"
msgstr ""
"Hiermee kun je afschriften van het financiële systeem uploaden (bijv. "
"bankafschriften) om overeen te stemmen met overeenkomstige overboekingen en "
"deze goed te keuren"

msgid "Now you can verify wire payments"
msgstr "Je kunt nu betalingen per bankoverschrijving verifiëren"

msgid "Fiscal Budget"
msgstr "Fiscale begroting"

msgid ""
"Generates an annual summary of fiscal activity for the Italian budget report"
msgstr ""
"Genereert een jaarlijkse samenvatting van de fiscale activiteiten voor het "
"Italiaanse begrotingsverslag"

msgid "Now you can review the annual balance"
msgstr "Nu kun je het jaarlijkse saldo bekijken"

msgid "Enables payment processing, specifying which payment methods to accept"
msgstr ""
"Schakelt de verwerking van betalingen in en geeft aan welke "
"betalingsmethoden moeten worden geaccepteerd"

msgid "Now you can set the payment methods settings"
msgstr "Nu kunt u de betaalmethoden instellen"

msgid ""
"Enables members to request a refund (a money transfer from the organization)"
msgstr ""
"Geeft leden de mogelijkheid om een terugbetaling aan te vragen (een "
"geldoverschrijving van de organisatie)"

msgid "Now participants can create refund requests, and you can review them"
msgstr ""
"Deelnemers kunnen nu restitutieverzoeken aanmaken en jij kunt ze bekijken"

msgid "Opening date"
msgstr "Openingsdatum"

msgid ""
"Lets you specify a date (and time) on which registration will open, keeping "
"it closed until then"
msgstr ""
"Hiermee kun je een datum (en tijd) opgeven waarop de registratie wordt "
"geopend en tot die tijd gesloten blijft"

msgid "Now you can set the registration opening date"
msgstr "Nu kun je de openingsdatum van de registratie instellen"

msgid ""
"Adds a link to legal notices on every page, and provides a management panel "
"link to edit the content of that notice"
msgstr ""
"Voegt op elke pagina een link naar juridische kennisgevingen toe en biedt "
"een link naar het beheerpaneel om de inhoud van die kennisgeving te bewerken"

msgid "Now you can set the legal notice text"
msgstr "Nu kunt u de tekst van de juridische kennisgeving instellen"

msgid ""
"Adds support for assigning XP (experience points) to characters, which can "
"then be used to purchase skills"
msgstr ""
"Voegt ondersteuning toe voor het toekennen van XP (ervaringspunten) aan "
"personages, die vervolgens kunnen worden gebruikt om vaardigheden te kopen"

msgid "Now you can set the experience points settings"
msgstr "Nu kun je de ervaringspunten instellen"

msgid "Allows participants to create and modify their own characters freely"
msgstr "Deelnemers kunnen hun eigen personages maken en aanpassen"

msgid "Now you can set the player editing settings"
msgstr "Nu kun je de instellingen voor het bewerken van de speler instellen"

msgid "Organisation tax"
msgstr "Organisatiebelasting"

msgid ""
"Allows you to set a 'tax' percentage on event income that must be set aside "
"for the organisation"
msgstr ""
"Hiermee kun je een 'belastingpercentage' op evenementeninkomsten instellen "
"dat opzij moet worden gezet voor de organisatie"

msgid "Now you can set the organization tax options"
msgstr "Nu kun je de belastingopties voor de organisatie instellen"

msgid ""
"Occasionally shows a special page to users, based on a defined probability, "
"and optionally assigns a result"
msgstr ""
"Toont af en toe een speciale pagina aan gebruikers, gebaseerd op een "
"gedefinieerde waarschijnlijkheid, en kent optioneel een resultaat toe"

msgid "Now you can se the special page options"
msgstr "Nu kun je de speciale pagina-opties zien"

msgid "URL shortener"
msgstr "URL-verkorter"

msgid "Adds a page where you can define shorter URLs for long links"
msgstr ""
"Voegt een pagina toe waar je kortere URL's kunt definiëren voor lange links"

msgid "Now you can create url shortners"
msgstr "Nu kun je url-snelkoppelingen maken"

msgid ""
"Enables the definition of surcharges that are added to every registration "
"made after a specified date"
msgstr ""
"Hiermee kunnen toeslagen worden gedefinieerd die worden toegevoegd aan elke "
"registratie die na een bepaalde datum wordt gemaakt"

msgid "Now you can create registration surcharges"
msgstr "Nu kun je registratietoeslagen maken"

msgid ""
"Enables managing of entry of revenue for an event that do not originate from "
"participant registrations"
msgstr ""
"Maakt het mogelijk om inkomsten voor een evenement te beheren die niet "
"voortkomen uit registraties van deelnemers"

msgid "Now you can create inflows"
msgstr "Nu kun je instromen maken"

msgid "Carousel"
msgstr "Carrousel"

msgid ""
"Introduces a new way to display past and upcoming events, inspired by "
"popular streaming-service layouts"
msgstr ""
"Introduceert een nieuwe manier om afgelopen en komende evenementen weer te "
"geven, geïnspireerd op populaire lay-outs van streamingdiensten"

msgid "Treasurer"
msgstr "Penningmeester"

msgid ""
"Lets you specify a set of users who receive payment confirmation emails for "
"all events, instead of each event's organizers"
msgstr ""
"Hiermee kun je een set gebruikers opgeven die e-mails met "
"betalingsbevestigingen ontvangen voor alle evenementen, in plaats van de "
"organisatoren van elk evenement"

msgid ""
"Automatically generates a customizable PDF receipt for each payment and "
"emails it to the user"
msgstr ""
"Genereert automatisch een aanpasbare PDF-ontvangst voor elke betaling en "
"mailt deze naar de gebruiker"

msgid "Now you can create the receipt text"
msgstr "Nu kun je de ontvangstbevestiging maken"

msgid "Register of volunteers"
msgstr "Register van vrijwilligers"

msgid "Enables a volunteer register, as required by Italian RUNTS regulations"
msgstr ""
"Maakt een vrijwilligersregister mogelijk, zoals vereist door de Italiaanse "
"RUNTS-voorschriften"

msgid "Now you can review the volunteers registry"
msgstr "Nu kun je het vrijwilligersregister bekijken"

msgid "Taxes"
msgstr "Belastingen"

msgid "Shows the calculated tax amount on each payment"
msgstr "Toont het berekende belastingbedrag op elke betaling"

msgid "Now you can set the taxes options"
msgstr "Nu kun je de belastingopties instellen"

msgid "Delegated accounts"
msgstr "Gedelegeerde accounts"

msgid ""
"Allows a user to create 'delegated' accounts they fully manage (e.g., "
"children), avoiding the need for separate login credentials"
msgstr ""
"Hiermee kan een gebruiker 'gedelegeerde' accounts aanmaken die hij volledig "
"beheert (bijv. kinderen), zodat er geen aparte aanmeldingsgegevens nodig zijn"

msgid ""
"Allows participants to purchase tickets as gifts. A special code is "
"generated and provided to the gift recipient for registration"
msgstr ""
"Hiermee kunnen deelnemers tickets kopen als cadeau. Er wordt een speciale "
"code gegenereerd en aan de ontvanger van het cadeau gegeven voor registratie"

msgid "Now you can select which tickets can be gifted"
msgstr "Nu kun je selecteren welke tickets kunnen worden geschonken"

msgid "Allows a user to reserve extra tickets in addition to their own"
msgstr ""
"Hiermee kan een gebruiker extra tickets reserveren naast zijn eigen tickets"

msgid ""
"Enables the creation, editing, and assignment of characters to registered "
"participants"
msgstr ""
"Maakt het aanmaken, bewerken en toewijzen van personages aan geregistreerde "
"deelnemers mogelijk"

msgid "Now you can create characters"
msgstr "Nu kun je personages maken"

msgid ""
"Lets you create 'template' events whose configurations and settings can be "
"used as a starting point for other events"
msgstr ""
"Hiermee kun je 'sjabloon'-evenementen maken waarvan de configuraties en "
"instellingen kunnen worden gebruikt als uitgangspunt voor andere evenementen"

msgid "Now you can create event templates"
msgstr "Nu kun je sjablonen voor evenementen maken"

msgid "Fiscal code check"
msgstr "Fiscale code controle"

msgid "Check the validity of the fiscal code"
msgstr "Controleer de geldigheid van de fiscale code"

msgid "Now you can peform the fiscal code validity check"
msgstr "Nu kun je de geldigheidscontrole van de fiscale code uitvoeren"

msgid "Manage events"
msgstr "Evenementen beheren"

msgid ""
"Enables 'New player' tickets, reserved for users that never participated in "
"an event of the organization"
msgstr ""
"Maakt 'Nieuwe speler'-tickets mogelijk, gereserveerd voor gebruikers die nog "
"nooit hebben deelgenomen aan een evenement van de organisatie"

msgid "Now you can create the \"new player\" ticket"
msgstr "Nu kun je het \"nieuwe speler\"-ticket aanmaken"

msgid "Manage the organization main settings"
msgstr "De hoofdinstellingen van de organisatie beheren"

msgid "Assign roles to collaborators and grant access to specific functions"
msgstr ""
"Rollen toewijzen aan medewerkers en toegang verlenen tot specifieke functies"

msgid "Manage the configuration of the activated features"
msgstr "De configuratie van de geactiveerde functies beheren"

msgid "Activate features for the organization"
msgstr "Functies activeren voor de organisatie"

msgid "Manage organization accounting"
msgstr "De boekhouding van de organisatie beheren"

msgid "Manage payments performed by participants on all events"
msgstr "Beheer betalingen door deelnemers aan alle evenementen"

msgid "Manage donations performed by participants"
msgstr "Beheer donaties uitgevoerd door deelnemers"

msgid "Manages events or organization expenses"
msgstr "Beheert uitgaven voor evenementen of organisatie"

msgid "Manages events or organization revenues"
msgstr "Beheert inkomsten van evenementen of organisaties"

msgid "Manage staff expenses based on receipts uploaded for all events"
msgstr ""
"Personeelsuitgaven beheren op basis van geüploade bonnetjes voor alle "
"evenementen"

msgid ""
"Manages credits used by participants to cover the registration fee on all "
"events"
msgstr ""
"Beheert de tegoeden die deelnemers gebruiken om het inschrijfgeld voor alle "
"evenementen te dekken"

msgid "Manage refund requests"
msgstr "Restitutieverzoeken beheren"

msgid "Manage collections participated by users"
msgstr "Collecties beheren waaraan gebruikers deelnemen"

msgid "Verify manually approved payments"
msgstr "Handmatig goedgekeurde betalingen verifiëren"

msgid "Review the annual budget report"
msgstr "Het jaarlijkse begrotingsverslag beoordelen"

msgid "Review historical financial records"
msgstr "Historische financiële gegevens bekijken"

msgid "Set visual aspect: colors, background, cover image"
msgstr "Visueel aspect instellen: kleuren, achtergrond, omslagafbeelding"

msgid "Customize textual elements of the organization interface"
msgstr "Tekstuele elementen van de organisatie-interface aanpassen"

msgid "Manage url shortner"
msgstr "Beheer url shortner"

msgid "Pre-Registrations"
msgstr "Voorinschrijvingen"

msgid "Manage the pre-registration of all events"
msgstr "De voorregistratie van alle evenementen beheren"

msgid ""
"Displays participants overdue for payment or other deadlines for all events"
msgstr ""
"Geeft deelnemers weer die te laat zijn met betalen of andere deadlines voor "
"alle evenementen"

msgid "Send e-mail"
msgstr "Stuur e-mail"

msgid "Review all members"
msgstr "Alle leden beoordelen"

msgid "Manage members votes for the assignment of roles in the organization"
msgstr ""
"Stemmen van leden beheren voor de toewijzing van rollen in de organisatie"

msgid "Badges"
msgstr "Badges"

msgid "Manage badges and assign them to participants"
msgstr "Badges beheren en toewijzen aan deelnemers"

msgid "Manage participant questions and answer them"
msgstr "Vragen van deelnemers beheren en beantwoorden"

msgid "Displays list of emails of users"
msgstr "Lijst met e-mails van gebruikers weergeven"

msgid "Volunteers"
msgstr "Vrijwilligers"

msgid "Manage volunteer registry"
msgstr "Vrijwilligersregister beheren"

msgid "Enrolment"
msgstr "Inschrijving"

msgid "Display all users data"
msgstr "Alle gebruikersgegevens weergeven"

msgid "Methods"
msgstr "Methoden"

msgid "Configure payment methods available for participants"
msgstr "Beschikbare betalingsmethoden configureren voor deelnemers"

msgid "Manage invoices of payments and approve them"
msgstr "Facturen van betalingen beheren en goedkeuren"

msgid "Check data"
msgstr "Gegevens controleren"

msgid "Check consistency of the members’ personal data"
msgstr "Controleer de consistentie van de persoonlijke gegevens van de leden"

msgid ""
"Manages tokens used by participants to cover the registration fee for all "
"events"
msgstr ""
"Beheert tokens die door deelnemers worden gebruikt om het inschrijfgeld voor "
"alle evenementen te dekken"

msgid "Display all users data as members registry"
msgstr "Alle gebruikersgegevens weergeven als ledenregister"

msgid "Manage fields that track participants’ data"
msgstr "Velden beheren die de gegevens van deelnemers bijhouden"

msgid "Manage event templates used as starting points for new events"
msgstr ""
"Eventsjablonen beheren die worden gebruikt als startpunt voor nieuwe events"

msgid "Archive"
msgstr "Archief"

msgid "Display all sent e-mails"
msgstr "Alle verzonden e-mails weergeven"

msgid "quick"
msgstr "snel"

msgid "Containers"
msgstr "Containers"

#, fuzzy
msgid "Manage warehouse containers"
msgstr "Voorraadcontainers beheren"

#, fuzzy
msgid "Manage warehouse tags"
msgstr "Inventarislabels beheren"

#, fuzzy
msgid "Manage warehouse items"
msgstr "Inventarisartikelen beheren"

#, fuzzy
msgid "Manage warehouse movements"
msgstr "Voorraadbewegingen beheren"

msgid "Manage the event settings: name, description, dates, and other data"
msgstr ""
"De instellingen van het evenement beheren: naam, beschrijving, datums en "
"andere gegevens"

msgid "Assign roles to staff members, and give access to specific functions"
msgstr ""
"Rollen toewijzen aan medewerkers en toegang geven tot specifieke functies"

msgid "Activate features for the event"
msgstr "Functies voor het evenement activeren"

msgid "Copy elements from another event"
msgstr "Elementen van een andere gebeurtenis kopiëren"

msgid "Assign the characters following the participants' preferences"
msgstr "Wijs de personages toe volgens de voorkeuren van de deelnemers"

msgid "Manage event accounting"
msgstr "De boekhouding van evenementen beheren"

msgid "Manage payments performed by participants to cover the registration fee"
msgstr "Betalingen van deelnemers beheren om het inschrijfgeld te dekken"

msgid "Manage expenses uploaded by staff members and approve them"
msgstr "Beheer uitgaven die door medewerkers zijn geüpload en keur ze goed"

msgid "Manages tokens used by participants to cover the registration fee"
msgstr ""
"Beheert tokens die door deelnemers worden gebruikt om het inschrijfgeld te "
"dekken"

msgid "Manages credits used by participants to cover the registration fee"
msgstr ""
"Beheert de kredieten die deelnemers gebruiken om het inschrijfgeld te dekken"

msgid "Manages event revenues"
msgstr "Beheren van inkomsten uit evenementen"

msgid "Manages event's expenses"
msgstr "Beheert de kosten van het evenement"

msgid "Review participants' safety-related informations"
msgstr "Veiligheidsgerelateerde informatie van deelnemers beoordelen"

msgid "Review participants' dietary restrictions and allergies."
msgstr "Bekijk de dieetbeperkingen en allergieën van deelnemers."

msgid "Review participants' sensitive data"
msgstr "Gevoelige gegevens van deelnemers beoordelen"

msgid "Manage questions asked by the participants"
msgstr "Vragen van de deelnemers beheren"

msgid "Displays full lists of usual participants not already signed up"
msgstr ""
"Toont volledige lijsten van gebruikelijke deelnemers die nog niet zijn "
"aangemeld"

msgid "Displays lists of participants to persuade to sign up"
msgstr "Toont lijsten met deelnemers om ze over te halen zich aan te melden"

msgid "Manage the event characters"
msgstr "De tekens van het evenement beheren"

msgid "Manage the event plots"
msgstr "De evenementenpercelen beheren"

msgid "Manage the event factions"
msgstr "Beheer de evenementenfacties"

msgid "Manage the type of event quests"
msgstr "Beheer het type event quests"

msgid "Manage the event quests"
msgstr "Beheer de event quests"

msgid "Manage the traits available in the event quests"
msgstr "Beheer de eigenschappen die beschikbaar zijn in de event quests"

msgid "Prologues type"
msgstr "Soort prologen"

msgid "Manage the type of event prologues"
msgstr "Het type proloog beheren"

msgid "Manage the event prologues"
msgstr "De prologen van evenementen beheren"

msgid "Manage the event speed-larps"
msgstr "De snelheidsbeperkingen voor evenementen beheren"

msgid "Perform check on the consistency of character sheets"
msgstr "Voer een controle uit op de consistentie van karaktersheets"

msgid "Manage the progress steps for the writing elements"
msgstr "De voortgangsstappen voor de schrijfelementen beheren"

msgid "Manage participant registrations"
msgstr "Deelnemersregistraties beheren"

msgid "Manage the registration tickets"
msgstr "De registratietickets beheren"

msgid "Manage the registration sections"
msgstr "Beheer de registratiesecties"

msgid "Form"
msgstr "Formulier"

msgid "Manage the registration questions and options"
msgstr "De registratievragen en -opties beheren"

msgid "Manage the registration surcharges"
msgstr "De registratietoeslagen beheren"

msgid "Manage dynamic installment payments for registrations"
msgstr "Beheer dynamische termijnbetalingen voor registraties"

msgid "Manages fixed installment payments for registrations"
msgstr "Beheert vaste termijnbetalingen voor registraties"

msgid "Manage registrations discounts available to participants"
msgstr "Beheer registraties kortingen beschikbaar voor deelnemers"

msgid "Manage the pre-registrations received"
msgstr "Beheer de ontvangen voorregistraties"

msgid "Manages registration cancellations"
msgstr "Beheert annuleringen van registraties"

msgid "Displays list of emails of signed-up participants"
msgstr "Toont een lijst met e-mails van aangemelde deelnemers"

msgid "Manages and assigns tasks to characters"
msgstr "Taken beheren en toewijzen aan personages"

msgid "Approvals"
msgstr "Goedkeuringen"

msgid "Manually approve payments received"
msgstr "Ontvangen betalingen handmatig goedkeuren"

msgid "Upload Expenses"
msgstr "Uitgaven uploaden"

msgid "Manage your event expenses and upload receipts"
msgstr "Beheer je evenementuitgaven en upload ontvangstbewijzen"

msgid "Displays participants overdue for payment or other deadlines"
msgstr ""
"Geeft deelnemers weer die te laat zijn voor betaling of andere deadlines"

msgid "Set the options for the automatic PDF generation of characters sheets"
msgstr ""
"De opties instellen voor het automatisch genereren van PDF's van "
"karaktersheets"

msgid "Handout Models"
msgstr "Handout Modellen"

msgid "Manage the models for event handouts"
msgstr "De modellen voor hand-outs voor evenementen beheren"

msgid "Manage the event handouts"
msgstr "Beheer de hand-outs van het evenement"

msgid "Manage the type of character skills"
msgstr "Beheer het type karaktervaardigheden"

msgid "Manage the character skills purchaseable with XP"
msgstr "Beheer de personagevaardigheden die je kunt kopen met XP"

msgid "Manage XP distributions for character skill purchases."
msgstr ""
"Beheer XP-uitkeringen voor de aankoop van vaardigheden voor personages."

msgid "Manage XP rules"
msgstr "XP-regels beheren"

msgid "Display full history of participant preferences on characters"
msgstr "Volledige geschiedenis van deelnemersvoorkeuren op tekens weergeven"

msgid "Statistics"
msgstr "Statistieken"

msgid "Displays statistics on participant preferences on characters"
msgstr "Statistieken weergeven over voorkeuren van deelnemers voor tekens"

msgid "Upload and host files directly"
msgstr "Bestanden rechtstreeks uploaden en hosten"

msgid "Manage issues during the event"
msgstr "Problemen tijdens het evenement beheren"

msgid "Select randomly lottery tickets to upgrade"
msgstr "Selecteer willekeurig loten om te upgraden"

msgid "Manage quiz-style workshops"
msgstr "Beheer quizachtige workshops"

msgid "Modules"
msgstr "Modules"

msgid "Manages modules for workshops"
msgstr "Beheert modules voor workshops"

msgid "Manage questions for workshops"
msgstr "Vragen voor workshops beheren"

msgid "Answers"
msgstr "Antwoorden"

msgid "Manage answers for workshop questions"
msgstr "Antwoorden voor workshopvragen beheren"

msgid "Customize specific texts on the event interface"
msgstr "Specifieke teksten op de evenementinterface aanpassen"

msgid "Customize buttons in the event navigation bar"
msgstr "Knoppen in de evenementnavigatiebalk aanpassen"

msgid "Manage questions and options for characters and writing elements"
msgstr "Vragen en opties voor personages en schrijfelementen beheren"

msgid "Display sent e-mails"
msgstr "Verzonden e-mails weergeven"

msgid "Read the writing elements"
msgstr "Lees de schrijfelementen"

msgid "Manage area of the event"
msgstr "Gebied van het evenement beheren"

msgid "Checks"
msgstr "Controles"

#, fuzzy
msgid "Perform checks on warehouse assignments"
msgstr "Voer controles uit op inventarisatieopdrachten"

msgid "Manifest"
msgstr "Manifest"

#, fuzzy
msgid "Manage loading and deployment status of warehouse items"
msgstr "De laad- en inzetstatus van inventarisartikelen beheren"

msgid "Communications"
msgstr "Communicatie"

msgid "Fields"
msgstr "Velden"

msgid "No elements are currently available"
msgstr "Er zijn momenteel geen elementen beschikbaar"

#, python-format
msgid ""
"File type '%(detected_type)s' is not allowed.Allowed types are: "
"'%(allowed_types)s'."
msgstr ""
"Bestandstype '%(detected_type)s' is niet toegestaan.Toegestane types zijn: "
"'%(allowed_types)s'."

#, python-format
msgid ""
"File extension '%(extension)s' is not allowed. Allowed extensions are: "
"'%(allowed_extensions)s'."
msgstr ""
"Bestandsextensie '%(extension)s' is niet toegestaan.Toegestane extensies "
"zijn: '%(allowed_extensions)s'."

#, python-format
msgid ""
"Allowed type '%(allowed_type)s' is not a valid type.See https://www.iana.org/"
"assignments/media-types/media-types.xhtml"
msgstr ""
"Toegestaan type '%(allowed_type)s' is geen geldig type. Zie https://www.iana."
"org/assignments/media-types/media-types.xhtml"

msgid "Welcome"
msgstr "Welkom"

msgid "Participant"
msgstr "Deelnemer"

msgid "The participant's email"
msgstr "E-mailadres van de deelnemer"

msgid "The name of the ticket"
msgstr "De naam van het ticket"

msgid "if it doesn't exist, it will be created"
msgstr "als het niet bestaat, wordt het aangemaakt"

msgid "(Optional) The character name to assign to the player"
msgstr "(Optioneel) De naam van het personage om toe te wijzen aan de speler"

msgid "(Optional) The amount of a voluntary donation"
msgstr "(Optioneel) Het bedrag van een vrijwillige donatie"

msgid "The question name"
msgstr "Onderdanige vraag"

msgid "The question type, allowed values are"
msgstr "Het vraagtype, toegestane waarden zijn"

msgid "The question status, allowed values are"
msgstr "De vraagstatus, toegestane waarden zijn"

msgid "The name of the question this option belongs to"
msgstr "De naam van de vraag waar deze optie bij hoort"

msgid "If not found, the option will be skipped"
msgstr "Als de optie niet wordt gevonden, wordt deze overgeslagen"

msgid "The name of the option"
msgstr "De naam van de optie"

msgid "The writing element this question applies to, allowed values are"
msgstr ""
"Het schrijfelement waarop deze vraag van toepassing is, toegestane waarden "
"zijn"

msgid "The question visibility to participants, allowed values are"
msgstr "De vraag zichtbaarheid aan deelnemers, toegestane waarden zijn"

msgid "Optional – Maximum number of times it can be selected (0 = unlimited)"
msgstr ""
"Optioneel - Maximum aantal keren dat het kan worden geselecteerd (0 = "
"onbeperkt)"

msgid "First character in the relationship (origin)"
msgstr "Eerste personage in de relatie (oorsprong)"

msgid "Second character in the relationship (destination)"
msgstr "Tweede teken in de relatie (bestemming)"

msgid "Description of the relationship from source to target"
msgstr "Beschrijving van de relatie tussen bron en doel"

msgid "Name of the plot"
msgstr "Naam van het perceel"

msgid "Name of the character"
msgstr "Naam van het personage"

msgid "Description of the role of the character in the plot"
msgstr "Beschrijving van de rol van het personage in het plot"

msgid "Name of quest type"
msgstr "Naam van type zoektocht"

msgid "Name of quest"
msgstr "Naam van zoektocht"

msgid "Operation completed"
msgstr "Operatie voltooid"

msgid "Warning! Other users are editing this item"
msgstr "Waarschuwing! Andere gebruikers bewerken dit item"

msgid ""
"You cannot work on it at the same time: the work of one of you would be lost"
msgstr ""
"Je kunt er niet tegelijkertijd aan werken: het werk van een van jullie zou "
"verloren gaan"

msgid "List of other users"
msgstr "Lijst van andere gebruikers"

msgid "Show available characters"
msgstr "Beschikbare tekens tonen"

msgid "Place of birth not included in the ISTAT list"
msgstr "Geboorteplaats niet opgenomen in de ISTAT-lijst"

msgid "One character more or less than expected"
msgstr "Eén karakter meer of minder dan verwacht"

msgid "Wrong number of characters"
msgstr "Verkeerd aantal tekens"

msgid "Differing by only one character from the expected one"
msgstr "Verschilt slechts één teken van het verwachte teken"

msgid ""
"First and last name characters do not match (remember to enter the correct "
"first and last names in legal_name)"
msgstr ""
"De tekens van voor- en achternaam komen niet overeen (vergeet niet de juiste "
"voor- en achternaam in te voeren in legal_name)"

msgid ""
"Characters relating to place of birth do not match (check exact municipality)"
msgstr ""
"Tekens met betrekking tot geboorteplaats komen niet overeen (controleer "
"exacte gemeente)"

msgid "Date of birth characters do not match (check exact date)"
msgstr "De geboortedatum komt niet overeen (controleer de exacte datum)"

#, python-format
msgid "Membership registration of %(user)s"
msgstr "Lidmaatschapsabonnement van %(user)s"

msgid "Lightweight"
msgstr "Lichtgewicht"

msgid "Portraits"
msgstr "Portretten"

msgid "Profiles"
msgstr "Profielen"

#, python-format
msgid " Hurry: only %(num)d tickets available"
msgstr " Haast je: er zijn nog maar %(num)d tickets beschikbaar"

msgid "Registration confirmed"
msgstr "Toegang bevestigd"

msgid "Provisional registration"
msgstr "Voorlopige registratie"

msgid "please upload your membership application to proceed"
msgstr "upload uw lidmaatschapsaanvraag om verder te gaan"

msgid "awaiting member approval to proceed with payment"
msgstr "in afwachting van goedkeuring door leden om door te gaan met betaling"

msgid "please fill in your profile"
msgstr "vul je profiel in"

msgid "Thanks for your support"
msgstr "Bedankt voor je steun"

msgid "payment pending confirmation"
msgstr "betaling in afwachting van bevestiging"

msgid "to confirm it proceed with payment"
msgstr "om te bevestigen ga verder met de betaling"

msgid ""
"If you have made a transfer, please upload the receipt for it to be processed"
msgstr ""
"Als je een overschrijving hebt gedaan, upload dan het ontvangstbewijs om het "
"te laten verwerken"

msgid "Pre-register to the event!"
msgstr "Schrijf je in op de voorinschrijvingslijst!"

msgid "Registration not yet open!"
msgstr "De registratie is nog niet geopend."

msgid "Registrations not open!"
msgstr "De inschrijving is nog niet geopend!"

#, python-format
msgid "Opening at: %(date)s"
msgstr "Opening op: %(date)s"

msgid "Registration is open!"
msgstr "Inschrijvingen zijn geopend!"

msgid "Sign up as a filler!"
msgstr "Meld je aan als vuller!"

msgid "Join the waiting list!"
msgstr "Meld je aan voor de wachtlijst!"

msgid "Your character is"
msgstr "Je personage is"

msgid "Your characters are"
msgstr "Je personages zijn"

msgid "Access character creation!"
msgstr "Toegang tot het maken van personages!"

msgid "Select your character!"
msgstr "Selecteer je personage!"

#, python-format
msgid ""
"Do you want to unsubscribe from our communication lists? <a "
"href='%(url)s'>Unsubscribe</a>"
msgstr ""
"Wilt u zich uitschrijven van onze communicatielijsten? <a "
"href='%(url)s'>Uitschrijven</a>"

msgid "Registration completed successfully!"
msgstr "Registratie succesvol afgerond!"

msgid "Request approved"
msgstr "Verzoek goedgekeurd"

msgid "Element approved"
msgstr "Goedgekeurd element"

msgid "Verified payments"
msgstr "Geverifieerde betalingen"

msgid "Payment already confirmed"
msgstr "Betaling al bevestigd"

msgid "Payment confirmed"
msgstr "Betaling bevestigd"

#, python-format
msgid "Feature %(name)s activated"
msgstr "Functie %(name)s geactiveerd"

#, python-format
msgid "Feature %(name)s already activated"
msgstr "Functie %(name)s is al geactiveerd"

#, python-format
msgid "Feature %(name)s already deactivated"
msgstr "Functie %(name)s is al gedeactiveerd"

#, python-format
msgid "Feature %(name)s deactivated"
msgstr "Functie %(name)s gedeactiveerd"

msgid "Member approved!"
msgstr "Lid goedgekeurd!"

msgid "Member refused!"
msgstr "Lid geweigerd!"

msgid "Profile updated"
msgstr "Bijgewerkt lidmaatschap"

msgid "Mail added to queue!"
msgstr "Mail toegevoegd aan wachtrij!"

msgid "Answer submitted!"
msgstr "Onderdanig antwoord!"

msgid "Your request has been sent, we will reply as soon as possible!"
msgstr "Je verzoek is verzonden, we zullen zo snel mogelijk antwoorden!"

#, python-format
msgid "Welcome to %(name)s!"
msgstr "Welkom bij %(name)s!"

msgid "New organization created"
msgstr "Nieuwe vereniging aangemaakt"

#, python-format
msgid "Name: %(name)s, slug: %(slug)s, creator: %(user)s %(email)s"
msgstr "Naam: %(name)s, slug: %(slug)s, maker: %(user)s %(email)s"

msgid "Registrations on external link"
msgstr "Registraties op externe link"

msgid "Pre-registration active"
msgstr "Voorinschrijving actief"

msgid "Registrations opening not set"
msgstr "Registraties openen niet ingesteld"

#, python-format
msgid "Registrations opening at: %(date)s"
msgstr "Registraties openen op: %(date)s"

msgid "Registrations open"
msgstr "Registraties geopend"

msgid "Filler registrations"
msgstr "Filler-registraties"

msgid "Waiting list registrations"
msgstr "Registraties op wachtlijst"

msgid "No events are present, create one"
msgstr "Er zijn geen gebeurtenissen aanwezig, maak er een aan"

msgid "Quickly configure your organization's most important settings"
msgstr "Snel de belangrijkste instellingen van je organisatie configureren"

msgid "Set up the payment methods available to participants"
msgstr "De betalingsmethoden voor deelnemers instellen"

msgid ""
"Define which data will be asked in the profile form to the users once they "
"sign up"
msgstr ""
"Definieer welke gegevens worden gevraagd in het profielformulier aan de "
"gebruikers zodra ze zich aanmelden"

msgid ""
"Grant access to organization management for other users and define roles "
"with specific permissions"
msgstr ""
"Toegang verlenen tot organisatiebeheer voor andere gebruikers en rollen "
"definiëren met specifieke machtigingen"

msgid ""
"Customize the appearance of all organizational pages, including colors, "
"fonts, and images"
msgstr ""
"Het uiterlijk van alle organisatiepagina's aanpassen, inclusief kleuren, "
"lettertypen en afbeeldingen"

msgid "Activate new features and enhance the functionality of the platform"
msgstr ""
"Nieuwe functies activeren en de functionaliteit van het platform verbeteren"

msgid "Set up specific values for the interface configuration or features"
msgstr "Specifieke waarden instellen voor de interfaceconfiguratie of functies"

#, python-format
msgid ""
"There are past runs still open: <b>%(list)s</b>. Once all tasks (accounting, "
"etc.) are finished, mark them as completed"
msgstr ""
"Er zijn nog ritten uit het verleden open: <b>%(list)s</b>. Als alle taken "
"(boekhouding, enz.) zijn voltooid, markeer ze dan als voltooid"

#, python-format
msgid "There are <b>%(number)s</b> expenses to approve"
msgstr "Er zijn <b>%(number)s</b> uitgaven om goed te keuren"

#, python-format
msgid "There are <b>%(number)s</b> payments to approve"
msgstr "Er zijn <b>%(number)s</b> betalingen om goed te keuren"

#, python-format
msgid "There are <b>%(number)s</b> refunds to deliver"
msgstr "Er zijn <b>%(number)s</b> restituties te leveren"

#, python-format
msgid "There are <b>%(number)s</b> members to approve"
msgstr "Er zijn <b>%(number)s</b> leden om goed te keuren"

msgid "Set up the membership request text"
msgstr "De tekst voor de lidmaatschapsaanvraag instellen"

msgid "Set up the membership configuration"
msgstr "De lidmaatschapsconfiguratie instellen"

msgid "Set up the voting configuration"
msgstr "De stemconfiguratie instellen"

#, python-format
msgid "There are <b>%(number)s</b> questions to answer"
msgstr "Er zijn <b>%(number)s</b> vragen te beantwoorden"

msgid "Set up payment methods"
msgstr "Betaalmethoden instellen"

msgid "Set up the organization tax configuration"
msgstr "De configuratie van de organisatiebelasting instellen"

msgid "Set up the taxes configuration"
msgstr "De belastingconfiguratie instellen"

msgid "Create the first character of the event"
msgstr "Maak het eerste teken van de gebeurtenis"

msgid ""
"Some activated features need the 'Character' feature, but it isn't active"
msgstr ""
"Sommige geactiveerde functies hebben de functie 'Character' nodig, maar deze "
"is niet actief"

msgid ""
"Set up the configuration for the creation or editing of characters by the "
"participants"
msgstr ""
"Configuratie instellen voor het maken of bewerken van personages door de "
"deelnemers"

msgid ""
"Some activated features need the 'Token / Credit' feature, but it isn't "
"active"
msgstr ""
"Sommige geactiveerde functies hebben de functie 'Token / Credit' nodig, maar "
"deze is niet actief"

#, python-format
msgid "There are <b>%(number)s</b> characters to approve"
msgstr "Er zijn <b>%(number)s</b> tekens om goed te keuren"

#, python-format
msgid "There are registration questions without options: %(list)s"
msgstr "Er zijn registratievragen zonder opties: %(list)s"

#, python-format
msgid "There are writing fields without options: %(list)s"
msgstr "Er zijn schrijfvelden zonder opties: %(list)s"

msgid "Set the casting options in the configuration panel"
msgstr "Stel de gietopties in het configuratiepaneel in"

msgid "Set up quest types"
msgstr "Zoektochttypes instellen"

#, python-format
msgid "There are quest types without quests: %(list)s"
msgstr "Er zijn quest types zonder quests: %(list)s"

#, python-format
msgid "There are quests without traits: %(list)s"
msgstr "Er zijn quests zonder eigenschappen: %(list)s"

msgid "Set the experience points configuration"
msgstr "Stel de configuratie van de ervaringspunten in"

msgid "Set up ability types"
msgstr "Typen vaardigheden instellen"

#, python-format
msgid "There are ability types without abilities: %(list)s"
msgstr "Er zijn ability types zonder abilities: %(list)s"

msgid "Set up delivery for experience points"
msgstr "Leveringen voor ervaringspunten instellen"

msgid ""
"You have activated both fixed and dynamic installments; they are not meant "
"to be used together, deactivate one of the two in the features management "
"panel"
msgstr ""
"Je hebt zowel vaste als dynamische afbetalingen geactiveerd; ze zijn niet "
"bedoeld om samen te worden gebruikt, deactiveer een van de twee in het "
"paneel Functies beheren"

msgid "Set up dynamic installments"
msgstr "Dynamische afbetalingen instellen"

msgid "Set up fixed installments"
msgstr "Vaste termijnen instellen"

#, python-format
msgid ""
"You have some fixed installments with both date and days set, but those "
"values cannot be set at the same time: %(list)s"
msgstr ""
"Je hebt een aantal vaste termijnen met zowel datum als dagen ingesteld, maar "
"die waarden kunnen niet tegelijkertijd worden ingesteld: %(list)s"

#, python-format
msgid ""
"You have some tickets without a final installment (with 0 amount): %(list)s"
msgstr ""
"Je hebt een aantal tickets zonder een laatste betaling (met 0 bedrag): "
"%(list)s"

msgid "Set up configuration for Patron and Reduced tickets"
msgstr "Configuratie instellen voor Patron en Reduced tickets"

msgid "Set up a value for registration opening date"
msgstr "Stel een waarde in voor de openingsdatum van de registratie"

msgid "Set up a value for registration secret link"
msgstr "Een waarde instellen voor registratie geheime link"

msgid "Set up a value for registration external link"
msgstr "Een waarde instellen voor registratie externe link"

msgid "Set up character customization configuration"
msgstr "Karakteraanpassingsconfiguratie instellen"

msgid "Quickly configure your events's most important settings"
msgstr "Configureer snel de belangrijkste instellingen van je evenementen"

msgid "Set up the tickets that users can select during registration"
msgstr ""
"Stel de tickets in die gebruikers kunnen selecteren tijdens de registratie"

msgid ""
"Define the registration form, and set up any number of registration "
"questions and their options"
msgstr ""
"Definieer het registratieformulier en stel een willekeurig aantal "
"registratievragen en hun opties in"

msgid ""
"Grant access to event management for other users and define roles with "
"specific permissions"
msgstr ""
"Toegang tot gebeurtenisbeheer verlenen aan andere gebruikers en rollen met "
"specifieke rechten definiëren"

msgid ""
"Customize the appearance of all event pages, including colors, fonts, and "
"images"
msgstr ""
"Het uiterlijk van alle evenementpagina's aanpassen, inclusief kleuren, "
"lettertypen en afbeeldingen"

msgid "Activate new features and enhance the functionality of the event"
msgstr ""
"Nieuwe functies activeren en de functionaliteit van het evenement verbeteren"

msgid "Set specific values for configuration of features of the event"
msgstr ""
"Specifieke waarden instellen voor de configuratie van kenmerken van de "
"gebeurtenis"

msgid "Reimbursement request item added"
msgstr "Claim item toegevoegd"

msgid "Receipt already confirmed"
msgstr "Ontvangst al bevestigd"

msgid "Results not present"
msgstr "Resultaten niet aanwezig"

msgid "Parent empty"
msgstr "Ouder leeg"

msgid "Can't copy from same event"
msgstr "Kan niet kopiëren van dezelfde gebeurtenis"

msgid "Copy done"
msgstr "Uitgevoerd exemplaar"

msgid "Elements uploaded"
msgstr "Elementen geladen"

msgid "Unknow error on upload"
msgstr "Onbekende fout bij uploaden"

msgid "Photos and videos successfully uploaded"
msgstr "Foto's en video's succesvol geüpload"

msgid "Updated"
msgstr "Bijgewerkt"

msgid "Regeneration pdf started"
msgstr "pdf regeneratie gestart"

msgid "Provisional"
msgstr "Voorlopig"

msgid "Registration cancelled"
msgstr "Annulering registratie"

msgid "Player customisation updated"
msgstr "Spelersaanpassing bijgewerkt"

msgid "Cache reset!"
msgstr "Cache opnieuw ingesteld!"

msgid ""
"Request for reimbursement entered! You will receive notice when it is "
"processed."
msgstr ""
"Verzoek tot terugbetaling ingevoerd! Je ontvangt bericht wanneer het is "
"verwerkt."

msgid ""
"We cannot find your registration for this event. Are you logged in as the "
"correct user"
msgstr ""
"We kunnen je registratie voor dit evenement niet vinden. Ben je ingelogd als "
"de juiste gebruiker"

msgid "Your tax code has a problem that we ask you to correct"
msgstr "Je belastingcode heeft een probleem dat we je vragen te corrigeren"

msgid "Everything is in order about the payment of this event"
msgstr "Alles is in orde om dit evenement te betalen"

msgid "You have already sent a payment pending verification"
msgstr "Je hebt al een betaling verzonden in afwachting van verificatie"

msgid "To be able to pay, your membership application must be approved"
msgstr "Om te kunnen betalen, moet je lidmaatschapsaanvraag goedgekeurd zijn"

msgid "It is not possible for you to pay dues at this time"
msgstr "Je kunt je lidmaatschapsgeld op dit moment niet betalen"

msgid "You have already paid this year's membership fee"
msgstr "Je hebt je lidmaatschapsgeld voor dit jaar al betaald"

msgid "The collection has been activated!"
msgstr "De collectie is geactiveerd!"

msgid "Collection closed"
msgstr "Gesloten collectie"

msgid "The collection has been delivered!"
msgstr "De collectie is afgeleverd!"

msgid "The payment has not been completed"
msgstr "De betaling is niet voltooid"

msgid "The payment was not completed. Please contact us to find out why"
msgstr ""
"De betaling is niet voltooid. Neem contact met ons op om uit te zoeken waarom"

msgid "As a final step, we ask you to complete your profile"
msgstr "Als laatste stap vragen we je om je profiel in te vullen"

msgid "You have completed the payment!"
msgstr "Je hebt de storting voltooid!"

msgid "You can't access this way!"
msgstr "Zo kun je niet inloggen!"

msgid "Error loading. Invalid file format (we accept only pdf or images)"
msgstr ""
"Fout bij het laden. Ongeldig bestandsformaat - we accepteren alleen pdf en "
"afbeeldingen"

msgid "Error processing payment, contact us"
msgstr "Fout bij het verwerken van betaling, neem contact met ons op"

msgid ""
"Payment received! As soon as it is approved, your accounts will be updated"
msgstr ""
"Betaling ontvangen! Zodra de betaling is goedgekeurd, worden je accounts "
"bijgewerkt"

msgid "Invoice not found"
msgstr "Factuur niet gevonden"

msgid "Invoice already confirmed"
msgstr "Factuur al bevestigd"

msgid "You must signed up in order to select your preferences"
msgstr "Je moet geregistreerd zijn om je voorkeuren te kunnen selecteren"

msgid ""
"You are on the waiting list, you must be registered with a regular ticket to "
"be able to select your preferences!"
msgstr ""
"Je staat op de wachtlijst, je moet geregistreerd zijn met een regulier "
"ticket om je voorkeuren te kunnen selecteren!"

msgid "You have indicated several preferences towards the same element!"
msgstr "Je hebt meerdere voorkeuren voor hetzelfde element aangegeven!"

msgid "Preferences saved!"
msgstr "Voorkeuren opgeslagen!"

msgid "Characters are not visible at the moment"
msgstr "Personages zijn momenteel niet zichtbaar"

msgid "Character not visible"
msgstr "Karakter niet zichtbaar"

msgid "Character not found"
msgstr "Karakter niet gevonden"

msgid "You don't have a character assigned for this event"
msgstr "Je hebt geen personage toegewezen voor dit evenement"

msgid "Informations saved"
msgstr "Informatie opgeslagen"

msgid "New character created"
msgstr "Nieuw personage gemaakt"

msgid ""
"The character has been proposed to the staff, who will examine it and "
"approve it or request changes if necessary."
msgstr ""
"Het personage is voorgesteld aan het personeel, dat het zal bestuderen en "
"goedkeuren of indien nodig om wijzigingen zal vragen."

msgid "You have reached the maximum number of characters that can be created"
msgstr "Je hebt het maximale aantal tekens bereikt dat kan worden aangemaakt"

msgid "You already have an assigned character"
msgstr "Je hebt al een toegewezen personage"

msgid "Assigned character!"
msgstr "Karakter toegewezen!"

msgid "Ability removed"
msgstr "Vermogen verwijderd"

msgid "Ability type missing"
msgstr "Vermogenstype ontbreekt"

msgid "Ability missing"
msgstr "Vermogen ontbreekt"

msgid "Selezione non valida"
msgstr "Selezione non valida"

msgid "Ability acquired"
msgstr "Verworven vermogen"

msgid "You have already granted data sharing with this organisation"
msgstr ""
"Je hebt al toestemming gegeven voor het delen van gegevens met deze "
"organisatie"

msgid "You have granted data sharing with this organisation!"
msgstr ""
"Je hebt toestemming gegeven voor het delen van gegevens met deze organisatie!"

msgid "Personal data updated"
msgstr "Persoonlijke gegevens bijgewerkt"

msgid "Last step, please upload your membership application"
msgstr "Upload als laatste stap je lidmaatschapsaanvraag"

msgid "Data share removed successfully"
msgstr "Gegevens delen succesvol verwijderd"

msgid "Your membership application was successfully submitted!"
msgstr "Je lidmaatschapsaanvraag is succesvol ingediend!"

msgid "You can't send messages to yourself"
msgstr "Je kunt geen berichten naar jezelf sturen"

msgid "Message sent!"
msgstr "Bericht verzonden!"

msgid "The request of removal from further communication has been successfull!"
msgstr "Uw verzoek om u af te melden voor communicatie was succesvol."

msgid "You must complete payment of membership dues in order to vote!"
msgstr "Je moet je lidmaatschapsgeld betalen om te kunnen stemmen!"

msgid "You are now logged in with your main account"
msgstr "Je bent nu ingelogd met je hoofdaccount"

msgid "You are now logged in with the delegate account"
msgstr "Je bent nu ingelogd met de account van de gedelegeerde"

msgid "New delegate user added!"
msgstr "Nieuwe gedelegeerde gebruiker toegevoegd!"

msgid "Question saved!"
msgstr "Onderdanige vraag!"

msgid "Workshop already done!"
msgstr "Workshop al geslaagd!"

#, python-brace-format
msgid "Completed module. Remaining: {number:d}"
msgstr "Voltooide module. Resterend: {number:d}"

msgid "Well done, you've completed all modules!"
msgstr "Goed gedaan, je hebt alle modules gehaald!"

msgid "New shuttle request"
msgstr "Nieuw shuttleverzoek"

msgid "Modify shuttle request"
msgstr "Shuttleverzoek wijzigen"

msgid "Pre-registrations saved"
msgstr "Voorinschrijvingen opgeslagen"

msgid "Pre-registration cancelled!"
msgstr "Voorinschrijving geannuleerd!"

msgid "To confirm your registration, please fill in your personal profile"
msgstr "Vul je persoonlijke profiel in om je registratie te bevestigen"

msgid ""
"To confirm your registration, apply to become a member of the Association"
msgstr ""
"Om je lidmaatschap te bevestigen, dien je een aanvraag in om lid te worden "
"van de vereniging"

msgid "To confirm your registration, please pay the amount indicated"
msgstr "Om je inschrijving te bevestigen, betaal je het aangegeven bedrag"

#, python-format
msgid "Registration confirmed at %(event)s!"
msgstr "Registratie bevestigd bij %(event)s!"

#, python-format
msgid "Registration updated to %(event)s!"
msgstr "Registratie bijgewerkt tot %(event)s!"

msgid "You have use a friend code"
msgstr "Je hebt een vriendencode gebruikt"

msgid "Your friend code has been used"
msgstr "Uw vriendencode is gebruikt"

msgid "Not available, kiddo"
msgstr "Niet beschikbaar, kiddo"

msgid "Discount code not valid"
msgstr "Ongeldige facilitatiecode"

msgid ""
"The discount has been added! It has been reserved for you for 15 minutes, "
"after which it will be removed"
msgstr ""
"De faciliteit is toegevoegd! Hij is 15 minuten voor u gereserveerd, daarna "
"wordt hij verwijderd"

msgid "Discounts only applicable with new registrations"
msgstr "Code alleen van toepassing op nieuwe registratie"

msgid "Code already used"
msgstr "Reeds gebruikte code"

msgid "Non-cumulative code"
msgstr "Niet-cumulatieve code"

msgid ""
"Sorry, this facilitation code has already been used the maximum number "
"allowed"
msgstr ""
"Sorry, deze facilitatiecode is al gebruikt voor het maximaal toegestane "
"aantal"

msgid "Discount not combinable with other benefits"
msgstr "Korting niet combineerbaar met andere concessies"

#, python-format
msgid "You have correctly cancelled the registration to the %(event)s event"
msgstr ""
"Je hebt de registratie voor het %(event)s-evenement correct geannuleerd"

msgid "Gift card cancelled!"
msgstr "Cadeaubon geannuleerd!"

msgid "You cannot redeem a membership, you are already a member!"
msgstr "Je kunt geen lidmaatschap inwisselen, je bent al lid!"

msgid "Your gifted registration has been redeemed!"
msgstr "Je geschonken registratie is verzilverd!"<|MERGE_RESOLUTION|>--- conflicted
+++ resolved
@@ -793,16 +793,8 @@
 msgstr ""
 "Wil je campagnes beheren, een reeks evenementen met dezelfde personages"
 
-<<<<<<< HEAD
 msgid "Personal preferences"
 msgstr "Persoonlijke voorkeuren"
-=======
-msgid "Add tag"
-msgstr "Label toevoegen"
-
-msgid "Address"
-msgstr "Adres"
->>>>>>> 08926760
 
 msgid "This page allows you to set your personal preferences on the interface"
 msgstr ""
@@ -856,16 +848,8 @@
 msgid "Show available factions"
 msgstr "Beschikbare facties tonen"
 
-<<<<<<< HEAD
 msgid "Select only one primary faction"
 msgstr "Selecteer slechts één primaire factie"
-=======
-msgid "Execute"
-msgstr "Uitvoeren"
-
-msgid "Faction"
-msgstr "Groep"
->>>>>>> 08926760
 
 msgid "This page allows you to add or edit a character"
 msgstr "Op deze pagina kun je een personage toevoegen of bewerken"
@@ -1642,16 +1626,8 @@
 "Geselecteerde velden worden als volgt weergegeven: openbare velden zichtbaar "
 "voor alle deelnemers, privévelden alleen zichtbaar voor toegewezen deelnemers"
 
-<<<<<<< HEAD
 msgid "Visibility"
 msgstr "Zichtbaarheid"
-=======
-msgid "Set quest"
-msgstr "Zoektocht instellen"
-
-msgid "Short url"
-msgstr "Korte url"
->>>>>>> 08926760
 
 msgid "Plots"
 msgstr "Percelen"
@@ -1872,16 +1848,8 @@
 msgid "Accepted"
 msgstr "Geaccepteerd"
 
-<<<<<<< HEAD
 msgid "Quota"
 msgstr "Quota"
-=======
-msgid "Remove tag"
-msgstr "Tag verwijderen"
-
-msgid "Repertoire"
-msgstr "Repertoire"
->>>>>>> 08926760
 
 msgid "Postal code"
 msgstr "Postcode"
@@ -1979,16 +1947,8 @@
 msgid "This page allows you to keep track of reported problems"
 msgstr "Op deze pagina kunt u gerapporteerde problemen bijhouden"
 
-<<<<<<< HEAD
 msgid "Problems"
 msgstr "Problemen"
-=======
-msgid "Add to plot"
-msgstr "Toevoegen aan perceel"
-
-msgid "Assignments"
-msgstr "Opdrachten"
->>>>>>> 08926760
 
 msgid "This page allows you to add or edit a url shortner"
 msgstr "Op deze pagina kun je een url-verkorter toevoegen of bewerken"
@@ -2187,7 +2147,7 @@
 
 #, fuzzy
 msgid "Warehouse movements"
-msgstr "Voorraadbewegingen beheren"
+msgstr "Voorraadbewegingen"
 
 msgid "This page allows you to add or edit a new event area"
 msgstr "Op deze pagina kunt u een nieuw evenementgebied toevoegen of bewerken"
@@ -2762,20 +2722,9 @@
 "In de gebeurtenis <b>%(event)s</b> kreeg je het personage toegewezen: "
 "<b>%(character)s</b>"
 
-<<<<<<< HEAD
 #, python-format
 msgid "Registration cancellation for %(event)s"
 msgstr "Uitschrijven op %(event)s"
-=======
-msgid "registrations"
-msgstr "inschrijvingen"
-
-msgid "Add to faction"
-msgstr "Toevoegen aan factie"
-
-msgid "Available days"
-msgstr "Beschikbare dagen"
->>>>>>> 08926760
 
 msgid ""
 "We confirm that your registration for this event has been cancelled. We are "
@@ -3007,16 +2956,8 @@
 msgid "Transportation - gas, highway"
 msgstr "Vervoer - benzine, snelweg"
 
-<<<<<<< HEAD
 msgid "Kitchen - food, tableware"
 msgstr "Keuken - eten, servies"
-=======
-msgid "Set quest type"
-msgstr "Zoektocht type instellen"
-
-msgid "Show shortcuts"
-msgstr "Snelkoppelingen weergeven"
->>>>>>> 08926760
 
 msgid "Location - rent, gas, overnight stays"
 msgstr "Locatie - huur, gas, overnachtingen"
@@ -3371,30 +3312,14 @@
 "als je dit leeg laat, kan dit de startgebeurtenis van een nieuwe campagne "
 "zijn"
 
-<<<<<<< HEAD
 msgid "Background image used across all event pages"
 msgstr "Achtergrondafbeelding gebruikt op alle evenementpagina's"
-=======
-msgid "Remove from plot"
-msgstr "Verwijderen uit perceel"
-
-msgid "Request approved"
-msgstr "Verzoek goedgekeurd"
->>>>>>> 08926760
 
 msgid "Font used for title texts across all event pages"
 msgstr "Lettertype gebruikt voor titelteksten op alle evenementpagina's"
 
-<<<<<<< HEAD
 msgid "Color background"
 msgstr "Tekst achtergrond"
-=======
-msgid "Set ability type"
-msgstr "Type vaardigheid instellen"
-
-msgid "Show collections"
-msgstr "Toon collecties"
->>>>>>> 08926760
 
 msgid "Indicate the color that will be used for the background of texts"
 msgstr "Geeft de kleur aan die wordt gebruikt voor de tekstachtergrond"
@@ -3531,16 +3456,8 @@
 msgid "Computed"
 msgstr "Berekend"
 
-<<<<<<< HEAD
 msgid "Disabled"
 msgstr "Uitgeschakeld"
-=======
-msgid "Move to container"
-msgstr "Verplaats naar container"
-
-msgid "Paid current year"
-msgstr "Betaald lopend jaar"
->>>>>>> 08926760
 
 msgid "Searchable"
 msgstr "Doorzoekbaar"
@@ -3940,16 +3857,8 @@
 msgid "Short name - international"
 msgstr "Korte naam - in het Engels"
 
-<<<<<<< HEAD
 msgid "Extended description"
 msgstr "Uitgebreide beschrijving"
-=======
-msgid "Remove from faction"
-msgstr "Verwijderen uit factie"
-
-msgid "Results not present"
-msgstr "Resultaten niet aanwezig"
->>>>>>> 08926760
 
 msgid "Description - international"
 msgstr "Engelse beschrijving"
@@ -4542,6 +4451,12 @@
 msgid "Download"
 msgstr "Downloaden"
 
+msgid "Select the table rows and choose the operation to apply"
+msgstr "Selecteer de tabelrijen en kies de toe te passen bewerking"
+
+msgid "Execute"
+msgstr "Uitvoeren"
+
 msgid "Instructions"
 msgstr "Instructies"
 
@@ -7324,16 +7239,8 @@
 msgid "Mirror type character, not selectable"
 msgstr "Spiegeltype teken, niet selecteerbaar"
 
-<<<<<<< HEAD
 msgid "Character already assigned, not selectable"
 msgstr "Karakter al toegewezen, niet selecteerbaar"
-=======
-msgid "Select the table rows and choose the operation to apply"
-msgstr "Selecteer de tabelrijen en kies de toe te passen bewerking"
-
-msgid "The link will be valid for the following number of days"
-msgstr "De link blijft het volgende aantal dagen geldig"
->>>>>>> 08926760
 
 msgid "Preference not valid"
 msgstr "Ongeldige voorkeur"
@@ -9480,6 +9387,36 @@
 msgid "No elements are currently available"
 msgstr "Er zijn momenteel geen elementen beschikbaar"
 
+msgid "Move to container"
+msgstr "Verplaats naar container"
+
+msgid "Add tag"
+msgstr "Label toevoegen"
+
+msgid "Remove tag"
+msgstr "Tag verwijderen"
+
+msgid "Add to faction"
+msgstr "Toevoegen aan factie"
+
+msgid "Remove from faction"
+msgstr "Verwijderen uit factie"
+
+msgid "Add to plot"
+msgstr "Toevoegen aan perceel"
+
+msgid "Remove from plot"
+msgstr "Verwijderen uit perceel"
+
+msgid "Set quest type"
+msgstr "Zoektocht type instellen"
+
+msgid "Set quest"
+msgstr "Zoektocht instellen"
+
+msgid "Set ability type"
+msgstr "Type vaardigheid instellen"
+
 #, python-format
 msgid ""
 "File type '%(detected_type)s' is not allowed.Allowed types are: "
