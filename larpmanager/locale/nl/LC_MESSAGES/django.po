--- conflicted
+++ resolved
@@ -5751,19 +5751,17 @@
 msgid "Access the management panel <a href= %(url)s'>from here!</a>"
 msgstr "Ga naar het beheerpaneel <a href= %(url)s'>van hieruit!</a>"
 
-<<<<<<< HEAD
 msgid "Adds a page where you can define shorter URLs for long links"
 msgstr ""
 "Voegt een pagina toe waar je kortere URL's kunt definiëren voor lange links"
 
 msgid "Allows players to cancel their own registrations at any time"
 msgstr "Spelers kunnen hun eigen registratie op elk moment annuleren"
-=======
+
 msgid "If checked, workshops will be visible for players to fill in"
 msgstr ""
 "Als deze optie is aangevinkt, zijn de workshops zichtbaar voor spelers om in"
 " te vullen"
->>>>>>> c43e831a
 
 msgid "If you wish to upload a new scan of your application instead"
 msgstr "Als u in plaats daarvan een nieuwe scan van uw aanvraag wilt uploaden"
@@ -5819,19 +5817,11 @@
 "Als deze optie is aangevinkt, kan deze een maximaal aantal keren worden "
 "gekozen"
 
-<<<<<<< HEAD
-msgid "If checked, makes prologues visible to the assigned character"
-msgstr ""
-"Als deze optie is aangevinkt, worden prologen zichtbaar voor het toegewezen "
-"personage"
-
 msgid "Lets staff access the safety information submitted by players"
 msgstr ""
 "Geeft het personeel toegang tot de veiligheidsinformatie die spelers hebben "
 "opgegeven"
 
-=======
->>>>>>> c43e831a
 msgid "Manage event templates used as starting points for new events"
 msgstr ""
 "Eventsjablonen beheren die worden gebruikt als startpunt voor nieuwe events"
