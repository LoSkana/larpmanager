--- conflicted
+++ resolved
@@ -6261,13 +6261,11 @@
 msgstr ""
 "Deze pagina geeft een overzicht van de opdrachten in dit evenement van"
 
-<<<<<<< HEAD
+msgid "This page summarizes the organizations's custom texts"
+msgstr "Deze pagina vat de aangepaste teksten van de organisaties samen"
+
 msgid "Warehouse quantities already committed for this event"
 msgstr "Reeds vastgelegde magazijnhoeveelheden voor dit evenement"
-=======
-msgid "This page summarizes the organizations's custom texts"
-msgstr "Deze pagina vat de aangepaste teksten van de organisaties samen"
->>>>>>> 7779db76
 
 msgid "You have been gifted a registration to this event, by"
 msgstr "Je hebt toegang gekregen tot dit evenement, door"
