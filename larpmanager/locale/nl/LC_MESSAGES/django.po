#
msgid ""
msgstr "Content-Type: text/plain; charset=UTF-8\n"

msgid "e"
msgstr "e"

msgid "By"
msgstr "Door"

msgid "Hi"
msgstr "Hoi"

msgid "To"
msgstr "A"

msgid "XP"
msgstr "px"

msgid "by"
msgstr "door"

msgid "of"
msgstr "door"

msgid "Add"
msgstr "Voeg  toe"

msgid "Age"
msgstr "Leeftijd"

msgid "All"
msgstr "Alle"

msgid "CSS"
msgstr "CSS"

msgid "Cap"
msgstr "Cap"

msgid "End"
msgstr "Einde"

msgid "Fee"
msgstr "Commissie"

msgid "NPC"
msgstr "NPC"

msgid "Net"
msgstr "Netto"

msgid "New"
msgstr "Nieuw"

msgid "PDF"
msgstr "PDF"

msgid "Pdf"
msgstr "Pdf"

msgid "Run"
msgstr "Run"

msgid "VAT"
msgstr "BTW"

msgid "Who"
msgstr "Wie"

msgid "age"
msgstr "leeftijd"

msgid "for"
msgstr "voor"

msgid "Band"
msgstr "Fascia"

msgid "Body"
msgstr "Lichaam"

msgid "Card"
msgstr "Kaart"

msgid "Chat"
msgstr "Chat"

msgid "Code"
msgstr "Code"

msgid "Copy"
msgstr "Kopie"

msgid "Cost"
msgstr "Kosten"

msgid "Date"
msgstr "Datum"

msgid "Days"
msgstr "Dagen"

msgid "Diet"
msgstr "Dieet"

msgid "Done"
msgstr "Turnarounds"

msgid "Form"
msgstr "Formulier"

msgid "Free"
msgstr "Gratis"

msgid "From"
msgstr "Van"

msgid "Gift"
msgstr "Cadeau"

msgid "Help"
msgstr "Help"

msgid "Hide"
msgstr "Verberg"

msgid "Home"
msgstr "Home"

msgid "IBAN"
msgstr "IBAN"

msgid "Info"
msgstr "Info"

msgid "Item"
msgstr "Ingang"

msgid "LAOG"
msgstr "LAOG"

msgid "Last"
msgstr "Laatste"

msgid "Link"
msgstr "Link"

msgid "List"
msgstr "Lijst"

msgid "Logo"
msgstr "Logo"

msgid "Mail"
msgstr "Mail"

msgid "Main"
msgstr "Hoofd"

msgid "Male"
msgstr "Mannelijk"

msgid "Name"
msgstr "Naam"

msgid "Next"
msgstr "Volgende"

msgid "None"
msgstr "Geen"

msgid "Note"
msgstr "Opmerkingen"

msgid "Only"
msgstr "Alleen"

msgid "Open"
msgstr "Open"

msgid "Over"
msgstr "Meer dan"

msgid "PWYW"
msgstr "PWYW"

msgid "Page"
msgstr "Pagina"

msgid "Plot"
msgstr "Plot"

msgid "Port"
msgstr "Aansluitpoort"

msgid "Prev"
msgstr "Prev"

msgid "Role"
msgstr "Rol"

msgid "Runs"
msgstr "Loopt"

msgid "Sent"
msgstr "Verzonden"

msgid "Show"
msgstr "Toon"

msgid "Size"
msgstr "Entiteiten"

msgid "Song"
msgstr "Lied"

msgid "Spam"
msgstr "Spam"

msgid "Text"
msgstr "Tekst"

msgid "Tier"
msgstr "Niveau"

msgid "Time"
msgstr "Nu"

msgid "Tipo"
msgstr "Tipo"

msgid "Type"
msgstr "Type"

msgid "Used"
msgstr "Gebruikt"

msgid "User"
msgstr "Gebruiker"

msgid "Vote"
msgstr "Stem"

msgid "What"
msgstr "Wat"

msgid "When"
msgstr "Wanneer"

msgid "days"
msgstr "dagen"

msgid "gift"
msgstr "cadeau"

msgid "hide"
msgstr "verbergen"

msgid "past"
msgstr "verleden"

msgid "Album"
msgstr "Albums"

msgid "Alert"
msgstr "Waarschuwing"

msgid "Alias"
msgstr "Alias"

msgid "Avoid"
msgstr "Vermijd"

msgid "Badge"
msgstr "Badges"

msgid "Check"
msgstr "Controleer"

msgid "Close"
msgstr "Gesloten"

msgid "Cover"
msgstr "Omslag"

msgid "Descr"
msgstr "Beschrijving"

msgid "Email"
msgstr "E-mail"

msgid "Error"
msgstr "Fout"

msgid "Event"
msgstr "Evenement"

msgid "First"
msgstr "Eerste"

msgctxt "event"
msgid "Genre"
msgstr "Genre"

msgid "Given"
msgstr "Gegevens"

msgid "Graph"
msgstr "Grafiek"

msgid "Gross"
msgstr "Bruto"

msgid "Image"
msgstr "Afbeelding"

msgid "Italy"
msgstr "Italië"

msgid "Login"
msgstr "Inloggen"

msgid "Money"
msgstr "Geld"

msgid "Names"
msgstr "Namen"

msgid "Order"
msgstr "Bestel"

msgid "Other"
msgstr "Meer"

msgid "Owing"
msgstr "Te betalen"

msgid "Payed"
msgstr "Betaald"

msgid "Photo"
msgstr "Foto's"

msgid "Plots"
msgstr "Percelen"

msgid "Price"
msgstr "Prijs"

msgid "Print"
msgstr "Afdrukken"

msgid "Quest"
msgstr "Zoektocht"

msgid "Quota"
msgstr "Quota"

msgid "Retry"
msgstr "Probeer het opnieuw"

msgid "Roles"
msgstr "Rollen"

msgid "Sheet"
msgstr "Fiche"

msgid "Staff"
msgstr "Personeel"

msgid "Start"
msgstr "Start"

msgid "Swift"
msgstr "Snel"

msgid "Taxes"
msgstr "Belastingen"

msgid "Texts"
msgstr "Teksten"

msgid "Title"
msgstr "Titel"

msgid "Total"
msgstr "Totalen"

msgid "Trait"
msgstr "Trek"

msgid "Users"
msgstr "Gebruikers"

msgid "Utils"
msgstr "Utils"

msgid "Value"
msgstr "Waarde"

msgid "Video"
msgstr "Video"

msgid "Where"
msgstr "Waar"

msgid "email"
msgstr "e-mail"

msgid "money"
msgstr "geld"

msgid "other"
msgstr "meer"

msgid "quick"
msgstr "snel"

msgid "title"
msgstr "titel"

msgid "Absent"
msgstr "Afwezig"

msgid "Action"
msgstr "Actie"

msgid "Active"
msgstr "Actief"

msgid "Amount"
msgstr "Som"

msgid "Answer"
msgstr "Antwoord"

msgid "Badges"
msgstr "Badges"

msgid "Causal"
msgstr "Oorzaak"

msgid "Change"
msgstr "Bewerk"

msgid "Delete"
msgstr "Verwijder"

msgid "Detail"
msgstr "Detail"

msgid "Direct"
msgstr "Direct"

msgid "Events"
msgstr "Evenementen"

msgid "Export"
msgstr "Exporteer"

msgid "Female"
msgstr "Vrouw"

msgid "Filler"
msgstr "Vulstof"

msgid "Footer"
msgstr "Voettekst"

msgid "Gender"
msgstr "Genre"

msgid "Header"
msgstr "Kop"

msgid "Hidden"
msgstr "Verborgen"

msgid "Income"
msgstr "Inleidingen"

msgid "Insert"
msgstr "Ga naar"

msgid "Joined"
msgstr "Aangesloten bij"

msgid "Legend"
msgstr "Legende"

msgid "Log in"
msgstr "Inloggen"

msgid "Manage"
msgstr "Beheer"

msgid "Marked"
msgstr "Mark"

msgid "Master"
msgstr "Vader"

msgid "Member"
msgstr "Lid"

msgid "Method"
msgstr "Methode"

msgid "Mirror"
msgstr "Spiegel"

msgid "Module"
msgstr "Module"

msgid "Nation"
msgstr "Natie"

msgid "Nature"
msgstr "Natuur"

msgid "Number"
msgstr "Aantal"

msgid "Object"
msgstr "Object"

msgid "Patron"
msgstr "Beschermheer"

msgid "Player"
msgstr "Speler"

msgid "Public"
msgstr "Openbaar"

msgid "Quotas"
msgstr "Citaat"

msgid "Refund"
msgstr "Terugbetaling"

msgid "Safety"
msgstr "Veiligheid"

msgid "Search"
msgstr "Zoek op"

msgid "Secret"
msgstr "Geheim"

msgid "Select"
msgstr "Selecteer"

msgid "Seller"
msgstr "Verkoper"

msgid "Shared"
msgstr "Gedeelde"

msgid "Status"
msgstr "Status"

msgid "Street"
msgstr "Straat"

msgid "Submit"
msgstr "Stuur"

msgid "Ticket"
msgstr "Ticket"

msgid "Titolo"
msgstr "Titolo"

msgid "Tokens"
msgstr "Tokens"

msgid "Traits"
msgstr "Eigenschappen"

msgid "Unread"
msgstr "Ongelezen"

msgid "Update"
msgstr "Update"

msgid "Upload"
msgstr "Laad"

msgid "VAT No"
msgstr "BTW-nr"

msgid "Voting"
msgstr "Stemmen"

msgid "XP tot"
msgstr "Px Tot"

msgid "issued"
msgstr "uitgegeven"

msgid "member"
msgstr "lid"

msgid "player"
msgstr "speler"

msgid "status"
msgstr "status"

msgid "within"
msgstr "binnen"

msgid "Ability"
msgstr "Vaardigheden"

msgid "Actions"
msgstr "Acties"

msgid "Add new"
msgstr "Nieuw toevoegen"

msgid "Address"
msgstr "Adres"

msgid "Allowed"
msgstr "Toegestaan"

msgid "Answers"
msgstr "Antwoorden"

msgid "Approve"
msgstr "Goedkeuren"

msgid "Archive"
msgstr "Archief"

msgid "Authors"
msgstr "Auteurs"

msgid "Average"
msgstr "Media"

msgid "Balance"
msgstr "Soldeer"

msgid "Casting"
msgstr "Gieten"

msgid "Concept"
msgstr "Concept"

msgid "Confirm"
msgstr "Toepassen"

msgid "Contact"
msgstr "Neem contact op met"

msgid "Correct"
msgstr "Correct"

msgid "Credits"
msgstr "Credits"

msgid "Default"
msgstr "Standaard"

msgid "Details"
msgstr "Details"

msgid "Display"
msgstr "Weergave"

msgid "Example"
msgstr "Voorbeeld"

msgid "Faction"
msgstr "Groep"

msgid "Gallery"
msgstr "Galerij"

msgid "Handout"
msgstr "Handout"

msgid "History"
msgstr "Historisch"

msgid "ID Card"
msgstr "Identiteitskaart"

msgid "Inflows"
msgstr "Inkomsten"

msgid "Inverse"
msgstr "Omgekeerd"

msgid "Invoice"
msgstr "Factuur"

msgid "Lottery"
msgstr "Loterij"

msgid "Maximum"
msgstr "Massimo"

msgid "Members"
msgstr "Leden"

msgid "Modules"
msgstr "Modules"

msgid "Nothing"
msgstr "Niets"

msgid "Options"
msgstr "Opties"

msgid "Partial"
msgstr "Gedeeltelijk"

msgid "Payment"
msgstr "Betaling"

msgid "Players"
msgstr "Spelers"

msgid "Primary"
msgstr "Primair"

msgid "Privacy"
msgstr "Privacy"

msgid "Private"
msgstr "Privé"

msgid "Problem"
msgstr "Probleem"

msgid "Proceed"
msgstr "Ga verder"

msgid "Profile"
msgstr "Profiel"

msgid "Pronoun"
msgstr "Voornaamwoord"

msgid "Reading"
msgstr "Lezen"

msgid "Receipt"
msgstr "Ontvangstbewijs"

msgid "Reduced"
msgstr "Verminderd"

msgid "Refunds"
msgstr "Terugbetalingen"

msgid "Request"
msgstr "Verzoek"

msgid "Section"
msgstr "Sectie"

msgid "Setting"
msgstr "Instelling"

msgid "Sharing"
msgstr "Delen"

msgid "Shuttle"
msgstr "Shuttle"

msgid "Sign In"
msgstr "Aanmelden"

msgid "Station"
msgstr "Werkstation"

msgid "Statute"
msgstr "Statuut"

msgid "Subject"
msgstr "Onderwerp"

msgid "Summary"
msgstr "Samenvatting"

msgid "Support"
msgstr "Ondersteuning"

msgid "Surname"
msgstr "Achternaam"

msgid "Tagline"
msgstr "Tagline"

msgid "Tickets"
msgstr "Tickets"

msgid "Tooltip"
msgstr "Tooltip"

msgid "Updated"
msgstr "Bijgewerkt"

msgid "Use TLD"
msgstr "TLD gebruiken"

msgid "Utility"
msgstr "Utility"

msgid "Visible"
msgstr "Zichtbaar"

msgid "Waiting"
msgstr "Wachten"

msgid "Website"
msgstr "Website"

msgid "Welcome"
msgstr "Welkom"

msgid "Writing"
msgstr "Schrijven"

msgid "XP used"
msgstr "Gebruikte Px"

msgid "address"
msgstr "adres"

msgid "options"
msgstr "opties"

msgid "website"
msgstr "website"

msgid "Accepted"
msgstr "Geaccepteerd"

msgid "Activate"
msgstr "Activeer"

msgid "Approval"
msgstr "Goedkeuring"

msgid "Approved"
msgstr "Goedgekeurd"

msgid "Assigned"
msgstr "Toewijzen"

msgid "Calendar"
msgstr "Kalender"

msgid "Campaign"
msgstr "Campagne"

msgid "Carousel"
msgstr "Carrousel"

msgid "Centaurs"
msgstr "Centauren"

msgid "Claimant"
msgstr "Aanvrager"

msgid "Complete"
msgstr "Compleet"

msgid "Consumed"
msgstr "Verbruikt"

msgid "Continue"
msgstr "Vervolg"

msgid "Creation"
msgstr "Schepping"

msgid "Currency"
msgstr "Valuta"

msgid "Deadline"
msgstr "Deadline"

msgid "Delivery"
msgstr "Uitbetalingen"

msgid "Disabled"
msgstr "Uitgeschakeld"

msgid "Discount"
msgstr "Korting"

msgid "Donation"
msgstr "Donatie"

msgid "Download"
msgstr "Downloaden"

msgid "Editable"
msgstr "Bewerkbaar"

msgid "End date"
msgstr "Einddatum"

msgid "Excluded"
msgstr "Exclusief"

msgid "Expected"
msgstr "Verwacht"

msgid "Expenses"
msgstr "Uitgaven"

msgid "External"
msgstr "Extern"

msgid "Factions"
msgstr "Facties"

msgid "Features"
msgstr "Kenmerken"

msgid "Giftable"
msgstr "Cadeaubaar"

msgid "Handouts"
msgstr "Handouts"

msgid "Holidays"
msgstr "Vakantie"

msgid "Included"
msgstr "Inclusief"

msgid "Invoices"
msgstr "Facturen"

msgid "Keywords"
msgstr "Trefwoorden"

msgid "Language"
msgstr "Taal"

msgid "Location"
msgstr "Locatie"

msgid "Max uses"
msgstr "Maximaal gebruik"

msgid "New gift"
msgstr "Nieuw cadeau"

msgid "Nickname"
msgstr "Bijnaam"

msgid "Optional"
msgstr "Optioneel"

msgid "Original"
msgstr "Origineel"

msgid "Outflows"
msgstr "Uitgangen"

msgid "Passport"
msgstr "Paspoort"

msgid "Payments"
msgstr "Betalingen"

msgid "Personal"
msgstr "Personeel"

msgid "Portrait"
msgstr "Fotoportret"

msgid "Priority"
msgstr "Prioriteiten"

msgid "Problems"
msgstr "Problemen"

msgid "Profiles"
msgstr "Profielen"

msgid "Progress"
msgstr "Vooruitgang"

msgid "Prologue"
msgstr "Proloog"

msgid "Pronouns"
msgstr "Voornaamwoorden"

msgid "Proposed"
msgstr "Voorgesteld"

msgid "Province"
msgstr "Provincie"

msgid "Question"
msgstr "Vraag"

msgid "Redirect"
msgstr "omleiden"

msgid "Refunded"
msgstr "Terugbetaald"

msgid "Register"
msgstr "Registreer"

msgid "Registry"
msgstr "Registreer"

msgid "Reminder"
msgstr "Herinnering"

msgid "Returned"
msgstr "Geretourneerd"

msgid "Revision"
msgstr "Herziening"

msgid "Sections"
msgstr "Secties"

msgid "Services"
msgstr "Diensten"

msgid "Settings"
msgstr "Instellingen"

msgid "Severity"
msgstr "Zwaartekracht"

msgid "Show all"
msgstr "Bekijk alle"

msgid "Show the"
msgstr "Bekijk de"

msgid "Standard"
msgstr "Standaard"

msgid "Supplied"
msgstr "Geleverd"

msgid "Template"
msgstr "Sjabloon"

msgid "Treasury"
msgstr "Schatkist"

msgid "Uploaded"
msgstr "Geüpload"

msgid "VAT rate"
msgstr "BTW-tarief"

msgid "Versions"
msgstr "Versies"

msgid "Workshop"
msgstr "Workshop"

msgid "XP avail"
msgstr "Px Beschikbaar"

msgid "assigned"
msgstr "toegewezen"

msgid "discount"
msgstr "korting"

msgid "download"
msgstr "downloaden"

msgid "factions"
msgstr "facties"

msgid "payments"
msgstr "betalingen"

msgid "positive"
msgstr "positief"

msgid "residues"
msgstr "residuen"

msgid "--- Empty"
msgstr "--- Leeg"

msgid "Abilities"
msgstr "Capaciteiten"

msgid "Additions"
msgstr "Toevoegingen"

msgid "Available"
msgstr "Beschikbaar"

msgid "Cancelled"
msgstr "Geannuleerd"

msgid "Character"
msgstr "Karakter"

msgid "Concluded"
msgstr "Afgesloten"

msgid "Copy done"
msgstr "Uitgevoerd exemplaar"

msgid "Custodies"
msgstr "Gevallen"

msgid "Customize"
msgstr "aanpassen"

msgid "Dashboard"
msgstr "Dashboard"

msgid "Deadlines"
msgstr "Deadlines"

msgid "Delivered"
msgstr "Geleverd"

msgid "Dimension"
msgstr "Maat"

msgid "Discounts"
msgstr "Faciliteiten"

msgid "Donations"
msgstr "Donaties"

msgid "Enrolment"
msgstr "Inschrijving"

msgid "First aid"
msgstr "Eerste hulp"

msgid "Frequency"
msgstr "Frequentie"

msgid "Inventory"
msgstr "Inventaris"

msgid "Load list"
msgstr "Lijst laden"

msgid "Mandatory"
msgstr "Verplicht"

msgid "Movements"
msgstr "Bewegingen"

msgid "Need help"
msgstr "Hulp nodig"

msgid "Next runs"
msgstr "Volgende runs"

msgid "Operation"
msgstr "Operatie"

msgid "Organizer"
msgstr "Organisator"

msgid "Past runs"
msgstr "Lopen in het verleden"

msgid "Portraits"
msgstr "Portretten"

msgid "Preaching"
msgstr "Preek"

msgid "Printable"
msgstr "Afdrukbaar"

msgid "Profiling"
msgstr "Profilering"

msgid "Prologues"
msgstr "Prologen"

msgid "Questions"
msgstr "Vragen"

msgid "Recipient"
msgstr "Ontvanger"

msgid "Reminders"
msgstr "Herinneringen"

msgid "Residence"
msgstr "Residentie"

msgid "Retention"
msgstr "Inhouding"

msgid "Returning"
msgstr "Stuur  terug"

msgid "Seniority"
msgstr "Anciënniteit"

msgid "Short url"
msgstr "Korte url"

msgid "SpeedLarp"
msgstr "SpeedLarp"

msgid "Speedlarp"
msgstr "Speedlarp"

msgid "Start day"
msgstr "Startdag"

msgid "Statement"
msgstr "Rechtvaardiging"

msgid "Submitted"
msgstr "Onderdanig"

msgid "Surcharge"
msgstr "Toeslag"

msgid "Tolerance"
msgstr "Tolerantie"

msgid "Translate"
msgstr "Vertaal"

msgid "Treasurer"
msgstr "Penningmeester"

msgid "Workshops"
msgstr "Workshops"

msgid "Your user"
msgstr "Uw gebruiker"

msgid "negatives"
msgstr "negatieven"

msgid "speedlarp"
msgstr "speedlarp"

msgid "surcharge"
msgstr "toeslag"

msgid "this link"
msgstr "deze link"

msgid "Accounting"
msgstr "Boekhouding"

msgid "Annual fee"
msgstr "Jaarlijkse vergoeding"

msgid "Answers WS"
msgstr "WS Antwoorden"

msgid "Appearance"
msgstr "Uiterlijk"

msgid "Applicable"
msgstr "Toepasselijk"

msgid "Appointees"
msgstr "Benoemingen"

msgid "Assignment"
msgstr "Opdracht"

msgid "Attachment"
msgstr "Bijlage"

msgid "Birth date"
msgstr "Geboortedatum"

msgid "Calculated"
msgstr "Berekend"

msgid "Candidates"
msgstr "Kandidaten"

msgid "Characters"
msgstr "Personages"

msgid "Collection"
msgstr "Verzamel"

msgid "Contact us"
msgstr "Neem contact met ons op"

msgid "Cover link"
msgstr "Link cover"

msgid "Easter egg"
msgstr "Paasei"

msgid "Email list"
msgstr "e-maillijst"

msgid "Event link"
msgstr "Evenement link"

msgid "Experience"
msgstr "Ervaring"

msgid "Historical"
msgstr "Historisch"

msgid "Kicked out"
msgstr "Opgejaagd"

msgid "Legal name"
msgstr "Juridische naam"

msgid "Management"
msgstr "Beheer"

msgid "Membership"
msgstr "Lidmaatschap"

msgid "Miscellany"
msgstr "Diversen"

msgid "Modifiable"
msgstr "Aanpasbaar"

msgid "Modules WS"
msgstr "WS modules"

msgid "Motivation"
msgstr "Motivatie"

msgid "Navigation"
msgstr "Navigatie"

msgid "Net profit"
msgstr "Nettowinst"

msgid "New answer"
msgstr "Nieuw antwoord"

msgid "New member"
msgstr "Nieuw lid"

msgid "New signup"
msgstr "Nieuwe inzendingen"

msgid "Newsletter"
msgstr "Nieuwsbrief"

msgid "Next quota"
msgstr "Volgende quota"

msgid "Passengers"
msgstr "Passagiers"

msgid "Percentage"
msgstr "Percentage"

msgid "Play Again"
msgstr "Opnieuw spelen"

msgid "Preference"
msgstr "Voorkeur"

msgid "Quest Type"
msgstr "Zoektocht Type"

msgid "Quest type"
msgstr "Zoektocht type"

msgid "Quick Help"
msgstr "Snelle hulp"

msgid "Refund for"
msgstr "Vergoeding voor"

msgid "Registered"
msgstr "Met inscriptie"

msgid "Repertoire"
msgstr "Repertoire"

msgid "Run active"
msgstr "Actief hardlopen"

msgid "Run hidden"
msgstr "Verborgen ren"

msgid "Searchable"
msgstr "Doorzoekbaar"

msgid "Selectable"
msgstr "Selecteerbaar"

msgid "Short name"
msgstr "Korte naam"

msgid "Speed Larp"
msgstr "Speedarp"

msgid "Speed larp"
msgstr "Snelheid larp"

msgid "Start date"
msgstr "Startdatum"

msgid "Statistics"
msgstr "Statistieken"

msgid "Step 3 / 4"
msgstr "Stap 3 / 4"

msgid "Surcharges"
msgstr "Toeslagen"

msgid "Table list"
msgstr "Lijst tabel"

msgid "Tax regime"
msgstr "Belastingstelsel"

msgid "Ties (Pdf)"
msgstr "Stropdassen (Pdf)"

msgid "Title font"
msgstr "Titel lettertypen"

msgid "To be done"
msgstr "Om te overwinnen"

msgid "Token name"
msgstr "Token naam"

msgid "Two quotas"
msgstr "Twee quota"

msgid "Visibility"
msgstr "Zichtbaarheid"

msgid "Welcome to"
msgstr "Welkom bij"

msgid "Write here"
msgstr "Schrijf hier"

msgid "accounting"
msgstr "boekhouding"

msgid "additional"
msgstr "extra"

msgid "characters"
msgstr "tekens"

msgid "chronology"
msgstr "chronologie"

msgid "click here"
msgstr "klik hier"

msgid "no payment"
msgstr "zonder betaling"

msgid "overdue by"
msgstr "achterstallig door"

msgid "press here"
msgstr "hier drukken"

msgid "reply here"
msgstr "antwoord hier"

msgid "Actual paid"
msgstr "Werkelijk betaald"

msgid "Assignments"
msgstr "Opdrachten"

msgid "Beneficiary"
msgstr "Begunstigde"

msgid "Birth place"
msgstr "Geboorteplaats"

msgid "Carbon copy"
msgstr "Kopie"

msgid "Card number"
msgstr "Kaartnummer"

msgid "Change gift"
msgstr "Verander geschenk"

msgid "Collections"
msgstr "Collette"

msgid "Color links"
msgstr "Kleuren"

msgid "Color texts"
msgstr "Kleur tekst"

msgid "Coming soon"
msgstr "Binnenkort beschikbaar"

msgid "Competences"
msgstr "Expertise"

msgid "Description"
msgstr "Beschrijving"

msgid "Direct link"
msgstr "Directe link"

msgid "Event texts"
msgstr "Evenementteksten"

msgid "Fiscal code"
msgstr "Belastingcode"

msgid "Five quotas"
msgstr "Vijf quota"

msgid "Four quotas"
msgstr "Vier quota"

msgid "Gallery Pdf"
msgstr "Pdf Galerij"

msgid "Installment"
msgstr "Termijn"

msgid "Last change"
msgstr "Laatst gewijzigd"

msgid "Leaderboard"
msgstr "Leaderboard"

msgid "Lightweight"
msgstr "Lichtgewicht"

msgid "Limitations"
msgstr "Beperkingen"

msgid "Max fillers"
msgstr "Max vulstoffen"

msgid "Max players"
msgstr "Maximaal aantal spelers"

msgid "Nationality"
msgstr "Nationaliteit"

msgid "Need a ride"
msgstr "Lift nodig"

msgid "Next events"
msgstr "Komende evenementen"

msgid "Past events"
msgstr "Gebeurtenissen in het verleden"

msgid "Postal code"
msgstr "Postcode"

msgid "Preferences"
msgstr "Voorkeuren"

msgid "Probability"
msgstr "Waarschijnlijkheid"

msgid "Progression"
msgstr "Progressie"

msgid "Provisional"
msgstr "Voorlopig"

msgid "Quick Setup"
msgstr "Snelle installatie"

msgid "Recalculate"
msgstr "Herberekenen"

msgid "Redeem code"
msgstr "Code inwisselen"

msgid "Register to"
msgstr "Aanmelden voor"

msgid "Request for"
msgstr "Verzoek om"

msgid "Rotate left"
msgstr "Linker wiel"

msgid "Run balance"
msgstr "Budget uitvoeren"

msgid "Secret code"
msgstr "Geheime code"

msgid "Secret link"
msgstr "Geheime link"

msgid "Select year"
msgstr "Selecteer jaar"

msgid "Send e-mail"
msgstr "Stuur e-mail"

msgid "Send emails"
msgstr "Stuur e-mail"

msgid "Shorten URL"
msgstr "URL verkorten"

msgid "Show / hide"
msgstr "Tonen / verbergen"

msgid "Show closed"
msgstr "Toon gesloten"

msgid "Simple list"
msgstr "Eenvoudige lijst"

msgid "Suggestions"
msgstr "Suggesties"

msgid "Ticket list"
msgstr "Ticketlijst"

msgid "Ties (Test)"
msgstr "Dassen (Test)"

msgid "Total costs"
msgstr "Totale kosten"

msgid "Transversal"
msgstr "Dwars"

msgid "Unique code"
msgstr "Unieke code"

msgid "immediately"
msgstr "onmiddellijk"

msgid "leaderboard"
msgstr "ranking"

msgid "text length"
msgstr "tekstlengte"

msgid "unique code"
msgstr "unieke code"

msgid "Ability list"
msgstr "Vaardigheidslijst"

msgid "Ability type"
msgstr "Type vaardigheid"

msgid "Achievements"
msgstr "Prestaties"

msgid "Archive mail"
msgstr "Archief mail"

msgid "Bank address"
msgstr "Adres bank"

msgid "Cache reset!"
msgstr "Cache opnieuw ingesteld!"

msgid "Cancellation"
msgstr "Annulering"

msgid "Change photo"
msgstr "Foto wijzigen"

msgid "Collaborator"
msgstr "Deelnemer"

msgid "Event status"
msgstr "Gebeurtenisstatus"

msgid "Experimental"
msgstr "Experimenteel"

msgid "Faction list"
msgstr "Factielijst"

msgid "Faction logo"
msgstr "Een groepslogo"

msgid "Form Options"
msgstr "Vorm Opties"

msgid "Form element"
msgstr "Vorm element"

msgid "Form section"
msgstr "Formulier sectie"

msgid "Host Address"
msgstr "Adres"

msgid "House number"
msgstr "Huisnummer"

msgid "Informations"
msgstr "Informatie"

msgid "Installments"
msgstr "Prijs"

msgid "Instructions"
msgstr "Instructies"

msgid "Legal Notice"
msgstr "Wettelijke kennisgeving"

msgid "Legal notice"
msgstr "Wettelijke kennisgeving"

msgid "Max waitings"
msgstr "Max wachttijden"

msgid "Members list"
msgstr "Ledenlijst"

msgid "More details"
msgstr "Meer informatie"

msgid "Municipality"
msgstr "Gemeente"

msgid "NOT ASSIGNED"
msgstr "NIET TOEGEWEZEN"

msgid "Name credits"
msgstr "Naam kredieten"

msgid "Next payment"
msgstr "Volgende betaling"

msgid "Not selected"
msgstr "Niet geselecteerd"

msgid "Opening date"
msgstr "Openingsdatum"

msgid "Organization"
msgstr "Vereniging"

msgid "PDF Profiles"
msgstr "Pdf profielen"

msgid "Parent empty"
msgstr "Ouder leeg"

msgid "Payment date"
msgstr "Betaaldatum"

msgid "Pre-Register"
msgstr "Voorinschrijven"

msgid "Presentation"
msgstr "Presentatie"

msgid "Questbuilder"
msgstr "Questbuilder"

msgid "Questions WS"
msgstr "WS Vragen"

msgid "Refund given"
msgstr "Uitgegeven restituties"

msgid "Registration"
msgstr "Registratie"

msgid "Relationship"
msgstr "Link"

msgid "Rensponsable"
msgstr "Verantwoordelijk"

msgid "Request date"
msgstr "Datum aangevraagd"

msgid "Request time"
msgstr "Gevraagde tijd"

msgid "Rotate right"
msgstr "Rechter wiel"

msgid "Run Settings"
msgstr "Instellingen uitvoeren"

msgid "Safe editing"
msgstr "Veilig bewerken"

msgid "See you soon"
msgstr "We wachten op je"

msgid "Show history"
msgstr "Historische tentoonstelling"

msgid "Subordinates"
msgstr "Ondergeschikten"

msgid "Subscription"
msgstr "Abonnement"

msgid "Tell me more"
msgstr "Lees meer"

msgid "Tell us here"
msgstr "Schrijf hier"

msgid "Test gallery"
msgstr "Test galerij"

msgid "Three quotas"
msgstr "Drie quota"

msgid "Total issued"
msgstr "Totaal uitgegeven"

msgid "Total number"
msgstr "Totaal aantal"

msgid "Transactions"
msgstr "Transacties"

msgid "Type of text"
msgstr "Type tekst"

msgid "Upload cover"
msgstr "Upload omslag"

msgid "Url Shortner"
msgstr "Url Verkorter"

msgid "Verification"
msgstr "Verificatie"

msgid "Waiting list"
msgstr "Wachten"

msgid "We're coming"
msgstr "We komen eraan"

msgid "Will open at"
msgstr "Ze gaan open op"

msgid "You must pay"
msgstr "U moet betalen"

msgid "invalid form"
msgstr "ongeldige vorm"

msgid "user profile"
msgstr "gebruikersprofiel"

#, python-format
msgid " for %(user)s"
msgstr " voor %(user)s"

msgid "Ability types"
msgstr "Vaardigheidstypes"

msgid "Access denied"
msgstr "Toegang geweigerd"

msgid "Accessibility"
msgstr "Toegankelijkheid"

msgid "Age selection"
msgstr "Leeftijdselectie"

msgid "Authorisation"
msgstr "Autorisatie"

msgid "Average value"
msgstr "Gemiddelde waarde"

msgid "Cancellations"
msgstr "Annuleringen"

msgid "Comunications"
msgstr "Communicatie"

msgid "Conditions of"
msgstr "Voorwaarden van"

msgid "Configuration"
msgstr "Configuratie"

msgid "Deadline date"
msgstr "Uiterste datum"

msgid "Delivery list"
msgstr "Uitbetalingslijst"

msgid "Discount back"
msgstr "Korting terug"

msgid "Display order"
msgstr "Volgorde weergeven"

msgid "Document type"
msgstr "Type document"

msgid "Dynamic rates"
msgstr "Dynamische tarieven"

msgid "Event history"
msgstr "Gebeurtenis geschiedenis"

msgid "External link"
msgstr "Externe url"

msgid "Faction cover"
msgstr "Groepsdekking"

msgid "Fiscal Budget"
msgstr "Fiscale begroting"

msgid "Free donation"
msgstr "Gratis donatie"

msgid "Inflows total"
msgstr "Totale inkomsten"

msgid "Internal link"
msgstr "Interne link"

msgid "Manage events"
msgstr "Evenementen beheren"

msgid "Maximum votes"
msgstr "Maximaal aantal stemmen"

msgid "Message sent!"
msgstr "Bericht verzonden!"

msgid "Minimum votes"
msgstr "Minimum aantal stemmen"

msgid "New character"
msgstr "Nieuw personage"

msgid "Not completed"
msgstr "Niet voltooid"

msgid "Number events"
msgstr "Aantal gebeurtenissen"

msgid "Passages made"
msgstr "Ondernomen stappen"

msgid "Paste as text"
msgstr "Plakken als tekst"

msgid "Payment order"
msgstr "Betalingsopdracht"

msgid "Personal code"
msgstr "Persoonlijke code"

msgid "Personal data"
msgstr "Persoonlijke gegevens"

msgid "Phone contact"
msgstr "Telefonisch contact"

msgid "Player editor"
msgstr "Spelerseditor"

msgid "Prerequisites"
msgstr "Vereisten"

msgid "Progress step"
msgstr "Stap naar voren"

msgid "Question type"
msgstr "Type vraag"

msgid "Registrations"
msgstr "Registratie"

msgid "Relationships"
msgstr "Banden"

msgid "Request login"
msgstr "Aanvragen login"

msgid "Requests open"
msgstr "Open vragen"

msgid "Show inactive"
msgstr "Niet actief tonen"

msgid "Signup update"
msgstr "Registratie bijwerken"

msgid "Single choice"
msgstr "Enkele keuze"

msgid "Text language"
msgstr "Taal van de tekst"

msgid "Ticket Filler"
msgstr "Ticketvuller"

msgid "Ticket chosen"
msgstr "Geselecteerd ticket"

msgid "Total members"
msgstr "Totaal aantal leden"

msgid "Total revenue"
msgstr "Totale inkomsten"

msgid "URL shortener"
msgstr "URL-verkorter"

msgid "Visualisation"
msgstr "Visualisatie"

msgid "Wanna connect"
msgstr "Wil je verbinding maken"

msgid "Your messages"
msgstr "Uw berichten"

#, python-format
msgid "for %(event)s"
msgstr "voor %(event)s"

msgid "personal data"
msgstr "persoonlijke gegevens"

msgid "registrations"
msgstr "inschrijvingen"

msgid "Available days"
msgstr "Beschikbare dagen"

msgid "Bring a friend"
msgstr "Breng een vriend mee"

msgid "Carousel image"
msgstr "Afbeeldingencarrousel"

msgid "Character Edit"
msgstr "Karakter bewerken"

msgid "Character form"
msgstr "Karaktervorm"

msgid "Character name"
msgstr "Naam personage"

msgid "Collection for"
msgstr "Verzamelen voor"

msgid "Disable Tokens"
msgstr "Tokens uitschakelen"

msgid "Donation given"
msgstr "Betaalde donatie"

msgid "Donations done"
msgstr "Donaties"

msgid "Event Settings"
msgstr "Evenement Instellingen"

msgid "Event Template"
msgstr "Evenement Sjabloon"

msgid "Event features"
msgstr "Functies van het evenement"

msgid "Executive Vote"
msgstr "Stemming management"

msgid "Form questions"
msgstr "Formulier vragen"

msgid "Full returning"
msgstr "Totaal rendement"

msgid "Global balance"
msgstr "Globaal budget"

msgid "Handout Models"
msgstr "Handout Modellen"

msgid "List of voters"
msgstr "Lijst van kiezers"

msgid "Mail signature"
msgstr "Handtekening mail"

msgid "Manage it here"
msgstr "Beheer het hier"

msgid "Maximum length"
msgstr "Maximale lengte"

msgid "Maximum number"
msgstr "Maximaal aantal"

msgid "Member revoked"
msgstr "Partner herroepen"

msgid "Membership fee"
msgstr "Vergoedingen"

msgid "Obtain ability"
msgstr "Vaardigheden verwerven"

msgid "Ongoing events"
msgstr "Lopende evenementen"

msgid "Outflows total"
msgstr "Totale kosten"

msgid "PDF generation"
msgstr "PDF-generatie"

msgid "Password reset"
msgstr "Wachtwoord vergeten"

msgid "Payment quotas"
msgstr "Betalingsquota"

msgid "Photo of an ID"
msgstr "Fotodocument"

msgid "Pre-registered"
msgstr "Vooraf ingeschreven"

msgid "Pre-requisites"
msgstr "Vereiste voorkennis"

msgid "Print registry"
msgstr "Register afdrukken"

msgid "Privacy Policy"
msgstr "Privacybeleid"

msgid "Profiles (PDF)"
msgstr "Profielen (PDF)"

msgid "Prologues type"
msgstr "Soort prologen"

msgid "Recipient Code"
msgstr "Ontvanger Code"

msgid "Remove consent"
msgstr "Toestemming verwijderen"

msgid "Request refund"
msgstr "Restitutieverzoeken"

msgid "Request signed"
msgstr "Ondertekend verzoek"

msgid "Returning type"
msgstr "Type terugkeer"

msgid "Sensitive data"
msgstr "Gevoelige gegevens"

msgid "Show past runs"
msgstr "Toon eerdere runs"

msgid "Show shortcuts"
msgstr "Snelkoppelingen weergeven"

msgid "Single payment"
msgstr "Eenmalige betaling"

msgid "Tax code check"
msgstr "Belastingcode controleren"

msgid "Total payments"
msgstr "Totaal betalingen"

msgid "Total required"
msgstr "Totaal vereist"

msgid "Type of ticket"
msgstr "Type ticket"

msgid "Type prologues"
msgstr "Type proloog"

msgid "URL identifier"
msgstr "Idenominatieve URL"

msgid "Writing option"
msgstr "Schrijfoptie"

msgid "Your character"
msgstr "Je personage"

msgid "customisations"
msgstr "aanpassingen"

msgid "refund request"
msgstr "verzoek om terugbetaling"

msgid "Ability missing"
msgstr "Vermogen ontbreekt"

msgid "Cache Reloading"
msgstr "Cache herladen"

msgid "Change password"
msgstr "Wachtwoord herstel"

msgid "Character cover"
msgstr "Karakter cover"

msgid "Characters link"
msgstr "Karakter links"

msgid "Characters list"
msgstr "Lijst van personages"

msgid "Collected votes"
msgstr "Ontvangen stemmen"

msgid "Deadline (date)"
msgstr "Uiterste datum"

msgid "Deadline (days)"
msgstr "Termijn (dagen)"

msgid "Disable credits"
msgstr "Credits uitschakelen"

msgid "Document number"
msgstr "Documentnummer"

msgid "Event not found"
msgstr "Evenement niet gevonden"

msgid "Events attended"
msgstr "Bijgewoonde evenementen"

msgid "Filter factions"
msgstr "Filtergroepen"

msgid "Mail assignment"
msgstr "Mail toewijzing"

msgid "Member refused!"
msgstr "Lid geweigerd!"

msgid "Membership fees"
msgstr "Verenigingskosten"

msgid "Multi-line text"
msgstr "Meerregelige tekst"

msgid "Multiple choice"
msgstr "Meerkeuze"

msgid "Overall balance"
msgstr "Kasbudget"

msgid "Payment Methods"
msgstr "Betaalmethoden"

msgid "Payment details"
msgstr "Betalingsgegevens"

msgid "Portraits (PDF)"
msgstr "Portretten (PDF)"

msgid "Private message"
msgstr "Privébericht"

msgid "Profile updated"
msgstr "Bijgewerkt lidmaatschap"

msgid "Progress status"
msgstr "Vooruitgang"

msgid "Question saved!"
msgstr "Onderdanige vraag!"

msgid "Replacing names"
msgstr "Namen vervangen"

msgid "Show statistics"
msgstr "Statistieken tonen"

msgid "Shuttle service"
msgstr "Pendeldienst"

msgid "Start algorithm"
msgstr "Algoritme starten"

msgid "Upload Expenses"
msgstr "Uitgaven uploaden"

msgid "Volounteer data"
msgstr "Vrijwillige gegevens"

msgid "You can consult"
msgstr "U kunt"

msgid "Your accounting"
msgstr "Uw boekhouding"

msgid "Your characters"
msgstr "Uw personages"

msgid "Your membership"
msgstr "Uw lidmaatschap"

msgid "expected within"
msgstr "verwacht binnen"

msgid "upcoming events"
msgstr "Geplande evenementen"

msgid "Ability acquired"
msgstr "Verworven vermogen"

msgid "Activate feature"
msgstr "Functie activeren"

msgid "Background image"
msgstr "Achtergrondafbeelding"

msgid "Casting priority"
msgstr "Voorrang bij het gieten"

msgid "Character review"
msgstr "Karakter recensie"

msgid "Collection links"
msgstr "Collectie koppelingen"

msgid "Collection total"
msgstr "Totale collectie"

msgid "Color background"
msgstr "Tekst achtergrond"

msgid "Confirm Payments"
msgstr "Betalingen bevestigen"

msgid "Current template"
msgstr "Huidige sjabloon"

msgid "Delay in payment"
msgstr "Vertraging in betaling"

msgid "Delay in profile"
msgstr "Vertraging in profiel"

msgid "Desalt thumbnail"
msgstr "Miniatuurafbeelding verwijderen"

msgid "Discounts active"
msgstr "Actief faciliteren"

msgid "Driver's License"
msgstr "Licentie"

msgid "Element approved"
msgstr "Goedgekeurd element"

msgid "Event Appearance"
msgstr "Evenement Verschijning"

msgid "Event accounting"
msgstr "Evenement Boekhouding"

msgid "Event navigation"
msgstr "Navigatie op evenementen"

msgid "Forward discount"
msgstr "Termijnkorting"

msgid "Handout template"
msgstr "Sjabloon voor hand-outs"

msgid "Italian features"
msgstr "Italiaanse kenmerken"

msgid "Loading template"
msgstr "Sjabloon laden"

msgid "Long description"
msgstr "Lange beschrijving"

msgid "May the best win"
msgstr "Moge de beste winnen"

msgid "Member approved!"
msgstr "Lid goedgekeurd!"

msgid "Membership check"
msgstr "Lidmaatschap controleren"

msgid "No comunications"
msgstr "Geen communicatie"

msgid "Number not found"
msgstr "Aantal niet gevonden"

msgid "Options required"
msgstr "Vereiste opties"

msgid "Organisation fee"
msgstr "Organisatiekosten"

msgid "Organisation tax"
msgstr "Organisatiebelasting"

msgid "Organization fee"
msgstr "Lidmaatschap"

msgid "Organization tax"
msgstr "Lidmaatschap"

msgid "Other characters"
msgstr "Andere personages"

msgid "Password changed"
msgstr "Wachtwoord gewijzigd"

msgid "Patron / Reduced"
msgstr "Maecenas / Gereduceerd"

msgid "Payment Settings"
msgstr "Betalingsinstellingen"

msgid "Payment currency"
msgstr "Betaling Valuta"

msgid "Payment to check"
msgstr "Te controleren betaling"

msgid "Pending payments"
msgstr "Uitstaande betalingen"

msgid "Player Questions"
msgstr "Vragen over spelers"

msgid "Player selection"
msgstr "Speler selectie"

msgid "Pre-registration"
msgstr "Voorinschrijving"

msgid "Registration fee"
msgstr "Inschrijfgeld"

msgid "Reminder payment"
msgstr "Herinnering betaling"

msgid "Reminder profile"
msgstr "Herinnering profiel"

msgid "Request approved"
msgstr "Verzoek goedgekeurd"

msgid "Selected options"
msgstr "Geselecteerde opties"

msgid "Show collections"
msgstr "Toon collecties"

msgid "Show event links"
msgstr "Links naar evenementen weergeven"

msgid "Show explanation"
msgstr "Uitleg tonen"

msgid "Single-line text"
msgstr "Enkelvoudige tekst"

msgid "Ticket selection"
msgstr "Selectie van tickets"

msgid "Tokens / Credits"
msgstr "Tokens / Credits"

msgid "Total collection"
msgstr "Totale collectie"

msgid "Transaction fees"
msgstr "Transactiekosten"

msgid "Where it is held"
msgstr "Waar het wordt gehouden"

msgid "Writing Question"
msgstr "Schrijfvraag"

msgid "Your competences"
msgstr "Jouw vaardigheden"

msgid "are not yet open"
msgstr "zijn nog niet open"

msgid "download it here"
msgstr "hier downloaden"

msgid "follow this link"
msgstr "volg deze link"

msgid "'pwyw' (donation)"
msgstr "pwyw\" (donatie)"

msgid "Activation failed"
msgstr "Activering mislukt"

msgid "Active collection"
msgstr "Actieve collectie"

msgid "Add a new request"
msgstr "Voer een nieuw verzoek in"

msgid "Additional fields"
msgstr "Extra velden"

msgid "All comunications"
msgstr "Alle communicatie"

msgid "Answer submitted!"
msgstr "Onderdanig antwoord!"

msgid "Cancellation date"
msgstr "Uitschrijfdatum"

msgid "Casting algorithm"
msgstr "Gietalgoritme"

msgid "Character profile"
msgstr "Karakterprofiel"

msgid "Closed collection"
msgstr "Gesloten collectie"

msgid "Code already used"
msgstr "Reeds gebruikte code"

msgid "Collection closed"
msgstr "Gesloten collectie"

msgid "Conversion ticket"
msgstr "Conversie ticket"

msgid "Credit assignment"
msgstr "Credit opdracht"

msgid "Download document"
msgstr "Document downloaden"

msgid "Elements uploaded"
msgstr "Elementen geladen"

msgid "Experience Points"
msgstr "Ervaringspunten"

msgid "Experience points"
msgstr "Ervaringspunten"

msgid "Faction selection"
msgstr "Factieselectie"

msgid "Feature activated"
msgstr "Functie geactiveerd"

msgid "Fiscal code check"
msgstr "Fiscale code controle"

msgid "Fixed instalments"
msgstr "Vaste termijnen"

msgid "Free registration"
msgstr "Gratis toegang"

msgid "Give a new answer"
msgstr "Geef antwoord"

msgid "Inventory objects"
msgstr "Inventarisartikelen"

msgid "Invoice not found"
msgstr "Factuur niet gevonden"

msgid "Maximum available"
msgstr "Maximaal beschikbaar"

msgid "Months free quota"
msgstr "Maanden vrij quotum"

msgid "Paid current year"
msgstr "Betaald lopend jaar"

msgid "Pay what you want"
msgstr "Betaal wat je wilt"

msgid "Payment confirmed"
msgstr "Betaling bevestigd"

msgid "Payments received"
msgstr "Ontvangen betalingen"

msgid "Pre registrations"
msgstr "Voorinschrijving"

msgid "Pre-Registrations"
msgstr "Voorinschrijvingen"

msgid "Pre-register here"
msgstr "Pre-registreer hier"

msgid "Quests and Traits"
msgstr "Quests en eigenschappen"

msgid "Redeem collection"
msgstr "Verzameling inwisselen"

msgid "Registration form"
msgstr "Registratieformulier"

msgid "Registration link"
msgstr "Links voor registratie"

msgid "Registration mail"
msgstr "Registratie e-mail"

msgid "Request submitted"
msgstr "Onderdanig verzoek"

msgid "Residence address"
msgstr "Woonadres"

msgid "Seleziona abilità"
msgstr "Seleziona abilità"

msgid "Short description"
msgstr "Korte beschrijving"

msgid "Standard features"
msgstr "Standaard functies"

msgid "Technical Support"
msgstr "Technische ondersteuning"

msgid "Tokens assignment"
msgstr "Toekenning van tokens"

msgid "Use these formats"
msgstr "Gebruik deze indelingen"

msgid "Verified payments"
msgstr "Geverifieerde betalingen"

msgid "Vote not yet open"
msgstr "Er kan nog niet gestemd worden"

msgid "Your achievements"
msgstr "Uw prestaties"

msgid "Your character is"
msgstr "Je personage is"

msgid "already delivered"
msgstr "reeds geleverd"

msgid "download document"
msgstr "download document"

msgid "this is important"
msgstr "dit is belangrijk"

msgid "Access the history"
msgstr "Toegang tot de geschiedenis"

msgid "Account activation"
msgstr "Account activeren"

msgid "Additional tickets"
msgstr "Extra tickets"

msgid "Approved character"
msgstr "Goedgekeurd karakter"

msgid "Character portrait"
msgstr "Karakterportret"

msgid "Competences events"
msgstr "Evenement vaardigheden"

msgid "Competences member"
msgstr "Persoonlijke vaardigheden"

msgid "Cover (thumb) link"
msgstr "Linkafdekking (duim)"

msgid "Delegated accounts"
msgstr "Gedelegeerde accounts"

msgid "Disable assignment"
msgstr "Toekenning uitschakelen"

msgid "Electronic invoice"
msgstr "Elektronische factuur"

msgid "Go to the form for"
msgstr "Ga naar het formulier voor"

msgid "Hide not available"
msgstr "Verberg niet beschikbaar"

msgid "Informations saved"
msgstr "Informatie opgeslagen"

msgid "Member Data Checks"
msgstr "Gegevens van leden controleren"

msgid "New refund request"
msgstr "Nieuw verzoek om terugbetaling"

msgid "Patron and Reduced"
msgstr "Beschermheer en Verminderd"

msgid "Pay the annual fee"
msgstr "Betaal de jaarlijkse bijdrage"

msgid "Payment processing"
msgstr "Betalingsverwerking"

msgid "Perform extraction"
msgstr "Extractie uitvoeren"

msgid "Preferences saved!"
msgstr "Voorkeuren opgeslagen!"

msgid "Proposed character"
msgstr "Voorgesteld karakter"

msgid "Reason for payment"
msgstr "Reden voor betaling"

msgid "Registrations open"
msgstr "Registraties geopend"

msgid "Review all members"
msgstr "Alle leden beoordelen"

msgid "Show cancellations"
msgstr "Show annuleringen"

msgid "Total payment sent"
msgstr "Totaal verzonden betaling"

msgid "Transaction totals"
msgstr "Totaal transacties"

msgid "Voluntary donation"
msgstr "Vrijwillige donatie"

msgid "Volunteer Registry"
msgstr "Vrijwilligers Register"

msgid "Your personal data"
msgstr "Uw gegevens"

msgid "Your registrations"
msgstr "Uw inzendingen"

msgid "by the deadline of"
msgstr "voor de deadline van"

msgid "global preferences"
msgstr "globale voorkeuren"

msgid "Accounting tracking"
msgstr "Boekhouding bijhouden"

msgid "Activate account on"
msgstr "Account activeren op"

msgid "Activation complete"
msgstr "Activering voltooid"

msgid "Are you really sure"
msgstr "Weet je het echt zeker"

msgid "Assigned character!"
msgstr "Karakter toegewezen!"

msgid "Change registration"
msgstr "Bericht bewerken"

msgid "Confirmation delete"
msgstr "Bevestiging verwijderen"

msgid "Date of association"
msgstr "Datum van vereniging"

msgid "Discounts available"
msgstr "Beschikbare faciliteiten"

msgid "Elements NOT chosen"
msgstr "NIET geselecteerde items"

msgid "Email notifications"
msgstr "Kennisgevingen per e-mail"

msgid "Event Configuration"
msgstr "Gebeurtenis Configuratie"

msgid "History preferences"
msgstr "Voorkeur geschiedenis"

msgid "I am not interested"
msgstr "Niet geïnteresseerd"

msgid "List of other users"
msgstr "Lijst van andere gebruikers"

msgid "Manage url shortner"
msgstr "Beheer url shortner"

msgid "Maximum preferences"
msgstr "Maximale voorkeuren"

msgid "Membership requests"
msgstr "Vragen over lidmaatschap"

msgid "Minimum preferences"
msgstr "Minimale voorkeuren"

msgid "Navigation language"
msgstr "Taal voor navigatie"

msgid "New shuttle request"
msgstr "Nieuw shuttleverzoek"

msgid "Non-cumulative code"
msgstr "Niet-cumulatieve code"

msgid "Number of event run"
msgstr "Evenement Runnummer"

msgid "Operation completed"
msgstr "Operatie voltooid"

msgid "Password of account"
msgstr "Wachtwoord account"

msgid "Player cancellation"
msgstr "Speler annulering"

msgid "Preferences - Total"
msgstr "Voorkeuren - Totaal"

msgid "Public informations"
msgstr "Publieke informatie"

msgid "Quotas total number"
msgstr "Totaal aantal quota"

msgid "Redeem registration"
msgstr "Inwisselen"

msgid "Registration closed"
msgstr "Registratie gesloten"

msgid "Results not present"
msgstr "Resultaten niet aanwezig"

msgid "Signup cancellation"
msgstr "Abonnement opzeggen"

msgid "Treasury appointees"
msgstr "Schatkistbeambten"

msgid "Username of account"
msgstr "Gebruikersnaam account"

msgid "Your characters are"
msgstr "Je personages zijn"

msgid "--- NOT ASSIGNED ---"
msgstr "--- NIET TOEGEWEZEN ---"

msgid "Ability type missing"
msgstr "Vermogenstype ontbreekt"

msgid "Accounting - History"
msgstr "Boekhouding - Historisch"

msgid "Advanced text editor"
msgstr "Geavanceerde teksteditor"

msgid "Carousel description"
msgstr "Carrousel beschrijving"

msgid "Complete sheet (Pdf)"
msgstr "Volledig blad (Pdf)"

msgid "Confirm your choices"
msgstr "Bevestig je je keuzes"

msgid "Create new character"
msgstr "Nieuw personage maken"

msgid "Display sent e-mails"
msgstr "Verzonden e-mails weergeven"

msgid "Download light sheet"
msgstr "Download lichtblad"

msgid "Event already played"
msgstr "Reeds gespeelde evenementen"

msgid "Extended description"
msgstr "Uitgebreide beschrijving"

msgid "External mail server"
msgstr "Externe mailserver"

msgid "Field for exclusions"
msgstr "Veld voor uitsluitingen"

msgid "Filler registrations"
msgstr "Filler-registraties"

msgid "Gift card cancelled!"
msgstr "Cadeaubon geannuleerd!"

msgid "Independent factions"
msgstr "Onafhankelijke facties"

msgid "Last membership date"
msgstr "Laatste lidmaatschapsdatum"

msgid "Mail added to queue!"
msgstr "Mail toegevoegd aan wachtrij!"

msgid "Make the request now"
msgstr "Solliciteer nu"

msgid "Manage players' data"
msgstr "Gegevens van spelers beheren"

msgid "Name - international"
msgstr "Engelse naam"

msgid "Not available, kiddo"
msgstr "Niet beschikbaar, kiddo"

msgid "Number of passengers"
msgstr "Aantal passagiers"

#, python-format
msgid "Opening at: %(date)s"
msgstr "Opening op: %(date)s"

msgid "Organization inflows"
msgstr "Verenigingsinkomsten"

msgid "Payment Verification"
msgstr "Betalingsverificatie"

msgid "Payment confirmation"
msgstr "Bevestiging van betalingen"

msgid "Payment installments"
msgstr "Betalingstermijnen"

msgid "Payments in approval"
msgstr "Betalingen onder goedkeuring"

msgid "Please wait a moment"
msgstr "Een ogenblik geduld alstublieft"

msgid "Preference not valid"
msgstr "Ongeldige voorkeur"

msgid "Registration history"
msgstr "Geschiedenis"

msgid "Reimbursement payout"
msgstr "Uitbetaling vergoeding"

msgid "Request registration"
msgstr "Registratie aanvragen"

msgid "Returning percentage"
msgstr "Rendement percentage"

msgid "Selezione non valida"
msgstr "Selezione non valida"

msgid "Sign up as a filler!"
msgstr "Meld je aan als vuller!"

msgid "Terms and Conditions"
msgstr "Algemene voorwaarden"

msgid "Terms and conditions"
msgstr "Algemene voorwaarden"

msgid "The tax code matches"
msgstr "De belastingcode komt overeen"

#, python-format
msgid "Welcome to %(name)s!"
msgstr "Welkom bij %(name)s!"

msgid "Yes, keep me posted!"
msgstr "Ja, hou me op de hoogte!"

msgid "Your delegated users"
msgstr "Je gedelegeerde gebruikers"

msgid "Access your character"
msgstr "Toegang tot je personage"

msgid "Approve reimbursement"
msgstr "Terugbetaling goedkeuren"

msgid "Assigned staff member"
msgstr "Toegewezen medewerker"

msgid "Character not allowed"
msgstr "Karakter niet toegestaan"

msgid "Character not visible"
msgstr "Karakter niet zichtbaar"

msgid "Character sheet intro"
msgstr "Karakterblad intro"

msgid "Code 'Bring a friend'"
msgstr "Neem een vriendencode mee"

msgid "Collections delivered"
msgstr "Collecties geleverd"

msgid "Complete sheet (Test)"
msgstr "Volledig blad (Test)"

msgid "Current profile image"
msgstr "Huidige profielafbeelding"

msgid "Disable amount change"
msgstr "Bedrag wijzigen uitschakelen"

msgid "Discover the web site"
msgstr "Ontdek de website"

msgid "External registration"
msgstr "Externe registratie"

msgid "Failed password reset"
msgstr "Wachtwoord resetten mislukt"

msgid "Go to the casting for"
msgstr "Ga naar casting voor"

msgid "Historical accounting"
msgstr "Historische boekhouding"

msgid "If absent, indicate 0"
msgstr "Indien afwezig, geef 0 aan"

msgid "Manage in-game issues"
msgstr "Problemen in de game beheren"

msgid "New character created"
msgstr "Nieuw personage gemaakt"

msgid "New pre-registrations"
msgstr "Nieuwe voorinschrijving"

msgid "No organization found"
msgstr "Geen organisatie gevonden"

msgid "Number of extractions"
msgstr "Aantal extracties"

msgid "Object does not exist"
msgstr "Object bestaat niet"

msgid "Participants included"
msgstr "Ze namen deel"

#, python-format
msgid "Payment per %(event)s"
msgstr "Betaling per %(event)s"

msgid "Payments Verification"
msgstr "Verificatie van betalingen"

msgid "Personal data updated"
msgstr "Persoonlijke gegevens bijgewerkt"

msgid "Pre-registration link"
msgstr "Links voor voorinschrijving"

msgid "Prop - weapons, props"
msgstr "Prop - wapens, rekwisieten"

msgid "Question display text"
msgstr "Tekst van de vraag"

msgid "Register to the event"
msgstr "Meld je aan voor het evenement"

msgid "Registration complete"
msgstr "Volledige registratie"

msgid "Registration is open!"
msgstr "Inschrijvingen zijn geopend!"

msgid "Registration not open"
msgstr "Registratie niet geopend"

msgid "Registration sections"
msgstr "Lidmaatschap secties"

msgid "Submit a new question"
msgstr "Een nieuwe vraag indienen"

msgid "Tax code verification"
msgstr "Verificatie van de belastingcode"

msgid "Template instructions"
msgstr "Instructies sjabloon"

msgid "To access the history"
msgstr "De geschiedenis openen"

msgid "Verification payments"
msgstr "Verificatie betalingen"

msgid "You have already paid"
msgstr "U hebt al betaald"

msgid "submit your vote here"
msgstr "breng hier je stem uit"

msgid "Additional Preferences"
msgstr "Extra voorkeuren"

msgid "Age (during the event)"
msgstr "Leeftijd (bij gebeurtenis)"

msgid "Arrived safe and sound"
msgstr "Veilig aangekomen"

msgid "Casting management for"
msgstr "Castingbeheer voor"

msgid "Character Relationship"
msgstr "Karakterrelatie"

msgid "Confirm password reset"
msgstr "Wachtwoord opnieuw instellen bevestigd"

msgid "Customised mail server"
msgstr "Aangepaste mailserver"

msgid "Display all users data"
msgstr "Alle gebruikersgegevens weergeven"

msgid "Do you want to proceed"
msgstr "Wil je doorgaan"

msgid "Download relationships"
msgstr "Relaties downloaden"

msgid "Expenses collaborators"
msgstr "Personeelskosten"

msgid "External register link"
msgstr "Link naar extern register"

msgid "Filter for every field"
msgstr "Filter op veld"

msgid "Follow the steps below"
msgstr "Volg de onderstaande stappen"

msgid "Join the waiting list!"
msgstr "Meld je aan voor de wachtlijst!"

msgid "Lightweight card (Pdf)"
msgstr "Lichtgewicht kaart (Pdf)"

msgid "Link to participate in"
msgstr "Links om deel te nemen"

msgid "Manage refund requests"
msgstr "Restitutieverzoeken beheren"

msgid "Manage the event plots"
msgstr "De evenementenpercelen beheren"

msgid "Manages event revenues"
msgstr "Beheren van inkomsten uit evenementen"

msgid "Modify shuttle request"
msgstr "Shuttleverzoek wijzigen"

msgid "Number of partecipants"
msgstr "Aantal deelnemingen"

msgid "Payment membership fee"
msgstr "Betaling lidmaatschapsgeld"

msgid "Register of volunteers"
msgstr "Register van vrijwilligers"

msgid "Registration cancelled"
msgstr "Annulering registratie"

msgid "Registration confirmed"
msgstr "Toegang bevestigd"

msgid "Registration questions"
msgstr "Toepassingen"

msgid "Registration surcharge"
msgstr "Toeslag"

msgid "Reimbursement approved"
msgstr "Vergoeding goedgekeurd"

#, python-format
msgid "Role approval %(role)s"
msgstr "Rolgoedkeuring %(role)s"

msgid "Select your character!"
msgstr "Selecteer je personage!"

msgid "Total registration fee"
msgstr "Totale registratiekosten"

msgid "Unknow error on upload"
msgstr "Onbekende fout bij uploaden"

msgid "Welcome to LarpManager"
msgstr "Welkom bij LarpManager"

msgid "Workshop already done!"
msgstr "Workshop al geslaagd!"

msgid "give them this address"
msgstr "geef ze dit adres"

msgid "history of preferences"
msgstr "voorkeursgeschiedenis"

msgid "A short tagline, slogan"
msgstr "Een korte tagline, slogan"

#, python-format
msgid "Assignment %(elements)s"
msgstr "Toewijzing %(elements)s"

msgid "Background of web pages"
msgstr "Achtergrond webpagina"

msgid "Candidates at the polls"
msgstr "Kandidaten op het stembiljet"

msgid "Character customisation"
msgstr "Karakter aanpassen"

msgid "Character customization"
msgstr "Karakter aanpassen"

msgid "Character relationships"
msgstr "Karakter links"

msgid "Collection participated"
msgstr "Deelgenomen Collecties"

msgid "Create a new collection"
msgstr "Maak een nieuwe verzameling"

msgid "Discount code not valid"
msgstr "Ongeldige facilitatiecode"

msgid "Download complete sheet"
msgstr "Volledig blad downloaden"

msgid "Early registration link"
msgstr "Link voor vroege registratie"

msgid "Indicate only if rate 0"
msgstr "Alleen aangeven als tarief 0"

msgid "Join the collection for"
msgstr "Doe mee aan de inzameling voor"

msgid "List payments to verify"
msgstr "Lijst van te verifiëren betalingen"

msgid "Manage event accounting"
msgstr "De boekhouding van evenementen beheren"

msgid "Manage the event quests"
msgstr "Beheer de event quests"

msgid "Maximum number of votes"
msgstr "Maximum aantal stemmen"

#, python-format
msgid "Minimum age: %(number)d"
msgstr "Minimumleeftijd: %(number)d"

msgid "Minimum number of votes"
msgstr "Minimum aantal stemmen"

msgid "Move registration event"
msgstr "Verhuis registratie evenement"

msgid "Please check them below"
msgstr "Bekijk ze hieronder"

msgid "Pre registrations total"
msgstr "Totaal voorregistraties"

msgid "Pre-registration active"
msgstr "Voorinschrijving actief"

msgid "Pre-registrations saved"
msgstr "Voorinschrijvingen opgeslagen"

msgid "Registration conditions"
msgstr "Voorwaarden"

msgid "Registrations not open!"
msgstr "De inschrijving is nog niet geopend!"

msgid "Reminder membership fee"
msgstr "Herinnering lidmaatschapsgeld"

msgid "Thanks for your support"
msgstr "Bedankt voor je steun"

msgid "Update your data in the"
msgstr "Werk uw gegevens bij in de"

msgid "What are you doing here"
msgstr "Wat doe je hier nog steeds"

msgid "You have made a mistake"
msgstr "Je hebt het verkeerd"

msgid "display (question text)"
msgstr "weergave (vraagtekst)"

msgid "Cancel your registration"
msgstr "Afmelden"

msgid "Check double speed larps"
msgstr "Controleer snelheid larp duplicaten"

msgid "Check missing speed larp"
msgstr "Controle snelheid larp ontbreekt"

msgid "Code two capital letters"
msgstr "Codeer twee hoofdletters"

msgid "Disable character finder"
msgstr "Tekenzoeker uitschakelen"

msgid "Display all sent e-mails"
msgstr "Alle verzonden e-mails weergeven"

msgid "Go to the quests of type"
msgstr "Ga naar zoektochten van het type"

msgid "Go to the tokens history"
msgstr "Toegang tot PT-geschiedenis"

msgid "Lightweight board (Test)"
msgstr "Lichtgewicht bord (Test)"

msgid "Manages event's expenses"
msgstr "Beheert de kosten van het evenement"

msgid "New delegate user added!"
msgstr "Nieuwe gedelegeerde gebruiker toegevoegd!"

msgid "New organization created"
msgstr "Nieuwe vereniging aangemaakt"

#, python-format
msgid "New question by %(user)s"
msgstr "Nieuwe vraag door %(user)s"

msgid "No, I don't want updates"
msgstr "Nee, ik wil geen updates"

msgid "Provisional registration"
msgstr "Voorlopige registratie"

msgid "Regeneration pdf started"
msgstr "pdf regeneratie gestart"

msgid "Reload cached event data"
msgstr "Gebeurtenisgegevens uit de cache opnieuw laden"

msgid "Secret registration link"
msgstr "Geheime registratie link"

msgid "The subdomain identifier"
msgstr "De identificatiecode van het subdomein"

msgid "Try the sheet generation"
msgstr "Probeer kaarten te genereren"

msgid "Upload verified payments"
msgstr "Geverifieerde betalingen uploaden"

msgid "Your registration ticket"
msgstr "Je entreebewijs"

msgid "check lack relationships"
msgstr "controleer rapporten minder"

msgid "not visible at this time"
msgstr "momenteel niet zichtbaar"

msgid "'player' (player's email)"
msgstr "\"speler\" (e-mailadres van de speler)"

msgid "Choose the payment method"
msgstr "Kies het betaalmiddel"

msgid "Go to the preferences for"
msgstr "Ga naar voorkeuren voor"

msgid "Initial experience points"
msgstr "Eerste ervaringspunten"

msgid "Intermediary channel code"
msgstr "Intermediaire kanaalcode"

msgid "Invoice already confirmed"
msgstr "Factuur al bevestigd"

msgid "Kitchen - food, tableware"
msgstr "Keuken - eten, servies"

msgid "Manage the event factions"
msgstr "Beheer de evenementenfacties"

msgid "Manage the event handouts"
msgstr "Beheer de hand-outs van het evenement"

msgid "Manage volunteer registry"
msgstr "Vrijwilligersregister beheren"

#, python-format
msgid "New message from %(user)s"
msgstr "Nieuw bericht van %(user)s"

msgid "Now you can create badges"
msgstr "Nu kun je badges maken"

msgid "Optional - email reply to"
msgstr "Optioneel - antwoord per e-mail naar"

msgid "Payment already confirmed"
msgstr "Betaling al bevestigd"

msgid "Receipt already confirmed"
msgstr "Ontvangst al bevestigd"

msgid "Registration opening date"
msgstr "Datum opening registratie"

#, python-format
msgid "Registration to %(event)s"
msgstr "Registratie bij %(event)s"

msgid "Request sent for approval"
msgstr "Aanvraag ter goedkeuring verzonden"

msgid "Show available characters"
msgstr "Beschikbare tekens tonen"

msgid "These are our past events"
msgstr "Dit zijn onze evenementen uit het verleden"

msgid "Upload of photo and video"
msgstr "Foto's en video's uploaden"

msgid "Upload your profile photo"
msgstr "Upload je profielfoto"

msgid "Use of third party assets"
msgstr "Gebruik van activa van derden"

msgid "We're sorry to see you go"
msgstr "We vinden het jammer dat je weggaat"

msgid "What would you like to do"
msgstr "Wat zou je willen doen"

msgid "cancel your registrations"
msgstr "annuleer je registratie"

msgid "Access character creation!"
msgstr "Toegang tot het maken van personages!"

msgid "Access the event dashboard"
msgstr "Toegang tot het dashboard van het evenement"

msgid "Can't copy from same event"
msgstr "Kan niet kopiëren van dezelfde gebeurtenis"

msgid "Check inverse relationship"
msgstr "controleer omgekeerde relatie"

msgid "Discover the game factions"
msgstr "Ontdek de spelgroepen"

msgid "Edit your character's data"
msgstr "Bewerk de gegevens van je personage"

#, python-format
msgid "Feature %(name)s activated"
msgstr "Functie %(name)s geactiveerd"

msgid "Give a card to your friend"
msgstr "Geef een kaart aan je vriend(in)"

msgid "Hide unassigned characters"
msgstr "Niet-toegewezen tekens verbergen"

msgid "Manage inventory and items"
msgstr "Inventaris en artikelen beheren"

msgid "Manage the event prologues"
msgstr "De prologen van evenementen beheren"

msgid "Manages the runs of events"
msgstr "Beheert de evenementen"

msgid "Now you can create inflows"
msgstr "Nu kun je instromen maken"

msgid "Option no longer available"
msgstr "Optie niet langer beschikbaar"

msgid "Pre-register to the event!"
msgstr "Schrijf je in op de voorinschrijvingslijst!"

msgid "Registration not yet open!"
msgstr "De registratie is nog niet geopend."

msgid "Short name - international"
msgstr "Korte naam - in het Engels"

msgid "The following will be used"
msgstr "Het volgende wordt gebruikt"

msgid "The name of the competence"
msgstr "De naam van competentie"

msgid "These fields are mandatory"
msgstr "Deze velden zijn verplicht"

msgid "Total remaining to be paid"
msgstr "Totaal nog te betalen"

msgid "View photos from the event"
msgstr "Bekijk foto's van het evenement"

msgid "Waiting list registrations"
msgstr "Registraties op wachtlijst"

msgid "Wrong number of characters"
msgstr "Verkeerd aantal tekens"

msgid "You can contact us at this"
msgstr "U kunt contact met ons opnemen via"

msgid "You can't access this way!"
msgstr "Zo kun je niet inloggen!"

msgid "You have use a friend code"
msgstr "Je hebt een vriendencode gebruikt"

msgid "(click on image to enlarge)"
msgstr "(klik op de afbeelding om te vergroten)"

msgid "Additional free payment fee"
msgstr "Extra gratis betaling"

#, python-format
msgid "Bring a friend to %(event)s"
msgstr "Neem een vriend(in) mee naar %(event)s"

msgid "Confirmation of expenditure"
msgstr "Bevestiging van uitgaven"

msgid "Description - international"
msgstr "Engelse beschrijving"

msgid "Enter your preferences here"
msgstr "Geef hier je voorkeuren aan"

msgid "Is it selectable by players"
msgstr "Is het selecteerbaar door de spelers"

msgid "Loading performed, see logs"
msgstr "Laden uitgevoerd, zie logboeken"

msgid "Manage player registrations"
msgstr "Spelersregistraties beheren"

msgid "Manage quiz-style workshops"
msgstr "Beheer quizachtige workshops"

msgid "Manage the event characters"
msgstr "De tekens van het evenement beheren"

msgid "Members of the Organization"
msgstr "Lid van de vereniging"

msgid "Membership fees in approval"
msgstr "Aandeel in goedkeuring"

msgid "Missing casting preferences"
msgstr "Ontbrekende gietvoorkeuren"

msgid "Name of badge to be awarded"
msgstr "Naam van de badge die wordt uitgereikt"

msgid "Now you can create outflows"
msgstr "Nu kun je uitstromen maken"

msgid "Player registration process"
msgstr "Registratieprocedure voor spelers"

msgid "Pre-registration cancelled!"
msgstr "Voorinschrijving geannuleerd!"

msgid "Reminder membership request"
msgstr "Herinnering lidmaatschapsverzoek"

msgid "Various additional features"
msgstr "Diverse extra functies"

msgid "View limited ticket options"
msgstr "Beperkte ticketopties bekijken"

msgid "Withheld as transaction fee"
msgstr "Inhouding als transactiekosten"

msgid "Would you like to change it"
msgstr "Wil je het veranderen"

msgid "You are regularly signed up"
msgstr "Inschrijving bevestigd"

msgid "You are signed up as Filler"
msgstr "Je bent geregistreerd als een Filler"

msgid "options (number of options)"
msgstr "opties (aantal opties)"

msgid "please fill in your profile"
msgstr "vul je profiel in"

msgid "Contents of the special page"
msgstr "Inhoud van de speciale pagina"

msgid "Cover photo fo the character"
msgstr "Een voorbeeldfoto van het personage"

msgid "Description of free donation"
msgstr "Beschrijving van gratis donatie"

#, python-format
msgid "Feature %(name)s deactivated"
msgstr "Functie %(name)s gedeactiveerd"

msgid "If checked: members can vote"
msgstr "Indien aangevinkt: leden kunnen stemmen"

msgid "Link to close the collection"
msgstr "Link om de collectie te sluiten"

msgid "List of content-related tags"
msgstr "Lijst van inhoudsgerelateerde tags"

msgid "Manage the event speed-larps"
msgstr "De snelheidsbeperkingen voor evenementen beheren"

msgid "Membership request submitted"
msgstr "Verzoek onderdanig lid"

msgid "Player customisation updated"
msgstr "Spelersaanpassing bijgewerkt"

#, python-format
msgid "Trait assigned for %(event)s"
msgstr "Toegewezen kenmerk voor %(event)s"

msgid "payment pending confirmation"
msgstr "betaling in afwachting van bevestiging"

msgid "Already existing relationship"
msgstr "Reeds bestaande relatie"

#, python-format
msgid "Approval %(user)s as %(role)s"
msgstr "Goedkeuring %(user)s als %(role)s"

msgid "Buy skills for your character"
msgstr "Koop vaardigheden voor je personage"

msgid "Date of issue of the document"
msgstr "Datum van uitgifte van het document"

msgid "Indicate the outflow category"
msgstr "Geef de categorie aan waarbinnen de output wordt geteld"

msgid "List inverse relationships of"
msgstr "Maak een lijst van inverse relaties van"

msgid "Manages modules for workshops"
msgstr "Beheert modules voor workshops"

msgid "Maximum number of preferences"
msgstr "Maximum aantal voorkeuren"

msgid "Minimum number of preferences"
msgstr "Minimum aantal voorkeuren"

msgid "Now you can create characters"
msgstr "Nu kun je personages maken"

msgid "Number of tickets to be drawn"
msgstr "Aantal te trekken tickets"

#, python-format
msgid "Personal code: <b>%(cod)s</b>"
msgstr "Persoonlijke code: <b>%(cod)s</b>"

#, python-format
msgid "Pre-registration at %(event)s"
msgstr "Voorinschrijving bij %(event)s"

msgid "Preferred navigation language"
msgstr "Gewenste navigatietaal"

msgid "Promotion - site, advertising"
msgstr "Promotie - site, reclame"

msgid "Registrations opening not set"
msgstr "Registraties openen niet ingesteld"

#, python-format
msgid "Request refund from: %(user)s"
msgstr "Verzoek om terugbetaling van: %(user)s"

msgid "Select the new ability to get"
msgstr "Selecteer de nieuwe vaardigheid die je wilt leren"

msgid "The total registration fee is"
msgstr "Het totale inschrijfgeld is"

msgid "Transportation - gas, highway"
msgstr "Vervoer - benzine, snelweg"

msgid "Unconverted pre-registrations"
msgstr "Niet omgezette voorregistraties"

msgid "Your account is now activated"
msgstr "Je account is nu actief"

msgid "check excessive relationships"
msgstr "extra rapporten controleren"

#, python-format
msgid "Complete payment for %(event)s"
msgstr "Volledige betaling voor %(event)s"

msgid "Delay in yearly membership fee"
msgstr "Uitstel van jaarlijkse contributie"

msgid "Font to be used in page titles"
msgstr "Lettertype voor titels"

msgid "General event management tools"
msgstr "Algemene hulpmiddelen voor evenementenbeheer"

msgid "Manage organization accounting"
msgstr "De boekhouding van de organisatie beheren"

msgid "Manage questions for workshops"
msgstr "Vragen voor workshops beheren"

msgid "Registrations on external link"
msgstr "Registraties op externe link"

msgid "Review players' sensitive data"
msgstr "Bekijk de gevoelige gegevens van spelers"

msgid "Select the new photo to upload"
msgstr "Selecteer de nieuwe foto die u wilt uploaden"

msgid "The registrations to the event"
msgstr "Registratie voor het evenement"

msgid "Upload and host files directly"
msgstr "Bestanden rechtstreeks uploaden en hosten"

msgid "We are processing your payment"
msgstr "We verwerken je betaling"

msgid "Writing and storytelling tools"
msgstr "Hulpmiddelen voor schrijven en vertellen"

msgid "Your friend code has been used"
msgstr "Uw vriendencode is gebruikt"

msgid "Activate features for the event"
msgstr "Functies voor het evenement activeren"

msgid "After confirmation, add another"
msgstr "Voeg na bevestiging nog een"

msgid "Assigning characters to players"
msgstr "Personages aan spelers toewijzen"

msgid "Browse the presentation website"
msgstr "Blader door de presentatiesite"

msgid "Choice available, click to lock"
msgstr "Keuze beschikbaar, klik om te vergrendelen"

msgid "Data share removed successfully"
msgstr "Gegevens delen succesvol verwijderd"

msgid "Did you check and is it correct"
msgstr "Heb je dit gecontroleerd en klopt het"

msgid "Discover the coming soon events"
msgstr "Ontdek de evenementen die op stapel staan"

msgid "Filter or search the characters"
msgstr "Filter of zoek de tekens"

msgid "Manage the registration tickets"
msgstr "De registratietickets beheren"

msgid "Manage the type of event quests"
msgstr "Beheer het type event quests"

#, python-format
msgid "Membership fee payment %(year)s"
msgstr "Betaling aandelen %(year)s"

msgid "Name of the free donation field"
msgstr "Naam van het veld voor gratis donaties"

msgid "Name to be displayed for tokens"
msgstr "Naam die moet worden weergegeven voor tokens"

msgid "Now you can add inventory items"
msgstr "Nu kun je inventarisitems toevoegen"

#, python-format
msgid "Password reset of user %(user)s"
msgstr "Wachtwoord reset van gebruiker %(user)s"

msgid "Relationships of your character"
msgstr "Links van je personage"

msgid "Review the annual budget report"
msgstr "Het jaarlijkse begrotingsverslag beoordelen"

msgid "Select only one primary faction"
msgstr "Selecteer slechts één primaire factie"

msgid "Set design - staging, materials"
msgstr "Decorontwerp - inrichting, materialen"

msgid "Show questions already answered"
msgstr "Toon reeds beantwoorde vragen"

msgid "So far you have paid a total of"
msgstr "Tot nu toe heb je in totaal"

msgid "Surcharge applied to the ticket"
msgstr "Toeslag op ticket"

msgid "This page shows the event plots"
msgstr "Deze pagina toont de gebeurtenisplots"

msgid "This page shows the run signups"
msgstr "Op deze pagina staat een overzicht van de inschrijvingen voor de run"

msgid "To log back in with the account"
msgstr "Om weer in te loggen met het account"

msgid "Total of recorded money inflows"
msgstr "Totaal van geregistreerde geldinstroom"

msgid "Will be shown in the event page"
msgstr "Wordt getoond op de evenementpagina"

msgid "You have completed the payment!"
msgstr "Je hebt de storting voltooid!"

msgid "Your question has been answered"
msgstr "Je vraag is beantwoord"

msgid "check nonexistent relationships"
msgstr "controleer niet-bestaande relaties"

msgid "'ticket' (ticket name or number)"
msgstr "\"ticket\" (naam of nummer van het ticket)"

msgid "Added to the bottom of all pages"
msgstr "Toegevoegd aan de onderkant van alle pagina's"

msgid "Cancellation for missing payment"
msgstr "Annulering wegens te late betaling"

msgid "Cancellation for missing profile"
msgstr "Annulering wegens ontbrekend profiel"

#, python-format
msgid "Character assigned for %(event)s"
msgstr "Karakter toegewezen voor %(event)s"

msgid "Copy elements from another event"
msgstr "Elementen van een andere gebeurtenis kopiëren"

msgid "Costumes - make up, cloth, armor"
msgstr "Kostuums - schmink, stof, harnas"

msgid "Displays list of emails of users"
msgstr "Lijst met e-mails van gebruikers weergeven"

msgid "Do you want to tell us something"
msgstr "Wil je ons iets vertellen"

msgid "Hide players without a character"
msgstr "Verberg spelers zonder personage"

msgid "Manage the registration sections"
msgstr "Beheer de registratiesecties"

msgid "Managing money flow and finances"
msgstr "Geldstromen en financiën beheren"

msgid "Membership request not submitted"
msgstr "Niet-ingediende aanvraag"

msgid "Miscellaneous operating expenses"
msgstr "Diverse huishoudelijke uitgaven"

msgid "Name to be displayed for credits"
msgstr "Naam die moet worden weergegeven voor credits"

msgid "Now you can create url shortners"
msgstr "Nu kun je url-snelkoppelingen maken"

msgid "Now you can set the vote options"
msgstr "Nu kunt u de stemopties instellen"

msgid "Now you can verify wire payments"
msgstr "Je kunt nu betalingen per bankoverschrijving verifiëren"

msgid "Please upload your profile photo"
msgstr "Upload je profielfoto"

msgid "Reimbursement request item added"
msgstr "Claim item toegevoegd"

msgid "Select a file with extension csv"
msgstr "Selecteer een bestand met de extensie 'csv'"

msgid "Select the character's key words"
msgstr "Geeft de trefwoorden van het personage aan"

msgid "Sum of payments received through"
msgstr "Som van betalingen ontvangen via"

msgid "The setting / genre of the event"
msgstr "De setting / het genre van het evenement"

msgid "This page shows the event quests"
msgstr "Deze pagina toont de event quests"

msgid "Total of recorded money outflows"
msgstr "Totaal van geregistreerde uitgaande geldstromen"

msgid "Verify that the data are correct"
msgstr "Controleer of de gegevens correct zijn"

msgid "Voting for the Executive is open"
msgstr "De stemming voor de Raad van Bestuur is geopend"

#, python-format
msgid "A question was asked by: %(user)s"
msgstr "Er is een vraag gesteld door: %(user)s"

msgid "Access the organization dashboard"
msgstr "Toegang tot het organisatiedashboard"

#, python-format
msgid "Achievement assignment: %(badge)s"
msgstr "Prestatieopdracht: %(badge)s"

msgid "Ask the organisers to activate it"
msgstr "Vraag de organisatoren om het te activeren"

msgid "Charge transaction fees to player"
msgstr "Breng transactiekosten in rekening bij de speler"

msgid "Complete name of the Organization"
msgstr "Volledige naam van de organisatie"

#, python-format
msgid "Confirm registration to %(event)s"
msgstr "Toegang tot %(event)s bevestigen"

msgid "Discover what this event is about"
msgstr "Ontdek waar dit evenement over gaat"

msgid "Fill out the event prep questions"
msgstr "Vul de voorbereidende vragen voor het evenement in"

msgid "For more information, write to us"
msgstr "Schrijf ons voor meer informatie"

msgid "Go to the history preferences for"
msgstr "Ga naar de voorkeurengeschiedenis voor"

msgid "Indicate your level of experience"
msgstr "Geef je ervaringsniveau aan"

msgid "Lottery tickets currently present"
msgstr "Er zijn loten"

msgid "Now you can set the taxes options"
msgstr "Nu kun je de belastingopties instellen"

msgid "This page shows the url shortners"
msgstr "Deze pagina toont de url shortners"

msgid "Total participation fees received"
msgstr "Totaal ontvangen deelnamekosten"

msgid "Unfortunately these things happen"
msgstr "Helaas gebeuren deze dingen"

msgid "Verify manually approved payments"
msgstr "Handmatig goedgekeurde betalingen verifiëren"

msgid "View all event information in the"
msgstr "Bekijk alle evenementinformatie in de"

msgid "Access the list of your characters"
msgstr "Toegang tot je karakterlijst"

msgid "Date of expiration of the document"
msgstr "Vervaldatum van het document"

msgid "Delay in organization registration"
msgstr "Vertraging in de registratie van organisaties"

msgid "Empty relationship check (no text)"
msgstr "Leeg rapport (geen tekst)"

#, python-format
msgid "Feature %(name)s already activated"
msgstr "Functie %(name)s is al geactiveerd"

msgid "Find out what quests are available"
msgstr "Ontdek de beschikbare quests"

msgid "If checked, allow ticket tier: NPC"
msgstr "Indien aangevinkt, ticketniveau toestaan: NPC"

msgid "Manage the registration surcharges"
msgstr "De registratietoeslagen beheren"

msgid "Manage the type of event prologues"
msgstr "Het type proloog beheren"

msgid "Manages registration cancellations"
msgstr "Beheert annuleringen van registraties"

msgid "Manually confirm payments received"
msgstr "Handmatig ontvangen betalingen bevestigen"

msgid "Now you can create event templates"
msgstr "Nu kun je sjablonen voor evenementen maken"

msgid "Now you can set membership options"
msgstr "Nu kunt u lidmaatschapsopties instellen"

#, python-format
msgid "Registration updated for %(event)s"
msgstr "Bijgewerkte invoer voor %(event)s"

#, python-format
msgid "Registration updated to %(event)s!"
msgstr "Registratie bijgewerkt tot %(event)s!"

#, python-format
msgid "Registrations opening at: %(date)s"
msgstr "Registraties openen op: %(date)s"

msgid "Secretarial - stationery, printing"
msgstr "Secretariaat - briefpapier, drukwerk"

msgid "Select a file with extension 'zip'"
msgstr "Selecteer een bestand met extensie 'zip"

msgid "The amount of your contribution is"
msgstr "Het bedrag van je bijdrage is"

msgid "The collection has been activated!"
msgstr "De collectie is geactiveerd!"

msgid "The collection has been delivered!"
msgstr "De collectie is afgeleverd!"

msgid "The form is saved every 30 seconds"
msgstr "Het formulier wordt elke 30 seconden opgeslagen"

msgid "The payment has not been completed"
msgstr "De betaling is niet voltooid"

#, python-format
msgid "Ticket selected: <b>%(ticket)s</b>"
msgstr "Geselecteerd ticket: <b>%(ticket)s</b>"

msgid "You are about to make a payment of"
msgstr "Je staat op het punt een betaling te doen van"

msgid "Your updated registration total is"
msgstr "Je bijgewerkte totaal is"

msgid "to confirm it proceed with payment"
msgstr "om te bevestigen ga verder met de betaling"

#, python-format
msgid "(<a href='%(url)s'>answer here</a>)"
msgstr "(<a href='%(url)s'>antwoord hier</a>)"

msgid "Image shown on homepage as promoter"
msgstr "Afbeelding getoond op homepage als promoter"

msgid "Insert the html code for the footer"
msgstr "Voer de html-code in om de voettekst te vullen met"

msgid "Insert the html code for the header"
msgstr "Voer de html-code in om de koptekst te vullen met"

msgid "Manage the type of character skills"
msgstr "Beheer het type karaktervaardigheden"

#, python-format
msgid "Membership registration of %(user)s"
msgstr "Lidmaatschapsabonnement van %(user)s"

msgid "Message sent, thanks for writing us"
msgstr "Bericht verzonden, bedankt voor het schrijven"

msgid "Name of the discount - internal use"
msgstr "Naam van korting - voor intern gebruik"

msgid "Now you can create the receipt text"
msgstr "Nu kun je de ontvangstbevestiging maken"

msgid "Now you can set the casting options"
msgstr "Nu kun je de gietopties instellen"

msgid "Payments pending delegated accounts"
msgstr "Betalingen in afwachting van gedelegeerde rekeningen"

#, python-format
msgid "Reimbursement request for %(event)s"
msgstr "Vordering voor %(event)s"

msgid "Review historical financial records"
msgstr "Historische financiële gegevens bekijken"

msgid "You can't send messages to yourself"
msgstr "Je kunt geen berichten naar jezelf sturen"

msgid "here the conditions of registration"
msgstr "hier de voorwaarden voor registratie voor het evenement"

msgid "Cast your vote for the new Executive"
msgstr "Breng je stem uit voor de nieuwe Executive"

msgid "Confirmation of registration request"
msgstr "Bevestiging van registratieaanvraag"

msgid "Error processing payment, contact us"
msgstr "Fout bij het verwerken van betaling, neem contact met ons op"

msgid "Extended description - international"
msgstr "Uitgebreide beschrijving - in het Engels"

#, python-format
msgid "Feature %(name)s already deactivated"
msgstr "Functie %(name)s is al gedeactiveerd"

msgid "If checked, allow ticket tier: Staff"
msgstr "Indien aangevinkt, ticketniveau toestaan: Personeel"

msgid "Indicate the amount of your donation"
msgstr "Vermeld het bedrag van je donatie"

msgid "Indicates the details of the request"
msgstr "Geeft de details van de claim aan"

msgid "Manage the models for event handouts"
msgstr "De modellen voor hand-outs voor evenementen beheren"

msgid "Now you can create the filler ticket"
msgstr "Nu kun je het vulkaartje maken"

msgid "Now you can set the discount options"
msgstr "Nu kun je de kortingsopties instellen"

msgid "Now you can set the reminder options"
msgstr "Nu kun je de herinneringsopties instellen"

msgid "Only really important communications"
msgstr "Alleen echt belangrijke communicatie"

msgid "Regenerate (recreates all pdf: slow)"
msgstr "Regenereren (herschept alle pdf: langzaam)"

#, python-format
msgid "Registration cancelled for %(event)s"
msgstr "Uitschrijven op %(event)s"

msgid "Registration completed successfully!"
msgstr "Registratie succesvol afgerond!"

#, python-format
msgid "Registration confirmed at %(event)s!"
msgstr "Registratie bevestigd bij %(event)s!"

#, python-format
msgid "Role approval %(role)s per %(event)s"
msgstr "Rolgoedkeuring %(role)s per %(event)s"

msgid "Show all the traits to those present"
msgstr "Alle eigenschappen laten zien aan de aanwezigen"

msgid "Terms and Conditions of registration"
msgstr "Voorwaarden en bepalingen voor deelname"

msgid "They need to complete it immediately"
msgstr "Ze moeten het onmiddellijk voltooien"

msgid "Tickets that have already been drawn"
msgstr "Er zijn al tickets getrokken"

msgid "Update here the registration options"
msgstr "Update je lidmaatschapsopties"

#, python-format
msgid "Utilisation %(tokens)s per %(event)s"
msgstr "Gebruik %(tokens)s per %(event)s"

msgid "View the complete list of our events"
msgstr "Bekijk de volledige lijst van onze evenementen"

msgid "You are currently logged in with the"
msgstr "U bent momenteel aangemeld met de"

msgid "You have been awarded an achievement"
msgstr "Je hebt een prestatie geleverd"

msgid "Added to the bottom of all mails sent"
msgstr "Toegevoegd aan de onderkant van alle verzonden e-mails"

msgid "Assign selected characters to players"
msgstr "Wijs geselecteerde personages toe aan spelers"

msgid "If checked, allow ticket tier: Seller"
msgstr "Indien aangevinkt, ticketniveau toestaan: Verkoper"

msgid "Indicates accurate safety information"
msgstr "Geeft nauwkeurige veiligheidsinformatie aan"

msgid "Location - rent, gas, overnight stays"
msgstr "Locatie - huur, gas, overnachtingen"

msgid "Manage answers for workshop questions"
msgstr "Antwoorden voor workshopvragen beheren"

msgid "Manage donations performed by players"
msgstr "Beheer donaties uitgevoerd door spelers"

msgid "Manage questions asked by the players"
msgstr "Vragen van spelers beheren"

msgid "Manage the organization main settings"
msgstr "De hoofdinstellingen van de organisatie beheren"

msgid "Manage the pre-registrations received"
msgstr "Beheer de ontvangen voorregistraties"

msgid "Mirror type character, not selectable"
msgstr "Spiegeltype teken, niet selecteerbaar"

msgid "Now you can create fixed installments"
msgstr "Nu kun je vaste afbetalingen maken"

msgid "Now you can create the lottery ticket"
msgstr "Nu kun je het lot maken"

msgid "Now you can create the progress steps"
msgstr "Nu kun je de voortgangsstappen maken"

msgid "Now you can create the waiting ticket"
msgstr "Nu kun je het wachtticket maken"

msgid "Now you can review players' questions"
msgstr "Nu kun je vragen van spelers bekijken"

msgid "Now you can review the annual balance"
msgstr "Nu kun je het jaarlijkse saldo bekijken"

msgid "Now you can review users mailing list"
msgstr "Nu kunt u de mailinglijst van gebruikers bekijken"

msgid "Now you can set customization options"
msgstr "Nu kun je aanpassingsopties instellen"

msgid "Now you can set the legal notice text"
msgstr "Nu kunt u de tekst van de juridische kennisgeving instellen"

msgid "Players that DID NOT send preferences"
msgstr "Spelers die GEEN voorkeuren hebben gestuurd"

#, python-format
msgid "Registration to %(event)s by %(user)s"
msgstr "Invoer in %(event)s van %(user)s"

msgid "Select the organisation to proceed to"
msgstr "Selecteer de organisatie om verder te gaan"

msgid "This page shows cancelled enrollments"
msgstr "Deze pagina geeft een overzicht van geannuleerde registraties"

msgid "Total amount refunded to participants"
msgstr "Totaalbedrag terugbetaald aan deelnemers"

#, python-format
msgid "Utilisation %(credits)s per %(event)s"
msgstr "Gebruik %(credits)s per %(event)s"

msgid "You are signed up in the waiting list"
msgstr "Je staat op de wachtlijst"

msgid "description (application description)"
msgstr "beschrijving (toepassingsbeschrijving)"

#, python-format
msgid " Hurry: only %(num)d tickets available"
msgstr " Haast je: er zijn nog maar %(num)d tickets beschikbaar"

#, python-format
msgid "Activate collection for: %(recipient)s"
msgstr "Activeringsverzameling voor: %(recipient)s"

msgid "Activate features for the organization"
msgstr "Functies activeren voor de organisatie"

msgid "Activation failed. Mail us the details"
msgstr ""
"Activering account mislukt. Schrijf ons om ons hiervan op de hoogte te "
"stellen"

msgid "Attention, the tax code does not match"
msgstr "Let op, de belastingcode komt niet overeen"

msgid "Briefly describe what the box contains"
msgstr "Beschrijf kort wat de doos bevat"

msgid "Check the validity of the fiscal code."
msgstr "Controleer de geldigheid van de fiscale code."

msgid "Event display and visual customization"
msgstr "Gebeurtenisweergave en visuele aanpassing"

msgid "Fill in your character's relationships"
msgstr "Vul de relaties van je personage in"

msgid "Manage fields that track players’ data"
msgstr "Beheer velden die spelersgegevens bijhouden"

msgid "Membership of the Organization refused"
msgstr "Lidmaatschap geweigerd"

msgid "Now you can host files in the platform"
msgstr "Nu kun je bestanden hosten in het platform"

msgid "Now you can start creating speed-larps"
msgstr "Nu kun je beginnen met het maken van speed-larps"

msgid "The following registrations were drawn"
msgstr "De volgende inzendingen zijn getrokken"

msgid "We ask you to pay the remaining amount"
msgstr "We vragen je om het resterende bedrag te betalen"

msgid "You already have an assigned character"
msgstr "Je hebt al een toegewezen personage"

msgid "You are about to perform a donation of"
msgstr "Je doet een donatie van"

msgid "Click below to confirm the cancellation"
msgstr "Klik hieronder om uw annulering te bevestigen"

#, python-brace-format
msgid "Completed module. Remaining: {number:d}"
msgstr "Voltooide module. Resterend: {number:d}"

msgid "Date from when the surcharge is applied"
msgstr "Datum waarna toeslag van toepassing is"

msgid "Electronics - computers, hitech, lights"
msgstr "Elektronica - computers, hitech, lampen"

msgid "If checked, makes visible the speedlarp"
msgstr "Indien aangevinkt, wordt de snelheidslimiet zichtbaar"

msgid "If you need help, remember to check out"
msgstr "Als je hulp nodig hebt, ga dan naar"

msgid "Manage player questions and answer them"
msgstr "Vragen van spelers beheren en beantwoorden"

msgid "Manages and assigns tasks to characters"
msgstr "Taken beheren en toewijzen aan personages"

msgid "Manages events or organization expenses"
msgstr "Beheert uitgaven voor evenementen of organisatie"

msgid "Manages events or organization revenues"
msgstr "Beheert inkomsten van evenementen of organisaties"

#, python-format
msgid "Membership fee of %(user)s for %(year)s"
msgstr "Aandeel %(user)s per %(year)s"

msgid "Membership of the Organization accepted"
msgstr "Lidmaatschap van de vereniging geaccepteerd"

msgid "Now you can create quests for the event"
msgstr "Nu kun je quests maken voor het evenement"

msgid "Now you can review the event's problems"
msgstr "Nu kunt u de problemen van het evenement bekijken"

msgid "Now you can se the special page options"
msgstr "Nu kun je de speciale pagina-opties zien"

msgid "Photos and videos successfully uploaded"
msgstr "Foto's en video's succesvol geüpload"

#, python-format
msgid "Registration cancellation for %(event)s"
msgstr "Uitschrijven op %(event)s"

msgid "Sum of the signup fee, total to be paid"
msgstr "Inschrijfgeld, totaal te betalen"

msgid "The number of payments to split the fee"
msgstr "Het aantal termijnen dat moet worden betaald"

msgid "This page shows inventory custody items"
msgstr "Deze pagina toont items voor inventarisbewaring"

msgid "This page summarises the assignments of"
msgstr "Deze pagina geeft een overzicht van de opdrachten van"

msgid "View the list of characters and players"
msgstr "Bekijk de lijst met personages en spelers"

msgid "You are logged in with an email address"
msgstr "U bent aangemeld met een e-mailadres"

msgid "Characters are not visible at the moment"
msgstr "Personages zijn momenteel niet zichtbaar"

msgid "Copy this code and share it with friends"
msgstr "Kopieer deze code en deel hem met vrienden"

msgid "Describe exactly what condition it is in"
msgstr "Beschrijf precies onder welke omstandigheden het optreedt"

msgid "Did you check the required data properly"
msgstr "Heb je de vereiste gegevens goed gecontroleerd"

msgid "Enables free pre-registration to events."
msgstr "Maakt gratis voorregistratie voor evenementen mogelijk."

msgid "If you no longer wish to attend, you can"
msgstr "Als je niet langer wilt deelnemen, kun je"

msgid "If you wish to update your personal data"
msgstr "Als u uw persoonlijke gegevens wilt bijwerken"

msgid "Manage badges and assign them to players"
msgstr "Beheer badges en wijs ze toe aan spelers"

msgid "Name of the ticket into which to convert"
msgstr "Naam van het ticket waarnaar geconverteerd moet worden"

msgid "Now you can set the dynamic installments"
msgstr "Nu kun je de dynamische termijnen instellen"

msgid "One character more or less than expected"
msgstr "Eén karakter meer of minder dan verwacht"

msgid "Payment currently in review by the staff"
msgstr "De betaling wordt momenteel beoordeeld door het personeel"

msgid "The collection was delivered to the user"
msgstr "De collectie werd geleverd aan de gebruiker"

msgid "Well done, you've completed all modules!"
msgstr "Goed gedaan, je hebt alle modules gehaald!"

msgid "Who takes it upon themselves to solve it"
msgstr "Wie neemt de leiding om het op te lossen"

msgid "Would you like to pay a different amount"
msgstr "Wil je een ander bedrag betalen"

msgid "You think you should have an achievement"
msgstr "Vind je dat je recht hebt op een prestatie"

#, python-format
msgid "Your card number is: <b>%(number)03d</b>"
msgstr "Je kaartnummer is: <b>%(number)03d</b>"

msgid "if the character belongs to this element"
msgstr "als het teken bij dit element hoort"

msgid "Added at the top of the user profile page"
msgstr "Toegevoegd bovenaan de gebruikersprofielpagina"

msgid "Choice locked, click to make it available"
msgstr "Keuze vergrendeld, klik om deze beschikbaar te maken"

msgid "Describe exactly at which point it occurs"
msgstr "Beschrijf precies waar het zich voordoet"

msgid "I do it routinely, I have good experience"
msgstr "Ik doe het regelmatig, ik heb goede ervaring"

msgid "Manage the pre-registration of all events"
msgstr "De voorregistratie van alle evenementen beheren"

msgid "Now you can create the plots of the event"
msgstr "Nu kun je de plots van de gebeurtenis maken"

msgid "Now you can set the optional amount field"
msgstr "Nu kun je het optionele bedragveld instellen"

msgid "Request of membership to the Organization"
msgstr "Aanvraag lidmaatschap vereniging"

msgid "The first line is the names of the fields"
msgstr "De eerste regel is de naam van de velden"

msgid "This page shows the uploaded photo albums"
msgstr "Deze pagina geeft een overzicht van de geüploade fotoalbums"

msgid "You are excluding (none of these filters)"
msgstr "Je sluit (geen van deze filters) uit"

msgid "You have exceeded the maximum text length"
msgstr "U hebt de maximale tekstlengte overschreden"

msgid "Added at the top of the main calendar page"
msgstr "Bovenaan de hoofdkalenderpagina toegevoegd"

msgid "Character already assigned, not selectable"
msgstr "Karakter al toegewezen, niet selecteerbaar"

msgid "Click on a name to go and view it directly"
msgstr "Klik op een naam om deze direct te bekijken"

#, python-format
msgid "Confirmation of registration for %(event)s"
msgstr "Bevestiging van inschrijving voor %(event)s"

#, python-format
msgid "Details: %(details)s (<b>%(amount).2f</b>)"
msgstr "Details: %(details)s (<b>%(amount).2f</b>)"

msgid "Display all users data as members registry"
msgstr "Alle gebruikersgegevens weergeven als ledenregister"

msgid "Display order with respect to all sections"
msgstr "Weergavevolgorde met betrekking tot alle secties"

msgid "For which day you will need transportation"
msgstr "Voor welke dag heb je vervoer nodig"

msgctxt "event"
msgid "If checked: shows the genre for each event"
msgstr "Indien aangevinkt: toont het genre voor elk evenement"

msgid "Manage collections participated by players"
msgstr "Collecties beheren waaraan spelers deelnemen"

msgid "Now you can create discounts for the event"
msgstr "Nu kun je kortingen maken voor het evenement"

msgid "Now you can create prologues for the event"
msgstr "Nu kun je prologen voor het evenement maken"

msgid "Now you can create registration surcharges"
msgstr "Nu kun je registratietoeslagen maken"

msgid "Now you can review the volunteers registry"
msgstr "Nu kun je het vrijwilligersregister bekijken"

msgid "Now you can set the PDF generation options"
msgstr "Nu kunt u de opties voor het genereren van PDF instellen"

#, python-format
msgid "Profile compilation reminder for %(event)s"
msgstr "Herinnering profielcompilatie voor %(event)s"

msgid "Select randomly lottery tickets to upgrade"
msgstr "Selecteer willekeurig loten om te upgraden"

#, python-format
msgid "The sum was assigned to you as %(credits)s"
msgstr "De som werd aan jou toegewezen als %(credits)s"

msgid "This page performs checks on members' data"
msgstr "Deze pagina voert controles uit op de gegevens van leden"

msgid "This page shows for an element its history"
msgstr "Deze pagina toont voor een element de historische"

msgid "This page shows the organization inventory"
msgstr "Deze pagina toont de inventaris van de organisatie"

msgid "This page shows the prologues of the event"
msgstr "Deze pagina vat de prologen van het evenement samen"

msgid "This page summarises the system entries of"
msgstr "Deze pagina geeft een overzicht van de systeemingangen van"

msgid "Warning! Other users are editing this item"
msgstr "Waarschuwing! Andere gebruikers bewerken dit item"

msgid "Allow to switch registration between events"
msgstr "Registratie schakelen tussen evenementen toestaan"

#, python-format
msgid "Approval %(user)s as %(role)s for %(event)s"
msgstr "Goedkeuring %(user)s als %(role)s voor %(event)s"

#, python-format
msgid "Collection participation for: %(recipient)s"
msgstr "Inzamelingsdeelname voor: %(recipient)s"

msgid "Describe exactly which players are involved"
msgstr "Beschrijf precies welke spelers erbij betrokken zijn"

msgid "Description to be shown on the special page"
msgstr "Beschrijving die op de speciale pagina moet worden getoond"

msgid "Discount not combinable with other benefits"
msgstr "Korting niet combineerbaar met andere concessies"

msgid "Display order with respect to all questions"
msgstr "Weergavevolgorde met betrekking tot alle vragen"

msgid "Freely indicate the amount of your donation"
msgstr "Geef vrij het bedrag van je donatie aan"

msgid "If checked, allow ticket tier: Collaborator"
msgstr "Indien aangevinkt, ticket tier toestaan: Medewerker"

msgid "If checked, makes quests and traits visible"
msgstr "Indien aangevinkt, maakt dit quests en eigenschappen zichtbaar"

msgid "If there are wrong data you can update your"
msgstr "Als er onjuiste gegevens zijn, werk dan uw"

msgid "Indicate precisely your field of experience"
msgstr "Geef precies aan wat je ervaringsgebied is"

msgid "Indicate the tickets for which it is active"
msgstr "Geef aan voor welke tickets het actief is"

msgid "Now you can set the player editing settings"
msgstr "Nu kun je de instellingen voor het bewerken van de speler instellen"

msgid "Review players' safety-related informations"
msgstr "Controleer veiligheidsgerelateerde informatie over spelers"

msgid "This page allows you to translate the event"
msgstr "Op deze pagina kun je het evenement vertalen"

msgid "This page shows the characters of the event"
msgstr ""
"Deze pagina geeft een samenvatting van de personages van het evenement"

msgid "This page shows the pre-signups for the run"
msgstr ""
"Op deze pagina staat een overzicht van de voorinschrijvingen voor de run"

msgid "This page shows the registration surcharges"
msgstr "Op deze pagina vindt u een overzicht van de toeslagen op registraties"

msgid "This page shows the roles of the characters"
msgstr "Deze pagina toont de rollen van de personages"

msgid "This page shows the speedlarps of the event"
msgstr "Deze pagina vat de speedlarps van het evenement samen"

msgid "This page shows the types of event prologue"
msgstr "Deze pagina geeft een overzicht van de soorten proloog"

msgid "Your gifted registration has been redeemed!"
msgstr "Je geschonken registratie is verzilverd!"

msgid "Background image used across all event pages"
msgstr "Achtergrondafbeelding gebruikt op alle evenementpagina's"

msgid "Displays list of emails of signed-up players"
msgstr "Lijst met e-mails van aangemelde spelers weergeven"

msgid "Do you wish to be reimbursed? Open a new one"
msgstr "Wil je een vergoeding? Open een nieuwe"

msgid "Elements you wish to avoid in the assignment"
msgstr "Elementen die je wilt vermijden in de opdracht"

msgid "If checked: shows the tagline for each event"
msgstr "Indien aangevinkt: toont de tagline voor elk evenement"

msgid "If checked: shows the website for each event"
msgstr "Indien aangevinkt: toont de website voor elk evenement"

msgid "If you don't see an user, ask them to access"
msgstr "Als u geen gebruiker ziet, vraag hem dan om toegang te krijgen tot"

msgid "Manage invoices of payments and approve them"
msgstr "Facturen van betalingen beheren en goedkeuren"

msgid "Now you can create the factions of the event"
msgstr "Nu kun je de facties van het evenement maken"

msgid "Now you can create the handouts of the event"
msgstr "Nu kun je de handouts van het evenement maken"

msgid "Now you can set the organization tax options"
msgstr "Nu kun je de belastingopties voor de organisatie instellen"

msgid "Now you can set the registration secret link"
msgstr "Nu kun je de geheime link voor registratie instellen"

msgid "Oops! You gave one or more incorrect answers"
msgstr "Oeps! Je hebt een of meer foute antwoorden gegeven"

msgid "Remember to put the prefix at the beginning!"
msgstr "Vergeet niet het voorvoegsel aan het begin te zetten!"

msgid "Select a character to add a new relationship"
msgstr "Selecteer een personage om een nieuwe relatie toe te voegen"

msgid "There are no new runs scheduled at this time"
msgstr "Er zijn momenteel geen nieuwe runs gepland"

msgid "This page allows you to add or edit an album"
msgstr "Op deze pagina kunt u een album toevoegen of bewerken"

msgid "This page shows organization inventory items"
msgstr "Deze pagina toont inventarisitems van organisaties"

msgid "This page shows your personal spending items"
msgstr "Op deze pagina vindt u een overzicht van uw persoonlijke uitgaven"

msgid "You are not yet a Member of the Organization"
msgstr "Je bent nog geen lid van de vereniging"

msgid "You are now logged in with your main account"
msgstr "Je bent nu ingelogd met je hoofdaccount"

msgid "You can upload data directly from a csv file"
msgstr "Je kunt gegevens rechtstreeks uploaden vanuit een csv-bestand"

msgid "Configure gateways to process player payments"
msgstr "Gateways configureren om betalingen van spelers te verwerken"

msgid "Customize buttons in the event navigation bar"
msgstr "Knoppen in de evenementnavigatiebalk aanpassen"

msgid "If checked: shows the position for each event"
msgstr "Indien aangevinkt: toont de positie voor elke gebeurtenis"

msgid "Indicates the amount of reimbursement desired"
msgstr "Geeft het gewenste terugbetalingsbedrag aan"

msgid "Manage the registration questions and options"
msgstr "De registratievragen en -opties beheren"

msgid "Now you can copy elements from an other event"
msgstr "Nu kun je elementen van een andere gebeurtenis kopiëren"

msgid "Now you can define registration form sections"
msgstr "Nu kun je delen van registratieformulieren definiëren"

msgid "Now you can set the payment gateways settings"
msgstr "Nu kunt u de betalingsgateways instellen"

msgid "Now you can set the registration opening date"
msgstr "Nu kun je de openingsdatum van de registratie instellen"

msgid "Place of birth not included in the ISTAT list"
msgstr "Geboorteplaats niet opgenomen in de ISTAT-lijst"

msgid "Please indicate an email for the organization"
msgstr "Geeft een officiële post van de vereniging aan"

#, python-format
msgid "Registration updated to %(event)s by %(user)s"
msgstr "Bijgewerkte invoer van %(event)s door %(user)s"

msgid "Select the event you wish to pre-register for"
msgstr "Selecteer het evenement waarvoor je je wilt voorregistreren"

msgid "The user has been assigned the specified role"
msgstr "De gebruiker heeft de opgegeven rol toegewezen gekregen"

msgid "This page shows the settings for PDF printing"
msgstr ""
"Op deze pagina vindt u een overzicht van de instellingen voor het afdrukken "
"van PDF-bestanden"

msgid "Amount of the next payment instalment required"
msgstr "Bedrag van de volgende betalingstermijn"

msgid "Cancellation for missing yearly membership fee"
msgstr "Annulering wegens het niet betalen van de jaarlijkse contributie"

msgid "Characters are only visible to logged in users"
msgstr "Tekens zijn alleen zichtbaar voor ingelogde gebruikers"

msgid "Do you wish to be always updated on our events"
msgstr "Wil je op de hoogte blijven van onze evenementen"

msgid "Hint: The correct answers to this question are"
msgstr "Hint: De juiste antwoorden op deze vraag zijn"

msgid "Indicates what gender you identify yourself as"
msgstr "Geef aan met welk geslacht je je identificeert"

msgid "Manage your event expenses and upload receipts"
msgstr "Beheer je evenementuitgaven en upload ontvangstbewijzen"

msgid "Maximum number of filler spots (0 = unlimited)"
msgstr "Maximum aantal vulplekken (0 = onbeperkt)"

msgid "Maximum number of player spots (0 = unlimited)"
msgstr "Maximum aantal spelersplekken (0 = onbeperkt)"

msgid "Now you can select which tickets can be gifted"
msgstr "Nu kun je selecteren welke tickets kunnen worden geschonken"

msgid "Now you can set the experience points settings"
msgstr "Nu kun je de ervaringspunten instellen"

msgid "Now you can set the external registration link"
msgstr "Nu kun je de externe registratielink instellen"

msgid "Photo (clear and understandable) of the object"
msgstr "Foto (duidelijk en begrijpelijk) van het object"

msgid "Registered users will be granted normal access"
msgstr "Geregistreerde gebruikers krijgen normale toegang"

msgid "Remember to put recipients separated by commas"
msgstr "Vergeet niet ontvangers gescheiden door komma's te plaatsen"

msgid "Something went wrong in the account activation"
msgstr "Er is iets misgegaan bij het activeren van de account"

msgid "Sum of payments received with means of payment"
msgstr "Som van ontvangen betalingen met betaalmiddelen"

msgid "Text show at the start of all character sheets"
msgstr "Tekst tonen aan het begin van alle karaktersheets"

msgid "This page allows you to add or edit a discount"
msgstr "Op deze pagina kun je een korting toevoegen of bewerken"

msgid "This page allows you to add or edit an invoice"
msgstr "Op deze pagina kun je een factuur toevoegen of bewerken"

msgid "This page allows you to fully view a character"
msgstr "Op deze pagina kun je een personage volledig bekijken"

msgid "This page shows the email lists of subscribers"
msgstr "Deze pagina toont de e-maillijsten van abonnees"

msgid "This page summarizes px delivery to characters"
msgstr "Deze pagina geeft een overzicht van de px-levering aan tekens"

#, python-brace-format
msgid "This text will be added to the sheet of {name}"
msgstr "Deze tekst wordt toegevoegd aan het blad van {name}"

msgid "Total amount withheld for transfer commissions"
msgstr "Totaal ingehouden bedrag voor overschrijvingsprovisies"

msgid "Your preferences have been saved in the system"
msgstr "Uw voorkeuren zijn opgeslagen in het systeem"

msgid "Added to the registration page, before the form"
msgstr "Toegevoegd aan de registratiepagina, vóór het formulier"

msgid "Check consistency of the members’ personal data"
msgstr "Controleer de consistentie van de persoonlijke gegevens van de leden"

msgid "Customize specific texts on the event interface"
msgstr "Specifieke teksten op de evenementinterface aanpassen"

#, python-format
msgid "Donation of %(user)s, with reason: '%(reason)s'"
msgstr "Donatie van %(user)s, met reden: '%(reason)s'"

msgid "Email sent with instructions for password reset"
msgstr ""
"E-mail verzonden met instructies voor het opnieuw instellen van het "
"wachtwoord"

msgid "Indicate the country of which you are a citizen"
msgstr "Vermeld het land waarvan u staatsburger bent"

msgid "Indicates whether it can be selected by players"
msgstr "Geeft aan of het kan worden geselecteerd door spelers"

msgid "Manage the traits available in the event quests"
msgstr "Beheer de eigenschappen die beschikbaar zijn in de event quests"

msgid "Maximum number of waiting spots (0 = unlimited)"
msgstr "Maximum aantal wachtplekken (0 = onbeperkt)"

msgid "Modify some character elements to make it yours"
msgstr "Pas enkele karakterkenmerken aan om er je eigen karakter van te maken"

msgid "Now you can review the organization's deadlines"
msgstr "Nu kun je de deadlines van de organisatie bekijken"

msgid "Number of characters to be assigned (default 1)"
msgstr "Aantal tekens dat moet worden toegewezen (standaard 1)"

msgid "They are regularly paid for the following years"
msgstr "Ze worden regelmatig betaald voor de volgende jaren"

msgid "This page allows you to add or edit a character"
msgstr "Op deze pagina kun je een personage toevoegen of bewerken"

msgid "This page allows you to edit a member's profile"
msgstr "Op deze pagina kun je het profiel van een lid bewerken"

msgid "Warning. The form contains errors to the fields"
msgstr "Attentie! Het formulier bevat fouten in de velden"

msgid "You are now logged in with the delegate account"
msgstr "Je bent nu ingelogd met de account van de gedelegeerde"

msgid "to confirm it, send your membership application"
msgstr "om het te bevestigen, stuur je je lidmaatschapsaanvraag"

msgid "you can review, edit, and mark them as assigned"
msgstr "je kunt ze bekijken, bewerken en markeren als toegewezen"

msgid "A description of the skills / abilities involved"
msgstr "Een beschrijving van de competentievaardigheden"

#, python-format
msgid "Access your character <a href='%(url)s'>here</a>"
msgstr "Krijg toegang tot je personage <a href='%(url)s'>hier</a>"

msgid "Describe exactly what risks it poses to the game"
msgstr "Beschrijf precies welke risico's dit met zich meebrengt voor het spel"

msgid "Discounts only applicable with new registrations"
msgstr "Code alleen van toepassing op nieuwe registratie"

msgid "Displays lists of players to persuade to sign up"
msgstr "Toont lijsten met spelers die je moet overhalen om zich aan te melden"

msgid "Font used for title texts across all event pages"
msgstr "Lettertype gebruikt voor titelteksten op alle evenementpagina's"

msgid "Here are the sign up options with limited number"
msgstr "Dit zijn de beperkte toegangsmogelijkheden"

msgid "I'm interested, but I don't have much experience"
msgstr "Ik ben geïnteresseerd, maar heb niet veel ervaring"

msgid "If checked: shows the description for each event"
msgstr "Indien aangevinkt: toont de beschrijving van elke gebeurtenis"

msgid "Is there anything else you would like to tell us"
msgstr "Is er nog iets dat je ons wilt vertellen"

msgid "Manage the character skills purchaseable with XP"
msgstr "Beheer de personagevaardigheden die je kunt kopen met XP"

msgid "Names of the collaborators who are organizing it"
msgstr "Namen van de medewerkers die het organiseren"

msgid "No additional payments are required at this time"
msgstr "Op dit moment zijn geen extra betalingen vereist"

#, python-format
msgid "Registration cancelled for %(event)s by %(user)s"
msgstr "Uitschrijven op %(event)s door %(user)s"

msgid "Shows the calculated tax amount on each payment."
msgstr "Toont het berekende belastingbedrag op elke betaling."

msgid "This page allows you to add or edit a competency"
msgstr "Op deze pagina kun je een competentie toevoegen of bewerken"

msgid "This page allows you to upload a new photo album"
msgstr "Op deze pagina kunt u een nieuw fotoalbum uploaden"

msgid "This page shows all emails, both queued and sent"
msgstr "Deze pagina toont alle e-mails, zowel in de wachtrij als verzonden"

msgid "This page shows character assignments to players"
msgstr "Deze pagina geeft een overzicht van karaktertoewijzingen aan spelers"

msgid "This page shows the templates for event handouts"
msgstr ""
"Deze pagina geeft een overzicht van de hand-outsjablonen voor evenementen"

msgid "This page shows the types of quests in the event"
msgstr ""
"Deze pagina geeft een overzicht van de soorten quests in het evenement"

msgid "To access this feature, you must first register!"
msgstr "Om toegang te krijgen tot deze functie, moet je je eerst registreren!"

msgid "You don't have a character assigned for this run"
msgstr "Je hebt geen personage toegewezen aan deze run"

msgid "You have already paid this year's membership fee"
msgstr "Je hebt je lidmaatschapsgeld voor dit jaar al betaald"

msgid "awaiting member approval to proceed with payment"
msgstr "in afwachting van goedkeuring door leden om door te gaan met betaling"

msgid "Added at the top of the search page of characters"
msgstr "Bovenaan de zoekpagina van tekens toegevoegd"

msgid "Attention! The form contains errors in the fields"
msgstr "Attentie! Het formulier bevat fouten in de velden"

msgid "Characters are only visible to registered players"
msgstr "Personages zijn alleen zichtbaar voor geregistreerde spelers"

msgid "Insert the css code to customize the pdf printing"
msgstr "Voer de css-code in om de afdruk aan te passen"

msgid "Minimum age of members (leave empty for no limit)"
msgstr "Minimumleeftijd van leden (leeg laten voor geen limiet)"

msgid "Now you can peform the fiscal code validity check"
msgstr "Nu kun je de geldigheidscontrole van de fiscale code uitvoeren"

msgid "Now you can set the external mail server settings"
msgstr "Nu kunt u de instellingen voor de externe mailserver instellen"

msgid "Raw materials, auxiliaries, consumables and goods"
msgstr "Grondstoffen, verbruiksgoederen en goederen"

#, python-format
msgid "Reminder payment of membership fees for %(event)s"
msgstr "Herinnering betaling lidmaatschapsgeld voor %(event)s"

msgid "Select a character to insert their reference code"
msgstr "Selecteer een teken om hun referentiecode in te voegen"

msgid "Select your preferences on the characters to play"
msgstr "Kies je favoriete personages om te spelen"

#, python-format
msgid "The sum is %(amount).2f, with reason '%(reason)s'"
msgstr "De som is %(amount).2f, met reden '%(reason)s'"

msgid "This page allows you to edit event-specific texts"
msgstr "Op deze pagina kun je evenement-specifieke teksten bewerken"

msgid "This page shows all inflows received for this run"
msgstr "Deze pagina geeft een overzicht van alle inzendingen voor deze run"

msgid "This page shows the collections opened by players"
msgstr "Deze pagina toont de collecties die door spelers zijn geopend"

msgid "Tolerance exceeded, proceed with the cancellation"
msgstr "Tolerantie overschreden, doorgaan met annuleren"

msgid "Unique registration code, used for payment checks"
msgstr "Unieke registratiecode, gebruikt voor betalingscontroles"

msgid "You are including (at least one of these filters)"
msgstr "U bevat (ten minste een van) deze filters"

msgid "You cannot create a relationship towards yourself"
msgstr "Je kunt geen relatie met jezelf creëren"

msgid "Allows authors to add relationships to characters."
msgstr "Hiermee kunnen auteurs relaties aan personages toevoegen."

msgid "Cancellation for missing organization registration"
msgstr "Annulering wegens ontbrekende organisatieregistratie"

msgid "Fill in this field if you have accessibility needs"
msgstr "Vul dit veld in als je toegankelijkheid nodig hebt"

msgid "If checked, do not use the parent event's factions"
msgstr ""
"Indien aangevinkt, gebruik de facties van de bovenliggende gebeurtenis niet"

msgid "If you wish, indicate a pronoun for your character"
msgstr "Als je wilt, geef dan een voornaamwoord aan voor je personage"

msgid "If you wish, you can delete past pre-registrations"
msgstr "Als je wilt, kun je eerdere voorregistraties verwijderen"

msgid "Indicate the color that will be used for the links"
msgstr "Geeft de kleur aan die wordt gebruikt voor links"

msgid "Indicate the color that will be used for the texts"
msgstr "Geeft de kleur aan die wordt gebruikt voor de teksten"

msgid "Indicate the runs for which the discount is active"
msgstr "Geef aan voor welke runs de korting actief is"

msgid "Manage payments performed by players on all events"
msgstr "Beheer betalingen door spelers op alle evenementen"

msgid "Manage the configuration of the activated features"
msgstr "De configuratie van de geactiveerde functies beheren"

msgid "Manage the progress steps for the writing elements"
msgstr "De voortgangsstappen voor de schrijfelementen beheren"

msgid "Maximum number of characters the player can create"
msgstr "Maximum aantal personages dat de speler kan maken"

msgid "Select which of your characters you want to access"
msgstr "Selecteer welke van je personages je wilt openen"

msgid "Set the casting options in the configuration panel"
msgstr "Stel de gietopties in het configuratiepaneel in"

msgid "Set visual aspect: colors, background, cover image"
msgstr "Visueel aspect instellen: kleuren, achtergrond, omslagafbeelding"

msgid "Thank you for choosing to be part of our community"
msgstr "Bedankt dat je deel wilt uitmaken van onze gemeenschap"

msgid "The registration for this event has been cancelled"
msgstr "De registratie voor het evenement werd geannuleerd"

msgid "This feature is available for non-waiting tickets!"
msgstr "Deze functie is beschikbaar voor tickets zonder wachttijd!"

msgid "This page allows you to add or edit a payment item"
msgstr "Op deze pagina kun je een betalingsitem toevoegen of bewerken"

msgid "This page allows you to add or edit a url shortner"
msgstr "Op deze pagina kun je een url-verkorter toevoegen of bewerken"

msgid "This page allows you to answer a player's question"
msgstr "Op deze pagina kun je de vraag van een speler beantwoorden"

msgid "This page shows all payments received for this run"
msgstr ""
"Deze pagina geeft een overzicht van alle betalingen die voor deze run zijn "
"ontvangen"

msgid "This page shows the questions submitted by players"
msgstr "Deze pagina toont de vragen die door spelers zijn ingediend"

msgid "This page summarises the organization's volunteers"
msgstr ""
"Deze pagina geeft een overzicht van de vrijwilligers van de organisatie"

msgid "Total participation fees reduced through discounts"
msgstr "Totale deelnamekosten verlaagd door kortingen"

msgid "you can still pay the remaining amount if you wish"
msgstr "je kunt nog steeds het resterende bedrag betalen als je dat wilt"

#, python-format
msgid "Assigned %(amount).2f %(elements)s for '%(reason)s'"
msgstr "Toegewezen %(amount).2f %(elements)s voor '%(reason)s'"

msgid "I've done it a few times, I have a basic experience"
msgstr "Ik heb het een paar keer gedaan, ik heb basiservaring"

msgid "If checked, makes characters visible to all players"
msgstr "Indien aangevinkt, worden personages zichtbaar voor alle spelers"

msgid "If you want to download an example file, click here"
msgstr "Als je een voorbeeldbestand wilt downloaden, klik dan hier"

msgid "Indicates the currency in which to receive payments"
msgstr "Geeft de valuta aan waarin betalingen moeten worden ontvangen"

msgid "It is not possible for you to pay dues at this time"
msgstr "Je kunt je lidmaatschapsgeld op dit moment niet betalen"

msgid "Join our Discord for help, ideas, or to report bugs"
msgstr "Word lid van onze Discord voor hulp, ideeën of om bugs te melden"

msgid "Manage registrations discounts available to players"
msgstr "Inschrijvingskortingen voor spelers beheren"

msgid "Maximum number of tickets available (0 = unlimited)"
msgstr "Maximum aantal beschikbare tickets (0 = onbeperkt)"

msgid "Please choose a clear and easily recognizable photo"
msgstr "Kies een duidelijke en gemakkelijk herkenbare foto"

msgid "Review players' dietary restrictions and allergies."
msgstr "Bekijk de dieetbeperkingen en allergieën van spelers."

msgid "Short guides to help you learn how the system works"
msgstr "Korte gidsen om te leren hoe het systeem werkt"

msgid "This page allows you to set up your payment methods"
msgstr "Op deze pagina kunt u uw betaalmethoden instellen"

msgid "This page summarises the assignments in this run of"
msgstr ""
"Deze pagina geeft een samenvatting van de opdrachten in deze reeks van"

msgid "This page summarizes the association's custom texts"
msgstr "Deze pagina vat de gebruikelijke teksten van de vereniging samen"

msgid " here the conditions of disenrollment for this event"
msgstr "Dit zijn de voorwaarden om u af te melden voor dit evenement"

msgid "As a final step, we ask you to complete your profile"
msgstr "Als laatste stap vragen we je om je profiel in te vullen"

#, python-format
msgid "Collected contribution of %(user)s for %(recipient)s"
msgstr "Geïnde bijdrage van %(user)s voor %(recipient)s"

msgid "If checked: shows the list of authors for each event"
msgstr "Indien aangevinkt: toont de lijst met auteurs voor elke gebeurtenis"

msgid "Indicates how many passengers require transportation"
msgstr "Geeft aan hoeveel passagiers vervoer nodig hebben"

msgid "Last step, please upload your membership application"
msgstr "Upload als laatste stap je lidmaatschapsaanvraag"

msgid "Manages fixed installment payments for registrations"
msgstr "Beheert vaste termijnbetalingen voor registraties"

msgid "Perform check on the consistency of character sheets"
msgstr "Voer een controle uit op de consistentie van karaktersheets"

msgid "The first column the amount, the second the receipts"
msgstr "De eerste kolom het bedrag, de tweede de ontvangsten"

msgid "This page allows you to add or edit an assignment of"
msgstr "Op deze pagina kunt u een toewijzing van"

msgid "This page shows all donations recorded in the system"
msgstr "Deze pagina toont alle in het systeem geregistreerde donaties"

msgid "This page shows the deadlines to be met for this run"
msgstr ""
"Deze pagina geeft een overzicht van de deadlines die voor deze run gehaald "
"moeten worden"

msgid "This page shows the relationships between characters"
msgstr "Deze pagina geeft een overzicht van de verbanden tussen de personages"

msgid "This page shows the workshop questions for the event"
msgstr "Deze pagina vat de workshopvragen van het evenement samen"

msgid "You have already sent a payment pending verification"
msgstr "Je hebt al een betaling verzonden in afwachting van verificatie"

msgid "You will have our eternal thanks for believing in us"
msgstr "We zijn je eeuwig dankbaar dat je in ons gelooft"

msgid "'character' (character name or number to be assigned)"
msgstr "karakter\" (karakternaam of nummer dat moet worden toegewezen)"

#, python-format
msgid "Casting preferences saved on '%(type)s' for %(event)s"
msgstr "Casting-voorkeuren opgeslagen op '%(type)s' voor %(event)s"

msgid "Differing by only one character from the expected one"
msgstr "Verschilt slechts één teken van het verwachte teken"

msgid "Initial value of experience points for all characters"
msgstr "Beginwaarde van ervaringspunten voor alle personages"

msgid "Manage dynamic installment payments for registrations"
msgstr "Beheer dynamische termijnbetalingen voor registraties"

msgid "Now you can create the 'patron' and 'reduced' tickets"
msgstr "Nu kun je de 'patron' en 'reduced' tickets maken"

msgid "Optional - ram html code (substitute the text before)"
msgstr "Optioneel - ruwe html-code (vervangt bovenstaande tekst)"

#, python-format
msgid "Registration fee %(number)d of %(user)s per %(event)s"
msgstr "Registratiekosten %(number)d van %(user)s per %(event)s"

msgid "Select which elements to copy, from which other event"
msgstr ""
"Selecteer welke elementen je wilt kopiëren van welke andere gebeurtenis"

msgid "The total number of tickets to be drawn was indicated"
msgstr "Het totale aantal te verloten tickets is aangegeven"

msgid "This page allows you to add or edit a volunteer entry"
msgstr "Op deze pagina kun je een vrijwilligersaccount toevoegen of bewerken"

msgid "This page allows you to change general event settings"
msgstr "Op deze pagina kunt u algemene gebeurtenisinstellingen wijzigen"

msgid "This page shows all invoices registered in the system"
msgstr "Deze pagina toont alle facturen die in het systeem zijn geregistreerd"

msgid "This page shows users who can be persuaded to sign up"
msgstr ""
"Deze pagina toont gebruikers die kunnen worden overgehaald om zich aan te "
"melden"

msgid "To create an event, access the events management page"
msgstr ""
"Ga naar de pagina voor evenementenbeheer om een evenement aan te maken"

msgid "You have been gifted a registration to this event, by"
msgstr "Je hebt toegang gekregen tot dit evenement, door"

msgid "You have granted data sharing with this organisation!"
msgstr ""
"Je hebt toestemming gegeven voor het delen van gegevens met deze "
"organisatie!"

msgid "Do you want to allow users to make voluntary donations"
msgstr "Wil je gebruikers in staat stellen vrijwillig te doneren"

msgid "Everything is in order about the payment of this event"
msgstr "Alles is in orde om dit evenement te betalen"

msgid "Extended description (will be shown in gray, in small)"
msgstr "Uitgebreide beschrijving (wordt grijs weergegeven, in kleine letters)"

msgid "Indicate a song you want to dedicate to your character"
msgstr "Geef een liedje aan dat je aan je personage wilt opdragen"

msgid "Indicate as precisely as possible where to pick you up"
msgstr "Geef zo nauwkeurig mogelijk aan waar je opgehaald kunt worden"

msgid "Indicate how spending is allocated at the budget level"
msgstr "Geef aan hoe de uitgaven zijn geconfigureerd op budgetniveau"

msgid "Indicates that payment is sent 'to friends and family'"
msgstr "Geeft aan dat de betaling wordt verzonden 'naar vrienden en familie'"

msgid "Indicates the runs for which the discount is available"
msgstr "Geeft de runs aan waarvoor de korting beschikbaar is"

msgid "Manage XP distributions for character skill purchases."
msgstr ""
"Beheer XP-uitkeringen voor de aankoop van vaardigheden voor personages."

msgid "Now you can add relationships when editing a character"
msgstr "Nu kun je relaties toevoegen wanneer je een personage bewerkt"

msgid "Set if you want to reserve tickets in addition to your"
msgstr "Stel in als u tickets wilt reserveren naast uw"

msgid "The registration request will be updated automatically"
msgstr "De toepassing wordt automatisch bijgewerkt"

msgid "The user has confirmed its registration for this event"
msgstr "De gebruiker heeft zijn registratie voor dit evenement bevestigd"

msgid "The user has updated their registration for this event"
msgstr "De gebruiker heeft zijn registratie voor dit evenement bijgewerkt"

msgid "This page shows the discounts activated for this event"
msgstr ""
"Deze pagina geeft een overzicht van de kortingen die voor dit evenement zijn"
" geactiveerd"

msgid "This page summarises the customised texts of the event"
msgstr "Deze pagina vat de aangepaste teksten van het evenement samen"

msgid "This page summarises the list of members as a registry"
msgstr "Deze pagina vat de ledenlijst samen als een register"

msgid "You have not reached the minimum number of preferences"
msgstr "Je hebt het minimumaantal voorkeuren niet bereikt om aan te geven"

msgid "You must signed up in order to select your preferences"
msgstr "Je moet geregistreerd zijn om je voorkeuren te kunnen selecteren"

msgid "Your tax code has a problem that we ask you to correct"
msgstr "Je belastingcode heeft een probleem dat we je vragen te corrigeren"

msgid "Application to be given to them to sign and then upload"
msgstr "Aanvraag moet worden ondertekend en vervolgens geüpload"

msgid "Content of mail reminding players to fill their profile"
msgstr ""
"Inhoud van e-mail om spelers eraan te herinneren hun profiel in te vullen"

msgid "Content of the membership request filled with user data"
msgstr "Inhoud van de lidmaatschapsaanvraag gevuld met gebruikersgegevens"

msgid "Displays players overdue for payment or other deadlines"
msgstr "Toont spelers die te laat zijn voor betaling of andere deadlines"

msgid "Displays statistics on player preferences on characters"
msgstr "Statistieken weergeven over spelersvoorkeuren voor personages"

msgid "If checked: shows a link in the calendar to past events"
msgstr ""
"Indien aangevinkt: toont een link in de kalender naar evenementen uit het "
"verleden"

msgid "Review the users that are missing the event's deadlines"
msgstr "Bekijk de gebruikers die de deadlines van het evenement missen"

msgid "The link will be valid for the following number of days"
msgstr "De link blijft het volgende aantal dagen geldig"

msgid "This page allows you to edit organization-specific text"
msgstr "Op deze pagina kunt u organisatiespecifieke tekst bewerken"

msgid "This page allows you to keep track of reported problems"
msgstr "Op deze pagina kunt u gerapporteerde problemen bijhouden"

msgid "Total of what has already been paid at the current date"
msgstr "Totaal van wat al is betaald op de huidige datum"

msgid "We encountered a problem with the tax code you provided"
msgstr ""
"Er is een probleem opgetreden met de belastingcode die u hebt opgegeven"

msgid "Your membership application was successfully submitted!"
msgstr "Je lidmaatschapsaanvraag is succesvol ingediend!"

msgid "Added at the bottom of mail confirming signup to players"
msgstr ""
"Toegevoegd onderaan de e-mail ter bevestiging van inschrijving aan spelers"

msgid "Assign the characters following the players' preferences"
msgstr "Wijs de personages toe volgens de voorkeuren van de spelers"

msgid "Click on the image below (Paypal.me) to open the payment"
msgstr ""
"Klik op de onderstaande afbeelding (Paypal.me) om de betaling te openen"

msgid "Customize textual elements of the organization interface"
msgstr "Tekstuele elementen van de organisatie-interface aanpassen"

msgid "Date of birth characters do not match (check exact date)"
msgstr "De geboortedatum komt niet overeen (controleer de exacte datum)"

msgid "Display full history of player preferences on characters"
msgstr "Volledige geschiedenis van spelersvoorkeuren op personages weergeven"

msgid "If no payment is received, registration may be cancelled"
msgstr ""
"Als er geen betaling is ontvangen, kan de registratie worden geannuleerd"

msgid "If you would like to make a donation to the Organization"
msgstr "Als je een gratis donatie aan de vereniging wilt doen,"

msgid "Indicate whether the field is printed in PDF generations"
msgstr "Geef aan of het veld wordt afgedrukt in PDF-generaties"

msgid "Now players can submit donation, and you can review them"
msgstr "Spelers kunnen nu donaties indienen en jij kunt ze beoordelen"

msgid "Please check the address again, especially its beginning"
msgstr "Controleer het adres nogmaals, vooral het begin"

msgid "This page allows you to add or edit a credits assignment"
msgstr "Op deze pagina kun je een studiepuntenopdracht toevoegen of bewerken"

msgid "This page allows you to add or edit a signup to this run"
msgstr ""
"Met deze pagina kun je een aanmelding aan deze run toevoegen of bewerken"

msgid "This page shows all expense items recorded in the system"
msgstr "Deze pagina toont alle uitgaven die in het systeem zijn geregistreerd"

msgid "Content of mail reminding players to pay their signup fee"
msgstr ""
"Inhoud van e-mail waarin spelers worden herinnerd om hun inschrijfgeld te "
"betalen"

msgid "Content of privacy page linked at the bottom of all pages"
msgstr "Inhoud van privacy pagina gelinkt onderaan alle pagina's"

msgid "Indicate the pronouns you wish to be used to refer to you"
msgstr "Geef aan met welke voornaamwoorden je wilt worden aangeduid"

msgid "Now you can review the historical accounting informations"
msgstr "Nu kun je de historische boekhoudgegevens bekijken"

msgid "Select the faction on which you want to filter characters"
msgstr "Selecteer de groepen waarop je de tekens wilt filteren"

msgid "This page allows you to edit the event navigation buttons"
msgstr "Op deze pagina kunt u de navigatieknoppen van de gebeurtenis bewerken"

msgid "This page allows you to edit the roles of the association"
msgstr "Op deze pagina kunt u de rollen van de associatie bewerken"

msgid "Total of expenses submitted by collaborators and approved"
msgstr "Totaal van uitgaven ingediend door medewerkers en goedgekeurd"

msgid "You cannot redeem a membership, you are already a member!"
msgstr "Je kunt geen lidmaatschap inwisselen, je bent al lid!"

msgid "once approved, the corresponding amounts are assigned as "
msgstr "na goedkeuring worden de overeenkomstige bedragen toegewezen als"

msgid "(Optional) an image that will be shown inside the question"
msgstr "(Optioneel) een afbeelding die in de vraag wordt getoond"

msgid "Displays full lists of usual players not already signed up"
msgstr ""
"Toont volledige lijsten van gebruikelijke spelers die nog niet zijn "
"aangemeld"

msgid "Do you want to assign characters using a casting algorithm"
msgstr "Wil je tekens toewijzen met een gietalgoritme"

#, python-format
msgid "Hi! Your registration to <b>%(event)s</b> has been updated"
msgstr "Je registratie voor <b>%(event)s</b> is bijgewerkt"

msgid "I am not good what to say. I never thought it would happen"
msgstr ""
"Ik weet niet goed wat ik moet zeggen. Ik had nooit gedacht dat dit zou "
"gebeuren"

msgid "If checked, makes the field content visible to all players"
msgstr "Indien aangevinkt, wordt de veldinhoud zichtbaar voor alle spelers"

msgid "If checked, makes workshops visible for players to fill in"
msgstr ""
"Als deze optie is aangevinkt, worden de workshops zichtbaar die spelers "
"kunnen invullen"

msgid "If instead you wish to upload a new photo of your document"
msgstr ""
"Als je in plaats daarvan een nieuwe foto van je document wilt uploaden"

msgid "If you have a discount code, enter it here and press enter"
msgstr ""
"Als je een facilitatiecode hebt, voer die dan hier in en druk op enter"

msgid "Manage expenses uploaded by staff members and approve them"
msgstr "Beheer uitgaven die door medewerkers zijn geüpload en keur ze goed"

msgid "Probability of showing the special page (out of thousands)"
msgstr ""
"Waarschijnlijkheid dat de speciale pagina wordt weergegeven (uit duizenden)"

msgid "This page allows you to manually approve payments received"
msgstr "Op deze pagina kun je ontvangen betalingen handmatig goedkeuren"

msgid "This page allows you to upload a new personal expense item"
msgstr "Op deze pagina kun je een nieuwe persoonlijke uitgavenpost uploaden"

msgid "This page shows all payment items registered in the system"
msgstr ""
"Deze pagina toont alle betalingsitems die in het systeem zijn geregistreerd"

#, python-format
msgid "Total of your signup fee: <b>%(amount).2f %(currency)s</b>"
msgstr "Totaal van je invoer: <b>%(amount).2f %(currency)s</b>"

msgid "You have exceeded the maximum number of selectable options"
msgstr "U hebt het maximum aantal selecteerbare opties overschreden"

msgid "Allows you to copy any element directly from another event."
msgstr ""
"Hiermee kun je elk element rechtstreeks uit een andere gebeurtenis kopiëren."

msgid "Content of mail reminding players to pay the membership fee"
msgstr ""
"Inhoud van e-mail waarin spelers worden herinnerd aan het betalen van "
"contributie"

msgid "Do you want to accept payments processed through the system"
msgstr "Wil je via het systeem verwerkte betalingen accepteren"

msgid "Do you want to allow players to create their own characters"
msgstr "Wil je spelers hun eigen personages laten maken"

msgid "If checked, makes pre-registration for this event available"
msgstr "Indien aangevinkt, is voorregistratie voor dit evenement beschikbaar"

msgid "If checked: shows a link to the event in the navigation bar"
msgstr ""
"Indien aangevinkt: toont een link naar het evenement in de navigatiebalk"

#, python-format
msgid "Name: %(name)s, slug: %(slug)s, creator: %(user)s %(email)s"
msgstr "Naam: %(name)s, slug: %(slug)s, maker: %(user)s %(email)s"

msgid "Now players can submit collections, and you can review them"
msgstr "Nu kunnen spelers collecties insturen en jij kunt ze beoordelen"

msgid "Now you can start creating workshops, starting from modules"
msgstr "Nu kun je beginnen met het maken van workshops, vanaf modules"

#, python-format
msgid "Payments already received: <b>%(amount).2f %(currency)s</b>"
msgstr "Reeds ontvangen betalingen: <b>%(amount).2f %(currency)s</b>"

msgid "Percentage of VAT to be calculated on the ticket cost alone"
msgstr "BTW-percentage dat alleen over de ticketprijs wordt berekend"

msgid "This page allows you to add or edit a new item of inventory"
msgstr "Op deze pagina kun je een nieuw inventarisitem toevoegen of bewerken"

msgid "This page allows you to change a member's membership status"
msgstr "Op deze pagina kunt u de lidmaatschapsstatus van een lid wijzigen"

msgid "This page presents the complete list of financial movements"
msgstr "Op deze pagina staat de volledige lijst met financiële bewegingen"

msgid "This page shows the payment deadline settings for the event"
msgstr ""
"Op deze pagina vind je een overzicht van de betalingstermijn voor het "
"evenement"

msgid "This page shows the sections of the event registration form"
msgstr ""
"Op deze pagina worden de onderdelen van het registratieformulier voor "
"evenementen samengevat"

msgid "You have chosen the same option in more than one preference"
msgstr "U hebt dezelfde optie in meer dan één voorkeur aangegeven"

#, python-format
msgid "%(amount)d %(tokens)s were used to participate in this event"
msgstr ""
"%(amount)d %(tokens)s werden gebruikt om deel te nemen aan dit evenement"

msgid "ATTENTION: This action overwrites changes made to this event"
msgstr "WAARSCHUWING: deze actie overschrijft wijzigingen in deze gebeurtenis"

#, python-format
msgid "Access the management panel <a href= %(url)s'>from here!</a>"
msgstr "Ga naar het beheerpaneel <a href= %(url)s'>van hieruit!</a>"

msgid "If you wish to upload a new scan of your application instead"
msgstr "Als u in plaats daarvan een nieuwe scan van uw aanvraag wilt uploaden"

msgid "In the membership book the number of your membership card is"
msgstr "In het ledenboek is je lidmaatschapsnummer"

msgid "Manages tokens used by players to cover the registration fee"
msgstr ""
"Beheert tokens die door spelers worden gebruikt om het inschrijfgeld te "
"dekken"

msgid "This page allows you to add or edit an expense item incurred"
msgstr "Op deze pagina kunt u een onkostenpost toevoegen of bewerken"

msgid "This page shows in detail the skills marked by a contributor"
msgstr ""
"Deze pagina toont in detail de vaardigheden die zijn gemarkeerd door een "
"medewerker"

msgid "This page shows the factions (character groups) of the event"
msgstr ""
"Deze pagina geeft een overzicht van de facties (groepen personages) van het "
"evenement"

msgid "This page shows the relationships of the indicated character"
msgstr ""
"Deze pagina geeft een overzicht van de links van het aangegeven personage"

msgid "You have already granted data sharing with this organisation"
msgstr ""
"Je hebt al toestemming gegeven voor het delen van gegevens met deze "
"organisatie"

#, python-format
msgid "%(amount)d %(credits)s were used to participate in this event"
msgstr ""
"%(amount)d %(credits)s werden gebruikt om deel te nemen aan dit evenement"

msgid "Added at the bottom of all mails confirming signup to players"
msgstr ""
"Toegevoegd onderaan alle mails ter bevestiging van inschrijving aan spelers"

msgid "Adds a page where you can define shorter URLs for long links."
msgstr ""
"Voegt een pagina toe waar je kortere URL's kunt definiëren voor lange links."

msgid "Allows players to cancel their own registrations at any time."
msgstr "Spelers kunnen hun eigen registratie op elk moment annuleren."

msgid "If checked, an option can be chosen a maximum number of times"
msgstr ""
"Als deze optie is aangevinkt, kan deze een maximaal aantal keren worden "
"gekozen"

msgid "If checked, makes prologues visible to the assigned character"
msgstr ""
"Als deze optie is aangevinkt, worden prologen zichtbaar voor het toegewezen "
"personage"

msgid "Manage event templates used as starting points for new events"
msgstr ""
"Eventsjablonen beheren die worden gebruikt als startpunt voor nieuwe events"

msgid "Manage the event settings: name, description,  and other data"
msgstr ""
"De instellingen van het evenement beheren: naam, beschrijving en andere "
"gegevens"

msgid "Manages credits used by players to cover the registration fee"
msgstr ""
"Beheert de credits die spelers gebruiken om het inschrijfgeld te betalen"

msgid "Order in which the option is shown with respect to the others"
msgstr "Volgorde waarin de optie wordt gepresenteerd in de applicatie"

msgid "Sets how often reminder emails are sent, in days (default: 5)"
msgstr ""
"Stelt in hoe vaak herinneringsmails worden verzonden, in dagen (standaard: "
"5)"

msgid "These are the workshops you must complete before you can play"
msgstr "Dit zijn de workshops die je moet voltooien voordat je kunt spelen"

msgid "This page allows you to change the access roles for the event"
msgstr "Op deze pagina kun je de toegangsrollen voor het evenement wijzigen"

msgid "This page lists all reimbursement claims submitted by members"
msgstr ""
"Deze pagina geeft een overzicht van alle vergoedingsclaims die zijn "
"ingediend door leden"

msgid "This page shows the general information of registered players"
msgstr "Deze pagina toont de algemene informatie van geregistreerde spelers"

msgid "This page shows the historical accounting of the organization"
msgstr "Deze pagina toont de historische boekhouding van de organisatie"

msgid "This page shows the uploaded resources available to the event"
msgstr ""
"Deze pagina geeft een overzicht van de geladen middelen die beschikbaar zijn"
" voor het evenement"

msgid "This page summarizes all revenue items recorded in the system"
msgstr ""
"Deze pagina geeft een overzicht van alle inkomsten die in het systeem zijn "
"opgenomen"

msgid "To confirm your registration, please pay the amount indicated"
msgstr "Om je inschrijving te bevestigen, betaal je het aangegeven bedrag"

msgid "for no relationship, only to display the other character name"
msgstr "voor geen relatie, alleen om de andere karakternaam weer te geven"

msgid "Added to the membership page as the paragraph for statute info"
msgstr "Toegevoegd aan de lidmaatschapspagina als paragraaf voor statuutinfo"

msgid "Content of legal notice page linked at the bottom of all pages"
msgstr "Inhoud van de pagina met juridische informatie onderaan alle pagina's"

msgid "Description of this payment method to be displayed to the user"
msgstr ""
"Beschrijving van deze betaalmethode die moet worden weergegeven aan de "
"gebruiker"

msgid "From this page you can send an email to any list of recipients"
msgstr ""
"Vanaf deze pagina kun je een e-mail sturen naar een lijst met ontvangers"

msgid "If checked, shows players the histories of preferences entered"
msgstr ""
"Indien aangevinkt, toont dit spelers de geschiedenis van ingevoerde "
"voorkeuren"

msgid "Indicate here each element you wish to avoid in the assignment"
msgstr "Geef hier elk element aan dat je wilt vermijden in de opdracht"

msgid "It will be shown to other players together with your character"
msgstr "Het zal samen met je personage aan andere spelers worden getoond"

msgid "Now staff members can upload expenses, and you can review them"
msgstr "Nu kunnen medewerkers uitgaven uploaden en jij kunt ze bekijken"

msgid "We ask you to pay the amount requested for the next instalment"
msgstr "We vragen u het gevraagde bedrag voor de volgende termijn te betalen"

msgid "You can give a preference to play it, as with other characters"
msgstr ""
"Je kunt een voorkeur opgeven om het te spelen, net als met andere personages"

msgid "You must complete payment of membership dues in order to vote!"
msgstr "Je moet je lidmaatschapsgeld betalen om te kunnen stemmen!"

msgid "Your request has been sent, we will reply as soon as possible!"
msgstr "Je verzoek is verzonden, we zullen zo snel mogelijk antwoorden!"

msgid "Description - will be displayed at the beginning of the section"
msgstr "Beschrijving - wordt aan het begin van de sectie weergegeven"

msgid "Do you want to manage characters assigned to registered players"
msgstr ""
"Wil je personages beheren die zijn toegewezen aan geregistreerde spelers"

msgid "Do you want users to join events only after an approval process"
msgstr ""
"Wil je dat gebruikers alleen deelnemen aan evenementen na een "
"goedkeuringsproces"

#, python-format
msgid "Hello! Your registration at <b>%(event)s</b> has been confirmed"
msgstr "Hallo! Je inschrijving bij <b>%(event)s</b> is bevestigd"

msgid "If checked, no tokens will be used in the entries of this event"
msgstr ""
"Als deze optie is aangevinkt, worden er geen tokens gebruikt bij de invoer "
"van dit evenement"

msgid "Indicate the exact date in which the payment has been performed"
msgstr ""
"Geef aan op welke datum de mutatie in het financiële instrument heeft "
"plaatsgevonden"

msgid "Indicates whether the discount is visible and usable by players"
msgstr "Geeft aan of de korting zichtbaar en bruikbaar is voor spelers"

msgid "Manage staff expenses based on receipts uploaded for all events"
msgstr ""
"Personeelsuitgaven beheren op basis van geüploade bonnetjes voor alle "
"evenementen"

msgid "Now players can create refund requests, and you can review them"
msgstr ""
"Spelers kunnen nu restitutieverzoeken indienen en jij kunt ze bekijken"

msgid "Select from the dropdown the characters to be added to the plot"
msgstr ""
"Selecteer in de vervolgkeuzelijst de personages die moeten worden toegevoegd"
" aan het perceel"

msgid "This page allows you to add or edit the registration surcharges"
msgstr ""
"Op deze pagina kun je de toeslagen op abonnementen toevoegen of wijzigen"

msgid "This page allows you to change the general settings of this run"
msgstr "Op deze pagina kun je de algemene instellingen van deze run wijzigen"

msgid "This page shows all runs; you can edit them, or create new ones"
msgstr "Deze pagina toont alle runs; je kunt ze bewerken of nieuwe aanmaken"

msgid "To be able to pay, your membership application must be approved"
msgstr "Om te kunnen betalen, moet je lidmaatschapsaanvraag goedgekeurd zijn"

msgid "Warning: there is already an approved member with the same name"
msgstr "Waarschuwing: er is al een goedgekeurd lid met dezelfde naam"

msgid "You will receive confirmation of the outcome of its  evaluation"
msgstr "Je ontvangt een bevestiging van de uitkomst van de evaluatie"

msgid "Allows a user to reserve extra tickets in addition to their own."
msgstr ""
"Hiermee kan een gebruiker extra tickets reserveren naast zijn eigen tickets."

msgid "Allows players to create and modify their own characters freely."
msgstr "Spelers kunnen hun eigen personages maken en aanpassen."

msgid "In the text refer to the other characters solely by their number"
msgstr ""
"In de tekst verwijs je alleen naar de andere personages met hun nummer"

msgid "Indicate the color that will be used for the background of texts"
msgstr "Geeft de kleur aan die wordt gebruikt voor de tekstachtergrond"

msgid "Indicate the payment methods you wish to be available to players"
msgstr ""
"Geef aan welke betalingsmethoden je beschikbaar wilt maken voor spelers"

msgid "Indicates whether the ticket can be selected in the free entries"
msgstr ""
"Geeft aan of het ticket kan worden geselecteerd in de vrije vermeldingen"

msgid "Manage questions and options for characters and writing elements"
msgstr "Vragen en opties voor personages en schrijfelementen beheren"

msgid "Now players can submit preregistrations, and you can review them"
msgstr "Spelers kunnen nu voorregistraties indienen en jij kunt ze beoordelen"

msgid "Part of the registration fee derived only from the ticket chosen"
msgstr "Deel van het inschrijvingsgeld alleen afgeleid van het gekozen ticket"

msgid "The payment was not completed. Please contact us to find out why"
msgstr ""
"De betaling is niet voltooid. Neem contact met ons op om uit te zoeken "
"waarom"

msgid "They will be used automatically when you sign up for a new event"
msgstr ""
"Ze worden automatisch afgetrokken wanneer je je registreert voor een nieuw "
"evenement"

msgid "This page allows you to add or edit the expense of a contributor"
msgstr ""
"Op deze pagina kunt u de onkosten van een bijdrager toevoegen of bewerken"

msgid "This page allows you to copy the event settings from another one"
msgstr ""
"Op deze pagina kunnen instellingen gekopieerd worden van een andere "
"gebeurtenis"

msgid "This page shows the settings available for the membership voting"
msgstr ""
"Deze pagina toont de instellingen die beschikbaar zijn voor de ledenstemming"

msgid "This page shows the traits assigned to the characters in the run"
msgstr ""
"Deze pagina geeft een overzicht van de eigenschappen die zijn toegewezen aan"
" de personages in de serie"

msgid "Use the information below to request the transfer from your bank"
msgstr ""
"Gebruik de onderstaande informatie om de overschrijving aan te vragen bij je"
" bank"

msgid "You have indicated several preferences towards the same element!"
msgstr "Je hebt meerdere voorkeuren voor hetzelfde element aangegeven!"

msgid "Your request will be considered at the next meeting of the Board"
msgstr ""
"Uw verzoek zal worden behandeld tijdens de volgende vergadering van de Raad "
"van Bestuur"

msgid "Copy and paste exactly all the coloured text below into the notes"
msgstr "Kopieer en plak precies alle gekleurde tekst hieronder in de notities"

msgid "Error loading. Invalid file format (we accept only pdf or images)"
msgstr ""
"Fout bij het laden. Ongeldig bestandsformaat - we accepteren alleen pdf en "
"afbeeldingen"

msgid "If checked, makes visible the PDF version of the character sheets"
msgstr ""
"Als deze optie is aangevinkt, worden PDF-versies van de kaarten zichtbaar"

msgid "If checked, no credits will be used in the entries for this event"
msgstr ""
"Als deze optie is aangevinkt, worden er geen credits gebruikt bij de invoer "
"voor dit evenement"

msgid "If checked: Show summary page with number of tickets/options used"
msgstr ""
"Indien aangevinkt: toon overzichtspagina met aantal gebruikte tickets/opties"

msgid "If you think this is an error, get in touch with us to resolve it"
msgstr ""
"Als je denkt dat dit een fout is, neem dan contact met ons op om dit op te "
"lossen"

msgid "List of newsletter subscribers who have not yet played this event"
msgstr ""
"Lijst van nieuwsbriefabonnees die dit evenement nog niet hebben gespeeld"

msgid "Manage the run settings: date, registrations, elements visibility"
msgstr ""
"De run-instellingen beheren: datum, registraties, zichtbaarheid van "
"elementen"

#, python-format
msgid "New participation in the collection for %(recipient)s by %(user)s"
msgstr "Nieuwe deelname aan de inzameling voor %(recipient)s door %(user)s"

msgid "Please enter the occasion for which you wish to make the donation"
msgstr "Vul de gelegenheid in waarvoor je de donatie wilt doen"

msgid "This page shows all events; you can edit them, or create new ones"
msgstr ""
"Deze pagina toont alle gebeurtenissen; u kunt ze bewerken of nieuwe aanmaken"

msgid "This page shows the factions and plots of the indicated character"
msgstr ""
"Deze pagina geeft een overzicht van de facties en complotten van het "
"aangegeven personage"

msgid "Write here questions about your character directly to the authors"
msgstr "Schrijf hier vragen over je personage rechtstreeks aan de auteurs"

msgid "whether the character is aware of the identity of the other trait"
msgstr ""
"of het personage zich bewust is van de identiteit van de andere eigenschap"

#, python-format
msgid "A payment of %(amount).2f %(currency)s was received for this event"
msgstr ""
"Er is een betaling van %(amount).2f %(currency)s ontvangen voor dit "
"evenement"

msgid "Content of mail reminding players to fill their membership request"
msgstr ""
"Inhoud van e-mail waarin spelers worden herinnerd om hun "
"lidmaatschapsaanvraag in te vullen"

msgid "Enter your email below to receive instructions on how to change it"
msgstr ""
"Voer hieronder je e-mailadres in om instructies te ontvangen over hoe je dit"
" kunt wijzigen"

msgid "If checked, makes the field content visible to the assigned player"
msgstr ""
"Indien aangevinkt, wordt de veldinhoud zichtbaar voor de toegewezen speler"

msgid "Indicates whether the option can be included in the gifted signups"
msgstr "Geeft aan of de optie kan worden opgenomen in de vrije vermeldingen"

msgid "Manage payments performed by players to cover the registration fee"
msgstr "Betalingen door spelers beheren om het inschrijfgeld te dekken"

msgid "Select the types of writing elements that this question applies to"
msgstr ""
"Selecteer de soorten schrijfelementen waarop deze vraag van toepassing is"

msgid "The payment of your membership fee for this year has been received"
msgstr ""
"We bevestigen de betaling van je lidmaatschapsgeld voor het lopende jaar"

msgid "This page summarises the available questions of the character form"
msgstr ""
"Deze pagina geeft een overzicht van de beschikbare vragen van het "
"karakterformulier"

msgid "To confirm your registration, please fill in your personal profile"
msgstr "Vul je persoonlijke profiel in om je registratie te bevestigen"

msgid "Upload the scan of your signed application (image or pdf document)"
msgstr ""
"Upload een scan van je ondertekende aanmeldingsformulier (afbeelding of pdf-"
"document)"

msgid "With these tutorials, you can learn how to use the tool in no time"
msgstr "Met deze tutorials leer je de tool in een mum van tijd gebruiken"

msgid "Content of the receipt created for each payment and sent to players"
msgstr ""
"Inhoud van het ontvangstbewijs dat voor elke betaling wordt aangemaakt en "
"naar spelers wordt verzonden"

msgid "I confirm that my face and name are clearly visible in the document"
msgstr ""
"Ik bevestig dat mijn gezicht en naam duidelijk zichtbaar zijn in het "
"document"

msgid "If checked: Sends the main mail a copy of all mails sent to players"
msgstr ""
"Indien aangevinkt: Stuurt de hoofdmail een kopie van alle mails die naar "
"spelers zijn gestuurd"

msgid "List of users who have not registered for a future run of the event"
msgstr ""
"Lijst van gebruikers die zich niet hebben geregistreerd voor een toekomstige"
" uitvoering van het evenement"

msgid "Manage player votes for the assignment of roles in the organization"
msgstr ""
"Stemmen van spelers beheren voor de toewijzing van rollen in de organisatie"

msgid "Minimum amount of net profit to be retained for the association tax"
msgstr ""
"Minimumbedrag van de nettowinst dat moet worden ingehouden voor de "
"vennootschapsbelasting"

msgid "The searched object does not exist, perhaps it was recently deleted"
msgstr "Het gezochte object bestaat niet, misschien is het onlangs verwijderd"

msgid "They will not be communicated, shared or processed in any other way"
msgstr ""
"Ze zullen niet worden gecommuniceerd, gedeeld of op een andere manier worden"
" verwerkt"

msgid "This page allows you to add or edit a badge, or assign it  to users"
msgstr ""
"Op deze pagina kun je een badge toevoegen of bewerken, of toewijzen aan "
"gebruikers"

msgid "This page shows the modules for the workshop questions of the event"
msgstr ""
"Deze pagina geeft een overzicht van de modules waarin de vragen van de "
"workshop zijn onderverdeeld"

msgid "This page summarises the customised navigation buttons of the event"
msgstr ""
"Deze pagina geeft een overzicht van de aangepaste navigatieknoppen van het "
"evenement"

msgid "View all event information, and any specifics tickets costs, in its"
msgstr ""
"Bekijk alle informatie over het evenement en alle bijzonderheden over de "
"registratiekosten in de brochure"

msgid "We confirm that your registration for this event has been cancelled"
msgstr "We bevestigen dat de registratie voor dit evenement is geannuleerd"

msgid "Assign roles to collaborators and grant access to specific functions"
msgstr ""
"Rollen toewijzen aan medewerkers en toegang verlenen tot specifieke functies"

msgid "Assign roles to staff members, and give access to specific functions"
msgstr ""
"Rollen toewijzen aan medewerkers en toegang geven tot specifieke functies"

msgid "Does the character have a public role/archetype? If not, leave blank"
msgstr "Heeft het personage een openbare rol/archetype? Zo niet, laat leeg"

msgid "Number of days within which the player must pay his next installment"
msgstr "Aantal dagen beschikbaar om de volgende termijn te betalen"

msgid "The ticket will be divided equally in the number of quotas indicated"
msgstr "Het ticket wordt gelijk verdeeld in het aangegeven aantal aandelen"

msgid "This page allows you to add or edit a question from the sign up form"
msgstr ""
"Op deze pagina kun je een vraag in het registratieformulier toevoegen of "
"wijzigen"

msgid "This page allows you to add or edit an expense item of a contributor"
msgstr ""
"Met deze pagina kun je een onkostenpost van een medewerker toevoegen of "
"bewerken"

msgid "This page shows for each player their completion status of workshops"
msgstr ""
"Deze pagina geeft voor elke speler een overzicht van de status van de "
"voltooiing van de workshop"

msgid "This page shows the quota options available for payment of the event"
msgstr ""
"Deze pagina geeft een overzicht van de beschikbare quotaopties voor betaling"
" van het evenement"

msgid "This page shows the total number of pre-registrations for each event"
msgstr ""
"Deze pagina toont het totale aantal voorregistraties voor elk evenement"

msgid "This page summarizes the abilities that players can purchase with px"
msgstr ""
"Deze pagina geeft een overzicht van de vaardigheden die spelers met px "
"kunnen verwerven"

#, python-format
msgid "This text will be added to the sheet, in the plot paragraph %(name)s"
msgstr ""
"Deze tekst wordt toegevoegd aan het blad, in de plotparagraaf %(name)s"

msgid "We will send you a confirmation e-mail when the change has been made"
msgstr ""
"We sturen je een bevestigingse-mail wanneer de wijziging is doorgevoerd"

#, python-format
msgid "You have correctly cancelled the registration to the %(event)s event"
msgstr ""
"Je hebt de registratie voor het %(event)s-evenement correct geannuleerd"

msgid "Your user does not have the required permissions to access this page"
msgstr "Uw gebruiker heeft niet de vereiste rechten om deze pagina te openen"

msgid "Added at the bottom of mail notifying players of character assignment"
msgstr ""
"Onderaan de mail toegevoegd om spelers te informeren over de toewijzing van "
"personages"

msgid "Content of mail notifying players of their character in review status"
msgstr ""
"Inhoud van mail die spelers op de hoogte brengt van de status van hun "
"personage in beoordeling"

msgid "Describe it in the field below and we will fix it as soon as possible"
msgstr ""
"Beschrijf het in het onderstaande veld en we zullen het zo snel mogelijk "
"oplossen"

msgid "Do you want to allow users to cancel their registrations on their own"
msgstr "Wilt u gebruikers toestaan hun registratie zelf te annuleren"

msgid "Do you want to split the registration fee into dynamic payment quotas"
msgstr "Wil je de registratiekosten opsplitsen in dynamische betalingsquota"

msgid "Enables field 'hide', to be able to hide writing element from players"
msgstr ""
"Maakt het veld 'verbergen' mogelijk, om het schrijfelement voor spelers te "
"verbergen"

msgid "Enter any useful information for the organizers to verify the payment"
msgstr ""
"Voer alle informatie in die nuttig is voor de organisatoren om de betaling "
"te verifiëren"

msgid "Follow the link below to complete your payment on the Paypal platform"
msgstr ""
"Volg de onderstaande link om uw betaling te voltooien op het Paypal-platform"

msgid "If checked, activates a staff-managed approval process for characters"
msgstr ""
"Indien aangevinkt, wordt een door het personeel beheerd goedkeuringsproces "
"voor tekens geactiveerd"

msgid "If checked, it allows players to customise their characters' pronouns"
msgstr ""
"Als deze optie is aangevinkt, kunnen spelers de voornaam van hun personages "
"aanpassen"

msgid "If checked: Send an email to the organisers for each payment received"
msgstr ""
"Indien aangevinkt: Stuur een e-mail naar de organisatoren voor elke "
"ontvangen betaling"

msgid "If you need to attach a file, indicate it here, otherwise leave blank"
msgstr ""
"Als je een bestand moet bijvoegen, geef dat dan hier aan, laat het anders "
"leeg"

msgid "Present (in the relationships of this character is present the other)"
msgstr "Aanwezig (in de relaties van dit personage is de ander aanwezig)"

msgid "Set the options for the automatic PDF generation of characters sheets"
msgstr ""
"De opties instellen voor het automatisch genereren van PDF's van "
"karaktersheets"

#, python-format
msgid "Staff member %(user)s added a new reimbursement request for %(event)s"
msgstr "Werknemer %(user)s heeft een nieuwe claim toegevoegd voor %(event)s"

msgid "Text visible only by the assigned player, when 'show text' is checked"
msgstr ""
"Tekst die alleen zichtbaar is voor de toegewezen speler als 'toon tekst' is "
"aangevinkt"

msgid "This page allows you to change the main settings of your Organization"
msgstr ""
"Op deze pagina kunt u de belangrijkste instellingen van uw Organisatie "
"wijzigen"

msgid "This page performs several correctness checks of the character sheets"
msgstr ""
"Deze pagina voert verschillende controles uit op de juistheid van "
"karakterkaarten"

msgid "This page shows the information to perform the drawing of the lottery"
msgstr "Deze pagina toont de informatie om de lottotrekking uit te voeren"

msgid "This page summarizes the types of abilities that players can purchase"
msgstr ""
"Deze pagina geeft een overzicht van de soorten vaardigheden die spelers "
"kunnen kopen"

msgid "You have reached the maximum number of characters that can be created"
msgstr "Je hebt het maximale aantal tekens bereikt dat kan worden aangemaakt"

msgid "whether the character is NOT aware of the identity of the other trait"
msgstr ""
"of het personage zich NIET bewust is van de identiteit van de andere "
"eigenschap"

msgid "Day of the year from which the membership year begins, in DD-MM format"
msgstr "Dag van het jaar waarop het verenigingsjaar begint, in DD-MM formaat"

#, python-format
msgid "Display your achievements in your <a href= %(url)s'>public profile</a>"
msgstr "Toon je prestaties in je <a href= %(url)s'>publiek profiel</a>"

msgid "Displays players overdue for payment or other deadlines for all events"
msgstr ""
"Toont spelers met achterstallige betalingen of andere deadlines voor alle "
"evenementen"

msgid "Do you want to manage user help requests directly through the platform"
msgstr ""
"Wil je helpaanvragen van gebruikers rechtstreeks via het platform beheren"

msgid "If checked, adds to all registrations an unique code to reference them"
msgstr ""
"Als deze optie is ingeschakeld, wordt aan alle registraties een unieke code "
"toegevoegd om ernaar te verwijzen"

msgid "If checked, it allows players to indicate the song of their characters"
msgstr ""
"Als deze optie is aangevinkt, kunnen spelers het lied van hun personages "
"aangeven"

msgid "If you like or are interested in an event, you can <b>pre-register</b>"
msgstr ""
"Als je een evenement leuk of interessant vindt, kun je je "
"<b>voorinschrijven</b>"

msgid "Set the initial amount of experience points in the configuration panel"
msgstr "Stel het initiële aantal ervaringspunten in het configuratiescherm in"

msgid "These are the event registrations for which you have to make a payment"
msgstr "Dit zijn de evenementregistraties waarvoor je moet betalen"

msgid "This is automatically deducted from the registration of a future event"
msgstr ""
"Dit wordt automatisch in mindering gebracht op de registratie van een "
"toekomstig evenement"

msgid "You can use the following fields, they will be filled in automatically"
msgstr "Je kunt de volgende velden gebruiken, ze worden automatisch ingevuld"

msgid ""
"Absent (in the relationships of this character the other one is absent)"
msgstr "Afwezig (in de relaties van dit personage is de ander afwezig)"

msgid ""
"Content of mail notifying players of their character in approved status"
msgstr ""
"Inhoud van mail die spelers op de hoogte brengt van hun karakter in "
"goedgekeurde status"

msgid ""
"Content of mail notifying players of their character in proposed status"
msgstr ""
"Inhoud van mail die spelers informeert over hun karakter in voorgestelde "
"status"

msgid ""
"Download the list of characters with their interpreters' profile images"
msgstr "Download de karakterlijst met spelersprofielen"

msgid ""
"Enables a volunteer register, as required by Italian RUNTS regulations."
msgstr ""
"Maakt een vrijwilligersregister mogelijk, zoals vereist door de Italiaanse "
"RUNTS-voorschriften."

msgid ""
"Enables payment processing, specifying which payment methods to accept."
msgstr ""
"Schakelt de verwerking van betalingen in en geeft aan welke "
"betalingsmethoden moeten worden geaccepteerd."

msgid ""
"Enter the number or code of the identification document indicated above"
msgstr "Voer bovenstaand ID-nummer of code in"

msgid ""
"Get this data from the bank or equivalent, to verify the entries marked"
msgstr ""
"Vraag deze gegevens op bij de bank of gelijkwaardig, om de gemarkeerde "
"boekingen te verifiëren"

msgid ""
"Only lowercase characters and numbers are allowed, no spaces or symbols"
msgstr ""
"Alleen kleine letters en cijfers zijn toegestaan, geen spaties of symbolen"

msgid ""
"The request of removal from further communication has been successfull!"
msgstr "Uw verzoek om u af te melden voor communicatie was succesvol."

msgid ""
"The run you requested is only visible to players logged into the system"
msgstr ""
"De run die je hebt aangevraagd is alleen zichtbaar voor spelers die zijn "
"aangemeld bij het systeem"

msgid ""
"The taxes configuration is missing, set them in the configuration panel"
msgstr ""
"De belastingconfiguratie ontbreekt, stel deze in het configuratiescherm in"

msgid ""
"This character represents the true secret identity of another character"
msgstr ""
"Dit personage vertegenwoordigt de ware geheime identiteit van een ander "
"personage"

msgid ""
<<<<<<< HEAD
"This page provides a summary of all expenses submitted by collaborators"
msgstr ""
"Deze pagina geeft een overzicht van alle uitgaven die door medewerkers zijn "
"ingediend"
=======
"Allows players to add an optional extra amount to their registration fee"
msgstr ""
"Spelers kunnen een optioneel extra bedrag toevoegen aan hun inschrijfgeld"
>>>>>>> 08f36ef8

msgid ""
"Do you want to enable a secret registration link to allow early sign-ups"
msgstr ""
"Wil je een geheime registratielink inschakelen om vroege inschrijvingen "
"mogelijk te maken"

msgid ""
"If checked, it allows players to customise the names of their characters"
msgstr ""
"Als deze optie is aangevinkt, kunnen spelers de namen van hun personages "
"aanpassen"

msgid ""
"If checked: Send an email notification to the organisers for new signups"
msgstr ""
"Indien aangevinkt: Stuur een e-mailmelding naar de organisatoren voor nieuwe"
" aanmeldingen"

msgid ""
"If checked: the system will send reminds the days on which holidays fall"
msgstr ""
"Indien aangevinkt: het systeem stuurt zelfs herinneringen op dagen waarop "
"feestdagen vallen"

msgid ""
"If you are a candidate for the Board, please write an introduction here!"
msgstr ""
"Als je kandidaat bent voor het bestuur, schrijf dan hier een introductie!"

msgid ""
"On this page you can mark your specialties to collaborate on our  events"
msgstr ""
"Op deze pagina kun je je specialiteiten aangeven om mee te werken aan onze "
"evenementen"

msgid ""
"Presentation visible to all players, when 'show presentation' is checked"
msgstr ""
"Presentatie zichtbaar voor alle spelers als 'toon presentatie' is aangevinkt"

msgid ""
"The collection is ready to be delivered, give this link to the recipient"
msgstr ""
"De collectie is klaar om afgeleverd te worden, geef deze link aan de "
"ontvanger"

msgid ""
"This page allows you to add or edit an option in a sign up form question"
msgstr ""
"Op deze pagina kunt u een optie in een vraag op een aanvraagformulier "
"toevoegen of wijzigen"

msgid ""
"This page allows you to edit the configuration of the activated features"
msgstr ""
"Op deze pagina kunt u de configuratie van de geactiveerde functies bewerken"

msgid ""
"To assign a user to a role, they must first be added to the organization"
msgstr ""
"Om een gebruiker aan een rol toe te wijzen, moet hij eerst worden toegevoegd"
" aan de organisatie"

msgid ""
"We value the privacy of your data and will treat it with the utmost care"
msgstr ""
"We hechten veel waarde aan de privacy van uw gegevens en zullen deze met de "
"grootst mogelijke zorg behandelen"

msgid ""
"if the character does NOT belong to this element, but is only referenced"
msgstr ""
"als het teken NIET tot dit element behoort, maar er alleen naar wordt "
"verwezen"

msgid ""
"Allows the organisation to award badges and enables a public leaderboard."
msgstr ""
"Hiermee kan de organisatie badges toekennen en een openbaar leaderboard "
"inschakelen."

msgid ""
"Create the first character of the event in the character management panel"
msgstr ""
"Maak het eerste personage van de gebeurtenis aan in het beheerpaneel voor "
"personages"

msgid ""
"Do you want to split the registration fee into fixed payment installments"
msgstr "Wil je de registratiekosten opsplitsen in vaste betalingstermijnen"

msgid ""
"Enter the order of preference of your pre-registration (1 is the maximum)"
msgstr ""
"Voer de volgorde van voorkeur van je voorinschrijving in (1 is het maximum)"

msgid ""
"I confirm that I have affixed the date and my signature wherever required"
msgstr ""
"Ik bevestig dat ik de datum en mijn handtekening waar nodig heb aangebracht"

msgid ""
"If checked, allows players to customise their characters' profile picture"
msgstr ""
"Als deze optie is aangevinkt, kunnen spelers de profielfoto van hun "
"personage aanpassen"

msgid ""
"If checked, character names will be automatically replaced by a reference"
msgstr ""
"Als deze optie is aangevinkt, worden karakternamen automatisch vervangen "
"door een verwijzing"

msgid ""
"Indicates the maximum number of times it can be requested (0 = unlimited)"
msgstr ""
"Geeft het maximum aantal keren aan dat het kan worden aangevraagd (0 = "
"onbeperkt)"

msgid ""
"Inside this file must be the photos, named by the number of the character"
msgstr ""
"In dit bestand moeten de foto's staan, genoemd naar het nummer van het teken"

msgid ""
"Net profit of the event, difference between total revenue and total costs"
msgstr ""
"Nettowinst van het evenement, verschil tussen totale inkomsten en totale "
"kosten"

msgid ""
"Note: The special code is re-generated each time you change the gift card"
msgstr ""
"Opmerking: De speciale code wordt elke keer dat je de cadeaubon wijzigt "
"opnieuw gegenereerd"

msgid ""
"This page shows in detail a contributor's skills for to which they marked"
msgstr ""
"Deze pagina toont in detail de vaardigheden van een deelnemer waarvoor "
"hij/zij het volgende heeft gemarkeerd"

msgid ""
"To confirm your registration, apply to become a member of the Association"
msgstr ""
"Om je lidmaatschap te bevestigen, dien je een aanvraag in om lid te worden "
"van de vereniging"

msgid ""
"Total amount of payment to be received by this date (0 = all outstanding)"
msgstr ""
"Totaalbedrag van de betaling te ontvangen tegen deze datum (0 = alles "
"uitstaand)"

#, python-format
msgid ""
"We confirm that you have successfully pre-registered for <b>%(event)s</b>"
msgstr ""
"We bevestigen dat je je succesvol hebt voorgeregistreerd voor "
"<b>%(event)s</b>"

msgid ""
"We have pre-filled the application form based on the data you provided us"
msgstr ""
"We hebben de applicatie vooraf ingevuld op basis van de gegevens die je ons "
"hebt verstrekt"

msgid ""
"if you leave this empty, this can be the starting event of a new campaign"
msgstr ""
"als je dit leeg laat, kan dit de startgebeurtenis van een nieuwe campagne "
"zijn"

msgid ""
"I confirm that all my required personal data have been filled in correctly"
msgstr ""
"Ik bevestig dat al mijn vereiste persoonlijke gegevens correct zijn ingevuld"

msgid ""
"Indicate the organization nationality to activate nation-specific features"
msgstr ""
"Geef de nationaliteit van de organisatie op om landspecifieke functies te "
"activeren"

msgid ""
"On this page you can filter characters and directly view their information"
msgstr ""
"Op deze pagina kun je de personages filteren en hun informatie direct "
"bekijken"

msgid ""
"Payment received! As soon as it is approved, your accounts will be updated"
msgstr ""
"Betaling ontvangen! Zodra de betaling is goedgekeurd, worden je accounts "
"bijgewerkt"

msgid ""
"This page shows all event templates; you can edit them, or create new ones"
msgstr ""
"Deze pagina toont alle sjablonen voor evenementen; je kunt ze bewerken of "
"nieuwe sjablonen maken"

msgid ""
"You can withdraw your consent to data sharing by clicking the related link"
msgstr ""
"U kunt uw toestemming voor het delen van gegevens intrekken door op de "
"betreffende link te klikken"

msgid ""
"Fill in the form and click on confirm, it will take you to the next passage"
msgstr ""
"Vul het formulier in en klik op bevestigen, dan ga je naar de volgende stap"

msgid ""
"For what time you will need transportation (time zone of the larp location)"
msgstr ""
"Voor hoe laat je vervoer nodig hebt (tijdzone van de evenementenlocatie)"

msgid ""
"Hover on the link, or click on the question icon, to see what the link does"
msgstr ""
"Beweeg met de muis over de koppeling of klik op het vraagpictogram om te "
"zien wat de koppeling doet"

msgid ""
"Indicates the title of the character - it will be shown along with the name"
msgstr ""
"Geef de titel van het personage aan - deze wordt samen met de naam "
"weergegeven"

msgid ""
"Manages credits used by players to cover the registration fee on all events"
msgstr ""
"Beheert credits die door spelers worden gebruikt om het inschrijfgeld voor "
"alle evenementen te dekken"

msgid ""
"Manages tokens used by players to cover the registration fee for all events"
msgstr ""
"Beheert tokens die door spelers worden gebruikt om het inschrijfgeld voor "
"alle evenementen te dekken"

msgid ""
"There are no candidates for the voting, set them in the configuration panel"
msgstr ""
"Er zijn geen kandidaten voor de stemming, stel ze in in het "
"configuratiescherm"

msgid ""
"This page allows you to add or modify a form question for a writing element"
msgstr ""
"Op deze pagina kun je een formuliervraag voor een schrijfelement toevoegen "
"of wijzigen"

msgid ""
"This page allows you to change the appearance and presentation of the event"
msgstr ""
"Op deze pagina kun je het uiterlijk en de presentatie van het evenement "
"wijzigen"

msgid ""
"This page shows the handouts (information dissemination tools) of the event"
msgstr ""
"Op deze pagina vindt u een samenvatting van de hand-outs (hulpmiddelen voor "
"informatieverspreiding) van het evenement"

msgid ""
"This page shows the progress steps that can be assigned to writing elements"
msgstr ""
"Deze pagina geeft een overzicht van de voortgangsstappen die gemarkeerd "
"kunnen worden in de schrijfonderdelen"

#, python-format
msgid ""
"(check the available number of discounts <a href='%(url)s'>on this page</a>)"
msgstr ""
"(bekijk het beschikbare aantal kortingen <a href='%(url)s'>op deze "
"pagina</a>)"

msgid ""
"Enables members to request a refund (a money transfer from the organization)"
msgstr ""
"Geeft leden de mogelijkheid om een terugbetaling aan te vragen (een "
"geldoverschrijving van de organisatie)"

#, python-format
msgid ""
"Hello! We are contacting you regarding your registration at <b>%(event)s</b>"
msgstr ""
"Hallo! We nemen contact met je op in verband met je registratie bij "
"<b>%(event)s</b>"

msgid ""
"Here is the complete list of all organizations that have access to your data"
msgstr ""
"Hier is de volledige lijst van alle organisaties die toegang hebben tot je "
"gegevens"

msgid ""
"If checked, allows a option to be visible only if other options are selected"
msgstr ""
"Als deze optie is aangevinkt, is deze alleen zichtbaar als andere opties "
"zijn geselecteerd"

msgid ""
"If checked, makes factions visible, as the character assignments to factions"
msgstr ""
"Als deze optie is aangevinkt, worden facties zichtbaar, net als de "
"toewijzing van personages aan facties"

msgid ""
"If checked, shows the original image in the cover, not the thumbnail version"
msgstr ""
"Als deze optie is aangevinkt, wordt de originele afbeelding in de omslag "
"getoond, niet de miniatuurversie"

msgid ""
"If checked: Send an email notification to the organisers for updated signups"
msgstr ""
"Indien aangevinkt: Stuur een e-mailmelding naar de organisatoren voor "
"bijgewerkte inzendingen"

msgid ""
"If you are an Italian citizen, indicate your tax code; otherwise leave blank"
msgstr ""
"Als u een Italiaans staatsburger bent, geef dan uw fiscale code aan; laat "
"anders niets ingevuld"

msgid ""
"Part of the registration fee derived only from the additional options chosen"
msgstr ""
"Deel van het inschrijfgeld dat alleen is afgeleid van de gekozen extra "
"opties"

msgid ""
"This page prepares the cash balance already formatted for annual declaration"
msgstr ""
"Op deze pagina wordt het kassaldo al opgemaakt voor de jaarlijkse aangifte"

msgid ""
"This page shows larpmanager usage costs, total and divided by individual run"
msgstr ""
"Deze pagina toont de gebruikskosten van larpmanager, totaal en verdeeld per "
"afzonderlijke run"

#, python-format
msgid ""
"To confirm it, we ask you to pay this amount as soon as possible: %(amount)s"
msgstr ""
"Om dit te bevestigen, vragen we je om dit bedrag zo snel mogelijk te "
"betalen: %(amount)s"

msgid ""
"To use the feature you requested, you need to activate the following feature"
msgstr ""
"Om de functie die je hebt aangevraagd te kunnen gebruiken, moet de volgende "
"functie geactiveerd zijn"

msgid ""
"We could not find the event indicated in the url; perhaps it is one of these"
msgstr ""
"We konden het evenement dat wordt aangegeven in de url niet vinden; "
"misschien is het een van deze"

msgid ""
"You cannot work on it at the same time: the work of one of you would be lost"
msgstr ""
"Je kunt er niet tegelijkertijd aan werken: het werk van een van jullie zou "
"verloren gaan"

msgid ""
"Your data will be saved in the system, which is used by several associations"
msgstr ""
"Je gegevens worden opgeslagen in het systeem, dat door verschillende "
"verenigingen wordt gebruikt"

msgid ""
"Answer the following questions. Select *all* of the answers that seem "
"correct"
msgstr ""
"Beantwoord de volgende vragen. Selecteer *alle* antwoorden die je juist "
"lijken"

msgid ""
"Characters relating to place of birth do not match (check exact "
"municipality)"
msgstr ""
"Tekens met betrekking tot geboorteplaats komen niet overeen (controleer "
"exacte gemeente)"

msgid ""
"Enables field 'title', a short (2-3 words) text added to the character's "
"name"
msgstr ""
"Maakt veld 'titel' mogelijk, een korte (2-3 woorden) tekst toegevoegd aan de"
" naam van het personage"

msgid ""
"Generates an annual summary of fiscal activity for the Italian budget "
"report."
msgstr ""
"Genereert een jaarlijkse samenvatting van de fiscale activiteiten voor het "
"Italiaanse begrotingsverslag."

msgid ""
"If checked: in the public page of an user shows a list of all events "
"attended"
msgstr ""
"Indien aangevinkt: op de openbare pagina van een gebruiker wordt een lijst "
"met alle bezochte evenementen weergegeven"

msgid ""
"If you have made a transfer, please upload the receipt for it to be "
"processed"
msgstr ""
"Als je een overschrijving hebt gedaan, upload dan het ontvangstbewijs om het"
" te laten verwerken"

msgid ""
"Indicate whether the ability is visible to users, and can be freely "
"purchased"
msgstr ""
"Geef aan of de vaardigheid zichtbaar is voor gebruikers en vrij kan worden "
"gekocht"

msgid ""
"Theoretical total of income due to participation fees selected by the "
"players"
msgstr ""
"Theoretisch totaal van inkomsten uit door de spelers gekozen deelnamekosten"

msgid ""
"This page shows for each event, the collaborators marked with which "
"expertise"
msgstr ""
"Deze pagina laat voor elke gebeurtenis zien welke medewerkers gemarkeerd "
"zijn met welke expertise"

msgid ""
"This page shows the available questions of the registration form of the "
"event"
msgstr ""
"Deze pagina geeft een overzicht van de beschikbare vragen in het "
"registratieformulier voor evenementen"

msgid ""
"Write your question, request or concern here. We will be happy to answer "
"you!"
msgstr ""
"Schrijf hier je vraag, verzoek of twijfel. We zullen je met plezier "
"antwoorden!"

msgid ""
"Enables to set a character as a 'mirror' for another, to hide it's true "
"nature"
msgstr ""
"Maakt het mogelijk om een personage als 'spiegel' voor een ander personage "
"te gebruiken, om zijn ware aard te verbergen"

msgid ""
"If checked, allows a option to be visible only to players with selected "
"ticket"
msgstr ""
"Als deze optie is aangevinkt, is deze alleen zichtbaar voor spelers met een "
"geselecteerd ticket"

msgid ""
"If checked, enables players to write their own list of character "
"relationships"
msgstr ""
"Als deze optie is aangevinkt, kunnen spelers hun eigen lijst met relaties "
"tussen personages schrijven"

msgid ""
"Indicate the name of the member for whom you want to activate a new "
"collection"
msgstr ""
"Geef de naam op van het lid voor wie je een nieuwe collectie wilt activeren"

msgid ""
"Indicates other options that must be selected for this option to be "
"selectable"
msgstr ""
"Geeft andere opties aan die geselecteerd moeten zijn om deze optie te kunnen"
" kiezen"

msgid ""
"Sorry, this facilitation code has already been used the maximum number "
"allowed"
msgstr ""
"Sorry, deze facilitatiecode is al gebruikt voor het maximaal toegestane "
"aantal"

msgid ""
"These CSS commands will be carried over to all pages in your Association "
"space"
msgstr ""
"Deze CSS-commando's worden doorgevoerd op alle pagina's in je Association-"
"ruimte"

msgid ""
"These are delegated account registrations for which you have to make a "
"payment"
msgstr "Dit zijn gedelegeerde accountregistraties waarvoor je moet betalen"

msgid ""
"This page allows you to return part of the quota to a player who has "
"cancelled"
msgstr ""
"Met deze pagina kun je een deel van het quotum teruggeven aan een speler die"
" heeft afgezegd"

msgid ""
"This page shows all expenses incurred by collaborators, recorded in the "
"system"
msgstr ""
"Deze pagina toont alle onkosten die door medewerkers zijn gemaakt en in het "
"systeem zijn geregistreerd"

msgid ""
"This page shows in detail, for each expertise, the users who have indicated "
"it"
msgstr ""
"Deze pagina toont voor elke expertise in detail de gebruikers die deze "
"hebben aangegeven"

msgid ""
"This page shows the sensitive information of registered players regarding "
"diet"
msgstr ""
"Deze pagina toont de gevoelige informatie van geregistreerde spelers met "
"betrekking tot voeding"

msgid ""
"Type a keyword in the search bar to find a reference - please write in "
"English"
msgstr ""
"Typ een trefwoord in de zoekbalk om een referentie te vinden - schrijf "
"a.u.b. in het Engels"

msgid ""
"You have activated the following features, for each here's the links to "
"follow"
msgstr ""
"Je hebt de volgende functies geactiveerd. Hier vind je de links die je moet "
"volgen"

msgid ""
"Allows players to submit questions, and organizers to review and organize "
"them."
msgstr ""
"Spelers kunnen vragen insturen en organisatoren kunnen ze bekijken en "
"organiseren."

msgid ""
"Terms and conditions of signup, shown in a page linked in the registration "
"form"
msgstr ""
"Inschrijvingsvoorwaarden, weergegeven op een pagina waarnaar wordt verwezen "
"in het inschrijvingsformulier"

msgid ""
"The membership request text is missing, create it in the texts management "
"panel"
msgstr ""
"De tekst voor de lidmaatschapsaanvraag ontbreekt, maak deze aan in het "
"tekstbeheerpaneel"

msgid ""
"To participate in this event, you will have to pay the annual membership fee"
" of"
msgstr ""
"Om deel te nemen aan dit evenement moet je de jaarlijkse "
"lidmaatschapsbijdrage van"

msgid ""
"(If you need a hand feel free to let us know, we'll try to help as best we "
"can!)"
msgstr ""
"Als je hulp nodig hebt, laat het ons dan zeker weten, we proberen je op alle"
" mogelijke manieren te helpen"

msgid ""
"Do you want a dashboard to track and manage deadlines missed by registered "
"users"
msgstr ""
"Wil je een dashboard om gemiste deadlines van geregistreerde gebruikers bij "
"te houden en te beheren"

msgid ""
"Do you want to allow users to add a voluntary donation to their registration"
" fee"
msgstr ""
"Wil je gebruikers toestaan een vrijwillige donatie toe te voegen aan hun "
"registratiekosten"

msgid ""
"Lets players submit character preferences, then finds the optimal overall "
"match."
msgstr ""
"Laat spelers voorkeuren voor personages opgeven en zoekt dan de optimale "
"algemene match."

msgid ""
"Logo image (you can upload a file of any size, it will be resized "
"automatically)"
msgstr ""
"Logoafbeelding (je kunt een bestand van elke grootte uploaden, het formaat "
"wordt automatisch aangepast"

msgid ""
"Request for reimbursement entered! You will receive notice when it is "
"processed."
msgstr ""
"Verzoek tot terugbetaling ingevoerd! Je ontvangt bericht wanneer het is "
"verwerkt."

msgid ""
"This page shows the sensitive information of registered players regarding "
"safety"
msgstr ""
"Deze pagina toont de gevoelige informatie van geregistreerde spelers met "
"betrekking tot veiligheid"

msgid ""
"Total amount of money received for this event, minus commission fees and "
"refunds"
msgstr ""
"Totaalbedrag aan ontvangen geld voor dit evenement, minus commissiekosten en"
" terugbetalingen"

msgid ""
"Where you find a button like this, you can press it to perform filtering "
"further"
msgstr "Waar je zo'n knop vindt, kun je erop drukken om verder te filteren"

msgid ""
"Cover image shown on the organization's homepage — rectangular, ideally 4:3 "
"ratio"
msgstr ""
"Coverafbeelding op de homepage van de organisatie - rechthoekig, idealiter "
"4:3 verhouding"

msgid ""
"Go ahead and click on this button to perform the extraction. Warning: it is "
"final"
msgstr ""
"Ga je gang en klik op deze knop om de extractie uit te voeren. Let op: dit "
"is definitief"

msgid ""
"If checked: allow to export characters and registration in a easily readable"
" page"
msgstr ""
"Indien aangevinkt: toestaan om tekens en registratie te exporteren in een "
"gemakkelijk leesbare pagina"

msgid ""
"Sets how often reminder emails are sent, in days (if not set, no emails are "
"sent)"
msgstr ""
"Stelt in hoe vaak herinneringsmails worden verzonden, in dagen (als dit niet"
" is ingesteld, worden er geen e-mails verzonden)"

msgid ""
"There are no payment gateway active, configure them in the payment settings "
"panel"
msgstr ""
"Er zijn geen betalingsgateways actief, configureer deze in het paneel "
"Betalingsinstellingen"

msgid ""
"To register for the event, please fill in the following form and click on "
"confirm"
msgstr ""
"Om je in te schrijven voor het evenement, vul je het volgende formulier in "
"en klik je op bevestigen"

msgid ""
"You can read them in order, or scroll directly to the one that interests you"
" most"
msgstr ""
"Je kunt ze op volgorde lezen of direct naar het onderwerp scrollen dat je "
"het meest interesseert"

msgid ""
"Annual fee required of members, starting from the beginning of the "
"membership year"
msgstr ""
"Jaarlijkse contributie vereist van leden, vanaf het begin van het "
"lidmaatschapsjaar"

msgid ""
"Click here if after submitting the form, you want to move on to edit the "
"next item"
msgstr ""
"Klik hier als u na het verzenden van het formulier het volgende element wilt"
" bewerken"

msgid ""
"Do you want to manage campaigns, a series of events that share the same "
"characters"
msgstr ""
"Wil je campagnes beheren, een reeks evenementen met dezelfde personages"

msgid ""
"Enables the creation, editing, and assignment of characters to registered "
"players."
msgstr ""
"Hiermee kunnen personages worden aangemaakt, bewerkt en toegewezen aan "
"geregistreerde spelers."

msgid ""
"If checked, the gallery will not be displayed to those not logged in to the "
"system"
msgstr ""
"Als deze optie is aangevinkt, wordt de galerij niet getoond aan personen die"
" niet zijn ingelogd in het systeem"

msgid ""
"Indicate the character options, which must be selected to make the skill "
"available"
msgstr ""
"Geef de tekenopties aan die moeten worden geselecteerd om de vaardigheid "
"beschikbaar te maken"

msgid ""
"The organization tax configuration is missing, set them in the configuration"
" panel"
msgstr ""
"De organisatiebelastingconfiguratie ontbreekt, stel deze in het "
"configuratiescherm in"

msgid ""
"This page shows membership badges. You can edit them, assign them, create "
"new ones"
msgstr ""
"Deze pagina toont lidmaatschapsbadges. Je kunt ze bewerken, toewijzen, "
"nieuwe aanmaken"

msgid ""
"You can check and edit the list of organizations that can access your data "
"on your"
msgstr ""
"U kunt de lijst met organisaties die toegang hebben tot uw gegevens "
"controleren en bewerken op uw"

msgid ""
"visibility (demand visibility: 's' for Searchable, 'c' for Public, 'e' for "
"Private"
msgstr ""
"zichtbaarheid (vraag zichtbaarheid: 's' voor Doorzoekbaar, 'c' voor "
"Openbaar, 'e' voor Privé"

msgid ""
"Additional preferences, for random assignment when no solution is found "
"(default 0)"
msgstr ""
"Extra voorkeuren, voor willekeurige toewijzing als er geen oplossing is "
"gevonden (standaard 0)"

msgid ""
"Enables management of expenses paid using the organization's financial "
"instruments."
msgstr ""
"Maakt het beheer mogelijk van uitgaven die zijn betaald met de financiële "
"instrumenten van de organisatie."

#, python-format
msgid ""
"In the event <b>%(event)s</b> you were assigned the character: "
"<b>%(character)s</b>"
msgstr ""
"In de gebeurtenis <b>%(event)s</b> kreeg je het personage toegewezen: "
"<b>%(character)s</b>"

msgid ""
"Lets members cast votes for the election of the organisation's Executive "
"Committee."
msgstr ""
"De leden brengen hun stem uit voor de verkiezing van het uitvoerend comité "
"van de organisatie."

msgid ""
"Statement issued by the bank as proof of the issuance of the transfer (as "
"pdf file)"
msgstr ""
"Bewijs afgegeven door de bank als bewijs van de overschrijving (als pdf-"
"bestand)"

#, python-format
msgid ""
"There are <b>%(number)s</b> refunds to deliver, access the refunds "
"management panel"
msgstr ""
"Er zijn <b>%(number)s</b> restituties te leveren, ga naar het "
"restitutiebeheerpaneel"

msgid ""
"This page shows all information about the individual member available in the"
" system"
msgstr ""
"Deze pagina toont alle informatie over het individuele lid die beschikbaar "
"is in het systeem"

msgid ""
"This page shows the different tickets with which players can register for "
"the event"
msgstr ""
"Deze pagina geeft een overzicht van de verschillende tickets waarmee spelers"
" zich kunnen registreren voor het evenement"

msgid ""
"This page shows the response options for questions about the workshops of "
"the event"
msgstr ""
"Deze pagina geeft een overzicht van de opties voor het beantwoorden van "
"vragen over de evenementworkshops"

msgid ""
"You can update them by indicating the recipient and assigning the "
"contributed money"
msgstr ""
"Je kunt ze bijwerken door de ontvanger aan te geven en het bijgedragen geld "
"toe te wijzen"

msgid ""
"Do you want to open registrations at a specific date and time instead of "
"immediately"
msgstr ""
"Wilt u registraties openen op een specifieke datum en tijd in plaats van "
"onmiddellijk"

msgid ""
"Enables 'Handouts,' pre-written texts that provide information about a plot "
"or lore."
msgstr ""
"Maakt 'Handouts' mogelijk, vooraf geschreven teksten die informatie geven "
"over een plot of overlevering."

#, python-format
msgid ""
"File type '%(detected_type)s' is not allowed.Allowed types are: "
"'%(allowed_types)s'."
msgstr ""
"Bestandstype '%(detected_type)s' is niet toegestaan.Toegestane types zijn: "
"'%(allowed_types)s'."

msgid ""
"If checked: Does not send communication to the player when the character is "
"assigned"
msgstr ""
"Indien aangevinkt: Stuurt geen communicatie naar de speler wanneer het "
"personage wordt toegewezen"

msgid ""
"In rich text editors, you can reference other characters directly using "
"their number"
msgstr ""
"In rich text editors kun je rechtstreeks naar andere tekens verwijzen door "
"hun nummer te gebruiken"

msgid ""
"Indicates a type of identification document issued by the nation in which "
"you reside"
msgstr ""
"Geeft een type identiteitsdocument aan dat is uitgegeven door het land "
"waarin u verblijft"

msgid ""
"Minimum number of days before the event for which it is made available (0  ="
" always)"
msgstr ""
"Minimumaantal dagen vóór het evenement waarvoor het beschikbaar wordt "
"gesteld (0 = altijd)"

msgid ""
"No quest types have been created; use the quest type management panel to "
"define them"
msgstr ""
"Er zijn geen questtypes gemaakt; gebruik het questtype beheerpaneel om ze te"
" definiëren"

#, python-format
msgid ""
"There are quests without traits: %(list)s. Create them in the trait "
"management panel"
msgstr ""
"Er zijn quests zonder eigenschappen: %(list)s. Maak ze in het "
"eigenschappenbeheer paneel"

msgid ""
"Tip: Pin this page to your browser for faster access to your organization "
"and events"
msgstr ""
"Tip: Zet deze pagina vast in uw browser voor snellere toegang tot uw "
"organisatie en evenementen"

msgid ""
"Adds a 'progress' status field (e.g. draft, ready, approved) to key writing "
"elements."
msgstr ""
"Voegt een statusveld 'voortgang' (bijv. concept, klaar, goedgekeurd) toe aan"
" belangrijke schrijfelementen."

msgid ""
"I confirm that I have uploaded a valid document issued by the state of my "
"nationality"
msgstr ""
"Ik bevestig dat ik een geldig document heb geüpload dat is uitgegeven door "
"de staat van mijn nationaliteit"

msgid ""
"If checked, players will be able to view for each character the preference "
"statistics"
msgstr ""
"Als deze optie is ingeschakeld, kunnen spelers de voorkeursstatistieken voor"
" elk personage bekijken"

msgid ""
"If you are absolutely certain that you want to delete this item, click on "
"this button"
msgstr ""
"Als je absoluut zeker weet dat je dit item wilt verwijderen, klik je op deze"
" knop"

msgid ""
"Requires Executive Committee approval of membership before participating in "
"an event."
msgstr ""
"Vereist goedkeuring van het lidmaatschap door het Executive Committee voor "
"deelname aan een evenement."

#, python-format
msgid ""
"There are <b>%(number)s</b> expenses to approve, access the expenses "
"management panel"
msgstr ""
"Er zijn <b>%(number)s</b> uitgaven die moeten worden goedgekeurd, ga naar "
"het uitgavenbeheerpaneel"

#, python-format
msgid ""
"There are <b>%(number)s</b> payments to approve, access the invoices "
"management panel"
msgstr ""
"Er zijn <b>%(number)s</b> betalingen die moeten worden goedgekeurd, ga naar "
"het paneel voor factuurbeheer"

msgid ""
"Upload a photo of the identity document that you listed in the request "
"(image or pdf)"
msgstr ""
"Upload een foto van het identiteitsbewijs dat je in de aanvraag hebt vermeld"
" (afbeelding of pdf)"

msgid ""
"Upload a photo of yourself associated with your character specifically for "
"this event"
msgstr ""
"Upload een foto van jezelf in combinatie met je personage speciaal voor dit "
"evenement"

msgid ""
"If checked, automatically removes formatting when pasting text into the "
"WYSIWYG editor"
msgstr ""
"Als deze optie is aangevinkt, wordt opmaak automatisch verwijderd wanneer "
"tekst in de WYSIWYG-editor wordt geplakt"

msgid ""
"If you already have the file ready, upload it here (pay attention to the "
"'csv' format)"
msgstr ""
"Als je het bestand al klaar hebt, upload het dan hier (let op het "
"'csv'-formaat)"

msgid ""
"Payment deadlines will be similarly equally divided, based on the date of "
"registration"
msgstr ""
"De betalingstermijnen worden gelijk verdeeld op basis van de "
"registratiedatum"

msgid ""
"Percentage of VAT to be calculated on the sum of the costs of the "
"registration options"
msgstr ""
"Percentage van de btw dat wordt berekend over de som van de kosten van de "
"invoermogelijkheden"

#, python-format
msgid ""
"There are <b>%(number)s</b> members to approve, access the membership "
"management panel"
msgstr ""
"Er zijn <b>%(number)s</b> leden om goed te keuren, ga naar het "
"ledenbeheerpaneel"

msgid ""
"This page allows you to add or change the fixed instalments in which a "
"player must pay"
msgstr ""
"Op deze pagina kun je de vaste termijnen waarin een speler moet betalen "
"toevoegen of wijzigen"

msgid ""
"This page shows all expenses incurred directly by the organization "
"concerning this run"
msgstr ""
"Deze pagina geeft een overzicht van alle kosten die direct door de "
"vereniging zijn gemaakt in verband met deze run"

msgid ""
"Upload the scan of both your signed request, and your document (image or pdf"
" document)"
msgstr "Upload uw ondertekende aanvraag en een foto van uw identiteitsbewijs"

msgid ""
"We cannot find your registration for this event. Are you logged in as the "
"correct user"
msgstr ""
"We kunnen je registratie voor dit evenement niet vinden. Ben je ingelogd als"
" de juiste gebruiker"

msgid ""
"You are now registered, but your account is inactive. We have sent an "
"activation email"
msgstr ""
"Je hebt je registratie voltooid, maar je account is nog steeds inactief. "
"Klik op de link die je per e-mail is toegestuurd om je account te activeren"

msgid ""
"Adds a page displaying member mailing lists, sorted by members' newsletter "
"preferences."
msgstr ""
"Voegt een pagina toe met mailinglijsten van leden, gesorteerd op "
"nieuwsbriefvoorkeuren van leden."

msgid ""
"Attention: the operation is final, please double-check the assignments "
"before uploading"
msgstr ""
"Let op: de bewerking is definitief, controleer de opdrachten voordat je ze "
"uploadt"

msgid ""
"If checked, allows a registration form question to be visible based on the "
"player's age"
msgstr ""
"Als deze optie is aangevinkt, wordt er een vraag op het registratieformulier"
" weergegeven op basis van de leeftijd van de speler"

msgid ""
"If checked, does not show characters in the gallery who have not been "
"assigned a player"
msgstr ""
"Indien aangevinkt, worden personages die geen speler toegewezen hebben "
"gekregen niet weergegeven in de galerij"

msgid ""
"If checked, does not show players in the gallery who have not been assigned "
"a character"
msgstr ""
"Indien aangevinkt, worden spelers die geen personage toegewezen hebben "
"gekregen niet getoond in de galerij"

msgid ""
"Optional - Indicates additional details on the option, will be shown below "
"the question"
msgstr ""
"Optioneel - Geeft extra details over de optie aan, wordt onder de vraag "
"weergegeven"

msgid ""
"To quickly configure your events's most important settings, access the quick"
" setup page"
msgstr ""
"Om snel de belangrijkste instellingen van je events te configureren, ga je "
"naar de pagina Snelle instellingen"

msgid ""
"Value of the discount for the friend who signs up using the code of a "
"registered player"
msgstr ""
"Waarde van de korting voor de vriend die zich registreert met de code van "
"een geregistreerde speler"

msgid ""
"Allows you to generate discount codes that players can use to reduce their "
"ticket price."
msgstr ""
"Hiermee kun je kortingscodes genereren die spelers kunnen gebruiken om hun "
"ticketprijs te verlagen."

#, python-format
msgid ""
"Hello! We are contacting you regarding your provisional registration at "
"<b>%(event)s</b>"
msgstr ""
"Hallo! We nemen contact met je op in verband met je voorlopige registratie "
"bij <b>%(event)s</b>"

msgid ""
"If checked: Send a notification email to the organisers for cancellation of "
"registration"
msgstr ""
"Indien aangevinkt: Stuur een notificatiemail naar de organisatoren voor "
"annulering van de registratie"

msgid ""
"If checked: when first accessing the manage page, automatically show "
"shortcuts on mobile"
msgstr ""
"Indien aangevinkt: wanneer de beheerpagina voor het eerst wordt geopend, "
"automatisch snelkoppelingen weergeven op mobiel"

msgid ""
"Indicate the prerequisite abilities, which must be possessed before one can "
"acquire this"
msgstr ""
"Vermeld de vereiste vaardigheden die je moet bezitten voordat je dit kunt "
"verwerven"

msgid ""
"Indicate the value of the discount, it will be deducted from the total "
"amount calculated"
msgstr ""
"Geef de waarde van de korting aan, deze wordt afgetrokken van het totaal "
"berekende bedrag"

msgid ""
"No ability types have been created; use the ability type management panel to"
" define them"
msgstr ""
"Er zijn geen abilitytypes gemaakt; gebruik het beheerpaneel voor "
"abilitytypes om ze te definiëren"

msgid ""
"Please be careful to perform these steps - otherwise your  payment will not "
"be processed"
msgstr ""
"Wees voorzichtig bij het uitvoeren van deze stappen - anders wordt je "
"betaling niet verwerkt"

msgid ""
"This page allows you to add or modify an option in a form question for a "
"writing element"
msgstr ""
"Op deze pagina kun je een optie toevoegen of wijzigen in een formuliervraag "
"voor een schrijfelement"

msgid ""
"This page allows you to set up the fields that players can fill in in their "
"user profile"
msgstr ""
"Op deze pagina kun je de velden instellen die spelers kunnen invullen in hun"
" gebruikersprofiel"

msgid ""
"We inform you that your membership of the Association has not been accepted "
"by the board"
msgstr ""
"Wij informeren u dat uw lidmaatschap van de Vereniging niet is geaccepteerd "
"door de Raad van Bestuur"

msgid ""
"If checked: Adds a unique code to each payment, which helps in being able to"
" recognize it"
msgstr ""
"Indien aangevinkt: Voegt een unieke code toe aan elke betaling, waardoor "
"deze beter kan worden herkend"

msgid ""
"Indicate the maximum number of such discounts that can be requested (0 for "
"infinite uses)"
msgstr ""
"Vermeld het maximum aantal van dergelijke kortingen dat kan worden geclaimd "
"(0 voor oneindig gebruik)"

msgid ""
"Optional logo image - you can upload a file of any size, it will be "
"automatically resized"
msgstr ""
"Optionele logo-afbeelding - je kunt een bestand van elke grootte uploaden, "
"het formaat wordt automatisch aangepast"

msgid ""
"This page allows you to add or change the types of ticket with which players"
" can register"
msgstr ""
"Op deze pagina kun je de soorten tickets toevoegen of wijzigen waarmee "
"spelers zich kunnen registreren"

msgid ""
"This page shows active discounts on the player, allows you to activate or "
"deactivate them"
msgstr ""
"Op deze pagina vind je een overzicht van de actieve kortingen van de speler "
"en kun je ze activeren of deactiveren"

msgid ""
"This page shows problems reported by contributors, for direct management "
"during the event"
msgstr ""
"Deze pagina geeft een overzicht van de problemen die zijn gemeld door "
"inzenders, voor directe afhandeling tijdens het evenement"

msgid ""
"You can create new delegate accounts, or log in with them by pressing the "
"relevant button"
msgstr ""
"Je kunt nieuwe gedelegeerde accounts aanmaken of ermee inloggen door op de "
"betreffende knop te drukken"

msgid ""
"for each option four columns: name, description, price, available places (0 "
"for infinite)"
msgstr ""
"voor elke optie vier kolommen: naam, beschrijving, prijs, beschikbare "
"plaatsen (0 voor oneindig)"

msgid ""
"Activates 'waiting list' style tickets, available only when all main tickets"
" are sold out."
msgstr ""
"Activeert 'wachtlijst'-achtige tickets, alleen beschikbaar als alle "
"hoofdtickets zijn uitverkocht."

msgid ""
"Automatically generates and updates PDFs of character sheets, gallery and "
"player profiles."
msgstr ""
"Genereert en update automatisch PDF's van karakterbladen, galerij- en "
"spelersprofielen."

#, python-format
msgid ""
"Do you want to unsubscribe from our communication lists? <a "
"href='%(url)s'>Unsubscribe</a>"
msgstr ""
"Wilt u zich uitschrijven van onze communicatielijsten? <a "
"href='%(url)s'>Uitschrijven</a>"

msgid ""
"Enter the date and time when registrations open - leave blank to keep "
"registrations closed"
msgstr ""
"Voer de datum en tijd in waarop registraties worden geopend - laat leeg om "
"registraties gesloten te houden"

#, python-format
msgid ""
"There are quest types without quests: %(list)s. Create them in the quests "
"management panel"
msgstr ""
"Er zijn quest types zonder quests: %(list)s. Maak ze in het quests "
"management paneel"

msgid ""
"This page shows the accounting status of the event, divided into the various"
" expense types"
msgstr ""
"Deze pagina geeft een samenvatting van de boekhoudkundige situatie van het "
"evenement, onderverdeeld in de verschillende uitgavenposten"

msgid ""
"for bidirectional relationships, where the other character is also aware of "
"the connection"
msgstr ""
"voor tweerichtingsrelaties, waarbij het andere teken ook op de hoogte is van"
" de verbinding"

msgid ""
"for unidirectional relationships, where the other character is NOT aware of "
"the connection"
msgstr ""
"voor unidirectionele relaties, waarbij het andere personage zich NIET bewust"
" is van de verbinding"

msgid ""
"Indicates public information about your character, which will be shown to "
"all other players"
msgstr ""
"Geeft openbare informatie over je personage aan, die aan alle andere spelers"
" wordt getoond"

msgid ""
"Introduces 'Quests' as building blocks of the character sheet, each with "
"multiple 'traits'."
msgstr ""
"Introduceert 'Quests' als bouwstenen van het personageblad, elk met meerdere"
" 'eigenschappen'."

msgid ""
"This page shows global competencies, skill areas in which contributors can "
"score themselves"
msgstr ""
"Deze pagina toont globale competenties, vaardigheidsgebieden waarop "
"medewerkers zichzelf kunnen scoren"

msgid ""
"To participate in this event, you will have to pay in addition the annual "
"membership fee of"
msgstr ""
"Om deel te nemen aan dit evenement moet je bovendien de jaarlijkse "
"lidmaatschapsbijdrage van"

msgid ""
"Value of the discount for the registered player who gives the code to a "
"friend who signs up"
msgstr ""
"Waarde van de korting voor de geregistreerde speler die de code geeft aan "
"een vriend die zich inschrijft"

#, python-format
msgid ""
"Your request for reimbursement of %(amount).2f, with reason '%(reason)s', "
"has been approved"
msgstr ""
"Uw verzoek om terugbetaling van %(amount).2f, met reden '%(reason)s', is "
"goedgekeurd"

#, python-format
msgid ""
"Alternatively, you can request a reimbursement in <a href='%(url)s'>your "
"accounting</a>.</i>"
msgstr ""
"U kunt ook een vergoeding aanvragen in <a href='%(url)s'>uw "
"boekhouding</a>.</i>"

msgid ""
"Enables field 'cover', to shown a specific image in the gallery - until "
"assigned to a player"
msgstr ""
"Maakt het veld 'cover' mogelijk, om een specifieke afbeelding in de galerij "
"te tonen - totdat deze is toegewezen aan een speler"

msgid ""
"In order to subscribe to the Organization's events you must apply to be "
"admitted as a Member"
msgstr ""
"Om je in te schrijven voor evenementen van de Vereniging, moet je een "
"aanvraag indienen om toegelaten te worden als Lid"

msgid ""
"It is compulsory to take part in all our live events, as it also includes "
"the insurance fee."
msgstr ""
"Het is verplicht om deel te nemen aan al onze live-evenementen, omdat het "
"ook de verzekeringskosten omvat."

msgid ""
"On this page you can book tickets for the event; once paid, a special code "
"will be generated"
msgstr ""
"Op deze pagina kun je tickets voor het evenement reserveren; na betaling "
"wordt een speciale code gegenereerd"

msgid ""
"Please note that if you have with us a different agreement, you can safely "
"ignore this email"
msgstr ""
"Als je een andere overeenkomst met ons hebt, kun je deze e-mail negeren"

#, python-format
msgid ""
"The user requested the password reset, but did not complete it. Give them "
"this link: %(url)s"
msgstr ""
"De gebruiker heeft de wachtwoordreset aangevraagd, maar niet voltooid. Geef "
"ze deze link: %(url)s"

#, python-format
msgid ""
"There are <b>%(number)s</b> questions to answer, access the users questions "
"management panel"
msgstr ""
"Er zijn <b>%(number)s</b> vragen om te beantwoorden, ga naar het paneel voor"
" het beheer van gebruikersvragen"

msgid ""
"This page shows the email addresses to which to send updates in order to get"
" them to sign up"
msgstr ""
"Deze pagina toont de e-mailadressen waarnaar updates moeten worden gestuurd "
"om ze te laten aanmelden"

msgid ""
"You can indicate a template event from which functionality and "
"configurations will be copied"
msgstr ""
"Je kunt een sjabloongebeurtenis aangeven waarvan functionaliteit en "
"configuraties worden gekopieerd"

msgid ""
"Disable the system that finds the character number when a special reference "
"symbol is written"
msgstr ""
"Het systeem uitschakelen dat het tekennummer vindt wanneer een speciaal "
"verwijzingssymbool wordt geschreven"

msgid ""
"Enables 'Factions' to organize characters into groups, either visible, "
"transversal or secret."
msgstr ""
"Met 'Factions' kun je personages indelen in zichtbare, transversale of "
"geheime groepen."

msgid ""
"Enables field 'assigned', to track which staff member is responsible for "
"each writing element"
msgstr ""
"Maakt veld 'toegewezen' mogelijk om bij te houden welk personeelslid "
"verantwoordelijk is voor elk schrijfelement"

msgid ""
"If checked, it allows players to enter public information on their "
"characters, visible to all"
msgstr ""
"Als deze optie is aangevinkt, kunnen spelers openbare informatie over hun "
"personages invoeren, die zichtbaar is voor iedereen"

msgid ""
"If checked: Hides the possibility for the player to change the payment "
"amount for his entries"
msgstr ""
"Indien aangevinkt: Verbergt de mogelijkheid voor de speler om het "
"betalingsbedrag voor zijn inzendingen te wijzigen"

msgid ""
"The quick access sidebar is on the left (on mobile, tap “Shortcuts” at the "
"bottom to open it)"
msgstr ""
"De zijbalk voor snelle toegang bevindt zich aan de linkerkant (tik op mobiel"
" op \"Snelkoppelingen\" onderaan om deze te openen)"

msgid ""
"This page shows in the detail of an event, the list of expertises covered by"
" the contributors"
msgstr ""
"Deze pagina toont in detail de lijst met expertises van de deelnemers aan "
"een evenement"

msgid ""
"To quickly configure your organization's most important settings, access the"
" quick setup page"
msgstr ""
"Om snel de belangrijkste instellingen van je organisatie te configureren, ga"
" je naar de pagina Snelle instellingen"

msgid ""
"Automatically generates a customizable PDF receipt for each payment and "
"emails it to the user."
msgstr ""
"Genereert automatisch een aanpasbare PDF-ontvangst voor elke betaling en "
"mailt deze naar de gebruiker."

msgid ""
"If it is assigned to you, you will automatically be assigned the original "
"character it mirrors"
msgstr ""
"Als het aan jou wordt toegewezen, krijg je automatisch het originele "
"personage toegewezen dat het spiegelt"

msgid ""
"Optional - Indicate additional details on the ticket, they will be shown "
"below the application"
msgstr ""
"Optioneel - Vermeld extra details op het ticket, deze worden onder de "
"aanvraag weergegeven"

msgid ""
"Performs daily checks for upcoming payments deadlines and sends reminder "
"emails automatically."
msgstr ""
"Controleert dagelijks of er deadlines zijn voor betalingen en verstuurt "
"automatisch herinneringsmails."

#, python-format
msgid ""
"To confirm it, we ask you to pay this amount: %(amount)s, within this number"
" of days: %(days)s"
msgstr ""
"Om dit te bevestigen, vragen we je om dit bedrag: %(amount)s, binnen dit "
"aantal dagen: %(days)s te betalen"

msgid ""
"To request a change of your e-mail address, please indicate both your old "
"and your new address"
msgstr ""
"Om een wijziging van je e-mailadres aan te vragen, moet je zowel je oude als"
" je nieuwe adres opgeven"

msgid ""
"Treats this event as a digital/online occurrence that does not require in-"
"person registration."
msgstr ""
"Behandelt dit evenement als een digitale/online gebeurtenis waarvoor geen "
"persoonlijke registratie nodig is."

msgid ""
"You will be notified when a new run is organized, and you will have fast-"
"track on registration"
msgstr ""
"Je wordt op de hoogte gehouden wanneer er een nieuwe loop wordt "
"georganiseerd en je hebt voorrang bij inschrijving"

msgid ""
"status of application: 'o' for optional, 'm' mandatory, 'c' creation, 'd' "
"disabled, 'h' hidden"
msgstr ""
"status van toepassing: \"o\" voor optioneel, \"m\" verplicht, \"c\" creatie,"
" \"d\" uitgeschakeld, \"h\" verborgen"

msgid ""
"Communicate them only if strictly necessary, and if possible communicate "
"them in anonymous form"
msgstr ""
"Communiceer ze alleen als het strikt noodzakelijk is, en indien mogelijk in "
"anonieme vorm"

msgid ""
"For each character added, a specific field will be available to add "
"additional plot information"
msgstr ""
"Voor elk toegevoegd personage is een specifiek veld beschikbaar om extra "
"plotinformatie toe te voegen"

msgid ""
"For each of them, you will receive the following discount on your membership"
" event registration"
msgstr ""
"Voor elk van hen ontvang je de volgende korting op de registratie voor je "
"lidmaatschapsevenement"

msgid ""
"This page allows you to perform a quick setup of the most important settings"
" for your new event"
msgstr ""
"Op deze pagina kun je de belangrijkste instellingen voor je nieuwe evenement"
" snel instellen"

msgid ""
"Unique code for internal use - not visible. Indicate a string without spaces"
" or strange symbols"
msgstr ""
"Unieke code voor intern gebruik - niet zichtbaar. Geef een tekenreeks aan "
"zonder spaties of vreemde symbolen"

msgid ""
"We confirm that your membership has been accepted by the board. We welcome "
"you to our community"
msgstr ""
"We bevestigen dat je lidmaatschap is geaccepteerd door de Raad van Bestuur. "
"We heten je welkom in onze gemeenschap"

msgid ""
"We confirm that your registration for this event has been cancelled. We are "
"sorry to see you go"
msgstr ""
"We bevestigen dat je registratie voor dit evenement is geannuleerd. We "
"vinden het jammer dat je weggaat"

msgid ""
"You have already paid your dues for the current year, so you are already "
"covered for this event"
msgstr ""
"Je hebt je lidmaatschapsgeld voor het lopende jaar al betaald, dus je bent "
"al gedekt voor dit evenement"

#, python-format
msgid ""
"File extension '%(extension)s' is not allowed. Allowed extensions are: "
"'%(allowed_extensions)s'."
msgstr ""
"Bestandsextensie '%(extension)s' is niet toegestaan.Toegestane extensies "
"zijn: '%(allowed_extensions)s'."

msgid ""
"No delivery for experience points have been created; create one in the "
"delivery management panel"
msgstr ""
"Er is geen levering voor ervaringspunten aangemaakt; maak er een aan in het "
"beheerpaneel voor leveringen"

msgid ""
"Once downloaded you must print it, sign it, take a digital scan, and upload "
"it to the form below"
msgstr ""
"Eenmaal gedownload moet je het afdrukken, ondertekenen, een digitale scan "
"maken en uploaden naar onderstaand formulier"

msgid ""
"Optional: upload a photo of yourself associated with your character "
"specifically for this event!"
msgstr ""
"Optioneel: upload een foto van jezelf in combinatie met je personage "
"speciaal voor dit evenement!"

msgid ""
"The collection grows: we have no doubt, the fortunate will live soon an "
"unprecedented experience"
msgstr ""
"De collectie groeit: we twijfelen er niet aan dat de gelukkige binnenkort "
"iets ongekends zal beleven"

msgid ""
"This is the overall amount that should be held in the organization’s bank "
"and financial accounts"
msgstr ""
"Dit is het totale bedrag dat op de bank- en financiële rekeningen van de "
"organisatie moet staan"

msgid ""
"This page summarises the roles to be assigned in order to use the functions "
"concerning the event"
msgstr ""
"Deze pagina geeft een overzicht van de rollen die moeten worden toegewezen "
"om de functies met betrekking tot het evenement te kunnen gebruiken"

msgid ""
"To set the tickets that users can select during registration, access the "
"tickets management page"
msgstr ""
"Om de tickets in te stellen die gebruikers tijdens de registratie kunnen "
"selecteren, ga je naar de pagina voor ticketbeheer"

msgid ""
"What casting priority does it ensure? (Usually: 1 is the subsized, 5 for "
"default, 25 for patron)"
msgstr ""
"Voor welke toewijzingsprioriteit zorg je? (meestal: 1 is de standaard, 5 "
"voor supporters, 25 voor producenten)"

msgid ""
"Adds a link on personal accounts pages, allowing users to donate money to "
"the association freely."
msgstr ""
"Voegt een link toe op pagina's met persoonlijke accounts, zodat gebruikers "
"vrijelijk geld kunnen doneren aan de vereniging."

msgid ""
"Allows you to set a 'tax' percentage on event income that must be set aside "
"for the organisation."
msgstr ""
"Hiermee kun je een 'belastingpercentage' op evenementeninkomsten instellen "
"dat opzij moet worden gezet voor de organisatie."

msgid ""
"Did you encounter an error, or did you find a text with an incorrect "
"translation in your language"
msgstr ""
"Ben je een fout tegengekomen of heb je een tekst gevonden met een onjuiste "
"vertaling in jouw taal"

msgid ""
"Do you want to enable an automatic email reminder system for registered "
"users who miss a deadline"
msgstr ""
"Wil je een automatisch e-mailherinneringssysteem inschakelen voor "
"geregistreerde gebruikers die een deadline missen"

msgid ""
"Insert the link to an external tool where users will be redirected if they "
"are not yet registered"
msgstr ""
"Voeg de link in naar een externe tool waar gebruikers naartoe worden geleid "
"als ze nog niet zijn geregistreerd"

msgid ""
"Lets you specify a date (and time) on which registration will open, keeping "
"it closed until then."
msgstr ""
"Hiermee kun je een datum (en tijd) opgeven waarop de registratie wordt "
"geopend en tot die tijd gesloten blijft."

msgid ""
"This field can be edited by the player only when the character is in one of "
"the selected statuses"
msgstr ""
"Dit veld kan alleen door de speler worden bewerkt als het personage zich in "
"een van de geselecteerde statussen bevindt"

msgid ""
"typ (type: 's' for single choice, 'm' for multiple choice, 't' for short "
"text, 'p' for long text)"
msgstr ""
"typ (type: \"s\" voor enkele keuze, \"m\" voor meerkeuze, \"t\" voor korte "
"tekst, \"p\" voor lange tekst)"

msgid ""
"An user with this email address has been created on our website. If you wish"
" to activate, click on"
msgstr ""
"Er is een gebruiker met dit e-mailadres aangemaakt op onze website. Als u "
"deze wilt activeren, klikt u op"

msgid ""
"Enables managing of entry of revenue for an event that do not originate from"
" player registrations."
msgstr ""
"Maakt het mogelijk om inkomsten voor een evenement te beheren die niet "
"afkomstig zijn van spelersregistraties."

msgid ""
"If checked, prevents multiple users from editing the same item at the same "
"time to avoid conflicts"
msgstr ""
"Als deze optie is aangevinkt, wordt voorkomen dat meerdere gebruikers "
"hetzelfde item tegelijkertijd bewerken om conflicten te voorkomen"

msgid ""
"We only ask for a moment of your time to check the documents you have "
"uploaded, it won't take long"
msgstr ""
"We vragen slechts een momentje van je tijd om de documenten die je hebt "
"geüpload te controleren, het duurt niet lang"

msgid ""
"We thank you for participating in the collection: we are sure they will live"
" a terrific experience"
msgstr ""
"We danken je voor je deelname aan de collectie: je gaf een ongekende "
"ervaring"

msgid ""
"A friend of yours will be able to receive the registration as a gift by "
"accessing this special link"
msgstr ""
"Een vriend of vriendin kan een lidmaatschap cadeau krijgen via deze speciale"
" link"

msgid ""
"Enables players to send private messages to each other, without revealing "
"personal email addresses."
msgstr ""
"Stelt spelers in staat elkaar privéberichten te sturen zonder persoonlijke "
"e-mailadressen te onthullen."

msgid ""
"If checked, options no longer available in the form are hidden, instead of "
"being displayed disabled"
msgstr ""
"Als deze optie is aangevinkt, worden opties die niet langer beschikbaar zijn"
" in het formulier verborgen in plaats van uitgeschakeld weergegeven"

msgid ""
"Some activated features need the 'Character' feature, but it isn't active: "
"access the feature panel"
msgstr ""
"Sommige geactiveerde functies hebben de functie 'Karakter' nodig, maar deze "
"is niet actief: ga naar het functiepaneel"

msgid ""
"This page shows the different versions available of the character, and the "
"differences between them"
msgstr ""
"Deze pagina geeft een overzicht van de verschillende versies van het "
"karaktersheet en de verschillen tussen de versies"

msgid ""
"You are a regular member of our Organization. You can subscribe to events "
"organized for our members"
msgstr ""
"Je bent een geregistreerd lid van onze vereniging. Je kunt je inschrijven "
"voor evenementen die voor onze leden worden georganiseerd"

msgid ""
"You can update your registration by simply changing the value of the fields "
"and clicking on confirm"
msgstr ""
"Je kunt je registratie bijwerken door simpelweg de waarde van de velden te "
"wijzigen en op bevestigen te klikken"

msgid ""
"You have requested a specific page of an organisation, but it is not "
"specified in the address given"
msgstr ""
"Je hebt een specifieke pagina van een organisatie opgevraagd, maar deze is "
"niet gespecificeerd in het opgegeven adres"

msgid ""
"Allows you to configure a custom external mail server that will be used "
"instead of the standard one."
msgstr ""
"Hiermee kunt u een aangepaste externe mailserver configureren die zal worden"
" gebruikt in plaats van de standaardserver."

msgid ""
"By pressing confirm, this registration will be assigned to you, and you will"
" then be duly registered"
msgstr ""
"Door op bevestigen te drukken, wordt deze vermelding aan u toegewezen en "
"bent u geregistreerd"

msgid ""
"Lets you define sections in the registration form, grouping questions to "
"make lengthy forms clearer."
msgstr ""
"Hiermee kun je secties in het registratieformulier definiëren en vragen "
"groeperen om lange formulieren overzichtelijker te maken."

msgid ""
"Optional text to be included in the email sent to the player to notify them "
"of the approval decision"
msgstr ""
"Optionele tekst voor in de e-mail die naar de speler wordt gestuurd om hem "
"op de hoogte te stellen van de goedkeuringsbeslissing"

msgid ""
"This code is used to generate the secret registration link, you may keep the"
" default or customize it"
msgstr ""
"Deze code wordt gebruikt om de geheime registratielink te genereren. Je kunt"
" de standaard behouden of aanpassen"

msgid ""
"This page shows the conversation with a player concerning a need of them. "
"You can add a new response"
msgstr ""
"Deze pagina toont het gesprek met een speler over een behoefte van hen. Je "
"kunt een nieuw antwoord toevoegen"

msgid ""
"To confirm your event registration, please complete your payment within one "
"week. You can do so here"
msgstr ""
"Om de registratie voor je evenement te bevestigen, moet je de betaling "
"binnen een week voltooien. Je kunt dat hier doen"

msgid ""
"Enables a 'campaign' style setup where multiple events share the same set of"
" characters and factions."
msgstr ""
"Maakt een 'campagne'-achtige opzet mogelijk waarbij meerdere evenementen "
"dezelfde set personages en facties delen."

msgid ""
"If checked, the subscribers' gallery will not be displayed to those who are "
"not subscribed to the run"
msgstr ""
"Als deze optie is aangevinkt, wordt de galerij van abonnees niet weergegeven"
" voor degenen die niet zijn geabonneerd op de run"

msgid ""
"Indicates public information about your character, which will be shown only "
"to you and the organizers"
msgstr ""
"Vermeld privé-informatie over je personage, deze zal alleen zichtbaar zijn "
"voor jou en de organisatoren"

msgid ""
"This page allows you to add or edit an registration revenue other than the "
"players' registration fee."
msgstr ""
"Op deze pagina kunt u andere gegevens toevoegen of bewerken dan het "
"lidmaatschapsgeld."

msgid ""
"Beyond the minimum number of days indicated, the quota will no longer be "
"available during registration"
msgstr ""
"Boven het aangegeven minimumaantal dagen is de vergoeding niet langer "
"beschikbaar in de registratie"

msgid ""
"Do you consent to the sharing of your personal data in accordance with the "
"GDPR and our Privacy Policy"
msgstr ""
"Geeft u toestemming voor het delen van uw persoonlijke gegevens in "
"overeenstemming met de GDPR en ons Privacybeleid"

msgid ""
"Enables the definition of surcharges that are added to every registration "
"made after a specified date."
msgstr ""
"Hiermee kunnen toeslagen worden gedefinieerd die worden toegevoegd aan elke "
"registratie die na een bepaalde datum wordt gemaakt."

msgid ""
"Instead of using an internal registration form, redirects the player to an "
"external registration link."
msgstr ""
"In plaats van een intern registratieformulier te gebruiken, wordt de speler "
"omgeleid naar een externe registratielink."

msgid ""
"This page allows you to perform a quick setup of the most important settings"
" for your new organization"
msgstr ""
"Op deze pagina kun je de belangrijkste instellingen voor je nieuwe "
"organisatie snel instellen"

msgid ""
"This page allows you to select the features of a template. Click on a "
"feature to show its description."
msgstr ""
"Op deze pagina kun je de kenmerken van een sjabloon selecteren. Klik op een "
"kenmerk om de beschrijving weer te geven."

msgid ""
"You have activated character customization, but no fields has been set; "
"access the configuration panel"
msgstr ""
"U hebt het aanpassen van tekens geactiveerd, maar er zijn geen velden "
"ingesteld; ga naar het configuratiescherm"

msgid ""
"(You can also refer to traits from other quests, but be careful that  are "
"always of the same macrotype)"
msgstr ""
"(Je kunt ook verwijzen naar eigenschappen uit andere zoektochten, maar let "
"op dat ze altijd van hetzelfde macro-type zijn)"

msgid ""
"Fully describe what the box contains, especially number of items, main "
"features, state of preservation."
msgstr ""
"Beschrijf volledig wat de doos bevat, in het bijzonder het aantal items, de "
"belangrijkste kenmerken, de staat van bewaring"

msgid ""
"If present, it indicates the reason for the payment that the player must put"
" on the payments they make."
msgstr ""
"Indien aanwezig, geeft het de reden voor de betaling aan die de speler moet "
"vermelden bij de betalingen die hij doet."

msgid ""
"This page summarises the roles to be assigned in order to use the functions "
"concerning the organisation"
msgstr ""
"Deze pagina geeft een overzicht van de rollen die moeten worden toegewezen "
"om de functies met betrekking tot de organisatie te kunnen gebruiken"

msgid ""
"You have activated registration secret link, but no value has been set; "
"access the run management panel"
msgstr ""
"U hebt de koppeling Registratiegeheim geactiveerd, maar er is geen waarde "
"ingesteld; ga naar het paneel Run Management"

msgid ""
"Enables Plots, story arcs involving selected characters, adding extra "
"content to their character sheets."
msgstr ""
"Maakt Plots mogelijk, verhaallijnen over geselecteerde personages, waardoor "
"extra inhoud wordt toegevoegd aan hun personagefiches."

msgid ""
"If checked, allows a registration form question to be visible based on the "
"selected registration ticket."
msgstr ""
"Als deze optie is aangevinkt, wordt er een vraag op het registratieformulier"
" zichtbaar op basis van het geselecteerde registratieticket."

msgid ""
"In particular, they will only be made visible to the organisers of the "
"events you decide to register for"
msgstr ""
"Ze zullen met name alleen zichtbaar worden gemaakt voor de organisatoren van"
" de evenementen waarvoor je besluit je in te schrijven"

msgid ""
"Introduces a new way to display past and upcoming events, inspired by "
"popular streaming-service layouts."
msgstr ""
"Introduceert een nieuwe manier om afgelopen en komende evenementen weer te "
"geven, geïnspireerd op populaire lay-outs van streamingdiensten."

msgid ""
"Number of days past the deadline beyond which registrations are marked to be"
" cancelled (default 30 days)"
msgstr ""
"Aantal dagen na de deadline waarna registraties worden gemarkeerd als "
"geannuleerd (standaard 30 dagen)"

msgid ""
"Some activated features need the 'Token / Credit' feature, but it isn't "
"active: access the feature panel"
msgstr ""
"Sommige geactiveerde functies hebben de functie 'Token / Credit' nodig, maar"
" deze is niet actief: ga naar het functiepaneel"

msgid ""
"The discount has been added! It has been reserved for you for 15 minutes, "
"after which it will be removed"
msgstr ""
"De faciliteit is toegevoegd! Hij is 15 minuten voor u gereserveerd, daarna "
"wordt hij verwijderd"

msgid ""
"This page shows the list of members, divided by type: applicants, approved, "
"renewed for the current year"
msgstr ""
"Deze pagina toont de lijst van leden, onderverdeeld per type: aanvragers, "
"goedgekeurd, verlengd voor het huidige jaar"

msgid ""
"To activate new features and enhance the functionality of the event, access "
"the features management page"
msgstr ""
"Ga naar de beheerpagina voor functies om nieuwe functies te activeren en de "
"functionaliteit van het evenement te verbeteren"

msgid ""
"You have activated registration opening date, but no value has been set; "
"access the run management panel"
msgstr ""
"U hebt de openingsdatum van de registratie geactiveerd, maar er is geen "
"waarde ingesteld; ga naar het runmanagementpaneel"

msgid ""
"Allows players to create and contribute to collections aimed at assisting "
"another player with event fees."
msgstr ""
"Spelers kunnen collecties aanmaken en eraan bijdragen om een andere speler "
"te helpen met evenementkosten."

msgid ""
"If checked, it adds a field in which the player can indicate which elements "
"they wish to avoid altogether"
msgstr ""
"Als deze optie is aangevinkt, wordt er een veld toegevoegd waarin de speler "
"kan aangeven welke elementen hij helemaal wil vermijden"

msgid ""
"Percentage of takings calculated as a fee for association infrastructure (in"
" whole numbers from 0 to 100)"
msgstr ""
"Percentage van de inkomsten berekend als bijdrage voor "
"verenigingsinfrastructuur (in gehele getallen van 0 tot 100)"

msgid ""
"The question will be shown in the selected section (if left empty it will "
"shown at the start of the form)"
msgstr ""
"De vraag wordt getoond in de geselecteerde sectie (als deze leeg blijft, "
"wordt deze aan het begin van het formulier getoond)"

#, python-format
msgid ""
"There are <b>%(number)s</b> characters in proposed status, approve them in "
"the character management panel"
msgstr ""
"Er zijn <b>%(number)s</b> tekens in de voorgestelde status, keur ze goed in "
"het beheerpaneel voor tekens"

msgid ""
"When you want to close the collection, follow the link below. A special "
"redemption code will be generated"
msgstr ""
"Als je de collectie wilt sluiten, volg dan de onderstaande link. Er wordt "
"een speciale inwisselcode gegenereerd"

msgid ""
"Adds 'Patron' and 'Reduced' ticket types. Each Patron ticket purchased makes"
" one Reduced ticket available."
msgstr ""
"Voegt 'Patron'- en 'Gereduceerd'-kaartjestypes toe. Elk gekocht ticket voor "
"een Patron maakt één gereduceerd ticket beschikbaar."

msgid ""
"Every friend who registers and uses this code will receive the following "
"discount directly on their ticket"
msgstr ""
"Elke vriend die zich registreert en deze code gebruikt, ontvangt direct de "
"volgende korting op zijn of haar ticket"

#, python-format
msgid ""
"Hello! You have registered for %(event)s, but we have not yet received your "
"annual membership fee payment."
msgstr ""
"Hallo! Je hebt je ingeschreven voor %(event)s, maar we hebben je jaarlijkse "
"contributiebetaling nog niet ontvangen."

msgid ""
"Indicates useful information to passengers, such as color of your car, time "
"estimated time of your arrival"
msgstr ""
"Geeft nuttige informatie voor passagiers, zoals de kleur van je auto, de "
"geschatte aankomsttijd"

msgid ""
"Staff members who are allowed to be able to see the responses of players "
"(leave blank to let everyone see)"
msgstr ""
"Personeelsleden die de antwoorden van spelers mogen zien (laat leeg om "
"iedereen te laten zien)"

msgid ""
"This page allows you to add or modify the dynamic instalments with which the"
" player can split the payment."
msgstr ""
"Op deze pagina kun je de dynamische termijnen toevoegen of wijzigen waarmee "
"de speler de betaling kan verdelen."

msgid ""
"Adds support for assigning XP (experience points) to characters, which can "
"then be used to purchase skills."
msgstr ""
"Voegt ondersteuning toe voor het toekennen van XP (ervaringspunten) aan "
"personages, die vervolgens kunnen worden gebruikt om vaardigheden te kopen."

msgid ""
"If you select another event, it will be considered in the same campaign, and"
" they will share the characters"
msgstr ""
"Als je een ander evenement selecteert, wordt dit beschouwd als onderdeel van"
" dezelfde campagne en delen ze de personages"

msgid ""
"Indicate the type of discount: standard, play again (only available to those"
" who have already played a run)"
msgstr ""
"Geef het type korting aan: standaard, opnieuw spelen (alleen beschikbaar "
"voor degenen die al een run hebben gespeeld)"

msgid ""
"Keeps a daily record of the organisation's and events' financial status, "
"displaying trend graphs over time."
msgstr ""
"Houdt dagelijks de financiële status van de organisatie en evenementen bij "
"en toont trendgrafieken over een bepaalde periode."

msgid ""
"To activate new features and enhance the functionality of the platform, "
"access the features management page"
msgstr ""
"Ga naar de pagina Functies beheren om nieuwe functies te activeren en de "
"functionaliteit van het platform te verbeteren"

msgid ""
"To set specific values for configuration of features of the event, access "
"the configuration management page"
msgstr ""
"Ga naar de pagina Configuratiebeheer om specifieke waarden in te stellen "
"voor de configuratie van functies van de gebeurtenis"

msgid ""
"You have activated registration external link, but no value has been set; "
"access the event management panel"
msgstr ""
"U hebt registratie externe link geactiveerd, maar er is geen waarde "
"ingesteld; ga naar het paneel voor gebeurtenissenbeheer"

msgid ""
"Occasionally shows a special page to users, based on a defined probability, "
"and optionally assigns a result."
msgstr ""
"Toont af en toe een speciale pagina aan gebruikers, gebaseerd op een "
"gedefinieerde waarschijnlijkheid, en kent optioneel een resultaat toe."

msgid ""
"Percentage to be retained by the payment system - enter the value as a "
"number, without the percentage symbol"
msgstr ""
"Door het betalingssysteem in te houden percentage - voer de waarde in als "
"een getal, zonder het procentsymbool"

msgid ""
"Please check that you have copied the entire message for payment exactly (in"
" coloured text), it is important"
msgstr ""
"Controleer of je de hele reden van betaling precies hebt overgenomen (in "
"gekleurde tekst), dat is belangrijk"

msgid ""
"Set up the configuration for the creation or editing of characters by the "
"players in the configuration panel"
msgstr ""
"Stel de configuratie in voor het maken of bewerken van personages door de "
"spelers in het configuratiescherm"

msgid ""
"To set specific values for the interface configuration or features, access "
"the configuration management page"
msgstr ""
"Om specifieke waarden voor de interfaceconfiguratie of functies in te "
"stellen, gaat u naar de configuratiebeheerpagina"

#, python-format
msgid ""
"We confirm that the collection for '%(recipient)s' has been activated. <a "
"href='%(url)s'>Manage it here!</a>"
msgstr ""
"Wij bevestigen dat de collectie voor '%(recipient)s' is geactiveerd. <a "
"href='%(url)s'>Hier beheren!</a>"

msgid ""
"The relationship between these characters turns out to be empty. Check "
"whether it should be written something"
msgstr ""
"De relatie tussen deze personages is leeg. Controleer of er iets geschreven "
"moet worden"

msgid ""
"Unfortunately, without the balance of the fee, it is NOT possible for us to "
"let you participate at the event."
msgstr ""
"Zonder het restbedrag is het voor ons helaas NIET mogelijk om je te laten "
"deelnemen aan het evenement."

msgid ""
"First and last name characters do not match (remember to enter the correct "
"first and last names in legal_name)"
msgstr ""
"De tekens van voor- en achternaam komen niet overeen (vergeet niet de juiste"
" voor- en achternaam in te voeren in legal_name)"

#, python-format
msgid ""
"There are ability types without abilities: %(list)s. Create abilities for "
"them in the ability management panel"
msgstr ""
"Er zijn ability-types zonder abilities: %(list)s. Maak vaardigheden voor hen"
" aan in het paneel voor het beheren van vaardigheden"

msgid ""
"Activates a page summarizing overdue players and their deadlines (payments, "
"memberships, forms, casting, etc.)."
msgstr ""
"Activeert een pagina met een overzicht van achterstallige spelers en hun "
"deadlines (betalingen, lidmaatschappen, formulieren, casting, enz.)."

msgid ""
"If you select one (or more) tickets, the option will only be available to "
"players who have selected that ticket"
msgstr ""
"Als je één (of meer) tickets selecteert, is de optie alleen beschikbaar voor"
" spelers die dat ticket hebben geselecteerd"

msgid ""
"This page displays the application for membership in the organization. You "
"can accept or reject the application"
msgstr ""
"Deze pagina toont de aanvraag voor lidmaatschap van de organisatie. U kunt "
"de aanvraag accepteren of afwijzen"

msgid ""
"For text questions, maximum number of characters; For multiple options, "
"maximum number of options (0 = no limit)"
msgstr ""
"Voor tekstvragen, maximaal aantal tekens; Voor meerkeuzevragen, maximaal "
"aantal opties (0 = geen limiet)"

msgid ""
"If checked, options no longer available in the registration form are hidden,"
" instead of being displayed disabled"
msgstr ""
"Als deze optie is aangevinkt, worden opties die niet langer beschikbaar zijn"
" in het registratieformulier verborgen in plaats van uitgeschakeld "
"weergegeven"

msgid ""
"Once your admission is approved, you will be able to pay for the tickets for"
" the events you have registered for."
msgstr ""
"Zodra je toelating is goedgekeurd, kun je de kaartjes betalen voor de "
"evenementen waarvoor je je hebt geregistreerd."

msgid ""
"This page shows email lists of users, divided by their expressed preferences"
" regarding newsletter communications"
msgstr ""
"Deze pagina toont e-maillijsten van gebruikers, onderverdeeld naar hun "
"uitgesproken voorkeuren met betrekking tot nieuwsbriefcommunicatie"

msgid ""
"You are on the waiting list, you must be registered with a regular ticket to"
" be able to select your preferences!"
msgstr ""
"Je staat op de wachtlijst, je moet geregistreerd zijn met een regulier "
"ticket om je voorkeuren te kunnen selecteren!"

#, python-format
msgid ""
"Alternatively, you can request to receive it with a formal request in the <a"
" href='%(url)s'>your accounting.</a>."
msgstr ""
"Je kunt het ook aanvragen met een formeel verzoek in de <a href='%(url)s'>je"
" rekeningen.</a>."

msgid ""
"Deadline in the measure of days from enrollment (fill in one between the "
"fixed deadline and the deadline in days)"
msgstr ""
"Deadline in dagen vanaf registratie (vul een in tussen vaste deadline en "
"deadline in dagen)"

msgid ""
"Enables \"Prologues\", short introductory paragraphs for each act of the "
"game, which players receive to guide them."
msgstr ""
"Maakt \"Prologen\" mogelijk, korte inleidende paragrafen voor elke act van "
"het spel, die spelers ontvangen als leidraad."

msgid ""
"Enables fixed installment deadlines for registration fees, allowing you to "
"define multiple due dates and amounts."
msgstr ""
"Maakt vaste termijnen voor registratiekosten mogelijk, zodat je meerdere "
"vervaldatums en bedragen kunt definiëren."

msgid ""
"If checked, allows a registration form question to be visible only if the "
"player is assigned to certain factions."
msgstr ""
"Als deze optie is aangevinkt, kan een vraag op het registratieformulier "
"alleen zichtbaar zijn als de speler is toegewezen aan bepaalde facties."

msgid ""
"The character has been proposed to the staff, who will examine it and "
"approve it or request changes if necessary."
msgstr ""
"Het personage is voorgesteld aan het personeel, dat het zal bestuderen en "
"goedkeuren of indien nodig om wijzigingen zal vragen."

msgid ""
"The first line are the field names, such as 'number', 'name', "
"'presentation', 'text'. (Only 'number' is required)"
msgstr ""
"De eerste regel zijn de veldnamen, zoals 'nummer', 'naam', 'presentatie', "
"'tekst'. (Alleen 'nummer' is verplicht)"

msgid ""
"Your friends wanted to give you a special gift: they gave you the chance to "
"participate in one of our experiences"
msgstr ""
"Je vrienden wilden je een speciaal cadeau geven: ze gaven je de kans om deel"
" te nemen aan een van onze ervaringen"

msgid ""
"typ (type: 's' for single choice, 'm' for multiple choice, 't' for short "
"text, 'p' for long text, 'e' for editor)"
msgstr ""
"typ (type: \"s\" voor enkele keuze, \"m\" voor meerkeuze, \"t\" voor korte "
"tekst, \"p\" voor lange tekst, \"e\" voor editor)"

msgid ""
"For your convenience, this page only shows questions from the last 3 months."
" To view previous questions click here"
msgstr ""
"Voor je gemak worden op deze pagina alleen vragen van de afgelopen 3 maanden"
" getoond. Klik hier om eerdere vragen te bekijken"

msgid ""
"Indicate all references of how you want your refund to be paid  (ex: IBAN "
"and full bank details, paypal link, etc)"
msgstr ""
"Vermeld alle referenties van de manier waarop je je terugbetaling wilt "
"ontvangen (bijv. IBAN en volledige bankgegevens, paypal-link, enz.)"

msgid ""
"Indicate whether the character is a mirror (i.e., whether this pg shows the "
"true secret face of another character)"
msgstr ""
"Geef aan of het personage een spiegel is (d.w.z. of dit personage het ware "
"geheime gezicht van een ander personage laat zien)"

msgid ""
"Do you want to add payment gateway fees to the ticket price, so that the "
"user pays them instead of the organization"
msgstr ""
"Wil je kosten voor betalingsverkeer toevoegen aan de ticketprijs, zodat de "
"gebruiker deze betaalt in plaats van de organisatie"

msgid ""
"If checked, it allows players to enter private information on their "
"characters, visible only to them and the staff."
msgstr ""
"Als deze optie is aangevinkt, kunnen spelers privé-informatie over hun "
"personages invoeren die alleen zichtbaar is voor henzelf en de staf."

msgid ""
"Number of months, starting from the beginning of the membership year, for "
"which to make free membership fee payment"
msgstr ""
"Aantal maanden, vanaf het begin van het lidmaatschapsjaar, waarvoor de "
"lidmaatschapsbijdrage gratis kan worden betaald"

msgid ""
"Adds a link to legal notices on every page, and provides a management panel "
"link to edit the content of that notice."
msgstr ""
"Voegt op elke pagina een link naar juridische kennisgevingen toe en biedt "
"een link naar het beheerpaneel om de inhoud van die kennisgeving te "
"bewerken."

msgid ""
"Lets staff upload receipts for event expenses, tracking both the event "
"expenses, and the amount to refund the staff."
msgstr ""
"Laat medewerkers bonnetjes uploaden voor evenementuitgaven, waarbij zowel de"
" evenementuitgaven worden bijgehouden als het bedrag dat het personeel moet "
"terugbetalen."

msgid ""
"The collection is active! To participate click on the following link, or "
"copy it to whoever you want to get involved"
msgstr ""
"De inzameling is actief! Om mee te doen klik je op de volgende link, of "
"kopieer je deze naar wie je ook wilt betrekken"

msgid ""
"Your registration will now be saved in provisional status. It will be "
"confirmed when your ticket payment is received"
msgstr ""
"Je registratie wordt nu opgeslagen in de voorlopige status. Deze wordt "
"bevestigd zodra de betaling van je ticket is ontvangen"

msgid ""
"Lets you create 'template' events whose configurations and settings can be "
"used as a starting point for other events."
msgstr ""
"Hiermee kun je 'sjabloon'-evenementen maken waarvan de configuraties en "
"instellingen kunnen worden gebruikt als uitgangspunt voor andere "
"evenementen."

msgid ""
"You have activated fixed installments, but none have been yet created; "
"access the fixed installments management panel"
msgstr ""
"Je hebt vaste termijnen geactiveerd, maar er zijn er nog geen aangemaakt; ga"
" naar het beheerpaneel voor vaste termijnen"

#, python-format
msgid ""
"Allowed type '%(allowed_type)s' is not a valid type.See "
"https://www.iana.org/assignments/media-types/media-types.xhtml"
msgstr ""
"Toegestaan type '%(allowed_type)s' is geen geldig type. Zie "
"https://www.iana.org/assignments/media-types/media-types.xhtml"

msgid ""
"Allows players to submit shuttle requests (e.g., pickup logistics), and "
"staff can manage the status of those requests."
msgstr ""
"Stelt spelers in staat om shuttleverzoeken in te dienen (bijv. "
"afhaallogistiek) en het personeel kan de status van deze verzoeken beheren."

msgid ""
"If you select one (or more) tickets, the question will only be shown to "
"players who have selected one of those tickets"
msgstr ""
"Als je één (of meer) tickets selecteert, wordt de vraag alleen getoond aan "
"spelers die dat ticket hebben geselecteerd"

msgid ""
"Are you a doctor, a nurse, or a licensed rescuer? We can ask you to "
"intervene in case accidents occur during the event?"
msgstr ""
"Bent u een arts, verpleegkundige of gediplomeerd hulpverlener? Kunnen we je "
"vragen om in te grijpen als er tijdens het evenement ongelukken gebeuren?"

msgid ""
"Enables players to customize specific attributes (name, pronoun, public "
"info, etc.) of the characters they're assigned."
msgstr ""
"Hiermee kunnen spelers specifieke attributen aanpassen (naam, voornaamwoord,"
" publieke info, etc.) van de personages die ze toegewezen krijgen."

msgid ""
"If you select one (or more) factions, the question will only be shown to "
"players with characters in all chosen factions"
msgstr ""
"Als je één (of meer) facties selecteert, wordt de vraag alleen getoond aan "
"spelers met personages in alle gekozen facties"

msgid ""
"If your question is about a specific event, please select it! If  is a "
"general question instead, please leave it blank."
msgstr ""
"Als je vraag over een specifiek evenement gaat, selecteer dit dan! Als het "
"een algemene vraag is, laat deze dan leeg"

msgid ""
"Once you have made the payment, return to this page, and upload below the "
"screenshot of the confirmation sent by Paypal"
msgstr ""
"Zodra u de betaling hebt gedaan, keert u terug naar deze pagina en uploadt u"
" hieronder de schermafbeelding van de bevestiging die Paypal u heeft "
"gestuurd"

msgid ""
"This page allows you to change the appearance settings and presentation of "
"the management system for your Organization."
msgstr ""
"Op deze pagina kun je het uiterlijk en de presentatie-instellingen van het "
"beheersysteem voor je vereniging wijzigen."

msgid ""
"Total of all expenses incurred for the event, both personal and "
"organizational, including any tokens and credits issued"
msgstr ""
"Totaal van alle gemaakte kosten voor het evenement, zowel persoonlijk als "
"organisatorisch, inclusief eventuele uitgegeven tokens en credits"

#, python-format
msgid ""
"We confirm we received the donation of %(amount)d %(currency)s. We thank you"
" for your support, and for believing in us!"
msgstr ""
"We bevestigen dat we de donatie van %(amount)d %(currency)s hebben "
"ontvangen. Wij danken u voor uw steun en voor uw geloof in ons!"

msgid ""
"Enables basic inventory management. Users can add items to a warehouse "
"table, track quantities, and note item locations."
msgstr ""
"Maakt basisvoorraadbeheer mogelijk. Gebruikers kunnen items toevoegen aan "
"een magazijntabel, hoeveelheden bijhouden en itemlocaties noteren."

msgid ""
"for each option five columns: name, description, available seats (0 for "
"infinite), prerequisite options, ticket required"
msgstr ""
"voor elke optie vijf kolommen: naam, beschrijving, beschikbare plaatsen (0 "
"voor oneindig), vereiste opties, ticket vereist"

msgid ""
"Enables a ticket-like system for in-game 'problems,' where staff can log "
"issues, assign severity/urgency, and track them."
msgstr ""
"Maakt een ticket-achtig systeem voor in-game 'problemen' mogelijk, waar "
"medewerkers problemen kunnen aanmelden, ernst/urgentie kunnen toekennen en "
"bijhouden."

msgid ""
"Indicate the special discount code, to be communicated to the players, which"
" will need to be entered during registration."
msgstr ""
"Vermeld de speciale kortingscode die aan de spelers moet worden meegedeeld "
"en die ze tijdens de registratie moeten invoeren"

msgid ""
"To define which data will be asked in the profile form to the users once "
"they sign up, access the profile management page"
msgstr ""
"Om te definiëren welke gegevens worden gevraagd in het profielformulier aan "
"de gebruikers zodra ze zich aanmelden, gaat u naar de profielbeheerpagina"

msgid ""
"You have activated dynamic installments, but none have been yet created; "
"access the dynamic installments management panel"
msgstr ""
"Je hebt dynamische afbetalingen geactiveerd, maar er zijn er nog geen "
"gemaakt; ga naar het beheerpaneel voor dynamische afbetalingen"

msgid ""
"Allows you to upload financial system statements (e.g., bank statements) to "
"match and approve corresponding wire payments."
msgstr ""
"Hiermee kun je afschriften van het financiële systeem uploaden (bijv. "
"bankafschriften) om overeen te stemmen met overeenkomstige overboekingen en "
"deze goed te keuren."

msgid ""
"Indicate whether the discount can be used only on new enrollment, or whether"
" it can be used by already registered players."
msgstr ""
"Geef aan of de korting alleen kan worden gebruikt bij een nieuwe registratie"
" of ook door reeds geregistreerde spelers kan worden gebruikt."

#, python-format
msgid ""
"Please also note that payment of the annual membership fee (%(amount)d "
"%(currency)s) is required to participate in events."
msgstr ""
"Houd er ook rekening mee dat betaling van de jaarlijkse "
"lidmaatschapsbijdrage (%(amount)d %(currency)s) vereist is om deel te nemen "
"aan evenementen."

msgid ""
"The optimal allocation based on the set values is simulated; you can run it "
"as many times as you like before final loading"
msgstr ""
"De optimale toewijzing op basis van de ingestelde waarden wordt gesimuleerd;"
" je kunt het zo vaak uitvoeren als je wilt voordat het definitief wordt "
"geladen"

msgid ""
"This page shows the total membership accounts, dues, donations, expenses, "
"the overall cash and individual event/run budget"
msgstr ""
"Deze pagina toont de totale ledenrekeningen, contributies, donaties, "
"uitgaven, het algemene geldbudget en het budget voor individuele "
"evenementen/lopen"

msgid ""
"To customize the appearance of all event pages, including colors, fonts, and"
" images, access the appearance management page"
msgstr ""
"Om het uiterlijk van alle evenementpagina's aan te passen, inclusief "
"kleuren, lettertypen en afbeeldingen, ga je naar de pagina Beheer uiterlijk"

msgid ""
"Lets you specify a set of users who receive payment confirmation emails for "
"all events, instead of each event's organizers."
msgstr ""
"Hiermee kun je een set gebruikers opgeven die e-mails met "
"betalingsbevestigingen ontvangen voor alle evenementen, in plaats van de "
"organisatoren van elk evenement."

#, python-format
msgid ""
"You have some tickets without a final installment (with 0 amount): %(list)s;"
" access the fixed installments management panel"
msgstr ""
"Je hebt een aantal tickets zonder slottermijn (met 0 bedrag): %(list)s; ga "
"naar het beheerpaneel voor vaste termijnen"

msgid ""
"Specify your custom character name (depending on the event you can choose "
"the name, or adapt the name to your chosen gender)"
msgstr ""
"Geef je aangepaste karakternaam aan (afhankelijk van het evenement kun je de"
" naam kiezen of de naam aanpassen aan het gekozen genre)"

msgid ""
"This page allows you to add or edit sections in the signup form. You can "
"indicate which questions to include in the section."
msgstr ""
"Op deze pagina kun je secties in het registratieformulier toevoegen of "
"bewerken. Je kunt aangeven welke vragen je in de sectie wilt opnemen."

msgid ""
"Allows players to purchase tickets as gifts. A special code is generated and"
" provided to the gift recipient for registration."
msgstr ""
"Hiermee kunnen spelers tickets kopen als cadeau. Er wordt een speciale code "
"gegenereerd en aan de ontvanger van het cadeau gegeven voor registratie."

msgid ""
"This page shows the casting preferences expressed by players, and allows "
"them to be assigned through an optimization algorithm"
msgstr ""
"Deze pagina toont de castingvoorkeuren die door de spelers zijn uitgesproken"
" en maakt het mogelijk om ze toe te wijzen via een optimalisatiealgoritme"

msgid ""
"You can now freely explore the system. You'll find below some suggestions on"
" what you could do now to set up everything nicely"
msgstr ""
"Je kunt het systeem nu vrij verkennen. Hieronder vind je enkele suggesties "
"over wat je nu zou kunnen doen om alles goed in te stellen"

msgid ""
"You have completed your application for association membership: therefore, "
"your event registrations are temporarily confirmed."
msgstr ""
"Je hebt je aanvraag voor lidmaatschap van de vereniging voltooid: daarom "
"zijn je inschrijvingen voor evenementen tijdelijk bevestigd."

msgid ""
"Enables 'lottery' tickets with unlimited availability and no cost, from "
"which a random subset is converted into normal tickets."
msgstr ""
"Maakt 'loterij' tickets mogelijk met onbeperkte beschikbaarheid en zonder "
"kosten, waarvan een willekeurige subset wordt omgezet in normale tickets."

msgid ""
"If checked, players may add abilities themselves, by selecting from those "
"that are visible, and whose pre-requisites they meet."
msgstr ""
"Als deze optie is aangevinkt, kunnen spelers zelf vaardigheden toevoegen "
"door te kiezen uit de vaardigheden die zichtbaar zijn en aan de vereisten "
"voldoen."

msgid ""
"If checked, enables to set for each registration question the list of staff "
"members allowed to see it's answers from the players"
msgstr ""
"Als deze optie is aangevinkt, kan voor elke registratievraag worden "
"ingesteld welke personeelsleden de antwoorden van de spelers mogen zien"

msgid ""
"Please remember that the information on this page was given with the "
"implicit trust that it will be treated with the utmost care"
msgstr ""
"Onthoud dat de informatie op deze pagina is gegeven in het impliciete "
"vertrouwen dat deze met de grootst mogelijke zorgvuldigheid zal worden "
"behandeld"

msgid ""
"The payment of your membership fee for this year has been received. You have"
" the right to participate to the organization events"
msgstr ""
"De betaling van je lidmaatschapsgeld voor dit jaar is ontvangen. Je hebt het"
" recht om vergaderingen van de vereniging bij te wonen en te stemmen in de "
"algemene vergadering"

msgid ""
"To grant access to event management for other users and define roles with "
"specific permissions, access the roles management page"
msgstr ""
"Om andere gebruikers toegang te verlenen tot gebeurtenisbeheer en rollen met"
" specifieke machtigingen te definiëren, gaat u naar de pagina Rollen beheren"

msgid ""
"You have submitted your dues payment, and it is now being approved by the "
"staff. You don't have to do anything for the time being"
msgstr ""
"Je hebt je contributiebetaling ingestuurd en deze wordt nu goedgekeurd. Je "
"hoeft voorlopig niets te doen"

msgid ""
"Your request will be approved at the next Board meeting. You will receive "
"confirmation of the outcome of its evaluation very soon"
msgstr ""
"Je verzoek zal tijdens de volgende bestuursvergadering worden geëvalueerd. "
"Je ontvangt zeer binnenkort een bevestiging van de uitkomst van de evaluatie"

msgid ""
"Allows a user to create 'delegated' accounts they fully manage (e.g., "
"children), avoiding the need for separate login credentials."
msgstr ""
"Hiermee kan een gebruiker 'gedelegeerde' accounts aanmaken die hij volledig "
"beheert (bijv. kinderen), zodat er geen aparte aanmeldingsgegevens nodig "
"zijn."

msgid ""
"Given a payment deadline, indicates the number of days under which it "
"notifies the player to proceed with the payment. Default 30."
msgstr ""
"Geeft bij een betalingstermijn het aantal dagen aan waarbinnen het de speler"
" verwittigt om door te gaan met de betaling. Standaard 30."

msgid ""
"This page allows you to select the features activated for this event, and "
"all its runs. Click on a feature to show its description."
msgstr ""
"Op deze pagina kun je de functies selecteren die voor dit evenement en alle "
"runs zijn geactiveerd. Klik op een kenmerk om de beschrijving te zien."

msgid ""
"To customize the appearance of all organizational pages, including colors, "
"fonts, and images, access the appearance management page"
msgstr ""
"Om het uiterlijk van alle organisatiepagina's aan te passen, inclusief "
"kleuren, lettertypen en afbeeldingen, ga je naar de pagina Beheer uiterlijk"

msgid ""
"Select from the drop-down list the characters to be added to the faction. "
"The text private to the faction will be shown only to them"
msgstr ""
"Selecteer in de vervolgkeuzelijst de personages die aan de factie moeten "
"worden toegevoegd. De tekst privé voor de factie wordt alleen aan hen "
"getoond"

msgid ""
"This is the associative positive operating margin, taking into account the "
"budgets of completed runs, minus credits or tokens issued"
msgstr ""
"Dit is de associatieve positieve operationele marge, rekening houdend met de"
" budgetten van voltooide runs, minus uitgegeven credits of tokens"

msgid ""
"This page shows the deadlines of upcoming organization events, the "
"activities to be monitored, and the list of users to be solicited"
msgstr ""
"Deze pagina toont de deadlines van komende organisatie-evenementen, de "
"activiteiten die moeten worden gecontroleerd en de lijst met gebruikers die "
"moeten worden gevraagd"

msgid ""
"When the text is displayed to the player, the number is automatically "
"replaced with the character’s name and a link to their profile"
msgstr ""
"Wanneer de tekst aan de speler wordt getoond, wordt het nummer automatisch "
"vervangen door de naam van het personage en een link naar hun profiel"

msgid ""
"Adds a quiz-style system for workshop questions. Organizers can define "
"forms, questions, and correct answers for players to complete."
msgstr ""
"Voegt een quizachtig systeem toe voor workshopvragen. Organisatoren kunnen "
"formulieren, vragen en juiste antwoorden definiëren die spelers moeten "
"invullen."

msgid ""
"Leave blank if the document has no expiration date - Please check that it "
"does not expire before the event you want to signup up for."
msgstr ""
"Laat leeg als het document geen vervaldatum heeft - Controleer of het niet "
"verloopt voor het evenement waarvoor je je wilt aanmelden."

msgid ""
"Please indicate below the exact method of payment you made. Remember to "
"submit the form, otherwise your payment will not be processed"
msgstr ""
"Geef hieronder aan welke betalingsmethode je hebt gebruikt. Vergeet niet het"
" formulier te verzenden, anders wordt je betaling niet verwerkt"

msgid ""
"Select a zip file for upload. Directories will become albums, photos and the"
" videos inside will be placed in the corresponding albums"
msgstr ""
"Selecteer een zipbestand om te uploaden. De mappen worden albums en de "
"foto's en video's worden in de overeenkomstige albums geplaatst"

msgid ""
"this figure is the net that should result as availability of financial "
"instruments - it does not take into account tokens and credits"
msgstr ""
"dit cijfer is het nettoresultaat dat zou moeten resulteren uit de "
"beschikbaarheid van financiële instrumenten - het houdt geen rekening met "
"tokens en kredieten"

msgid ""
"Lets you upload and host files directly on larpmanager, making them "
"available either to staff or to players via secret external links."
msgstr ""
"Hiermee kun je bestanden rechtstreeks uploaden en hosten op larpmanager, "
"zodat ze beschikbaar zijn voor het personeel of voor spelers via geheime "
"externe links."

msgid ""
"Notes: Try to group as many passengers per request as possible; if you "
"notice any delays, write us directly, do not enter new requests"
msgstr ""
"Opmerking: Probeer zoveel mogelijk passagiers per aanvraag te groeperen; als"
" je vertragingen opmerkt, schrijf ons dan direct, voer geen nieuwe aanvragen"
" in"

#, python-format
msgid ""
"In the event <b>%(event)s</b> to which you are enrolled, you have been "
"assigned the trait: <b>%(trait)s</b> of quest: <b>%(quest)s</b>."
msgstr ""
"In de gebeurtenis <b>%(event)s</b> waarvoor je bent ingeschreven, is je de "
"eigenschap toegewezen: <b>%(trait)s</b> van quest: <b>%(quest)s</b>."

msgid ""
"To grant access to organization management for other users and define roles "
"with specific permissions, access the roles management page"
msgstr ""
"Ga naar de pagina Rollenbeheer om andere gebruikers toegang te geven tot het"
" organisatiebeheer en om rollen met specifieke machtigingen te definiëren"

msgid ""
"Allows managing Tokens and Credits, which players can use instead of money "
"for registration fees. Credits can also be redeemed for cash."
msgstr ""
"Hiermee kunnen Tokens en Credits worden beheerd, die spelers kunnen "
"gebruiken in plaats van geld voor registratiekosten. Credits kunnen ook "
"worden ingewisseld voor geld."

msgid ""
"Enables 'bring a friend' discount. A registered player provides their unique"
" code to a new registrant, granting both a discounted price."
msgstr ""
"Maakt 'breng een vriend mee'-korting mogelijk. Een geregistreerde speler "
"geeft zijn unieke code aan een nieuwe geregistreerde, waardoor beiden "
"korting krijgen."

msgid ""
"We confirm that your votes are correctly registered in the system! Thank you"
" for participating in the democratic life of the Organization"
msgstr ""
"Wij bevestigen dat uw stemmen correct zijn geregistreerd in het systeem! "
"Bedankt voor je deelname aan het democratische leven van de vereniging"

msgid ""
"Manages pre-larp 'mini-scenes.' You can create any number of scenes and "
"assign players to them, with checks to avoid scheduling conflicts."
msgstr ""
"Beheert pre-larp 'mini-scènes'. Je kunt een willekeurig aantal scènes maken "
"en spelers aan ze toewijzen, met controles om planningsconflicten te "
"vermijden."

#, python-format
msgid ""
"You can make the payment <a href= %(url)s'>on this page</a>. If you "
"encounter any kind of problem, let us know, we will help you solve it!"
msgstr ""
"U kunt de betaling doen <a href= %(url)s'>op deze pagina</a>. Als je een "
"probleem tegenkomt, laat het ons dan weten, dan helpen we je om het op te "
"lossen!"

msgid ""
"This page allows you to select the features activated for the organization, "
"and all its events. Click on a feature to show its description."
msgstr ""
"Op deze pagina kun je de functies selecteren die geactiveerd zijn voor de "
"organisatie en al haar evenementen. Klik op een functie om de beschrijving "
"weer te geven."

msgid ""
"Enables 'Filler' characters: simpler character sheets, assigned to players "
"who are ready to replacing last-minute dropout of main characters."
msgstr ""
"Maakt 'opvul'-personages mogelijk: eenvoudigere personagebladen, toegewezen "
"aan spelers die klaar zijn om last-minute uitval van hoofdpersonages te "
"vervangen."

msgid ""
"If enabled, the system will automatically add payment gateway fees to the "
"ticket price, so the player covers them instead of the organization"
msgstr ""
"Als deze optie is ingeschakeld, voegt het systeem automatisch de kosten van "
"de betalingsgateway toe aan de ticketprijs, zodat de speler deze betaalt in "
"plaats van de organisatie"

msgid ""
"In the text search, you can enter any text; the search will be done on the "
"number, name, teaser, player, groups to which the character belong"
msgstr ""
"In de tekstzoekfunctie kun je een willekeurige tekst invoeren; er wordt dan "
"gezocht op nummer, naam, teaser, speler, groepen waartoe het personage "
"behoort"

msgid ""
"Click on the roles you'd like to collaborate on, then enter your degree of "
"experience, and finally indicate precisely your field of experience"
msgstr ""
"Klik op de rollen waaraan je wilt meewerken, voer dan je ervaringsniveau in "
"en geef tot slot precies aan wat je vakgebied is"

msgid ""
"If checked, players may sign up as fillers at any time; otherwise, they may "
"only do so if the stipulated number of characters has been reached"
msgstr ""
"Als dit is aangevinkt, mogen spelers zich op elk moment aanmelden als "
"invuller; anders mogen ze dit alleen doen als het vastgestelde aantal "
"karakters is bereikt"

msgid ""
"These are the event signup for which you submitted a payment, and it's being"
" reviewed by the staff. You don't have to do anything at this time"
msgstr ""
"Dit zijn de inschrijvingen voor evenementen waarvoor je een betaling hebt "
"ingediend, en het wordt beoordeeld door het personeel. Je hoeft op dit "
"moment niets te doen"

msgid ""
"To define the registration form, and set up any number of registration "
"questions and their options, access the registration form management page"
msgstr ""
"Om het registratieformulier te definiëren en een willekeurig aantal "
"registratievragen en hun opties in te stellen, ga je naar de beheerpagina "
"voor registratieformulieren"

msgid ""
"If you press once, it will be *included* in the search. If a character "
"belongs to at least one inclusion category, it will be shown in the search"
msgstr ""
"Als je één keer drukt, wordt het *opgenomen* in de zoekopdracht. Als een "
"teken tot minstens één inclusiecategorie behoort, wordt het getoond in de "
"zoekopdracht"

msgid ""
"By pressing confirm, the collection total will be credited to your account, "
"and will be used automatically when you register for one of our events"
msgstr ""
"Als je op bevestigen drukt, wordt het totaalbedrag van de collecte "
"bijgeschreven op je account en automatisch gebruikt als je je inschrijft "
"voor een van onze evenementen"

#, python-format
msgid ""
"Enter here the 'bring a friend' code given to you by an already registered "
"player, and you can receive a discount on your membership of %(amount)d!"
msgstr ""
"Voer hier de 'bring a friend'-code in die je van een reeds geregistreerde "
"speler hebt gekregen, en je kunt een korting op je lidmaatschap krijgen van "
"%(amount)d!"

msgid ""
"Indicates a way for other players to contact you. It can be an email, a "
"social profile, whatever you want. It will be made public to others players"
msgstr ""
"Geef een manier aan waarop andere spelers contact met je kunnen opnemen. Het"
" kan een e-mail zijn, een sociaal profiel, wat je maar wilt. Het wordt "
"openbaar gemaakt voor andere spelers"

#, python-format
msgid ""
"You can make the payment in just a few minutes <a href= %(url)s'>here</a>. "
"Let us know if you encounter any problems, or if we can help in any way!"
msgstr ""
"U kunt de betaling in slechts een paar minuten <a href= %(url)s'>hier</a>. "
"Laat het ons weten als je problemen ondervindt of als we je op een of andere"
" manier kunnen helpen!"

msgid ""
"At the top, you'll find shortcuts to access your organization dashboard "
"(this page), as well as the active event dashboards, when you'll create them"
msgstr ""
"Bovenaan vind je snelkoppelingen om toegang te krijgen tot je "
"organisatiedashboard (deze pagina) en de actieve gebeurtenisdashboards, "
"wanneer je ze aanmaakt"

msgid ""
"In the text of the element on the left, it is referenced a character with "
"the number indicated on the right, but the latter does not appear to exist"
msgstr ""
"In de tekst van het element links wordt een teken aangegeven met het nummer "
"dat rechts wordt aangegeven, maar dit laatste bestaat niet"

msgid ""
"Once the transfer is confirmed, request the slip (the receipt of "
"confirmation) and upload it below. You can upload a file in pdf format, or "
"an image"
msgstr ""
"Zodra de overschrijving is bevestigd, vraag je het bewijs van bevestiging "
"aan en upload je het hieronder. Je kunt een bestand in pdf-formaat of een "
"afbeelding uploaden"

msgid ""
"The larpmanager has a over 100 different features. There is one for every "
"single aspect of event organising: signups, accounting, writing, logistics"
msgstr ""
"De larpmanager heeft meer dan 100 verschillende functies. Er is er een voor "
"elk aspect van het organiseren van evenementen: inschrijvingen, boekhouding,"
" schrijven, logistiek"

msgid ""
"Generates a special, hidden link that lets certain players register even if "
"general registration is closed (e.g., early access for a specific group)."
msgstr ""
"Genereert een speciale, verborgen link waarmee bepaalde spelers zich kunnen "
"registreren, zelfs als de algemene registratie gesloten is (bijv. vroege "
"toegang voor een specifieke groep)."

msgid ""
"Freely insert CSS commands, they will be reported in all pages  in the space"
" of your Organization. In this way you can customize freely the appearance."
msgstr ""
"CSS-commando's kunnen vrij worden ingevoegd en worden op alle pagina's in je"
" Association Space weergegeven. Op deze manier kun je het uiterlijk vrij "
"aanpassen."

msgid ""
"Below you will find all the features available; you can write a search "
"keyword to filter them. Then click on 'Video', and you will see the video "
"directly"
msgstr ""
"Hieronder vind je alle beschikbare functies; je kunt een zoekwoord ingeven "
"om ze te filteren. Klik vervolgens op 'Video' en je krijgt de video direct "
"te zien"

msgid ""
"This is the information with which your character will begin each act. We "
"ask that you do NOT read this information before the act to which it "
"referenced"
msgstr ""
"Dit is de informatie waarmee je personage elke act begint. We vragen je om "
"deze informatie NIET te lezen vóór de handeling waarnaar het verwijst"

msgid ""
"If you press a second time, it will be *excluded* in the search. If a "
"character belongs to even one exclusion category, it will not be shown in "
"the search"
msgstr ""
"Als je een tweede keer drukt, wordt het *uitgesloten* in de zoekopdracht. "
"Als een teken tot zelfs maar één uitsluitingscategorie behoort, wordt het "
"niet getoond in de zoekopdracht"

msgid ""
"To set up the gateway payment available to players, to let them pay the "
"registration fee through the platform, access the payment settings "
"management page"
msgstr ""
"Om de gateway-betaling in te stellen die beschikbaar is voor spelers, zodat "
"ze het inschrijfgeld via het platform kunnen betalen, ga je naar de "
"beheerpagina met betalingsinstellingen"

msgid ""
"When putting in WORKING, indicate in the comments the specific actions that"
"  are being performed; when putting in CLOSED, indicate showd in the  "
"comments."
msgstr ""
"Geef bij WERKEN de specifieke acties die je uitvoert aan in de opmerkingen; "
"geef bij GESLOTEN de samenvatting aan in de opmerkingen."

msgid ""
"You have activated both fixed and dynamic installments; they are not meant "
"to be used together, deactivate one of the two in the features management "
"panel"
msgstr ""
"Je hebt zowel vaste als dynamische afbetalingen geactiveerd; ze zijn niet "
"bedoeld om samen te worden gebruikt, deactiveer een van de twee in het "
"paneel Functies beheren"

msgid ""
"The payment of your membership fee for this year has NOT been received: it "
"is necessary in order to participate to the events, and the organization "
"meetings"
msgstr ""
"Je hebt je lidmaatschapsgeld nog niet betaald: dit is nodig om deel te "
"kunnen nemen aan evenementen en om te kunnen stemmen tijdens de AVA"

msgid ""
"This page shows the questions submitted by users, divided by the events they"
" refer to. You can answer the question or close it if requires no further "
"action"
msgstr ""
"Deze pagina toont de vragen die door gebruikers zijn ingediend, "
"onderverdeeld naar de gebeurtenissen waar ze betrekking op hebben. Je kunt "
"de vraag beantwoorden of sluiten als er geen verdere actie nodig is"

msgid ""
"Indicates how you can be recognized, if you will be found near some point "
"specific, if you have a lot of luggage: any information that might help us "
"help you"
msgstr ""
"Het geeft aan hoe je herkend kunt worden, of je in de buurt van een bepaald "
"punt gevonden wordt, of je veel bagage hebt: allemaal informatie die ons kan"
" helpen"

#, python-format
msgid ""
"Hello! You have signed up for %(event)s, but have not yet completed your "
"profile. It takes 5 minutes, just <a href='%(url)s'>click here</a> and "
"complete the form!"
msgstr ""
"Hallo! Je hebt je ingeschreven voor %(event)s, maar je hebt je profiel nog "
"niet ingevuld. Het duurt 5 minuten, gewoon <a href='%(url)s'>klik hier</a> "
"en vul het formulier in!"

msgid ""
"By proceeding with your registration for this event, you are giving us your "
"authorisation to share your data saved on our platform with the organisers "
"of the event"
msgstr ""
"Door je registratie voor dit evenement uit te voeren, geef je ons "
"toestemming om je gegevens die op ons platform zijn opgeslagen, te delen met"
" de organisatoren van het evenement"

msgid ""
"Want to help one of your friends play with us? Organize a collection: you "
"and anyone who wants to contribute will be able to donate part of their "
"registration fees"
msgstr ""
"Wil je een vriend of vriendin helpen om bij ons te spelen? Organiseer een "
"inzameling: jij en iedereen die wil bijdragen kan een deel van het lidgeld "
"doneren"

#, python-format
msgid ""
"In addition, you must be up to date with the payment of your membership fee "
"in order to participate in events. Make your payment <a href='%(url)s'>on "
"this page</a>."
msgstr ""
"Daarnaast moet je up-to-date zijn met de betaling van je lidmaatschapsgeld "
"om te kunnen deelnemen aan evenementen. Doe de betaling <a href='%(url)s'>op"
" deze pagina</a>."

#, python-format
msgid ""
"You have some fixed installments with both date and days set, but those "
"values cannot be set at the same time: %(list)s; access the fixed "
"installments management panel"
msgstr ""
"Je hebt een aantal vaste termijnen met zowel datum als dagen ingesteld, maar"
" deze waarden kunnen niet tegelijkertijd worden ingesteld: %(list)s; ga naar"
" het beheerpaneel voor vaste termijnen"

msgid ""
"In order to confirm your registration, you must request to register as a "
"member of the Association. The procedure will automatically take you through"
" the required steps"
msgstr ""
"Om je lidmaatschap te bevestigen, moet je een verzoek indienen om je te "
"registreren als lid van de Vereniging. De procedure zal je automatisch door "
"de vereiste stappen leiden"

msgid ""
"Primary: main grouping / affiliation for characters. Transversal: secondary "
"grouping across primary factions. Secret: hidden faction visible only to "
"assigned characters"
msgstr ""
"Primair: belangrijkste groepering / affiliatie voor personages. "
"Transversaal: secundaire groepering over primaire facties heen. Geheim: "
"verborgen factie die alleen zichtbaar is voor toegewezen personages"

msgid ""
"By clicking the button below, you confirm that you consent to the sharing of"
" your personal data with this organization, in accordance with the GDPR and "
"our Privacy Policy"
msgstr ""
"Door op de onderstaande knop te klikken, bevestig je dat je toestemming "
"geeft voor het delen van je persoonlijke gegevens met deze organisatie, in "
"overeenstemming met de GDPR en ons Privacybeleid"

msgid ""
"Enables dynamic installment management: the total fee is evenly split into "
"multiple installments, each due on a date determined by dividing the "
"remaining days until the event."
msgstr ""
"Dynamisch beheer van termijnen mogelijk: de totale vergoeding wordt "
"gelijkmatig verdeeld in meerdere termijnen, die elk verschuldigd zijn op een"
" datum die wordt bepaald door de resterende dagen tot het evenement te "
"delen."

msgid ""
"If we don't hear from you, we'll understand that you're no longer interested"
" at the event and we will cancel your registration, so that other players "
"can signup to your place."
msgstr ""
"Als we daarentegen niets van je horen, weten we dat je geen interesse meer "
"hebt in het evenement en annuleren we je registratie zodat andere mensen "
"zich kunnen registreren."

msgid ""
"Fill in this field if you follow a personal diet for reasons of choice(e.g. "
"vegetarian, vegan) or health (celiac disease, allergies). Leave empty if you"
" do not have things to report!"
msgstr ""
"Vul dit veld in als je een persoonlijk dieet volgt om redenen van keuze "
"(bijv. vegetarisch, veganistisch) of gezondheid (coeliakie, allergieën). "
"Laat leeg als je niets te melden hebt!"

msgid ""
"For our part, we will use pre-registrations as a measure of how much an "
"event is desired. If you want a new run of an event, spread the voice and "
"invites others to pre-register to it"
msgstr ""
"Van onze kant gebruiken we voorinschrijvingen als maatstaf voor hoe populair"
" een evenement is. Als je een nieuwe editie van een evenement wilt, vertel "
"het dan door en nodig anderen uit om zich voor te registreren"

msgid ""
"When you press one of the special reference symbols, a popup will help you "
"get the reference number of a character; you can also select a reference "
"number to see the character’s name"
msgstr ""
"Als je op een van de speciale referentiesymbolen drukt, krijg je een pop-"
"upvenster met het referentienummer van een personage; je kunt ook een "
"referentienummer selecteren om de naam van het personage te zien"

msgid ""
"We only ask you to indicate a <b>order</b> of preference for the your pre-"
"registrations (imagining you have to choose which one to play, indicates in "
"what order you want to play them)"
msgstr ""
"Het enige wat we vragen is om een <b>voorkeursvolgorde</b> aan te geven voor"
" je voorinschrijvingen (als je moet kiezen welke je wilt spelen, geef dan "
"aan in welke volgorde je ze wilt spelen)"

msgid ""
"We are almost there, you just need to enter the last necessary data here. "
"With this data your membership application will be pre-filled;  you will "
"just have to print it out and sign it"
msgstr ""
"We zijn er bijna, je moet hier alleen nog de laatste noodzakelijke gegevens "
"invoeren. Met deze gegevens is je lidmaatschapsaanvraag al ingevuld; je "
"hoeft hem alleen nog maar uit te printen en te ondertekenen"

msgid ""
"As per the statutes, we will review your request at the next board meeting "
"and send you an update e-mail as soon as possible (you should receive a "
"reply within a few weeks at the latest)."
msgstr ""
"Volgens de statuten zullen we je verzoek tijdens de volgende "
"bestuursvergadering bekijken en je zo snel mogelijk een update e-mail sturen"
" (je zou uiterlijk binnen een paar weken een antwoord moeten ontvangen)."

msgid ""
"You have not yet submitted your application for membership to the "
"Organization. If you are not a Member, we cannot accept payment from you, "
"and you cannot confirm your event registrations"
msgstr ""
"Je hebt je aanvraag voor lidmaatschap van de Vereniging nog niet ingediend. "
"Als je geen lid bent, kunnen we geen betalingen van je accepteren en kun je "
"je inschrijvingen voor evenementen niet bevestigen"

msgid ""
"This <b>is</b> not binding, and <b>does</b> not automatically secure you a "
"place at the event, but you will be offered a preferential registration "
"before the public opening of registration"
msgstr ""
"Dit <b>is</b> niet bindend en <b>zorgt</b> er niet voor dat je automatisch "
"een plaats krijgt op het evenement, maar je krijgt wel een "
"voorkeursregistratie aangeboden vóór de publieke opening van de registratie"

msgid ""
"You have submitted a deposit, and it is being reviewed by the staff. You "
"don't have to do anything for the time being, as soon as it is confirmed the"
" accounting of the event will be updated"
msgstr ""
"Je hebt een betaling ingediend en deze wordt door de medewerkers bekeken. Je"
" hoeft voorlopig niets te doen, zodra het bevestigd is worden de "
"evenementaccounts bijgewerkt"

msgid ""
"The character on the left has in relationships the one on the right, but the"
" reverse is not true. Check whether to remove the relationship to the one on"
" the left, or add it on the one on the right"
msgstr ""
"Het personage links heeft het personage rechts in de relaties, maar het "
"omgekeerde is niet waar. Controleer of de relatie met de linker moet worden "
"verwijderd, of moet worden toegevoegd aan de rechter"

msgid ""
"This page summarises the list of members, formatted ready to be sent to the "
"insurance company. It only displays members who have renewed their "
"membership in this calendar year, in order of renewal"
msgstr ""
"Deze pagina geeft een overzicht van de ledenlijst, opgemaakt om naar de "
"verzekeringsmaatschappij te sturen. Er worden alleen leden getoond die hun "
"lidmaatschap in dit kalenderjaar hebben verlengd, in volgorde van verlenging"

msgid ""
"There are only two steps left to complete the procedure, enter the last "
"necessary data. With this information, your membership application will be "
"pre-filled; all you have to do is print it out and sign it"
msgstr ""
"Er zijn nog maar twee stappen om de procedure af te ronden; voer hier de "
"laatste noodzakelijke gegevens in. Met deze gegevens is je "
"lidmaatschapsaanvraag al ingevuld; je hoeft hem alleen nog maar uit te "
"printen en te ondertekenen"

msgid ""
"This page allows you to check the payment items in the system. The source of"
" the data should be one of the verified payment systems,  from which to take"
" the list of payments, showing the code of the payment"
msgstr ""
"Met deze pagina kun je de betalingsitems in het systeem controleren. De bron"
" van de gegevens moet een van de geverifieerde betalingssystemen zijn, "
"waaruit de lijst met betalingen kan worden gehaald met de code van de "
"betaling"

#, python-format
msgid ""
"<i>Payment due</i> - You must pay <b>%(amount).2f %(currency)s</b> as soon "
"as possible. Make your payment <a href='%(url)s'>on this page</a>. If we do "
"not receive payment, your registration may be cancelled."
msgstr ""
"<i>Verplichte betaling</i> - U moet <b>%(amount).2f %(currency)s</b> zo snel"
" mogelijk betalen. Doe je betaling <a href='%(url)s'>op deze pagina</a>. Als"
" we de betaling niet ontvangen, kan je lidmaatschap worden geannuleerd."

#, python-format
msgid ""
"You must pay at least <b>%(amount).2f %(currency)s</b> by %(deadline)d days."
" Make your payment <a href='%(url)s'>on this page</a>. If we do not receive "
"payment by the deadline, your registration may be cancelled."
msgstr ""
"Je moet ten minste <b>%(amount).2f %(currency)s</b> betalen binnen "
"%(deadline)d dagen. Doe je betaling <a href='%(url)s'>op deze pagina</a>. "
"Als we de betaling niet op tijd ontvangen, kan je lidmaatschap worden "
"geannuleerd."

msgid ""
"Indicates the ratio between reduced and patron tickets, multiplied by 10. "
"Example: 10 -> 1 reduced ticket for 1 patron ticket. 20 -> 2 reduced tickets"
" for 1 patron ticket. 5 -> 1 reduced ticket for 2 patron tickets"
msgstr ""
"Geeft de verhouding aan tussen gereduceerde tickets en tickets voor klanten,"
" vermenigvuldigd met 10. Voorbeeld: 10 -> 1 gereduceerd ticket voor 1 ticket"
" voor klanten. 20 -> 2 gereduceerde tickets voor 1 betalend ticket. 5 -> 1 "
"gereduceerd ticket voor 2 patron tickets"

msgid ""
"this figure is the main positive, the operating margin. It takes into "
"account of budgets for events that have been over two months, which are "
"considered to be closed, and treats all tokens and credits as reimbursed"
msgstr ""
"Dit cijfer is het belangrijkste positieve, de operationele marge. Er wordt "
"rekening gehouden met budgetten voor evenementen die langer dan twee maanden"
" duren, die als afgesloten worden beschouwd, en alle tokens en credits "
"worden als terugbetaald beschouwd"

msgid ""
"Please note that your character sheet may contain  personal secrets, not to "
"be shared before the start of the event. To avoid accidentally spoiling your"
" experience, do not discuss its content with other participants!"
msgstr ""
"Houd er rekening mee dat je karakterblad persoonlijke geheimen kan bevatten,"
" die niet gedeeld mogen worden voor het evenement begint. Om te voorkomen "
"dat je per ongeluk je ervaring verpest, bespreek de inhoud ervan niet met "
"andere deelnemers!"

msgid ""
"You are registered for an event to be held in this calendar year, but we are"
" not aware of your dues payment. Be careful: if you don't complete it, "
"<b>you won't be able to attend events</b>, nor vote at the Membership "
"Meeting"
msgstr ""
"Je bent ingeschreven voor een evenement dat dit kalenderjaar wordt gehouden,"
" maar we zijn niet op de hoogte van de betaling van je lidmaatschapsgeld. "
"Let op: als je dit niet doet, <b>kun je niet deelnemen aan evenementen</b> "
"of stemmen op de AVA"

msgid ""
"You have submitted your application for membership in the Organization. The "
"request will be considered at the next meeting of the Board. When it is "
"approved, you will be able to settle payments for the events you have signed"
" up for"
msgstr ""
"Je hebt je aanvraag voor lidmaatschap van de Vereniging ingediend. Deze zal "
"worden beoordeeld tijdens de volgende bestuursvergadering. Wanneer deze is "
"goedgekeurd, kun je betalen voor de evenementen waarvoor je je hebt "
"ingeschreven"

msgid ""
"Searchable: Characters can be filtered according to this question. Public: "
"The answer to this question is publicly visible. Private: The answer to this"
" question is only visible to the player. Hidden: The answer is hidden to all"
" players."
msgstr ""
"Doorzoekbaar: Tekens kunnen worden gefilterd op basis van deze vraag. "
"Openbaar: Het antwoord op deze vraag is openbaar zichtbaar. Privé: Het "
"antwoord op deze vraag is alleen zichtbaar voor de speler. Verborgen: Het "
"antwoord is verborgen voor alle spelers."

msgid ""
"If for whatever reason the first and last name shown on your documents is "
"different from the one you prefer to use, then write it here. It will only "
"be used for internal bureaucratic purposes, and will NEVER be displayed to "
"other players."
msgstr ""
"Als om welke reden dan ook de voor- en achternaam op je documenten anders "
"zijn dan degene die je verkiest te gebruiken, schrijf die dan hier. Het "
"wordt alleen gebruikt voor interne bureaucratische doeleinden en wordt NOOIT"
" aan andere spelers getoond."

msgid ""
"Click here to confirm that you have completed the character and are ready to"
" propose it to the staff. Be careful: some fields may no longer be editable."
" Leave the field blank to save your changes and to be able to continue them "
"in the future."
msgstr ""
"Klik hier om te bevestigen dat je het personage hebt voltooid en klaar bent "
"om het voor te stellen aan het personeel. Let op: sommige velden kunnen niet"
" meer bewerkt worden. Laat het veld leeg om je wijzigingen op te slaan en er"
" in de toekomst mee door te kunnen gaan."

msgid ""
"Optional: The question is shown, and can be filled by the player. Mandatory:"
" The question needs to be filled by the player. Disabled: The question is "
"shown, but cannot be changed by the player. Hidden: The question is not "
"shown to the player."
msgstr ""
"Optioneel: De vraag wordt getoond en kan door de speler worden ingevuld. "
"Verplicht: De vraag moet worden ingevuld door de speler. Uitgeschakeld: De "
"vraag wordt getoond, maar kan niet worden veranderd door de speler. "
"Verborgen: De vraag wordt niet getoond aan de speler."

msgid ""
"Indicate severity: RED (risks ruining the game for more than half of the "
"players), ORANGE (risks ruining the game for more than ten players),  YELLOW"
" (risks ruining the game for a few players), GREEN (more than  problems, "
"finesses to be fixed)"
msgstr ""
"Geef de ernst aan: ROOD (riskeert het spel te verpesten voor meer dan de "
"helft van de spelers), ORANJE (riskeert het spel te verpesten voor meer dan "
"tien spelers), GEEL (riskeert het spel te verpesten voor een paar spelers), "
"GROEN (meer dan problemen, finesses die verholpen moeten worden)"

msgid ""
"Upload your portrait photo. It will be shown to other players together with "
"the your character, so as to help recognize you in the game. Choose a photo "
"that you would put in an official document (in which you are alone, centered"
" on your face)."
msgstr ""
"Upload je portretfoto. Het zal samen met je personage getoond worden aan "
"andere spelers om je te herkennen in het spel. Kies een foto die je in een "
"officieel document zou zetten (waarop je alleen staat, met je gezicht in het"
" midden)."

#, python-format
msgid ""
"Hello! We would like to remind you that in order to confirm your provisional"
" registration of %(event)s you need to apply for admission as a member of "
"the association. You are very close, just <a href='%(url)s'>click here</a> "
"and complete the form."
msgstr ""
"Hallo! We willen je eraan herinneren dat je, om je voorlopige lidmaatschap "
"van %(event)s te bevestigen, een aanvraag moet indienen om toegelaten te "
"worden als lid van de vereniging. Je bent heel dichtbij, gewoon <a "
"href='%(url)s'>klik hier</a> en vul het formulier in."

msgid ""
"If you prefer that your real name and surname not be publicly visible, "
"please indicate an alias that will be displayed instead. Note: If you "
"register for an event, your real first and last name will be shown to other "
"players, and to the organisers."
msgstr ""
"Als je liever niet hebt dat je echte naam en achternaam publiekelijk "
"zichtbaar zijn, geef dan een alias op die in plaats daarvan wordt "
"weergegeven. Opmerking: Als je je registreert voor een evenement, worden je "
"echte voor- en achternaam getoond aan andere spelers en de organisatoren."

msgid ""
"In the text of the element on the left, it appears a character with the "
"number indicated on the right, but instead in the relationships the "
"character was not related. Check whether it is necessary to create a "
"relationship, or remove the reference from the text"
msgstr ""
"In de tekst van het element links wordt een teken aangegeven met het nummer "
"rechts, maar in het rapport is het teken niet gerelateerd. Controleer of het"
" nodig is om een relatie aan te maken, of verwijder de verwijzing uit de "
"tekst"

#, python-format
msgid ""
"Copy this code and share it with friends! Every friend who signs up  and "
"uses this code in the 'Discounts' field will receive %(amount_to)s "
"%(currency)s discount on the ticket. For each of them you will receive "
"%(amount_from)s %(currency)s off to use on event registration."
msgstr ""
"Kopieer deze code en deel hem met vrienden! Elke vriend die zich inschrijft "
"en deze code gebruikt in het veld 'Kortingen' ontvangt %(amount_to)s "
"%(currency)s korting op het ticket. Voor elk van hen ontvang jij "
"%(amount_from)s %(currency)s korting om te gebruiken bij de registratie voor"
" het evenement."

msgid ""
"In the text of the element on the left, a character is NOT indicated with "
"the number shown on the right, but instead in the relationships the "
"character is related. Check whether it is necessary to remove the "
"relationship, or indicate in the text a reference to the character"
msgstr ""
"De tekst van het element links geeft GEEN teken aan met het nummer dat "
"rechts staat, maar in plaats daarvan is het teken in het rapport "
"gerelateerd. Controleer of het nodig is om de relatie te verwijderen, of om "
"een verwijzing naar het teken in de tekst aan te geven"

msgid ""
"In the text of the element on the left, it appears a character with the "
"number indicated on the right, but in the relationships instead that "
"character was not related. Check whether it is necessary to create a "
"relationship to the character, or remove the reference from the text"
msgstr ""
"In de tekst van het element links staat een teken met het nummer dat rechts "
"staat, maar in de relaties is het teken niet gerelateerd. Controleer of het "
"nodig is om een relatie tussen de tekens te maken, of verwijder de "
"verwijzing uit de tekst"

msgid ""
"In the text of the element on the left, a character is NOT indicated with "
"the number shown on the right, but in the relationships instead it is "
"related. Check whether it is necessary to remove the relationship to the "
"character, or indicate in the text a reference to the character"
msgstr ""
"De tekst van het element links geeft GEEN teken aan met het nummer dat "
"rechts staat, maar in plaats daarvan in de relatie is het teken gerelateerd."
" Controleer of het nodig is om de relatie tussen de tekens te verwijderen, "
"of om een verwijzing naar het teken in de tekst aan te geven"

msgid ""
"Fill in this field if there is something you think is important that the "
"organizers know about you. It's up to you to decide what to share with us. "
"This information will be treated as strictly confidential: only a restricted"
" part of the organizers will have access to the answers, and will not be "
"transmitted in any form. This information may concern: physical health "
"problems, epilepsy, mental health problems (e.g. neurosis, bipolar disorder,"
" anxiety disorder, various phobias), trigger topics ('lines and veils', we "
"can't promise that you won't run into them in the event, but we'll make sure"
" they're not part of your main quests). Leave empty if you do not have "
"things to report!"
msgstr ""
"Vul dit veld in als er iets is waarvan je denkt dat het belangrijk is dat de"
" organisatoren het over jou weten. Het is aan jou om te beslissen wat je met"
" ons wilt delen. Deze informatie wordt strikt vertrouwelijk behandeld: "
"alleen een beperkt deel van de organisatoren heeft toegang tot de antwoorden"
" en wordt in geen enkele vorm doorgegeven. Deze informatie kan betrekking "
"hebben op: lichamelijke gezondheidsproblemen, epilepsie, geestelijke "
"gezondheidsproblemen (bijv. neurose, bipolaire stoornis, angststoornis, "
"verschillende fobieën), triggeronderwerpen ('lijnen en sluiers', we kunnen "
"niet beloven dat je ze niet tegenkomt tijdens het evenement, maar we zullen "
"ervoor zorgen dat ze geen deel uitmaken van je hoofdzoektochten). Laat leeg "
"als je niets te melden hebt!"<|MERGE_RESOLUTION|>--- conflicted
+++ resolved
@@ -6462,16 +6462,15 @@
 "personage"
 
 msgid ""
-<<<<<<< HEAD
 "This page provides a summary of all expenses submitted by collaborators"
 msgstr ""
 "Deze pagina geeft een overzicht van alle uitgaven die door medewerkers zijn "
 "ingediend"
-=======
+
+msgid ""
 "Allows players to add an optional extra amount to their registration fee"
 msgstr ""
 "Spelers kunnen een optioneel extra bedrag toevoegen aan hun inschrijfgeld"
->>>>>>> 08f36ef8
 
 msgid ""
 "Do you want to enable a secret registration link to allow early sign-ups"
