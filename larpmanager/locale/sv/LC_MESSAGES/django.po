--- conflicted
+++ resolved
@@ -5725,7 +5725,6 @@
 msgid "Access the management panel <a href= %(url)s'>from here!</a>"
 msgstr "Öppna hanteringspanelen <a href= %(url)s'>från här!</a>"
 
-<<<<<<< HEAD
 msgid "Adds a page where you can define shorter URLs for long links"
 msgstr ""
 "Lägger till en sida där du kan definiera kortare webbadresser för långa "
@@ -5733,11 +5732,10 @@
 
 msgid "Allows players to cancel their own registrations at any time"
 msgstr "Tillåter spelare att när som helst avboka sina egna registreringar"
-=======
+
 msgid "If checked, workshops will be visible for players to fill in"
 msgstr ""
 "Om markerad, kommer workshops att vara synliga för spelare att fylla i"
->>>>>>> c43e831a
 
 msgid "If you wish to upload a new scan of your application instead"
 msgstr "Om du vill ladda upp en ny skanning av din ansökan istället"
@@ -5788,17 +5786,11 @@
 msgid "If checked, an option can be chosen a maximum number of times"
 msgstr "Om alternativet är markerat kan det väljas ett maximalt antal gånger"
 
-<<<<<<< HEAD
-msgid "If checked, makes prologues visible to the assigned character"
-msgstr "Om markerad, gör prologer synliga för den tilldelade karaktären"
-
 msgid "Lets staff access the safety information submitted by players"
 msgstr ""
 "Ger personalen tillgång till den säkerhetsinformation som spelarna har "
 "lämnat"
 
-=======
->>>>>>> c43e831a
 msgid "Manage event templates used as starting points for new events"
 msgstr ""
 "Hantera evenemangsmallar som används som utgångspunkter för nya evenemang"
