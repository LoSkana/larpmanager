#
msgid ""
msgstr "Content-Type: text/plain; charset=UTF-8\n"

msgid "e"
msgstr "e"

msgid "By"
msgstr "Av"

msgid "Go"
msgstr "Gå"

msgid "Hi"
msgstr "Hej"

msgid "To"
msgstr "A"

msgid "XP"
msgstr "px"

msgid "by"
msgstr "av"

msgid "of"
msgstr "av"

msgid "Add"
msgstr "Lägg till"

msgid "Age"
msgstr "Ålder"

msgid "All"
msgstr "Alla"

msgid "BIC"
msgstr "BIC"

msgid "CSS"
msgstr "CSS"

msgid "Cap"
msgstr "Kåpa"

msgid "End"
msgstr "Slut"

msgid "Fee"
msgstr "Kommissionen"

msgid "NPC"
msgstr "NPC"

msgid "Net"
msgstr "Netto"

msgid "New"
msgstr "Nya"

msgid "PDF"
msgstr "PDF"

msgid "Pdf"
msgstr "Pdf"

msgid "Run"
msgstr "Run"

msgid "VAT"
msgstr "MOMS"

msgid "Who"
msgstr "Vem"

msgid "age"
msgstr "ålder"

msgid "for"
msgstr "för"

msgid "Area"
msgstr "Område"

msgid "Band"
msgstr "Fascia"

msgid "Body"
msgstr "Kropp"

msgid "Card"
msgstr "Kort"

msgid "Chat"
msgstr "Chatt"

msgid "Code"
msgstr "Kod"

msgid "Copy"
msgstr "Kopia"

msgid "Cost"
msgstr "Kostnad"

msgid "Date"
msgstr "Datum"

msgid "Days"
msgstr "Dagar"

msgid "Diet"
msgstr "Diet"

msgid "Done"
msgstr "Vändningar"

msgid "Edit"
msgstr "Redigera"

msgid "File"
msgstr "Fil"

msgid "Form"
msgstr "Form"

msgid "Free"
msgstr "Gratis"

msgid "From"
msgstr "Från"

msgid "Gift"
msgstr "Gåva"

msgid "Help"
msgstr "Hjälp"

msgid "Hide"
msgstr "Dölj"

msgid "Home"
msgstr "Hem"

msgid "IBAN"
msgstr "IBAN"

msgid "Info"
msgstr "Info"

msgid "Item"
msgstr "Ingång"

msgid "LAOG"
msgstr "LAOG"

msgid "Last"
msgstr "Sista"

msgid "Link"
msgstr "Länk"

msgid "List"
msgstr "Lista"

msgid "Logo"
msgstr "Logotyp"

msgid "Mail"
msgstr "Post"

msgid "Main"
msgstr "Huvud"

msgid "Male"
msgstr "Man"

msgid "Name"
msgstr "Namn"

msgid "Next"
msgstr "Nästa"

msgid "None"
msgstr "Ingen"

msgid "Note"
msgstr "Noter"

msgid "Only"
msgstr "Endast"

msgid "Open"
msgstr "Öppna"

msgid "Over"
msgstr "Över"

msgid "PWYW"
msgstr "PWYW"

msgid "Page"
msgstr "Sida"

msgid "Plot"
msgstr "Tomt"

msgid "Port"
msgstr "Anslutningsport"

msgid "Prev"
msgstr "Före"

msgid "Rate"
msgstr "Pris"

msgid "Read"
msgstr "Läs"

msgid "Role"
msgstr "Roll"

msgid "Rule"
msgstr "Regel"

msgid "Sent"
msgstr "Skickad"

msgid "Show"
msgstr "Visa"

msgid "Size"
msgstr "Enheter"

msgid "Song"
msgstr "Sång"

msgid "Spam"
msgstr "Spam"

msgid "Tags"
msgstr "Etiketter"

msgid "Text"
msgstr "Text"

msgid "Tier"
msgstr "Nivå"

msgid "Time"
msgstr "nu"

msgid "Tipo"
msgstr "Tipo"

msgid "Type"
msgstr "Typ"

msgid "Used"
msgstr "Använd"

msgid "User"
msgstr "Användare"

msgid "View"
msgstr "Utsikt"

msgid "Vote"
msgstr "Omröstning"

msgid "What"
msgstr "Vad är det"

msgid "When"
msgstr "När"

msgid "days"
msgstr "dagar"

msgid "gift"
msgstr "gåva"

msgid "used"
msgstr "används"

msgid "Album"
msgstr "Album"

msgid "Alert"
msgstr "Varning"

msgid "Alias"
msgstr "Alias"

msgid "Audio"
msgstr "Ljud"

msgid "Avoid"
msgstr "Undvik"

msgid "Badge"
msgstr "Märken"

msgid "Check"
msgstr "Kontrollera"

msgid "Close"
msgstr "Stängt"

msgid "Cover"
msgstr "Skydd"

msgid "Dates"
msgstr "Datum"

msgid "Email"
msgstr "E-post"

msgid "Error"
msgstr "Fel"

msgid "Event"
msgstr "Händelse"

msgid "Field"
msgstr "Fält"

msgid "Fifth"
msgstr "Femte"

msgid "First"
msgstr "Första"

msgctxt "event"
msgid "Genre"
msgstr "Genre"

msgid "Given"
msgstr "Data"

msgid "Graph"
msgstr "Graf"

msgid "Gross"
msgstr "Brutto"

msgid "Image"
msgstr "Bild"

msgid "Italy"
msgstr "Italien"

msgid "Items"
msgstr "Föremål"

msgid "Login"
msgstr "Inloggning"

msgid "Media"
msgstr "Media"

msgid "Money"
msgstr "Pengar"

msgid "Names"
msgstr "Namn"

msgid "Notes"
msgstr "Anteckningar"

msgid "Order"
msgstr "Order"

msgid "Other"
msgstr "mer"

msgid "Owing"
msgstr "Betalas senare"

msgid "Payed"
msgstr "Betald"

msgid "Photo"
msgstr "Foton"

msgid "Plots"
msgstr "Tomter"

msgid "Price"
msgstr "Pris"

msgid "Quest"
msgstr "Quest"

msgid "Quota"
msgstr "Kvot"

msgid "Retry"
msgstr "Försök igen"

msgid "Roles"
msgstr "Roller"

msgid "Rules"
msgstr "Regler"

msgid "Sheet"
msgstr "Fiche"

msgid "Staff"
msgstr "Personal"

msgid "Start"
msgstr "Start"

msgid "Swift"
msgstr "Swift"

msgid "Taxes"
msgstr "Skatter"

msgid "Texts"
msgstr "Texter"

msgid "Third"
msgstr "Tredje"

msgid "Title"
msgstr "Titel"

msgid "Token"
msgstr "Token"

msgid "Total"
msgstr "Totalt"

msgid "Trait"
msgstr "Trakt"

msgid "Users"
msgstr "Användare"

msgid "Utils"
msgstr "Verktyg"

msgid "Value"
msgstr "Värde"

msgid "Video"
msgstr "Video"

msgid "Where"
msgstr "Var"

msgid "email"
msgstr "e-post"

msgid "money"
msgstr "pengar"

msgid "other"
msgstr "mer"

msgid "quick"
msgstr "snabb"

msgid "Absent"
msgstr "Frånvarande"

msgid "Action"
msgstr "Åtgärder"

msgid "Active"
msgstr "Aktiv"

msgid "Amount"
msgstr "Summa"

msgid "Answer"
msgstr "Svar"

msgid "Badges"
msgstr "Badges"

msgid "Cancel"
msgstr "Avbryt"

msgid "Causal"
msgstr "Causale"

msgid "Change"
msgstr "Redigera"

msgid "Checks"
msgstr "Kontroller"

msgid "Copied"
msgstr "Kopierad"

msgid "Counts"
msgstr "Räkningar"

msgid "Delete"
msgstr "Radera"

msgid "Detail"
msgstr "Detalj"

msgid "Direct"
msgstr "Direkt"

msgid "Emails"
msgstr "E-postmeddelanden"

msgid "Events"
msgstr "Händelser"

msgid "Export"
msgstr "Export"

msgid "Female"
msgstr "Kvinna"

msgid "Fields"
msgstr "Fält"

msgid "Filler"
msgstr "Fyllmedel"

msgid "Footer"
msgstr "Sidfot"

msgid "Fourth"
msgstr "Fjärde"

msgid "Gender"
msgstr "Genre"

msgid "Guides"
msgstr "Guider"

msgid "Header"
msgstr "Huvud"

msgid "Hidden"
msgstr "Dolda"

msgid "Income"
msgstr "Inledning"

msgid "Insert"
msgstr "Ange"

msgid "Joined"
msgstr "Ansluten"

msgid "Legend"
msgstr "Legend"

msgid "Loaded"
msgstr "Laddad"

msgid "Log in"
msgstr "Logga in"

msgid "Manage"
msgstr "Hantera"

msgid "Marked"
msgstr "Mark"

msgid "Master"
msgstr "Fader"

msgid "Member"
msgstr "Ledamot"

msgid "Method"
msgstr "Metod"

msgid "Mirror"
msgstr "Spegel"

msgid "Module"
msgstr "Modul"

msgid "Nation"
msgstr "Nation"

msgid "Nature"
msgstr "Natur"

msgid "Number"
msgstr "Antal"

msgid "Patron"
msgstr "Beskyddare"

msgid "Player"
msgstr "Spelare"

msgid "Public"
msgstr "Offentlig"

msgid "Quests"
msgstr "Uppdrag"

msgid "Quotas"
msgstr "Citat"

msgid "Refund"
msgstr "Återbetalning"

msgid "Remove"
msgstr "Ta bort"

msgid "Safety"
msgstr "Säkerhet"

msgid "Search"
msgstr "Sök"

msgid "Second"
msgstr "Andra"

msgid "Secret"
msgstr "Hemlighet"

msgid "Select"
msgstr "Välj"

msgid "Seller"
msgstr "Säljare"

msgid "Shared"
msgstr "Delad"

msgid "Status"
msgstr "Status"

msgid "Street"
msgstr "Gata"

msgid "Submit"
msgstr "Skicka"

msgid "Ticket"
msgstr "Biljett"

msgid "Tokens"
msgstr "Tokens"

msgid "Traits"
msgstr "Egenskaper"

msgid "Unread"
msgstr "Oläst"

msgid "Unused"
msgstr "Oanvänd"

msgid "Update"
msgstr "Uppdatering"

msgid "Upload"
msgstr "Avgift"

msgid "VAT No"
msgstr "Moms nr"

msgid "Voting"
msgstr "Omröstning"

msgid "XP tot"
msgstr "Px Tot"

msgid "issued"
msgstr "utfärdade"

msgid "member"
msgstr "medlem"

msgid "within"
msgstr "inom"

msgid "Ability"
msgstr "Färdigheter"

msgid "Actions"
msgstr "Åtgärder"

msgid "Add new"
msgstr "Lägg till ny"

msgid "Add tag"
msgstr "Lägg till tagg"

msgid "Address"
msgstr "Adress"

msgid "Allowed"
msgstr "Tillåtet"

msgid "Answers"
msgstr "Svar"

msgid "Approve"
msgstr "Godkänna"

msgid "Archive"
msgstr "Arkiv"

msgid "Authors"
msgstr "Författare"

msgid "Average"
msgstr "Media"

msgid "Balance"
msgstr "Lödning"

msgid "Casting"
msgstr "Gjutning"

msgid "Columns"
msgstr "Kolumner"

msgid "Confirm"
msgstr "Tillämpa"

msgid "Contact"
msgstr "Kontakt"

msgid "Content"
msgstr "Innehåll"

msgid "Context"
msgstr "Sammanhang"

msgid "Correct"
msgstr "Korrekt"

msgid "Created"
msgstr "Skapad"

msgid "Credits"
msgstr "Krediter"

msgid "Default"
msgstr "Standard"

msgid "Details"
msgstr "Detaljer"

msgid "Example"
msgstr "Exempel"

msgid "Execute"
msgstr "Utför"

msgid "Faction"
msgstr "Grupp"

msgid "Gallery"
msgstr "Galleri"

msgid "Handout"
msgstr "Handout"

msgid "History"
msgstr "Historisk"

msgid "ID Card"
msgstr "Identitetskort"

msgid "Inflows"
msgstr "Intäkter"

msgid "Inverse"
msgstr "Invers"

msgid "Invoice"
msgstr "Faktura"

msgid "Lottery"
msgstr "Lotteri"

msgid "Maximum"
msgstr "Massimo"

msgid "Members"
msgstr "Medlemmar"

msgid "Methods"
msgstr "Metoder"

msgid "Modules"
msgstr "Moduler"

msgid "Nothing"
msgstr "Ingenting"

msgid "Options"
msgstr "Alternativ"

msgid "Partial"
msgstr "Delvis"

msgid "Payment"
msgstr "Betalning"

msgid "Players"
msgstr "Spelare"

msgid "Primary"
msgstr "Primär"

msgid "Privacy"
msgstr "Integritet"

msgid "Private"
msgstr "Privat"

msgid "Problem"
msgstr "Problem"

msgid "Proceed"
msgstr "Fortsätt"

msgid "Profile"
msgstr "Profil"

msgid "Pronoun"
msgstr "Pronomen"

msgid "Reading"
msgstr "Läsning"

msgid "Receipt"
msgstr "Kvitto"

msgid "Reduced"
msgstr "Reducerad"

msgid "Refunds"
msgstr "Återbetalningar"

msgid "Request"
msgstr "Begäran"

msgid "Section"
msgstr "Sektion"

msgid "Session"
msgstr "Session"

msgid "Sharing"
msgstr "Delning"

msgid "Shuttle"
msgstr "Skyttel"

msgid "Sign In"
msgstr "Logga in"

msgid "Station"
msgstr "Arbetsstation"

msgid "Statute"
msgstr "Stadga"

msgid "Subject"
msgstr "Ämne"

msgid "Summary"
msgstr "Sammanfattning"

msgid "Support"
msgstr "Stöd"

msgid "Surname"
msgstr "Efternamn"

msgid "Tagline"
msgstr "Tagline"

msgid "Tickets"
msgstr "Biljetter"

msgid "Tooltip"
msgstr "Verktygstips"

msgid "Updated"
msgstr "Uppdaterad"

msgid "Use TLD"
msgstr "Använd TLD"

msgid "Used At"
msgstr "Används på"

msgid "Used By"
msgstr "Används av"

msgid "Used at"
msgstr "Används vid"

msgid "Used by"
msgstr "Används av"

msgid "Utility"
msgstr "Verktyg"

msgid "Version"
msgstr "Version"

msgid "Visible"
msgstr "Synlig"

msgid "Waiting"
msgstr "Väntar"

msgid "Warning"
msgstr "Varning"

msgid "Website"
msgstr "Webbplats"

msgid "Welcome"
msgstr "Välkommen"

msgid "Writing"
msgstr "Skrivande"

msgid "XP used"
msgstr "Px används"

msgid "options"
msgstr "alternativ"

msgid "seconds"
msgstr "sekunder"

msgid "website"
msgstr "webbplats"

msgid "Accepted"
msgstr "Godkänd"

msgid "Activate"
msgstr "Aktivera"

msgid "Addition"
msgstr "Tillägg"

msgid "Approval"
msgstr "Godkännande"

msgid "Approved"
msgstr "Godkänd"

msgid "Assigned"
msgstr "Tilldela"

msgid "Attended"
msgstr "Närvarande"

msgid "Calendar"
msgstr "Kalender"

msgid "Campaign"
msgstr "Kampanj"

msgid "Carousel"
msgstr "Karusell"

msgid "Claimant"
msgstr "Sökande"

msgid "Complete"
msgstr "Komplett"

msgid "Computed"
msgstr "Beräknad"

msgid "Consumed"
msgstr "Förbrukad"

msgid "Continue"
msgstr "Fortsättning"

msgid "Copy URL"
msgstr "Kopiera URL"

msgid "Creation"
msgstr "Skapande"

msgid "Currency"
msgstr "Valuta"

msgid "Deadline"
msgstr "Tidsfrist"

msgid "Delivery"
msgstr "Utbetalningar"

msgid "Deployed"
msgstr "Utplacerad"

msgid "Disabled"
msgstr "Inaktiverad"

msgid "Discount"
msgstr "Rabatt"

msgid "Division"
msgstr "Division"

msgid "Donation"
msgstr "Donation"

msgid "Download"
msgstr "Nedladdning"

msgid "Duration"
msgstr "Varaktighet"

msgid "Editable"
msgstr "Redigerbar"

msgid "Elements"
msgstr "Element"

msgid "End date"
msgstr "Slutdatum"

msgid "Excluded"
msgstr "Exklusive"

msgid "Expected"
msgstr "Förväntad"

msgid "Expenses"
msgstr "Kostnader"

msgid "Factions"
msgstr "Fraktioner"

msgid "Features"
msgstr "Funktioner"

msgid "Giftable"
msgstr "Gåva"

msgid "Handouts"
msgstr "Handlingar"

msgid "Holidays"
msgstr "Semester"

msgid "Inactive"
msgstr "Inaktiv"

msgid "Included"
msgstr "Inklusive"

msgid "Invoices"
msgstr "Fakturor"

msgid "Language"
msgstr "Språk"

msgid "Location"
msgstr "Plats"

msgid "Manifest"
msgstr "Manifest"

msgid "Max uses"
msgstr "Maximal användning"

msgid "Messages"
msgstr "Meddelande skickat"

msgid "New cost"
msgstr "Ny kostnad"

msgid "New gift"
msgstr "Ny gåva"

msgid "Nickname"
msgstr "Smeknamn"

msgid "One-Time"
msgstr "En gång"

msgid "Optional"
msgstr "Valfritt"

msgid "Original"
msgstr "Original"

msgid "Outflows"
msgstr "Utgångar"

msgid "Passport"
msgstr "Pass"

msgid "Payments"
msgstr "Betalningar"

msgid "Pdf bulk"
msgstr "Pdf bulk"

msgid "Personal"
msgstr "Personal"

msgid "Portrait"
msgstr "Porträttfoto"

msgid "Position"
msgstr "Position"

msgid "Priority"
msgstr "Prioriteringar"

msgid "Problems"
msgstr "Problem"

msgid "Profiles"
msgstr "Profiler"

msgid "Progress"
msgstr "Framsteg"

msgid "Prologue"
msgstr "Prolog"

msgid "Pronouns"
msgstr "Pronomen"

msgid "Proposed"
msgstr "Föreslagen"

msgid "Province"
msgstr "Provins"

msgid "Quantity"
msgstr "Kvantitet"

msgid "Question"
msgstr "Fråga"

msgid "Redirect"
msgstr "Omdirigering"

msgid "Refunded"
msgstr "Återbetalda"

msgid "Register"
msgstr "Registrera"

msgid "Registry"
msgstr "Registrera"

msgid "Reminder"
msgstr "Påminnelse"

msgid "Returned"
msgstr "Återvände"

msgid "Revision"
msgstr "Revision"

msgid "Sections"
msgstr "Sektioner"

msgid "Selected"
msgstr "Utvalda"

msgid "Services"
msgstr "Tjänster"

msgid "Sessions"
msgstr "Sessioner"

msgid "Settings"
msgstr "Inställningar"

msgid "Severity"
msgstr "Gravitation"

msgid "Show all"
msgstr "Visa alla"

msgid "Show the"
msgstr "Se den"

msgid "Standard"
msgstr "Standard"

msgid "Supplied"
msgstr "Medföljer"

msgid "Template"
msgstr "Mall"

msgid "Treasury"
msgstr "Finansdepartementet"

msgid "Uploaded"
msgstr "Uppladdad"

msgid "Used on:"
msgstr "Används på:"

msgid "VAT rate"
msgstr "Momssats"

msgid "Versions"
msgstr "Versioner"

msgid "Workshop"
msgstr "Verkstad"

msgid "XP avail"
msgstr "Px Tillgänglig"

msgid "discount"
msgstr "rabatt"

msgid "download"
msgstr "nedladdning"

msgid "factions"
msgstr "Fraktioner"

msgid "payments"
msgstr "betalningar"

msgid "positive"
msgstr "positiv"

msgid "--- Empty"
msgstr "--- Tom"

msgid "Abilities"
msgstr "Förmågor"

msgid "Additions"
msgstr "Tillgångar"

msgid "Approvals"
msgstr "Godkännande"

msgid "Available"
msgstr "Tillgänglig"

msgid "Cancelled"
msgstr "Avbokad"

msgid "Character"
msgstr "Karaktär"

msgid "Concluded"
msgstr "Avslutning"

msgid "Container"
msgstr "Behållare"

msgid "Copy done"
msgstr "Utförd kopia"

msgid "Customize"
msgstr "Anpassa"

msgid "Dashboard"
msgstr "Instrumentpanel"

msgid "Deadlines"
msgstr "Tidsfrister"

msgid "Delivered"
msgstr "Levererad"

msgid "Dimension"
msgstr "Storlek"

msgid "Discounts"
msgstr "Faciliteter"

msgid "Donations"
msgstr "Donationer"

msgid "Enrolment"
msgstr "Anmälan"

msgid "File size"
msgstr "Filstorlek"

msgid "First aid"
msgstr "Första hjälpen"

msgid "Frequency"
msgstr "Frekvens"

msgid "Important"
msgstr "Viktigt"

msgid "Interface"
msgstr "Gränssnitt"

msgid "Load list"
msgstr "Ladda lista"

msgid "Mandatory"
msgstr "Obligatorisk"

msgid "Modifiers"
msgstr "Modifierare"

msgid "Movements"
msgstr "Rörelser"

msgid "Need help"
msgstr "Behöver du hjälp"

msgid "New event"
msgstr "Nytt evenemang"

msgid "Open Link"
msgstr "Öppna länk"

msgid "Operation"
msgstr "Drift"

msgid "Organizer"
msgstr "Organisatör"

msgid "Portraits"
msgstr "Porträtt"

msgid "Preaching"
msgstr "Predika"

msgid "Printable"
msgstr "Utskriftsbar"

msgid "Profiling"
msgstr "Profilering"

msgid "Prologues"
msgstr "Prologer"

msgid "Publisher"
msgstr "Utgivare"

msgid "Questions"
msgstr "Frågor"

msgid "Read mail"
msgstr "Läs mail"

msgid "Recipient"
msgstr "Mottagare"

msgid "Reminders"
msgstr "Påminnelser"

msgid "Residence"
msgstr "Bostad"

msgid "Retention"
msgstr "Avdrag"

msgid "Returning"
msgstr "Återgång"

msgid "Seniority"
msgstr "Senioritet"

msgid "Set quest"
msgstr "Ställ in uppdrag"

msgid "Short url"
msgstr "Kort url"

msgid "SpeedLarp"
msgstr "SpeedLarp"

msgid "Speedlarp"
msgstr "Speedlarp"

msgid "Start day"
msgstr "Start dag"

msgid "Statement"
msgstr "Motivering"

msgid "Submitted"
msgstr "Undergiven"

msgid "Surcharge"
msgstr "Tilläggsavgift"

msgid "Tolerance"
msgstr "Tolerans"

msgid "Translate"
msgstr "Översätt"

msgid "Treasurer"
msgstr "Kassör"

msgid "Warehouse"
msgstr "Lagerlokal"

msgid "Workshops"
msgstr "Verkstäder"

msgid "negatives"
msgstr "negativ"

msgid "surcharge"
msgstr "tilläggsavgift"

msgid "this link"
msgstr "denna länk"

msgid "Accounting"
msgstr "Redovisning"

msgid "Additional"
msgstr "Ytterligare"

msgid "Annual fee"
msgstr "Årlig avgift"

msgid "Answers WS"
msgstr "Svar från WS"

msgid "Appearance"
msgstr "Utseende"

msgid "Applicable"
msgstr "Tillämplig"

msgid "Appointees"
msgstr "Utnämningar"

msgid "Assignment"
msgstr "Uppdrag"

msgid "Attachment"
msgstr "Bilaga"

msgid "Attendance"
msgstr "Närvaro"

msgid "Birth date"
msgstr "Födelsedatum"

msgid "Calculated"
msgstr "Beräknad"

msgid "Candidates"
msgstr "Kandidater"

msgid "Characters"
msgstr "Karaktärer"

msgid "Check data"
msgstr "Kontrollera data"

msgid "Chronology"
msgstr "Kronologi"

msgid "Collection"
msgstr "Samla"

msgid "Contact us"
msgstr "Kontakta oss"

msgid "Containers"
msgstr "Behållare"

msgid "Deliveries"
msgstr "Leveranser"

msgid "Easter egg"
msgstr "Påskägg"

msgid "Email list"
msgstr "e-postlista"

msgid "Event area"
msgstr "Område för evenemang"

msgid "Experience"
msgstr "Erfarenhet"

msgid "Historical"
msgstr "Historisk"

msgid "IP Address"
msgstr "IP-adress"

msgid "IP address"
msgstr "IP-adress"

msgid "Kicked out"
msgstr "Jagad"

msgid "Legal name"
msgstr "Juridiskt namn"

msgid "Media file"
msgstr "Mediefil"

msgid "Membership"
msgstr "Medlemskap"

msgid "Miscellany"
msgstr "Diverse"

msgid "Modifiable"
msgstr "Modifierbar"

msgid "Modules WS"
msgstr "WS-moduler"

msgid "Motivation"
msgstr "Motivering"

msgid "Navigation"
msgstr "Navigering"

msgid "Net profit"
msgstr "Nettovinst"

msgid "New answer"
msgstr "Nytt svar"

msgid "New player"
msgstr "Ny spelare"

msgid "New signup"
msgstr "Nya poster"

msgid "Newsletter"
msgstr "Nyhetsbrev"

msgid "Next quota"
msgstr "Nästa kvot"

msgid "Passengers"
msgstr "Passagerare"

msgid "Percentage"
msgstr "Procentuell andel"

msgid "Play Again"
msgstr "Spela igen"

msgid "Preference"
msgstr "Preferens"

msgid "Priorities"
msgstr "Prioriteringar"

msgid "Quest Type"
msgstr "Typ av uppdrag"

msgid "Quest type"
msgstr "Typ av uppdrag"

msgid "Refund for"
msgstr "Ersättning för"

msgid "Registered"
msgstr "Inskriven"

msgid "Remove tag"
msgstr "Ta bort tagg"

msgid "Repertoire"
msgstr "Repertoar"

msgid "Screenshot"
msgstr "Skärmdump"

msgid "Searchable"
msgstr "Sökbar"

msgid "Selectable"
msgstr "Valbar"

msgid "Short name"
msgstr "Kort namn"

msgid "Speed Larp"
msgstr "Hastighet Larp"

msgid "Speed larp"
msgstr "Hastighet larp"

msgid "Start date"
msgstr "Startdatum"

msgid "Statistics"
msgstr "Statistik"

msgid "Surcharges"
msgstr "Tilläggsavgifter"

msgid "Table list"
msgstr "Lista över tabeller"

msgid "Tax regime"
msgstr "Skattesystem"

msgid "Title font"
msgstr "Typsnitt för titlar"

msgid "To be done"
msgstr "Att övervinna"

msgid "Token name"
msgstr "Tokenens namn"

msgid "Two quotas"
msgstr "Två kvoter"

msgid "User agent"
msgstr "Användaragent"

msgid "Visibility"
msgstr "Synlighet"

msgid "Volunteers"
msgstr "Volontärer"

msgid "Welcome to"
msgstr "Välkommen till"

msgid "accounting"
msgstr "redovisning"

msgid "additional"
msgstr "ytterligare"

msgid "are closed"
msgstr "är stängda"

msgid "characters"
msgstr "karaktärer"

msgid "chronology"
msgstr "kronologi"

msgid "click here"
msgstr "klicka här"

msgid "no payment"
msgstr "utan betalning"

msgid "overdue by"
msgstr "försenad av"

msgid "press here"
msgstr "tryck här"

msgid "reply here"
msgstr "svara här"

msgid "Access Link"
msgstr "Länk till åtkomst"

msgid "Access link"
msgstr "Länk för åtkomst"

msgid "Actual paid"
msgstr "Faktiskt utbetalt"

msgid "Add to plot"
msgstr "Lägg till tomt"

msgid "Assignments"
msgstr "Uppdrag"

msgid "Association"
msgstr "Förening"

msgid "Beneficiary"
msgstr "Förmånstagare"

msgid "Birth place"
msgstr "Födelseort"

msgid "Carbon copy"
msgstr "Karbonkopia"

msgid "Card number"
msgstr "Kortnummer"

msgid "Change gift"
msgstr "Ändra gåva"

msgid "Collections"
msgstr "Collette"

msgid "Color links"
msgstr "Färglänkar"

msgid "Color texts"
msgstr "Textfärg"

msgid "Coming soon"
msgstr "Kommer snart"

msgid "Competences"
msgstr "Expertis"

msgid "Description"
msgstr "Beskrivning"

msgid "Direct link"
msgstr "Direkt länk"

msgid "Event texts"
msgstr "Händelsetexter"

msgid "Fiscal code"
msgstr "Skattekod"

msgid "Five quotas"
msgstr "Fem kvoter"

msgid "Four quotas"
msgstr "Fyra kvoter"

msgid "Gallery Pdf"
msgstr "Pdf-galleri"

msgid "Installment"
msgstr "Avbetalning"

msgid "Last change"
msgstr "Senast ändrad"

msgid "Lightweight"
msgstr "Lättvikt"

msgid "Limitations"
msgstr "Begränsningar"

msgid "Max fillers"
msgstr "Max fyllmedel"

msgid "Nationality"
msgstr "Nationalitet"

msgid "Need a ride"
msgstr "Behöver du ett lyft"

msgid "New session"
msgstr "Ny session"

msgid "Next events"
msgstr "Kommande evenemang"

msgid "Participant"
msgstr "Deltagare"

msgid "Past events"
msgstr "Tidigare händelser"

msgid "Postal code"
msgstr "Postnummer"

msgid "Preferences"
msgstr "Inställningar"

msgid "Probability"
msgstr "Sannolikhet"

msgid "Progression"
msgstr "Progression"

msgid "Provisional"
msgstr "Provisorisk"

msgid "Publication"
msgstr "Publikation"

msgid "Quick Setup"
msgstr "Snabbinställning"

msgid "Recalculate"
msgstr "Omräkning"

msgid "Register to"
msgstr "Anmäl dig till"

msgid "Request for"
msgstr "Begäran om"

msgid "Rotate left"
msgstr "Vänster hjul"

msgid "Secret code"
msgstr "Hemlig kod"

msgid "Secret link"
msgstr "Hemlig länk"

msgid "Select year"
msgstr "Välj år"

msgid "Send e-mail"
msgstr "Skicka e-post"

msgid "Send emails"
msgstr "Skicka e-post"

msgid "Shorten URL"
msgstr "Förkorta URL"

msgid "Show closed"
msgstr "Visa stängd"

msgid "Simple list"
msgstr "Enkel lista"

msgid "Subtraction"
msgstr "Subtraktion"

msgid "Suggestions"
msgstr "Förslag"

msgid "Ticket list"
msgstr "Biljettlista"

msgid "Total costs"
msgstr "Totala kostnader"

msgid "Transaction"
msgstr "Transaktion"

msgid "Translation"
msgstr "Översättning"

msgid "Transversal"
msgstr "Transversal"

msgid "Undo period"
msgstr "Ångra period"

msgid "Unimportant"
msgstr "Oviktigt"

msgid "Unique code"
msgstr "Unik kod"

msgid "Where it is"
msgstr "Var det är"

msgid "assignments"
msgstr "Uppdrag"

msgid "immediately"
msgstr "omedelbart"

msgid "leaderboard"
msgstr "ranking"

msgid "text length"
msgstr "textlängd"

msgid "unique code"
msgstr "unik kod"

msgid "Ability type"
msgstr "Typ av färdighet"

msgid "Achievements"
msgstr "Prestationer"

msgid "Add prologue"
msgstr "Lägg till prolog"

msgid "Archive mail"
msgstr "Arkivpost"

msgid "Are you sure"
msgstr "Är du säker på att"

msgid "Bank address"
msgstr "Bankens adress"

msgid "Cache reset!"
msgstr "Cache återställd!"

msgid "Cancellation"
msgstr "Avbokning"

msgid "Change photo"
msgstr "Ändra foto"

msgid "Collaborator"
msgstr "Bidragsgivare"

msgid "Content Type"
msgstr "Typ av innehåll"

msgid "Content name"
msgstr "Innehållets namn"

msgid "Content type"
msgstr "Typ av innehåll"

msgid "Event hidden"
msgstr "Dold händelse"

msgid "Event status"
msgstr "Status för händelse"

msgid "Experimental"
msgstr "Experimentell"

msgid "Faction list"
msgstr "Lista över fraktioner"

msgid "Faction logo"
msgstr "En grupplogotyp"

msgid "Form Options"
msgstr "Alternativ för formulär"

msgid "Form element"
msgstr "Formulärelement"

msgid "Form section"
msgstr "Formulär sektion"

msgid "Full payment"
msgstr "Full betalning"

msgid "Host Address"
msgstr "Värdadress"

msgid "House number"
msgstr "Husnummer"

msgid "Informations"
msgstr "Information"

msgid "Installments"
msgstr "Pris"

msgid "Instructions"
msgstr "Instruktioner"

msgid "Legal Notice"
msgstr "Rättsligt meddelande"

msgid "Legal notice"
msgstr "Juridiskt meddelande"

msgid "Max waitings"
msgstr "Max väntetider"

msgid "Members list"
msgstr "Lista över medlemmar"

msgid "More details"
msgstr "Mer information"

msgid "Municipality"
msgstr "kommun"

msgid "Name credits"
msgstr "Namn krediter"

msgid "Next payment"
msgstr "Nästa betalning"

msgid "Not selected"
msgstr "Ej vald"

msgid "Opening date"
msgstr "Öppningsdatum"

msgid "Organization"
msgstr "Förening"

msgid "PDF Profiles"
msgstr "Pdf-profiler"

msgid "Parent empty"
msgstr "Förälder tom"

msgid "Participants"
msgstr "Deltagare"

msgid "Payment date"
msgstr "Datum för betalning"

msgid "Pre-Register"
msgstr "Förhandsanmälan"

msgid "Presentation"
msgstr "Presentation"

msgid "Questions WS"
msgstr "Frågor om WS"

msgid "Refund given"
msgstr "Utfärdade återbetalningar"

msgid "Registration"
msgstr "Registrering"

msgid "Relationship"
msgstr "Länk"

msgid "Rensponsable"
msgstr "Ansvarig"

msgid "Request date"
msgstr "Datum för ansökan"

msgid "Request time"
msgstr "Begärd tid"

msgid "Requirements"
msgstr "Krav och önskemål"

msgid "Rotate right"
msgstr "Höger hjul"

msgid "See you soon"
msgstr "Vi väntar på dig"

msgid "Show history"
msgstr "Historisk utställning"

msgid "Subscription"
msgstr "Prenumeration"

msgid "Tell me more"
msgstr "Ta reda på mer"

msgid "Tell us here"
msgstr "Skriv här"

msgid "Test gallery"
msgstr "Testgalleri"

msgid "Three quotas"
msgstr "Tre kvoter"

msgid "Total issued"
msgstr "Totalt emitterat"

msgid "Total number"
msgstr "Totalt antal"

msgid "Transactions"
msgstr "Transaktioner"

msgid "Translations"
msgstr "Översättningar"

msgid "Type of text"
msgstr "Typ av text"

msgid "Url Shortner"
msgstr "Kortare URL"

msgid "VAT (Ticket)"
msgstr "Moms (biljett)"

msgid "Verification"
msgstr "Verifiering"

msgid "Waiting list"
msgstr "Väntar"

msgid "We're coming"
msgstr "Vi är på väg"

msgid "Will open at"
msgstr "De kommer att öppna kl"

msgid "You must pay"
msgstr "Du måste betala"

msgid "already used"
msgstr "redan använt"

msgid "user profile"
msgstr "användarprofil"

#, python-format
msgid " for %(user)s"
msgstr " för %(user)s"

msgid "Ability types"
msgstr "Typer av färdigheter"

msgid "Access denied"
msgstr "Åtkomst nekad"

msgid "Accessibility"
msgstr "Tillgänglighet"

msgid "Age selection"
msgstr "Val av ålder"

msgid "Authorisation"
msgstr "Auktorisation"

msgid "Average value"
msgstr "Genomsnittligt värde"

msgid "Bulk download"
msgstr "Bulk nedladdning"

msgid "Cancellations"
msgstr "Avbokningar"

msgid "Comunications"
msgstr "Kommunikation"

msgid "Conditions of"
msgstr "Villkor för"

msgid "Configuration"
msgstr "Konfiguration"

msgid "Deadline date"
msgstr "Sista inlämningsdag"

msgid "Discount back"
msgstr "Rabatt tillbaka"

msgid "Document type"
msgstr "Typ av dokument"

msgid "Dynamic rates"
msgstr "Dynamiska priser"

msgid "Event balance"
msgstr "Balans i evenemang"

msgid "Event history"
msgstr "Händelsehistorik"

msgid "External link"
msgstr "Extern webbadress"

msgid "Faction cover"
msgstr "Gruppens täckning"

msgid "Fiscal Budget"
msgstr "Finanspolitisk budget"

msgid "Free donation"
msgstr "Gratis donation"

msgid "Inflows total"
msgstr "Totala intäkter"

msgid "Internal link"
msgstr "Intern länk"

msgid "Invalid Token"
msgstr "Ogiltig Token"

msgid "Invalid token"
msgstr "Ogiltig token"

msgid "Manage albums"
msgstr "Hantera album"

msgid "Manage events"
msgstr "Hantera evenemang"

msgid "Maximum votes"
msgstr "Högsta antal röster"

msgid "Message sent!"
msgstr "Meddelande skickat!"

msgid "Minimum votes"
msgstr "Minimiantal röster"

msgid "Name of quest"
msgstr "Namn på uppdraget"

msgid "New character"
msgstr "Ny karaktär"

msgid "Next sessions"
msgstr "Nästa session"

msgid "Not completed"
msgstr "Ej slutfört"

msgid "Number events"
msgstr "Antal evenemang"

msgid "Original text"
msgstr "Originaltext"

msgid "Passages made"
msgstr "Åtgärder som vidtagits"

msgid "Past sessions"
msgstr "Tidigare sessioner"

msgid "Paste as text"
msgstr "Klistra in som text"

msgid "Payment order"
msgstr "Betalningsorder"

msgid "Personal code"
msgstr "Personlig kod"

msgid "Personal data"
msgstr "Personuppgifter"

msgid "Phone contact"
msgstr "Telefonkontakt"

msgid "Player editor"
msgstr "Spelarredaktör"

msgid "Prerequisites"
msgstr "Förkunskapskrav"

msgid "Progress step"
msgstr "Ta ett steg framåt"

msgid "Prologue type"
msgstr "Typ av prolog"

msgid "Question type"
msgstr "Typ av fråga"

msgid "Registrations"
msgstr "Registrering"

msgid "Relationships"
msgstr "Slipsar"

msgid "Request login"
msgstr "Begär inloggning"

msgid "Requests open"
msgstr "Öppna förfrågningar"

msgid "Show inactive"
msgstr "Visa inaktiv"

msgid "Signup update"
msgstr "Uppdatering av registrering"

msgid "Single choice"
msgstr "Enstaka val"

msgid "Text language"
msgstr "Textens språk"

msgid "Ticket Filler"
msgstr "Biljettfyllare"

msgid "Ticket chosen"
msgstr "Biljett vald"

msgid "Token expired"
msgstr "Token har löpt ut"

msgid "Total members"
msgstr "Totalt antal medlemmar"

msgid "Total revenue"
msgstr "Summa intäkter"

msgid "URL shortener"
msgstr "URL-förkortare"

msgid "VAT (Options)"
msgstr "Moms (tillval)"

msgid "Visualisation"
msgstr "Visualisering"

msgid "Wanna connect"
msgstr "Vill du ansluta dig"

msgid "Your messages"
msgstr "Dina meddelanden"

#, python-format
msgid "for %(event)s"
msgstr "för %(event)s"

msgid "items deleted"
msgstr "objekt raderade"

msgid "items updated"
msgstr "artiklar uppdaterade"

msgid "personal data"
msgstr "Personuppgifter"

msgid "registrations"
msgstr "inskrivningar"

msgid "Add to faction"
msgstr "Lägg till i fraktion"

msgid "Available days"
msgstr "Tillgängliga dagar"

msgid "Bring a friend"
msgstr "Ta med en vän"

msgid "Cargo manifest"
msgstr "Lastmanifest"

msgid "Carousel image"
msgstr "Bildkarusell"

msgid "Character Edit"
msgstr "Redigera karaktär"

msgid "Character form"
msgstr "Karaktärsform"

msgid "Character name"
msgstr "Karaktärens namn"

msgid "Collection for"
msgstr "Samla för"

msgid "Communications"
msgstr "Kommunikation"

msgid "Customisations"
msgstr "Anpassningar"

msgid "Disable Tokens"
msgstr "Inaktivera Tokens"

msgid "Donation given"
msgstr "Donation betald"

msgid "Donations done"
msgstr "Donationer som gjorts"

msgid "Event Template"
msgstr "Mall för evenemang"

msgid "Event features"
msgstr "Funktioner för evenemang"

msgid "Executive Vote"
msgstr "Ledningens omröstning"

msgid "File not found"
msgstr "Filen hittades inte"

msgid "Final quantity"
msgstr "Slutlig kvantitet"

msgid "Form questions"
msgstr "Formulärfrågor"

msgid "Full returning"
msgstr "Total avkastning"

msgid "Global balance"
msgstr "Global budget"

msgid "Handout Models"
msgstr "Handout Modeller"

msgid "List of voters"
msgstr "Lista över röstberättigade"

msgid "Mail signature"
msgstr "Mail signatur"

msgid "Manage it here"
msgstr "Hantera det här"

msgid "Maximum length"
msgstr "Maximal längd"

msgid "Maximum number"
msgstr "Maximalt antal"

msgid "Member revoked"
msgstr "Partner återkallad"

msgid "Membership fee"
msgstr "Avgifter"

msgid "Multiplication"
msgstr "Multiplikation"

msgid "Obtain ability"
msgstr "Förvärva färdigheter"

msgid "One-time token"
msgstr "Engångsbelopp"

msgid "Outflows total"
msgstr "Summa kostnader"

msgid "PDF generation"
msgstr "PDF-generering"

msgid "Password reset"
msgstr "Lösenord glömt"

msgid "Payment quotas"
msgstr "Betalningskvoter"

msgid "Photo of an ID"
msgstr "Fotodokument"

msgid "Pre-registered"
msgstr "Föranmäld"

msgid "Pre-requisites"
msgstr "Förkunskapskrav"

msgid "Print registry"
msgstr "Register för utskrift"

msgid "Privacy Policy"
msgstr "Integritetspolicy"

msgid "Profiles (PDF)"
msgstr "Profiler (PDF)"

msgid "Prologues type"
msgstr "Prologer typ"

msgid "Recipient Code"
msgstr "Mottagarens kod"

msgid "Remove consent"
msgstr "Ta bort samtycke"

msgid "Request refund"
msgstr "Begäran om återbetalning"

msgid "Request signed"
msgstr "Undertecknad begäran"

msgid "Returning type"
msgstr "Typ av retur"

msgid "Select ability"
msgstr "Välj förmåga"

msgid "Sensitive data"
msgstr "Känsliga uppgifter"

msgid "Session active"
msgstr "Session aktiv"

msgid "Set quest type"
msgstr "Ange typ av uppdrag"

msgid "Show shortcuts"
msgstr "Visa genvägar"

msgid "Single payment"
msgstr "Enstaka betalning"

msgid "Tax code check"
msgstr "Kontroll av skattekod"

msgid "Total payments"
msgstr "Totala betalningar"

msgid "Total required"
msgstr "Totalt krävs"

msgid "Type of ticket"
msgstr "Typ av biljett"

msgid "Type prologues"
msgstr "Typ av prolog"

msgid "URL identifier"
msgstr "Idenominativ URL"

msgid "Warehouse area"
msgstr "Lagerområde"

msgid "Warehouse tags"
msgstr "Lagertaggar"

msgid "Writing option"
msgstr "Alternativ för skrivning"

msgid "Your character"
msgstr "Din karaktär"

msgid "customisations"
msgstr "Anpassningar"

msgid "refund request"
msgstr "begäran om återbetalning"

msgid "Ability missing"
msgstr "Förmåga saknas"

msgid "Ability removed"
msgstr "Förmåga borttagen"

msgid "And that is all"
msgstr "Och det är allt"

msgid "Change password"
msgstr "Återställning av lösenord"

msgid "Character cover"
msgstr "Omslag för karaktär"

msgid "Characters link"
msgstr "Länkar till karaktärer"

msgid "Characters list"
msgstr "Lista över karaktärer"

msgid "Collected votes"
msgstr "Erhållna röster"

msgid "Color highlight"
msgstr "Färgmarkering"

msgid "Deadline (date)"
msgstr "Tidsfrist (datum)"

msgid "Deadline (days)"
msgstr "Tidsfrist (dagar)"

msgid "Delegated users"
msgstr "Delegerade användare"

msgid "Disable credits"
msgstr "Avaktivera krediter"

msgid "Document number"
msgstr "Dokumentnummer"

msgid "Event not found"
msgstr "Händelsen hittades inte"

msgid "External access"
msgstr "Extern åtkomst"

msgid "Filter factions"
msgstr "Filtrera grupper"

msgid "Mail assignment"
msgstr "Tilldelning av post"

msgid "Manage XP rules"
msgstr "Hantera XP-regler"

msgid "Manage invoices"
msgstr "Hantera fakturor"

msgid "Member refused!"
msgstr "Medlem nekad!"

msgid "Membership fees"
msgstr "Föreningens avgifter"

msgid "Multi-line text"
msgstr "Text på flera rader"

msgid "Multiple choice"
msgstr "Flera valmöjligheter"

msgid "Overall balance"
msgstr "Budget för likvida medel"

msgid "Payment Methods"
msgstr "Betalningsmetoder"

msgid "Portraits (PDF)"
msgstr "Porträtt (PDF)"

msgid "Private message"
msgstr "Privat meddelande"

msgid "Profile updated"
msgstr "Uppdaterat medlemskap"

msgid "Progress status"
msgstr "Framsteg"

msgid "Question saved!"
msgstr "Undergiven fråga!"

msgid "Remove prologue"
msgstr "Ta bort prolog"

msgid "Replacing names"
msgstr "Byte av namn"

msgid "Select Language"
msgstr "Välj språk"

msgid "Show statistics"
msgstr "Visa statistik"

msgid "Shuttle service"
msgstr "Transferservice"

msgid "Start algorithm"
msgstr "Starta algoritmen"

msgid "Ticket selected"
msgstr "Biljett vald"

msgid "Translated text"
msgstr "Översatt text"

msgid "Upload Expenses"
msgstr "Ladda upp kostnader"

msgid "Volounteer data"
msgstr "Frivilliga uppgifter"

msgid "WILL BE DELETED"
msgstr "KOMMER ATT RADERAS"

msgid "WILL BE UPDATED"
msgstr "KOMMER ATT UPPDATERAS"

msgid "Warehouse items"
msgstr "Lagervaror"

msgid "You can consult"
msgstr "Du kan rådfråga"

msgid "Your characters"
msgstr "Dina karaktärer"

msgid "expected within"
msgstr "förväntas inom"

msgid "upcoming events"
msgstr "Planerade händelser"

msgid "Ability acquired"
msgstr "Förmåga förvärvad"

msgid "Activate feature"
msgstr "Aktivera funktion"

msgid "Back to manifest"
msgstr "Tillbaka till manifest"

msgid "Background image"
msgstr "Bakgrundsbild"

msgid "Casting priority"
msgstr "Prioritet för gjutning"

msgid "Character review"
msgstr "Karaktärsbedömning"

msgid "Collapse sidebar"
msgstr "Dölj sidofältet"

msgid "Collection links"
msgstr "Länkar till samlingar"

msgid "Collection total"
msgstr "Total samling"

msgid "Color background"
msgstr "Text bakgrund"

msgid "Current quantity"
msgstr "Aktuell kvantitet"

msgid "Current template"
msgstr "Nuvarande mall"

msgid "Delay in payment"
msgstr "Försenad betalning"

msgid "Delay in profile"
msgstr "Fördröjning i profil"

msgid "Desalt thumbnail"
msgstr "Avlägsna miniatyrbild"

msgid "Disable grouping"
msgstr "Avaktivera gruppering"

msgid "Discounts active"
msgstr "Aktivt underlättande"

msgid "Driver's License"
msgstr "Licens"

msgid "Element approved"
msgstr "Godkänt element"

msgid "Event Appearance"
msgstr "Evenemangets utseende"

msgid "Event accounting"
msgstr "Redovisning av evenemang"

msgid "Event navigation"
msgstr "Navigation för evenemang"

msgid "Field visibility"
msgstr "Synlighet i fält"

msgid "Forward discount"
msgstr "Terminsrabatt"

msgid "Handout template"
msgstr "Mall för handout"

msgid "Item assignments"
msgstr "Tilldelning av objekt"

msgid "Manage discounts"
msgstr "Hantera rabatter"

msgid "Max participants"
msgstr "Max antal deltagare"

msgid "May the best win"
msgstr "Må den bästa mannen vinna"

msgid "Member approved!"
msgstr "Godkänd av medlem!"

msgid "Name of the plot"
msgstr "Tomtens namn"

msgid "No comunications"
msgstr "Ingen kommunikation"

msgid "Number not found"
msgstr "Numret hittades inte"

msgid "One-Time Content"
msgstr "Innehåll av engångskaraktär"

msgid "One-time content"
msgstr "Innehåll för engångsbruk"

msgid "Organisation fee"
msgstr "Organisationsavgift"

msgid "Organisation tax"
msgstr "Organisationsskatt"

msgid "Organization fee"
msgstr "Medlemsavgift"

msgid "Organization tax"
msgstr "Medlemsavgift"

msgid "Password changed"
msgstr "Lösenordet har ändrats"

msgid "Patron / Reduced"
msgstr "Maecenas / Reducerad"

msgid "Payment currency"
msgstr "Valuta för betalning"

msgid "Payment priority"
msgstr "Betalningsprioritet"

msgid "Payment received"
msgstr "Erhållen betalning"

msgid "Payment to check"
msgstr "Betalning ska kontrolleras"

msgid "Pending payments"
msgstr "Pågående betalningar"

msgid "Player selection"
msgstr "Val av spelare"

msgid "Pre-registration"
msgstr "Förhandsanmälan"

msgid "Registration fee"
msgstr "Anmälningsavgift"

msgid "Reminder payment"
msgstr "Påminnelse om betalning"

msgid "Reminder profile"
msgstr "Påminnelseprofil"

msgid "Remove from plot"
msgstr "Ta bort från tomten"

msgid "Request approved"
msgstr "Begäran godkänd"

msgid "Selected options"
msgstr "Valda alternativ"

msgid "Set ability type"
msgstr "Ange typ av förmåga"

msgid "Show collections"
msgstr "Visa samlingar"

msgid "Single-line text"
msgstr "Text på en rad"

msgid "The name ability"
msgstr "Namnet förmåga"

msgid "Ticket selection"
msgstr "Val av biljett"

msgid "Tokens / Credits"
msgstr "Tokens / Krediter"

msgid "Total collection"
msgstr "Total samling"

msgid "Transaction fees"
msgstr "Transaktionsavgifter"

msgid "Where it is held"
msgstr "Var den hålls"

msgid "Writing Question"
msgstr "Skriva fråga"

msgid "are not yet open"
msgstr "är ännu inte öppna"

msgid "download it here"
msgstr "ladda ner den här"

msgid "follow this link"
msgstr "följ denna länk"

msgid "Activation failed"
msgstr "Aktivering misslyckades"

msgid "Active collection"
msgstr "Aktiv samling"

msgid "Add a new request"
msgstr "Ange en ny begäran"

msgid "Additional fields"
msgstr "Ytterligare fält"

msgid "All comunications"
msgstr "Alla meddelanden"

msgid "Answer submitted!"
msgstr "Underkastande svar!"

msgid "Assigned quantity"
msgstr "Tilldelad kvantitet"

msgid "Cancellation date"
msgstr "Datum för avregistrering"

msgid "Casting algorithm"
msgstr "Algoritm för gjutning"

msgid "Character profile"
msgstr "Karaktärsprofil"

msgid "Closed collection"
msgstr "Stängd samling"

msgid "Code already used"
msgstr "Redan använd kod"

msgid "Collection closed"
msgstr "Sluten samling"

msgid "Conversion ticket"
msgstr "Konvertering biljett"

msgid "Credit assignment"
msgstr "Kredituppdrag"

msgid "Disable Auto save"
msgstr "Avaktivera automatisk sparning"

msgid "Download document"
msgstr "Ladda ner dokument"

msgid "Elements uploaded"
msgstr "Elementen är laddade"

msgid "Experience points"
msgstr "Erfarenhetspoäng"

msgid "Faction selection"
msgstr "Val av fraktion"

msgid "Feature activated"
msgstr "Funktion aktiverad"

msgid "Fiscal code check"
msgstr "Kontroll av skattekod"

msgid "Fixed instalments"
msgstr "Fasta avbetalningar"

msgid "Free registration"
msgstr "Fri entré"

msgid "Give a new answer"
msgstr "Ge ett svar"

msgid "ID document photo"
msgstr "Foto av ID-handling"

msgid "Invoice not found"
msgstr "Fakturan hittades inte"

msgid "Manage characters"
msgstr "Hantera karaktärer"

msgid "Maximum available"
msgstr "Maximalt tillgänglig"

msgid "Membership fee of"
msgstr "Medlemsavgift på"

msgid "Months free quota"
msgstr "Månader fri kvot"

msgid "Move to container"
msgstr "Flytta till container"

msgid "One-Time Contents"
msgstr "Innehåll av engångskaraktär"

msgid "Paid current year"
msgstr "Betald innevarande år"

msgid "Pay what you want"
msgstr "Betala vad du vill"

msgid "Payment confirmed"
msgstr "Betalning bekräftad"

msgid "Payments received"
msgstr "Erhållna betalningar"

msgid "Pre registrations"
msgstr "Förhandsregistrering"

msgid "Pre-Registrations"
msgstr "Förhandsanmälningar"

msgid "Pre-register here"
msgstr "Föranmäl dig här"

msgid "Quests and Traits"
msgstr "Uppdrag och egenskaper"

msgid "Redeem collection"
msgstr "Lös in kollektion"

msgid "Registration form"
msgstr "Registreringsformulär"

msgid "Registration mail"
msgstr "Registreringsbrev"

msgid "Remaining credits"
msgstr "Återstående krediter"

msgid "Request submitted"
msgstr "Undergiven begäran"

msgid "Residence address"
msgstr "Bostadsadress"

msgid "Set progress step"
msgstr "Ställ in förloppssteg"

msgid "Technical Support"
msgstr "Teknisk support"

msgid "The question name"
msgstr "Undergiven fråga"

msgid "The ticket's name"
msgstr "Biljettens namn"

msgid "Tokens assignment"
msgstr "Tilldelning av symboler"

msgid "Use these formats"
msgstr "Använd dessa format"

msgid "Verified payments"
msgstr "Verifierade betalningar"

msgid "Vote not yet open"
msgstr "Omröstningen är ännu inte inledd"

msgid "Your character is"
msgstr "Din karaktär är"

msgid "already delivered"
msgstr "redan levererat"

msgid "download document"
msgstr "ladda ner dokument"

msgid "this is important"
msgstr "detta är viktigt"

msgid "Access the history"
msgstr "Få tillgång till historiken"

msgid "Account activation"
msgstr "Aktivering av konto"

msgid "Add to xp delivery"
msgstr "Lägg till i xp-leverans"

msgid "Additional tickets"
msgstr "Ytterligare biljetter"

msgid "Allowed values are"
msgstr "Tillåtna värden är"

msgid "Approved character"
msgstr "Godkänd karaktär"

msgid "Character portrait"
msgstr "Porträtt av karaktären"

msgid "Competences events"
msgstr "Färdigheter för evenemang"

msgid "Competences member"
msgstr "Personliga färdigheter"

msgid "Delegated accounts"
msgstr "Delegerade konton"

msgid "Disable assignment"
msgstr "Inaktivera tilldelning"

msgid "Electronic invoice"
msgstr "Elektronisk faktura"

msgid "Enable preferences"
msgstr "Aktivera inställningar"

msgid "Go to the form for"
msgstr "Gå till formuläret för"

msgid "Hide not available"
msgstr "Dölj inte tillgängligt"

msgid "Informations saved"
msgstr "Information sparad"

msgid "Manage event areas"
msgstr "Hantera evenemangsområden"

msgid "Manage event texts"
msgstr "Hantera evenemangstexter"

msgid "Member Data Checks"
msgstr "Kontroll av medlemsuppgifter"

msgid "Membership request"
msgstr "Ansökan om medlemskap"

msgid "Name of event area"
msgstr "Namn på evenemangsområdet"

msgid "Name of quest type"
msgstr "Namn på uppdragstyp"

msgid "New refund request"
msgstr "Ny begäran om återbetalning"

msgid "Not active anymore"
msgstr "Inte aktiv längre"

msgid "Patron and Reduced"
msgstr "Beskyddare och reducerad"

msgid "Pay the annual fee"
msgstr "Betala årsavgiften"

msgid "Payment processing"
msgstr "Hantering av betalningar"

msgid "Perform extraction"
msgstr "Utför extraktion"

msgid "Preferences saved!"
msgstr "Inställningar sparade!"

msgid "Proposed character"
msgstr "Föreslagen karaktär"

msgid "Reason for payment"
msgstr "Orsak till betalning"

msgid "Registrations open"
msgstr "Registreringar öppna"

msgid "Review all members"
msgstr "Granska alla medlemmar"

msgid "Set up quest types"
msgstr "Ange typer av uppdrag"

msgid "Show cancellations"
msgstr "Avbokningar av visningar"

msgid "Token Already Used"
msgstr "Token redan använd"

msgid "Total payment sent"
msgstr "Totalt skickad betalning"

msgid "Transaction totals"
msgstr "Summa transaktioner"

msgid "Voluntary donation"
msgstr "Frivillig donation"

msgid "Volunteer Registry"
msgstr "Frivilligregister"

msgid "by the deadline of"
msgstr "senast den sista"

msgid "global preferences"
msgstr "globala preferenser"

msgid "Access Confirmation"
msgstr "Bekräftelse av åtkomst"

msgid "Access Information:"
msgstr "Tillgång till information:"

msgid "Accounting tracking"
msgstr "Spårning av redovisning"

msgid "Activate account on"
msgstr "Aktivera kontot på"

msgid "Activation complete"
msgstr "Aktiveringen slutförd"

msgid "Are you really sure"
msgstr "Är du verkligen säker"

msgid "Assigned character!"
msgstr "Tilldelad karaktär!"

msgid "Change registration"
msgstr "Redigera post"

msgid "Character not found"
msgstr "Tecknet hittades inte"

msgid "Confirmation delete"
msgstr "Bekräftelse radera"

msgid "Content Unavailable"
msgstr "Innehållet är inte tillgängligt"

msgid "Content unavailable"
msgstr "Innehållet är inte tillgängligt"

msgid "Cost of the ability"
msgstr "Kostnad för förmågan"

msgid "Date of association"
msgstr "Datum för anslutning"

msgid "Disable provisional"
msgstr "Inaktivera provisorisk"

msgid "Discounts available"
msgstr "Tillgängliga faciliteter"

msgid "Elements NOT chosen"
msgstr "Objekt som INTE valts"

msgid "Email notifications"
msgstr "E-postmeddelanden"

msgid "Event Configuration"
msgstr "Händelsekonfiguration"

msgid "History preferences"
msgstr "Preferenshistorik"

msgid "I am not interested"
msgstr "Inte intresserad"

msgid "List of other users"
msgstr "Lista över andra användare"

msgid "Manage XP modifiers"
msgstr "Hantera XP-modifierare"

msgid "Manage competencies"
msgstr "Hantera kompetenser"

msgid "Manage url shortner"
msgstr "Hantera url-förkortning"

msgid "Maximum preferences"
msgstr "Maximala preferenser"

msgid "Membership requests"
msgstr "Förfrågningar om medlemskap"

msgid "Minimum preferences"
msgstr "Minimipreferenser"

msgid "Navigation language"
msgstr "Språk för navigering"

msgid "New shuttle request"
msgstr "Ny förfrågan om skyttel"

msgid "Non-cumulative code"
msgstr "Icke-kumulativ kod"

msgid "Operation completed"
msgstr "Operation slutförd"

msgid "Password of account"
msgstr "Lösenord för konto"

msgid "Photo of the object"
msgstr "Foto av objektet"

msgid "Preferences - Total"
msgstr "Preferenser - Totalt"

msgid "Public informations"
msgstr "Information till allmänheten"

msgid "Quotas total number"
msgstr "Totalt antal kvoter"

msgid "Redeem registration"
msgstr "Lösa in post"

msgid "Registration closed"
msgstr "Registreringen stängd"

msgid "Relationships (Pdf)"
msgstr "Förhållanden (Pdf)"

msgid "Remove from faction"
msgstr "Ta bort från fraktionen"

msgid "Results not present"
msgstr "Resultat ej presenterade"

msgid "Signup cancellation"
msgstr "Uppsägning av prenumeration"

msgid "Treasury appointees"
msgstr "Kassaförvaltare"

msgid "Username of account"
msgstr "Användarnamn för konto"

msgid "Warehouse movements"
msgstr "Lagerrörelser"

msgid "Where it is located"
msgstr "Var den är belägen"

msgid "Your characters are"
msgstr "Dina karaktärer är"

msgid "--- NOT ASSIGNED ---"
msgstr "--- INTE TILLDELAD ---"

msgid "Ability type missing"
msgstr "Typ av förmåga saknas"

msgid "Accounting - History"
msgstr "Redovisning - Historisk"

msgid "Advanced text editor"
msgstr "Avancerad textredigerare"

msgid "Carousel description"
msgstr "Beskrivning av karusellen"

msgid "Complete sheet (Pdf)"
msgstr "Komplett blad (Pdf)"

msgid "Confirm your choices"
msgstr "Bekräftar du dina val"

msgid "Create new character"
msgstr "Skapa ny karaktär"

msgid "Display sent e-mails"
msgstr "Visa skickade e-postmeddelanden"

msgid "Download light sheet"
msgstr "Ladda ner ljusblad"

msgid "Event already played"
msgstr "Redan spelade evenemang"

msgid "Extended description"
msgstr "Utökad beskrivning"

msgid "External access code"
msgstr "Extern åtkomstkod"

msgid "External mail server"
msgstr "Extern e-postserver"

msgid "Field for exclusions"
msgstr "Fält för undantag"

msgid "Filler registrations"
msgstr "Registreringar av fyllnadsmaterial"

msgid "Gift card cancelled!"
msgstr "Presentkortet är annullerat!"

msgid "Independent factions"
msgstr "Oberoende fraktioner"

msgid "Issued Reimbursement"
msgstr "Utfärdad Återbetalning"

msgid "Last membership date"
msgstr "Senaste datum för medlemskap"

msgid "Mail added to queue!"
msgstr "Mail läggs till i kön!"

msgid "Make the request now"
msgstr "Ansök nu"

msgid "Manage event signups"
msgstr "Hantera anmälningar till evenemang"

msgid "Manage payment items"
msgstr "Hantera betalningsobjekt"

msgid "Membership ID number"
msgstr "Medlemskapets ID-nummer"

msgid "Name - international"
msgstr "Engelskt namn"

msgid "Not available, kiddo"
msgstr "Inte tillgänglig, grabben"

msgid "Not visible to users"
msgstr "Inte synligt för användare"

msgid "Number of passengers"
msgstr "Antal passagerare"

#, python-format
msgid "Opening at: %(date)s"
msgstr "Öppnas kl: %(date)s"

msgid "Organization inflows"
msgstr "Föreningens intäkter"

msgid "Payment Verification"
msgstr "Verifiering av betalning"

msgid "Payment confirmation"
msgstr "Bekräftelse av betalningar"

msgid "Payment installments"
msgstr "Betalning av delbetalningar"

msgid "Payments in approval"
msgstr "Betalningar under godkännande"

msgid "Personal preferences"
msgstr "Personliga preferenser"

msgid "Please wait a moment"
msgstr "Vänligen vänta ett ögonblick"

msgid "Preference not valid"
msgstr "Ogiltig preferens"

msgid "Registration history"
msgstr "Ingångshistoria"

msgid "Relationships (Test)"
msgstr "Relationer (test)"

msgid "Request registration"
msgstr "Begär registrering"

msgid "Returning percentage"
msgstr "Procentuell avkastning"

msgid "Selezione non valida"
msgstr "Valet är inte giltigt"

msgid "Set character status"
msgstr "Ange teckenstatus"

msgid "Set up ability types"
msgstr "Ställ in förmågetyper"

msgid "Sign up as a filler!"
msgstr "Registrera dig som utfyllare!"

msgid "Terms and Conditions"
msgstr "Villkor och anvisningar"

msgid "Terms and conditions"
msgstr "Villkor och bestämmelser"

msgid "The collection grows"
msgstr "Samlingen växer"

msgid "The tax code matches"
msgstr "Skattelagstiftningen stämmer överens"

msgid "Warehouse containers"
msgstr "Lagercontainrar"

#, python-format
msgid "Welcome to %(name)s!"
msgstr "Välkommen till %(name)s!"

msgid "Yes, keep me posted!"
msgstr "Ja, håll mig uppdaterad!"

msgid "Access your character"
msgstr "Få tillgång till din karaktär"

msgid "Approve reimbursement"
msgstr "Godkänna återbetalning"

msgid "Assigned staff member"
msgstr "Utsedd tjänsteman"

msgid "Character not allowed"
msgstr "Karaktär inte tillåten"

msgid "Character not visible"
msgstr "Karaktär inte synlig"

msgid "Character sheet intro"
msgstr "Introduktion till karaktärsblad"

msgid "Code 'Bring a friend'"
msgstr "Ta med en vän kod"

msgid "Collections delivered"
msgstr "Levererade kollektioner"

msgid "Complete sheet (Test)"
msgstr "Komplett ark (Test)"

msgid "Current profile image"
msgstr "Aktuell profilbild"

msgid "Disable amount change"
msgstr "Inaktivera ändring av belopp"

msgid "Discover the web site"
msgstr "Upptäck webbplatsen"

msgid "External registration"
msgstr "Extern registrering"

msgid "Failed password reset"
msgstr "Återställning av lösenord misslyckades"

msgid "Failed to add faction"
msgstr "Misslyckades med att lägga till fraktion"

msgid "Failed to add gallery"
msgstr "Misslyckades med att lägga till galleri"

msgid "Failed to add handout"
msgstr "Misslyckades med att lägga till handout"

msgid "Go to the casting for"
msgstr "Gå till casting för"

msgid "If absent, indicate 0"
msgstr "Om frånvarande, ange 0"

msgid "Invalid choice format"
msgstr "Ogiltigt valformat"

msgid "Manage URL shorteners"
msgstr "Hantera URL-förkortare"

msgid "Manage event settings"
msgstr "Hantera inställningar för evenemang"

msgid "Manage warehouse tags"
msgstr "Hantera lagertaggar"

msgid "Name of the character"
msgstr "Namn på karaktären"

msgid "New character created"
msgstr "Ny karaktär skapad"

msgid "New pre-registrations"
msgstr "Ny förhandsregistrering"

msgid "No organization found"
msgstr "Ingen organisation hittades"

msgid "Number of extractions"
msgstr "Antal extraktioner"

msgid "Object does not exist"
msgstr "Objektet existerar inte"

msgid "One-Time Access Token"
msgstr "Token för engångsåtkomst"

msgid "Participant questions"
msgstr "Frågor från deltagarna"

msgid "Participants included"
msgstr "De deltog i"

#, python-format
msgid "Payment for %(event)s"
msgstr "Betalning per %(event)s"

msgid "Personal data updated"
msgstr "Personuppgifter uppdaterade"

msgid "Pre-registration link"
msgstr "Länkar för förhandsregistrering"

msgid "Prop - weapons, props"
msgstr "Prop - vapen, rekvisita"

msgid "Register to the event"
msgstr "Anmäl dig till evenemanget"

msgid "Registration complete"
msgstr "Fullständig registrering"

msgid "Registration is open!"
msgstr "Registreringarna är öppna!"

msgid "Registration not open"
msgstr "Registreringen är inte öppen"

msgid "Registration priority"
msgstr "Prioritet vid registrering"

msgid "Registration sections"
msgstr "Medlemskapets sektioner"

msgid "Submit a new question"
msgstr "Skicka in en ny fråga"

msgid "Tax code verification"
msgstr "Verifiering av skattekod"

msgid "Template instructions"
msgstr "Instruktioner för mallar"

msgid "To access the history"
msgstr "För att komma åt historiken"

msgid "Token not initialized"
msgstr "Token inte initialiserad"

msgid "Upload membership fee"
msgstr "Ladda upp medlemsavgift"

msgid "Verification payments"
msgstr "Verifiering av betalningar"

msgid "Warehouse assignments"
msgstr "Lageruppdrag"

msgid "You have already paid"
msgstr "Du har redan betalat"

msgid "submit your vote here"
msgstr "lämna din röst här"

msgid "Additional Preferences"
msgstr "Ytterligare inställningar"

msgid "Age (during the event)"
msgstr "Ålder (vid händelsen)"

msgid "Arrived safe and sound"
msgstr "Anlände säkert"

msgid "Casting management for"
msgstr "Casting management för"

msgid "Character Relationship"
msgstr "Relation mellan karaktärer"

msgid "Concluded and archived"
msgstr "Avslutad och arkiverad"

msgid "Confirm password reset"
msgstr "Återställning av lösenord bekräftad"

msgid "Customised mail server"
msgstr "Skräddarsydd e-postserver"

msgid "Disable event approval"
msgstr "Avaktivera godkännande av händelse"

msgid "Display all users data"
msgstr "Visa alla användares data"

msgid "Do you want to proceed"
msgstr "Vill du fortsätta"

msgid "Download relationships"
msgstr "Ladda ner relationer"

msgid "Expenses collaborators"
msgstr "Kostnader för anställda"

msgid "External register link"
msgstr "Extern registerlänk"

msgid "Failed to add profiles"
msgstr "Misslyckades med att lägga till profiler"

msgid "Follow the steps below"
msgstr "Följ stegen nedan"

msgid "How can we contact you"
msgstr "Hur kan vi kontakta dig"

msgid "Join the waiting list!"
msgstr "Skriv upp dig på väntelistan!"

msgid "Link to participate in"
msgstr "Länkar för att delta"

msgid "Manage member profiles"
msgstr "Hantera medlemsprofiler"

msgid "Manage payment methods"
msgstr "Hantera betalningsmetoder"

msgid "Manage refund requests"
msgstr "Hantera begäran om återbetalning"

msgid "Manage the event plots"
msgstr "Hantera evenemangets tomter"

msgid "Manage warehouse items"
msgstr "Hantera lagerartiklar"

msgid "Manages event revenues"
msgstr "Hanterar intäkter från evenemang"

msgid "Modify shuttle request"
msgstr "Ändra begäran om skyttel"

msgid "Number of partecipants"
msgstr "Antal andelar"

msgid "One-Time Access Tokens"
msgstr "Tokens för engångstillgång"

msgid "Payment membership fee"
msgstr "Betalning av medlemsavgift"

msgid "Register of volunteers"
msgstr "Register över volontärer"

msgid "Registration cancelled"
msgstr "Annullering av registrering"

msgid "Registration confirmed"
msgstr "Anmälan bekräftad"

msgid "Registration questions"
msgstr "Tillämpningar"

msgid "Registration surcharge"
msgstr "Tillägg för inresa"

msgid "Registrations not open"
msgstr "Registreringen är ännu inte öppen"

msgid "Reimbursement approved"
msgstr "Ersättning godkänd"

#, python-format
msgid "Role approval %(role)s"
msgstr "Godkännande av roll %(role)s"

msgid "Select your character!"
msgstr "Välj din karaktär!"

msgid "Set up payment methods"
msgstr "Konfigurera betalningsmetoder"

msgid "The name of the option"
msgstr "Namnet på alternativet"

msgid "The name of the ticket"
msgstr "Biljettens namn"

msgid "The tier of the ticket"
msgstr "Biljettens nivå"

msgid "Total registration fee"
msgstr "Total registreringsavgift"

msgid "Unknow error on upload"
msgstr "Okänt fel vid uppladdning"

msgid "Welcome to LarpManager"
msgstr "Välkommen till LarpManager"

msgid "Workshop already done!"
msgstr "Workshop redan godkänd!"

msgid "give them this address"
msgstr "ge dem denna adress"

msgid "history of preferences"
msgstr "Preferenshistorik"

msgid "A short tagline, slogan"
msgstr "En kort tagline, slogan eller liknande"

#, python-format
msgid "Assignment %(elements)s"
msgstr "Tilldelning %(elements)s"

msgid "Association Translation"
msgstr "Förening Översättning"

msgid "Background of web pages"
msgstr "Bakgrund för webbsida"

msgid "Candidates at the polls"
msgstr "Kandidater på valsedlarna"

msgid "Character customisation"
msgstr "Anpassning av karaktärer"

msgid "Character customization"
msgstr "Anpassning av karaktärer"

msgid "Character relationships"
msgstr "Länkar till karaktärer"

msgid "Collection participated"
msgstr "Deltagande samlingar"

msgid "Create a new collection"
msgstr "Skapa en ny samling"

msgid "Discount code not valid"
msgstr "Ogiltig kod för underlättande"

msgid "Download complete sheet"
msgstr "Ladda ner fullständigt blad"

msgid "Early registration link"
msgstr "Länk för tidig registrering"

msgid "Failed to add character"
msgstr "Misslyckades med att lägga till karaktär"

msgid "Indicate only if rate 0"
msgstr "Ange endast om hastighet 0"

msgid "Join the collection for"
msgstr "Gå med i insamlingen för"

msgid "Lightweight sheet (Pdf)"
msgstr "Lättviktsblad (Pdf)"

msgid "List payments to verify"
msgstr "Lista över betalningar som ska verifieras"

msgid "Manage event accounting"
msgstr "Hantera redovisning av evenemang"

msgid "Manage the event quests"
msgstr "Hantera eventuppdragen"

msgid "Maximum number of votes"
msgstr "Högsta antal röster"

#, python-format
msgid "Minimum age: %(number)d"
msgstr "Lägsta ålder: %(number)d"

msgid "Minimum number of votes"
msgstr "Lägsta antal röster"

msgid "Move registration event"
msgstr "Flytta registreringshändelse"

msgid "One-Time Access Warning"
msgstr "Engångstillgång Varning"

msgid "Please check them below"
msgstr "Vänligen kontrollera dem nedan"

msgid "Pre registrations total"
msgstr "Totalt antal förhandsregistreringar"

msgid "Pre-registration active"
msgstr "Förhandsregistrering aktiv"

msgid "Pre-registrations saved"
msgstr "Förhandsanmälningar sparade"

msgid "Registration conditions"
msgstr "Villkor för tillträde"

msgid "Registrations not open!"
msgstr "Registreringen är ännu inte öppen!"

msgid "Reminder membership fee"
msgstr "Påminnelse medlemsavgift"

msgid "Remove from xp delivery"
msgstr "Ta bort från xp-leverans"

msgid "Show available factions"
msgstr "Visa tillgängliga fraktioner"

msgid "Thanks for your support"
msgstr "Tack för ert stöd"

msgid "The participant's email"
msgstr "Deltagarens e-postadress"

msgid "Update your data in the"
msgstr "Uppdatera dina uppgifter i"

msgid "Visible in the homepage"
msgstr "Synlig på startsidan"

msgid "What are you doing here"
msgstr "Vad gör du fortfarande här"

msgid "You have made a mistake"
msgstr "Du har fått det om bakfoten"

msgid "Association Translations"
msgstr "Översättningar av föreningar"

msgid "Cancel your registration"
msgstr "Avsluta prenumeration"

msgid "Check double speed larps"
msgstr "Kontrollera hastighet larp dubbletter"

msgid "Check missing speed larp"
msgstr "Kontrollera hastighet larp saknas"

msgid "Code of the box or shelf"
msgstr "Kod för lådan eller hyllan"

msgid "Code two capital letters"
msgstr "Kod två stora bokstäver"

msgid "Disable character finder"
msgstr "Inaktivera teckensökare"

msgid "Display all sent e-mails"
msgstr "Visa alla skickade e-postmeddelanden"

msgid "Go to the quests of type"
msgstr "Gå till uppdrag av typen"

msgid "Go to the tokens history"
msgstr "Åtkomst till PT-historik"

msgid "Lightweight sheet (Test)"
msgstr "Lättviktsark (Test)"

msgid "Manage area of the event"
msgstr "Hantera området för evenemanget"

msgid "Manage association roles"
msgstr "Hantera föreningsroller"

msgid "Manage event translation"
msgstr "Hantera översättning av evenemang"

msgid "Manage reported problems"
msgstr "Hantera rapporterade problem"

msgid "Manage volunteer entries"
msgstr "Hantera uppgifter om volontärer"

msgid "Manages event's expenses"
msgstr "Hanterar evenemangets kostnader"

msgid "New delegate user added!"
msgstr "Ny delegerad användare tillagd!"

msgid "New organization created"
msgstr "Ny förening skapad"

#, python-format
msgid "New question by %(user)s"
msgstr "Ny fråga av %(user)s"

msgid "No, I don't want updates"
msgstr "Nej, jag vill inte ha uppdateringar"

msgid "Optional ordering number"
msgstr "Valfritt beställningsnummer"

msgid "Participant cancellation"
msgstr "Avbokning av deltagare"

msgid "Provisional registration"
msgstr "Provisorisk registrering"

msgid "Regeneration pdf started"
msgstr "pdf förnyelse påbörjad"

msgid "Relationships max length"
msgstr "Relationer max längd"

msgid "Secret registration link"
msgstr "Hemlig registreringslänk"

msgid "The subdomain identifier"
msgstr "Identifieraren för underdomänen"

msgid "Try the sheet generation"
msgstr "Försök med kortgenerering"

msgid "Upload verified payments"
msgstr "Ladda upp verifierade betalningar"

msgid "User is already a member"
msgstr "Användaren är redan medlem"

msgid "When this token was used"
msgstr "När denna token användes"

msgid "Your registration ticket"
msgstr "Din entrébiljett"

msgid "check lack relationships"
msgstr "kontrollera rapporter mindre"

msgid "not visible at this time"
msgstr "inte synlig för närvarande"

msgid "Choose the payment method"
msgstr "Välj betalningssätt"

msgid "Download example template"
msgstr "Ladda ner exempelmall"

msgid "Go to the preferences for"
msgstr "Gå till preferenser för"

msgid "Initial experience points"
msgstr "Initiala erfarenhetspoäng"

msgid "Intermediary channel code"
msgstr "Kod för förmedlingskanal"

msgid "Invoice already confirmed"
msgstr "Fakturan är redan bekräftad"

msgid "Kitchen - food, tableware"
msgstr "Kök - mat, porslin"

msgid "Manage credit assignments"
msgstr "Hantera kredituppdrag"

msgid "Manage event access roles"
msgstr "Hantera behörighetsroller för evenemang"

msgid "Manage photo album upload"
msgstr "Hantera uppladdning av fotoalbum"

msgid "Manage the event factions"
msgstr "Hantera evenemangets fraktioner"

msgid "Manage the event handouts"
msgstr "Hantera evenemangets handouts"

msgid "Manage volunteer registry"
msgstr "Hantera volontärregister"

#, python-format
msgid "New message from %(user)s"
msgstr "Nytt meddelande från %(user)s"

msgid "Now you can create badges"
msgstr "Nu kan du skapa badges"

msgid "Now you can manage events"
msgstr "Nu kan du hantera evenemang"

msgid "Optional - email reply to"
msgstr "Valfritt - e-posta svaret till"

msgid "Payment already confirmed"
msgstr "Betalning redan bekräftad"

msgid "Pre-register to the event"
msgstr "Skriv upp dig på föranmälningslistan"

msgid "Read the writing elements"
msgstr "Läs de skrivande elementen"

msgid "Receipt already confirmed"
msgstr "Kvittot är redan bekräftat"

msgid "Registration opening date"
msgstr "Öppningsdatum för registrering"

#, python-format
msgid "Registration to %(event)s"
msgstr "Registrering vid %(event)s"

msgid "Request sent for approval"
msgstr "Begäran skickad för godkännande"

msgid "Set assigned staff member"
msgstr "Ställ in tilldelad personal"

msgid "Set up fixed installments"
msgstr "Upprätta fasta avbetalningar"

msgid "Show available characters"
msgstr "Visa tillgängliga tecken"

msgid "Size of the file in bytes"
msgstr "Filens storlek i byte"

msgid "These are our past events"
msgstr "Detta är våra tidigare evenemang"

msgid "Upload of photo and video"
msgstr "Ladda upp foton och videor"

msgid "Upload your profile photo"
msgstr "Ladda upp ditt profilfoto"

msgid "Use of third party assets"
msgstr "Användning av tredje parts tillgångar"

msgid "We're sorry to see you go"
msgstr "Vi är ledsna att se dig gå"

msgid "cancel your registrations"
msgstr "avboka din registrering"

msgid "choice value not provided"
msgstr "valfritt värde anges inte"

msgid "Access character creation!"
msgstr "Få tillgång till karaktärsskapande!"

msgid "Access the event dashboard"
msgstr "Få tillgång till evenemangets instrumentpanel"

msgid "Can't copy from same event"
msgstr "Kan inte kopiera från samma händelse"

msgid "Check inverse relationship"
msgstr "kontrollera omvänt förhållande"

msgid "Discover the game factions"
msgstr "Upptäck spelgrupperna"

msgid "Edit your character's data"
msgstr "Redigera din karaktärs data"

#, python-format
msgid "Feature %(name)s activated"
msgstr "Funktion %(name)s aktiverad"

msgid "Give a card to your friend"
msgstr "Ge ett kort till din vän"

msgid "Hide unassigned characters"
msgstr "Dölj icke tilldelade tecken"

msgid "Manage the event prologues"
msgstr "Hantera evenemangets prologer"

msgid "Manage warehouse item tags"
msgstr "Hantera taggar för lagerartiklar"

msgid "Manage warehouse movements"
msgstr "Hantera lagerrörelser"

msgid "Now you can create inflows"
msgstr "Nu kan du skapa inflöden"

msgid "Option no longer available"
msgstr "Alternativet är inte längre tillgängligt"

msgid "Pre-registration confirmed"
msgstr "Förhandsanmälan bekräftad"

msgid "Short name - international"
msgstr "Kort namn - på engelska"

msgid "The following will be used"
msgstr "Följande kommer att användas"

msgid "The name of the competence"
msgstr "Kompetensens namn"

msgid "These fields are mandatory"
msgstr "Dessa fält är obligatoriska"

msgid "Total remaining to be paid"
msgstr "Totalt återstående att betala"

msgid "Upload membership document"
msgstr "Ladda upp medlemsdokument"

msgid "View photos from the event"
msgstr "Se bilder från evenemanget"

msgid "Waiting list registrations"
msgstr "Registreringar på väntelista"

msgid "Wrong number of characters"
msgstr "Fel antal tecken"

msgid "You can't access this way!"
msgstr "Du kan inte logga in på detta sätt!"

msgid "You have use a friend code"
msgstr "Du använde en vänkod"

msgid "(click on image to enlarge)"
msgstr "(klicka på bilden för att förstora den)"

msgid "Additional free payment fee"
msgstr "Ytterligare avgift för fri betalning"

#, python-format
msgid "Bring a friend to %(event)s"
msgstr "Ta med en vän till %(event)s"

msgid "Commit warehouse quantities"
msgstr "Binda lagerkvantiteter"

msgid "Confirmation of expenditure"
msgstr "Bekräftelse av utgifter"

msgid "Date of membership approval"
msgstr "Datum för godkännande av medlemskap"

msgid "Description - international"
msgstr "Beskrivning på engelska"

msgid "Enter a valid numeric value"
msgstr "Ange ett giltigt numeriskt värde"

msgid "Enter your preferences here"
msgstr "Ange dina preferenser här"

msgid "Event context not available"
msgstr "Händelsekontext inte tillgänglig"

msgid "Items that will be modified"
msgstr "Objekt som kommer att modifieras"

msgid "Loading performed, see logs"
msgstr "Lastning utförd, se loggar"

msgid "Manage quiz-style workshops"
msgstr "Hantera frågesportsliknande workshops"

msgid "Manage signup form sections"
msgstr "Hantera sektioner i anmälningsformuläret"

msgid "Manage the event characters"
msgstr "Hantera evenemangets karaktärer"

msgid "Manage warehouse containers"
msgstr "Hantera lagerbehållare"

msgid "Members of the Organization"
msgstr "Medlem i föreningen"

msgid "Membership fees in approval"
msgstr "Andel i godkännande"

msgid "Missing casting preferences"
msgstr "Saknade castingpreferenser"

msgid "Name of badge to be awarded"
msgstr "Namn på märket som ska delas ut"

msgid "Now you can create outflows"
msgstr "Nu kan du skapa utflöden"

msgid "Pre-registration cancelled!"
msgstr "Förhandsregistreringen är inställd!"

msgid "Reminder membership request"
msgstr "Påminnelse om medlemsansökan"

msgid "Set up dynamic installments"
msgstr "Ställ in dynamiska delbetalningar"

msgid "Thank you for participating"
msgstr "Tack för din medverkan"

msgid "Ticket name (keep it short)"
msgstr "Biljettens namn (håll det kort)"

msgid "View limited ticket options"
msgstr "Se begränsade biljettalternativ"

msgid "Withheld as transaction fee"
msgstr "Bibehållande som transaktionskostnad"

msgid "Would you like to change it"
msgstr "Skulle du vilja ändra det"

msgid "Your event has been created"
msgstr "Ditt evenemang har skapats"

msgid "please fill in your profile"
msgstr "vänligen fyll i din profil"

msgid "Contents of the special page"
msgstr "Innehåll i den särskilda sidan"

msgid "Cover photo fo the character"
msgstr "Ett exempel på foto av karaktären"

msgid "Describe how we can help you"
msgstr "Beskriv hur vi kan hjälpa dig"

#, python-format
msgid "Feature %(name)s deactivated"
msgstr "Funktion %(name)s avaktiverad"

msgid "If checked: members can vote"
msgstr "Om markerat: medlemmar kan rösta"

msgid "Launch guided interface tour"
msgstr "Starta guidad visning av gränssnittet"

msgid "Link to close the collection"
msgstr "Länk för att stänga samlingen"

msgid "Manage participant questions"
msgstr "Hantera deltagarnas frågor"

msgid "Manage signup form questions"
msgstr "Hantera frågor i anmälningsformuläret"

msgid "Manage the event speed-larps"
msgstr "Hantera evenemangets speed-larps"

msgid "Membership request submitted"
msgstr "Begäran om undergiven medlem"

msgid "Player customisation updated"
msgstr "Spelaranpassning uppdaterad"

msgid "The only mandatory column is"
msgstr "Den enda obligatoriska kolumnen är"

#, python-format
msgid "Trait assigned for %(event)s"
msgstr "Egenskap tilldelad för %(event)s"

msgid "payment pending confirmation"
msgstr "bekräftelse på avvaktande betalning"

msgid "Already existing relationship"
msgstr "Redan befintlig relation"

#, python-format
msgid "Approval %(user)s as %(role)s"
msgstr "Godkännande av %(user)s som %(role)s"

msgid "Buy skills for your character"
msgstr "Köp färdigheter till din karaktär"

msgid "Confirm and commit quantities"
msgstr "Bekräftelse och åtagande av kvantiteter"

msgid "Create and manage events here"
msgstr "Skapa och hantera evenemang här"

msgid "Date of issue of the document"
msgstr "Datum för utfärdande av dokumentet"

msgid "I Understand - Access Content"
msgstr "Jag förstår - Få tillgång till innehåll"

msgid "Indicate the outflow category"
msgstr "Ange den kategori inom vilken produktionen räknas"

msgid "Manage expense items incurred"
msgstr "Hantera uppkomna kostnadsposter"

msgid "Manages modules for workshops"
msgstr "Hanterar moduler för workshops"

msgid "Maximum number of preferences"
msgstr "Maximalt antal preferenser"

msgid "Minimum number of preferences"
msgstr "Minsta antal preferenser"

msgid "Now you can create characters"
msgstr "Nu kan du skapa karaktärer"

msgid "Number of tickets to be drawn"
msgstr "Antal biljetter som skall dras"

#, python-format
msgid "Personal code: <b>%(cod)s</b>"
msgstr "Personlig kod: <b>%(cod)s</b>"

#, python-format
msgid "Pre-registration at %(event)s"
msgstr "Förhandsregistrering på %(event)s"

msgid "Preferred navigation language"
msgstr "Förvalt navigationsspråk"

msgid "Promotion - site, advertising"
msgstr "Marknadsföring - webbplats, reklam"

msgid "Question name (keep it short)"
msgstr "Frågans namn (håll det kort)"

msgid "Registrations opening not set"
msgstr "Registreringsöppning ej fastställd"

#, python-format
msgid "Request refund from: %(user)s"
msgstr "Begär återbetalning från: %(user)s"

msgid "Select the new ability to get"
msgstr "Välj den nya färdighet som ska förvärvas"

msgid "The other fields are optional"
msgstr "De övriga fälten är valfria"

msgid "The total registration fee is"
msgstr "Den totala anmälningsavgiften är"

msgid "Transportation - gas, highway"
msgstr "Transport - bensin, motorväg"

msgid "Unconverted pre-registrations"
msgstr "Förhandsregistreringar som inte konverterats"

#, python-format
msgid "Unknown choice type: %(type)s"
msgstr "Okänd typ av val: %(type)s"

msgid "You don't have any events yet"
msgstr "Du har inga evenemang ännu"

msgid "You're not allowed to sign up"
msgstr "Du får inte registrera dig"

msgid "Your account is now activated"
msgstr "Ditt konto är nu aktivt"

msgid "check excessive relationships"
msgstr "kontrollera extra rapporter"

#, python-format
msgid "Complete payment for %(event)s"
msgstr "Fullständig betalning för %(event)s"

msgid "Delay in yearly membership fee"
msgstr "Försening av årlig medlemsavgift"

msgid "Duration in seconds (optional)"
msgstr "Varaktighet i sekunder (valfritt)"

msgid "Font to be used in page titles"
msgstr "teckensnitt som ska användas i titlar"

msgid "Manage issues during the event"
msgstr "Hantera problem under evenemanget"

msgid "Manage manual payment approval"
msgstr "Hantera manuellt godkännande av betalningar"

msgid "Manage organization accounting"
msgstr "Hantera organisationens redovisning"

msgid "Manage questions for workshops"
msgstr "Hantera frågor för workshops"

msgid "Manage registration surcharges"
msgstr "Hantera tilläggsavgifter för registrering"

msgid "Manage viewing writing element"
msgstr "Hantera visning av skrivelement"

msgid "Registrations on external link"
msgstr "Registreringar på extern länk"

msgid "Select the new photo to upload"
msgstr "Välj det nya foto som ska laddas upp"

msgid "Set up the taxes configuration"
msgstr "Ställ in skattekonfigurationen"

msgid "Set your interface preferences"
msgstr "Ställ in dina gränssnittsinställningar"

msgid "The registrations to the event"
msgstr "Anmälan till evenemanget"

msgid "Upload and host files directly"
msgstr "Ladda upp och hosta filer direkt"

msgid "We are processing your payment"
msgstr "Vi behandlar din betalning"

msgid "Your friend code has been used"
msgstr "Din vänkod har använts"

msgid "commit quantities to warehouse"
msgstr "överföra kvantiteter till lagret"

msgid "Activate features for the event"
msgstr "Aktivera funktioner för evenemanget"

msgid "After confirmation, add another"
msgstr "Efter bekräftelse, lägg till ytterligare en"

msgid "Browse the presentation website"
msgstr "Bläddra igenom presentationswebbplatsen"

msgid "Choice available, click to lock"
msgstr "Val tillgängligt, klicka för att låsa"

msgid "Data share removed successfully"
msgstr "Datadelning framgångsrikt borttagen"

msgid "Did you check and is it correct"
msgstr "Har du kontrollerat och är det korrekt"

msgid "Discover the coming soon events"
msgstr "Upptäck vilka evenemang som är på gång"

msgid "Filter or search the characters"
msgstr "Filtrera eller sök bland karaktärerna"

msgid "Manage event navigation buttons"
msgstr "Hantera navigeringsknappar för evenemang"

msgid "Manage member membership status"
msgstr "Hantera medlemsstatus för medlemskap"

msgid "Manage the registration tickets"
msgstr "Hantera registreringsbiljetter"

msgid "Manage the type of event quests"
msgstr "Hantera typen av eventuppdrag"

#, python-format
msgid "Membership fee payment %(year)s"
msgstr "Aktieutdelning %(year)s"

msgid "Name to be displayed for tokens"
msgstr "Namn som ska visas för polletter"

#, python-format
msgid "Password reset of user %(user)s"
msgstr "Lösenordsåterställning för användare %(user)s"

msgid "Relationships of your character"
msgstr "Länkar till din karaktär"

msgid "Review the annual budget report"
msgstr "Granska den årliga budgetrapporten"

msgid "Select only one primary faction"
msgstr "Välj endast en primär fraktion"

msgid "Set design - staging, materials"
msgstr "Scenografi - inredning, material"

msgid "Set up the voting configuration"
msgstr "Ställ in röstningskonfigurationen"

msgid "Show questions already answered"
msgstr "Visa redan besvarade frågor"

msgid "So far you have paid a total of"
msgstr "Hittills har du betalat totalt"

msgid "Surcharge applied to the ticket"
msgstr "Tilläggsavgift till biljett"

msgid "To log back in with the account"
msgstr "För att logga in igen med kontot"

msgid "Total of recorded money inflows"
msgstr "Totalt antal registrerade penninginflöden"

msgid "You have completed the payment!"
msgstr "Du har slutfört insättningen!"

msgid "Your question has been answered"
msgstr "Din fråga har besvarats"

msgid "check nonexistent relationships"
msgstr "kontrollera icke-existerande relationer"

msgid "Added to the bottom of all pages"
msgstr "Läggs till längst ner på alla sidor"

msgid "Cancellation for missing payment"
msgstr "Avbokning på grund av utebliven betalning"

msgid "Cancellation for missing profile"
msgstr "Avbokning för saknad profil"

#, python-format
msgid "Character assigned for %(event)s"
msgstr "Tecken tilldelade för %(event)s"

msgid "Copy elements from another event"
msgstr "Kopiera element från ett annat evenemang"

msgid "Costumes - make up, cloth, armor"
msgstr "Dräkter - smink, tyg, rustning"

msgid "Displays list of emails of users"
msgstr "Visar en lista över användarnas e-postmeddelanden"

msgid "Do you want to tell us something"
msgstr "Är det något du vill berätta för oss"

msgid "Is it selectable by participants"
msgstr "Är den valbar för deltagare"

msgid "Manage expenses for contributors"
msgstr "Hantera utgifter för bidragsgivare"

msgid "Manage participant registrations"
msgstr "Hantera registreringar av deltagare"

msgid "Manage rules for computed fields"
msgstr "Hantera regler för beräknade fält"

msgid "Manage the registration sections"
msgstr "Hantera registreringsavsnitten"

msgid "Membership request not submitted"
msgstr "Ej inlämnad begäran om medlem"

msgid "Miscellaneous operating expenses"
msgstr "Diverse driftskostnader"

msgid "Name to be displayed for credits"
msgstr "Namn som ska visas för krediteringar"

msgid "Now you can create url shortners"
msgstr "Nu kan du skapa kortadresser för webbadresser"

msgid "Now you can set the vote options"
msgstr "Nu kan du ställa in röstningsalternativen"

msgid "Now you can verify wire payments"
msgstr "Nu kan du verifiera banköverföringar"

msgid "Please upload your profile photo"
msgstr "Vänligen ladda upp ditt profilfoto"

msgid "Reimbursement request item added"
msgstr "Tillagd fordringspost"

msgid "Select a file with extension csv"
msgstr "Välj en fil med filnamnstillägget 'csv'"

msgid "Sum of payments received through"
msgstr "Summan av betalningar som erhållits genom"

msgid "The setting / genre of the event"
msgstr "Evenemangets miljö/genre"

msgid "Total of recorded money outflows"
msgstr "Totalt antal registrerade penningutflöden"

msgid "Verify that the data are correct"
msgstr "Kontrollera att uppgifterna är korrekta"

msgid "Voting for the Executive is open"
msgstr "Röstningen till direktionen är öppen"

msgid "We'll try to help as best we can"
msgstr "Vi ska försöka hjälpa till så gott vi kan"

msgid "Whether this token has been used"
msgstr "Om denna token har använts"

msgid "You need to define the end date!"
msgstr "Du måste definiera slutdatumet!"

msgid "(Optional) The cost of the ticket"
msgstr "(Valfritt) Kostnaden för biljetten"

#, python-format
msgid "A question was asked by: %(user)s"
msgstr "En fråga ställdes av: %(user)s"

msgid "Access the organization dashboard"
msgstr "Gå till organisationens instrumentpanel"

#, python-format
msgid "Achievement assignment: %(badge)s"
msgstr "Prestationsuppgift: %(badge)s"

msgid "Ask the organisers to activate it"
msgstr "Be arrangörerna att aktivera den"

msgid "Complete name of the Organization"
msgstr "Organisationens fullständiga namn"

#, python-format
msgid "Confirm registration to %(event)s"
msgstr "Bekräfta inmatning till %(event)s"

msgid "Descriptive name for this API key"
msgstr "Beskrivande namn för denna API-nyckel"

msgid "Descriptive name for this content"
msgstr "Beskrivande namn för detta innehåll"

msgid "Discover what this event is about"
msgstr "Ta reda på vad detta evenemang handlar om"

msgid "Fill out the event prep questions"
msgstr "Fyll i de förberedande frågorna för evenemanget"

msgid "For more information, write to us"
msgstr "För mer information, skriv till oss"

msgid "Go to the history preferences for"
msgstr "Gå till preferenshistoriken för"

msgid "Indicate your level of experience"
msgstr "Ange din erfarenhetsnivå"

msgid "Lottery tickets currently present"
msgstr "Det finns lotter"

msgid "Manage experience point abilities"
msgstr "Hantera förmågor för erfarenhetspoäng"

msgid "Manage main organization settings"
msgstr "Hantera huvudorganisationens inställningar"

msgid "Manage membership document upload"
msgstr "Hantera uppladdning av medlemsdokument"

msgid "No events are present, create one"
msgstr "Inga händelser finns, skapa en"

msgid "Now you can set the taxes options"
msgstr "Nu kan du ställa in skattealternativen"

msgid "The event this content belongs to"
msgstr "Det evenemang som detta innehåll hör till"

msgid "This page shows the url shortners"
msgstr "Den här sidan visar webbadressen shortners"

msgid "Total participation fees received"
msgstr "Summa erhållna deltagaravgifter"

msgid "Unfortunately these things happen"
msgstr "Tyvärr är det sådant som händer"

msgid "Verify manually approved payments"
msgstr "Verifiera manuellt godkända betalningar"

msgid "View all event information in the"
msgstr "Se all information om evenemanget i"

msgid "(Optional) The ability description"
msgstr "(Valfritt) Beskrivning av förmågan"

msgid "Access the list of your characters"
msgstr "Öppna din karaktärslista"

msgid "Date of expiration of the document"
msgstr "Datum då dokumentet upphör att gälla"

msgid "Delay in organization registration"
msgstr "Försening i registrering av organisation"

msgid "Empty relationship check (no text)"
msgstr "Kontroll av tom rapport (ingen text)"

#, python-format
msgid "Feature %(name)s already activated"
msgstr "Funktionen %(name)s är redan aktiverad"

msgid "Find out what quests are available"
msgstr "Upptäck de tillgängliga uppdragen"

msgid "If checked, allow ticket tier: NPC"
msgstr "Om markerad, tillåt biljettnivå: NPC"

msgid "Manage badges and user assignments"
msgstr "Hantera badges och användartilldelningar"

msgid "Manage experience point deliveries"
msgstr "Hantera leveranser av erfarenhetspunkter"

msgid "Manage organization-specific texts"
msgstr "Hantera organisationsspecifika texter"

msgid "Manage personal expense submission"
msgstr "Hantera inlämning av personliga utlägg"

msgid "Manage the registration surcharges"
msgstr "Hantera tilläggsavgifter för registrering"

msgid "Manage the type of event prologues"
msgstr "Hantera typen av prologer för evenemang"

msgid "Manages registration cancellations"
msgstr "Hanterar avbokningar av registreringar"

msgid "Manually approve payments received"
msgstr "Manuellt godkänna mottagna betalningar"

msgid "Now you can create event templates"
msgstr "Nu kan du skapa eventmallar"

msgid "Now you can set membership options"
msgstr "Nu kan du ställa in medlemsalternativ"

#, python-format
msgid "Registration updated for %(event)s"
msgstr "Uppdaterad post för %(event)s"

#, python-format
msgid "Registration updated to %(event)s!"
msgstr "Registrering uppdaterad till %(event)s!"

#, python-format
msgid "Registrations opening at: %(date)s"
msgstr "Registreringar öppnar kl: %(date)s"

msgid "Secretarial - stationery, printing"
msgstr "Sekretariat - brevpapper, tryckning"

msgid "Set up the membership request text"
msgstr "Skapa en text för medlemsförfrågan"

msgid "The amount of your contribution is"
msgstr "Beloppet på ditt bidrag är"

msgid "The collection has been activated!"
msgstr "Samlingen har aktiverats!"

msgid "The collection has been delivered!"
msgstr "Kollektionen har levererats!"

msgid "The form is saved every 30 seconds"
msgstr "Formuläret sparas var 30:e sekund"

msgid "The payment has not been completed"
msgstr "Betalningen slutfördes inte"

msgid "This page shows the warehouse tags"
msgstr "På denna sida visas lagertaggar"

msgid "You are about to make a payment of"
msgstr "Du är på väg att göra en betalning på"

msgid "You need to define the start date!"
msgstr "Du måste definiera startdatumet!"

msgid "Your updated registration total is"
msgstr "Ditt uppdaterade antal poster är"

msgid "to confirm it proceed with payment"
msgstr "för att bekräfta det fortsätt med betalningen"

#, python-format
msgid "(<a href='%(url)s'>answer here</a>)"
msgstr "(<a href='%(url)s'>svara här</a>)"

msgid "(Optional) The ticket's description"
msgstr "(Valfritt) Beskrivning av biljetten"

msgid "Image shown on homepage as promoter"
msgstr "Bild visas på hemsidan som promotor"

msgid "Indicate the prerequisite abilities"
msgstr "Ange vilka förmågor som krävs"

msgid "Insert the html code for the footer"
msgstr "Ange html-koden för att fylla sidfoten med"

msgid "Insert the html code for the header"
msgstr "Ange den html-kod som ska användas för att fylla rubriken"

msgid "Manage date settings for this event"
msgstr "Hantera datuminställningar för detta evenemang"

msgid "Manage signup form question options"
msgstr "Hantera frågealternativ för anmälningsformulär"

msgid "Manage the type of character skills"
msgstr "Hantera typen av karaktärsfärdigheter"

#, python-format
msgid "Membership registration of %(user)s"
msgstr "Medlemskapsabonnemang för %(user)s"

msgid "Message sent, thanks for writing us"
msgstr "Meddelande skickat, tack för att du skrev"

msgid "Name of the discount - internal use"
msgstr "Namn på rabatt - för internt bruk"

msgid "No elements are currently available"
msgstr "Inga element är för närvarande tillgängliga"

msgid "Now you can create the receipt text"
msgstr "Nu kan du skapa kvittotexten"

msgid "Now you can set the casting options"
msgstr "Nu kan du ställa in casting-alternativen"

msgid "Optional description of the content"
msgstr "Valfri beskrivning av innehållet"

msgid "Payments pending delegated accounts"
msgstr "Betalningar i avvaktan på delegerade konton"

#, python-format
msgid "Reimbursement request for %(event)s"
msgstr "Krav på %(event)s"

msgid "Require receipt for manual payments"
msgstr "Kräv kvitto för manuella betalningar"

msgid "Review historical financial records"
msgstr "Granska historiska finansiella poster"

msgid "Review participants' sensitive data"
msgstr "Granska deltagarnas känsliga uppgifter"

msgid "Set up the membership configuration"
msgstr "Ställ in medlemskonfigurationen"

msgid "This page shows the warehouse items"
msgstr "På denna sida visas lagerartiklarna"

msgid "You can't send messages to yourself"
msgstr "Du kan inte skicka meddelanden till dig själv"

msgid "here the conditions of registration"
msgstr "här villkoren för registrering av evenemang"

msgid "Cast your vote for the new Executive"
msgstr "Lägg din röst på den nya verkställande direktören"

msgid "Confirmation of registration request"
msgstr "Bekräftelse på begäran om registrering"

msgid "Error processing payment, contact us"
msgstr "Fel vid betalning, kontakta oss"

msgid "Extended description - international"
msgstr "Utökad beskrivning - på engelska"

#, python-format
msgid "Feature %(name)s already deactivated"
msgstr "Funktion %(name)s redan avaktiverad"

msgid "If checked, allow ticket tier: Staff"
msgstr "Om markerat, tillåt biljettnivå: Personal"

msgid "Indicate the amount of your donation"
msgstr "Ange beloppet för din donation"

msgid "Indicates the details of the request"
msgstr "Anger detaljerna för fordran"

msgid "Manage membership fee invoice upload"
msgstr "Hantera uppladdning av fakturor för medlemsavgifter"

msgid "Manage the models for event handouts"
msgstr "Hantera modellerna för evenemangshandouts"

msgid "Now you can create the filler ticket"
msgstr "Nu kan du skapa fyllnadsbiljetten"

msgid "Now you can set the discount options"
msgstr "Nu kan du ställa in rabattalternativen"

msgid "Now you can set the reminder options"
msgstr "Nu kan du ställa in påminnelsemöjligheterna"

msgid "Only really important communications"
msgstr "Endast riktigt viktig kommunikation"

msgid "Regenerate (recreates all pdf: slow)"
msgstr "Regenerera (återskapar all pdf: långsamt)"

#, python-format
msgid "Registration cancelled for %(event)s"
msgstr "Avsluta prenumeration på %(event)s"

msgid "Registration completed successfully!"
msgstr "Registreringen har slutförts framgångsrikt!"

#, python-format
msgid "Registration confirmed at %(event)s!"
msgstr "Registrering bekräftad vid %(event)s!"

#, python-format
msgid "Role approval %(role)s per %(event)s"
msgstr "Rollgodkännande %(role)s per %(event)s"

msgid "Select the event of this new session"
msgstr "Välj evenemang för denna nya session"

msgid "Terms and Conditions of registration"
msgstr "Villkor och anvisningar för deltagande"

msgid "They need to complete it immediately"
msgstr "De måste slutföra det omedelbart"

msgid "Tickets that have already been drawn"
msgstr "Det finns redan dragna biljetter"

msgid "Update here the registration options"
msgstr "Uppdatera dina medlemsalternativ"

#, python-format
msgid "Utilisation %(tokens)s per %(event)s"
msgstr "Utnyttjande %(tokens)s per %(event)s"

msgid "View the complete list of our events"
msgstr "Se den fullständiga listan över våra evenemang"

msgid "You are currently logged in with the"
msgstr "Du är för närvarande inloggad med"

msgid "You have been awarded an achievement"
msgstr "Du har tilldelats en prestation"

msgid "Added to the bottom of all mails sent"
msgstr "Läggs till längst ner i alla utskickade mail"

msgid "Check the validity of the fiscal code"
msgstr "Kontrollera att skattekoden är giltig"

msgid "End date cannot be before start date!"
msgstr "Slutdatum kan inte vara före startdatum!"

msgid "Hide participants without a character"
msgstr "Dölj deltagare utan tecken"

msgid "If checked, allow ticket tier: Seller"
msgstr "Om markerat, tillåt biljettnivå: Säljare"

msgid "Location - rent, gas, overnight stays"
msgstr "Plats - hyra, gas, övernattningar"

msgid "Manage answers for workshop questions"
msgstr "Hantera svar på frågor från workshops"

msgid "Manage expense items for contributors"
msgstr "Hantera utgiftsposter för bidragsgivare"

msgid "Manage experience point ability types"
msgstr "Hantera typer av förmågor för erfarenhetspoäng"

msgid "Manage the organization main settings"
msgstr "Hantera organisationens huvudinställningar"

msgid "Manage the pre-registrations received"
msgstr "Hantera mottagna förhandsregistreringar"

msgid "Mirror type character, not selectable"
msgstr "Spegelkaraktär, inte valbar"

msgid "Now you can create fixed installments"
msgstr "Nu kan du skapa fasta delbetalningar"

msgid "Now you can create the lottery ticket"
msgstr "Nu kan du skapa lotteriet"

msgid "Now you can create the progress steps"
msgstr "Nu kan du skapa framstegsstegen"

msgid "Now you can create the waiting ticket"
msgstr "Nu kan du skapa den väntande biljetten"

msgid "Now you can review the annual balance"
msgstr "Nu kan du granska årsbokslutet"

msgid "Now you can review users mailing list"
msgstr "Nu kan du granska användarnas e-postlista"

msgid "Now you can set customization options"
msgstr "Nu kan du ställa in anpassningsalternativ"

msgid "Now you can set the legal notice text"
msgstr "Nu kan du ställa in den juridiska meddelandetexten"

#, python-format
msgid "Registration to %(event)s by %(user)s"
msgstr "Inmatning i %(event)s av %(user)s"

msgid "Select the organisation to proceed to"
msgstr "Välj den organisation som du vill gå vidare till"

msgid "Set up delivery for experience points"
msgstr "Ställ in leverans för erfarenhetspoäng"

msgid "The question type, allowed values are"
msgstr "Frågetyp, tillåtna värden är"

msgid "This page shows cancelled enrollments"
msgstr "Denna sida sammanfattar annullerade registreringar"

msgid "Total amount refunded to participants"
msgstr "Totalt belopp som återbetalas till deltagarna"

#, python-format
msgid "Utilisation %(credits)s per %(event)s"
msgstr "Utnyttjande %(credits)s per %(event)s"

#, python-format
msgid " Hurry: only %(num)d tickets available"
msgstr " Skynda dig: endast %(num)d biljetter finns kvar"

#, python-format
msgid "Activate collection for: %(recipient)s"
msgstr "Aktivering av insamling för: %(recipient)s"

msgid "Activate features for the organization"
msgstr "Aktivera funktioner för organisationen"

msgid "Activation failed. Mail us the details"
msgstr ""
"Aktivering av konto misslyckades. Vänligen skriv till oss för att meddela "
"oss om detta"

msgid "Attention, the tax code does not match"
msgstr "Observera att skattekoden inte stämmer överens"

msgid "Charge transaction fees to participant"
msgstr "Ta ut transaktionsavgifter av deltagaren"

msgid "Fill in your character's relationships"
msgstr "Fyll i din karaktärs relationer"

msgid "I confirm that I have made the payment"
msgstr "Jag bekräftar att jag har gjort betalningen"

msgid "It will be shown to other participants"
msgstr "Den kommer att visas för andra deltagare"

msgid "Membership of the Organization refused"
msgstr "Medlemskap nekat"

msgid "Now you can host files in the platform"
msgstr "Nu kan du hosta filer i plattformen"

msgid "Now you can start creating speed-larps"
msgstr "Nu kan du börja skapa speed-larps"

msgid "The following registrations were drawn"
msgstr "Följande bidrag lottades ut"

msgid "This page shows the plots of the event"
msgstr "På denna sida visas plottarna från evenemanget"

msgid "We ask you to pay the remaining amount"
msgstr "Vi ber dig att betala det återstående beloppet"

msgid "You already have an assigned character"
msgstr "Du har redan en tilldelad karaktär"

msgid "You are about to perform a donation of"
msgstr "Du gör en donation på"

msgid "click on the icon to open the tutorial"
msgstr "klicka på ikonen för att öppna handledningen"

msgid "Character are not visible at the moment"
msgstr "Tecknen är inte synliga för tillfället"

msgid "Click below to confirm the cancellation"
msgstr "Klicka nedan för att bekräfta din avbokning"

#, python-brace-format
msgid "Completed module. Remaining: {number:d}"
msgstr "Genomförd modul. Återstår: {number:d}"

msgid "Create the first character of the event"
msgstr "Skapa den första karaktären i evenemanget"

msgid "Date from when the surcharge is applied"
msgstr "Datum efter vilket tilläggsavgiften gäller"

msgid "Electronics - computers, hitech, lights"
msgstr "Elektronik - datorer, hitech, lampor"

msgid "Enables free pre-registration to events"
msgstr "Möjliggör kostnadsfri föranmälan till evenemang"

msgid "If you need help, remember to check out"
msgstr "Om du behöver hjälp, kom ihåg att kolla in"

msgid "Indicate the required character options"
msgstr "Ange de teckenalternativ som krävs"

msgid "MIME type of the file (e.g., video/mp4)"
msgstr "Filens MIME-typ (t.ex. video/mp4)"

msgid "Manages and assigns tasks to characters"
msgstr "Hanterar och fördelar arbetsuppgifter till medarbetare"

msgid "Manages events or organization expenses"
msgstr "Hanterar kostnader för evenemang eller organisation"

msgid "Manages events or organization revenues"
msgstr "Hanterar intäkter från evenemang eller organisation"

#, python-format
msgid "Membership fee of %(user)s for %(year)s"
msgstr "Andel %(user)s per %(year)s"

msgid "Membership of the Organization accepted"
msgstr "Medlemskap i föreningen accepteras"

msgid "Now you can create quests for the event"
msgstr "Nu kan du skapa uppdrag för evenemanget"

msgid "Now you can review the event's problems"
msgstr "Nu kan du granska evenemangets problem"

msgid "Now you can se the special page options"
msgstr "Nu kan du se de speciella sidalternativen"

msgid "Perform checks on warehouse assignments"
msgstr "Utföra kontroller av lageruppdrag"

msgid "Photos and videos successfully uploaded"
msgstr "Foton och videor har laddats upp framgångsrikt"

#, python-format
msgid "Registration cancellation for %(event)s"
msgstr "Avsluta prenumerationen på %(event)s"

msgid "Set the experience points configuration"
msgstr "Ställ in konfigurationen för erfarenhetspoäng"

msgid "Sum of the signup fee, total to be paid"
msgstr "Summan av anmälningsavgiften, totalt att betala"

msgid "The number of payments to split the fee"
msgstr "Antalet delbetalningar som ska göras"

msgid "The question status, allowed values are"
msgstr "Frågans status, tillåtna värden är"

msgid "This page summarises the assignments of"
msgstr "På denna sida sammanfattas uppdragen för"

msgid "This text will be added to the sheet of"
msgstr "Denna text kommer att läggas till på arket för"

msgid "You are logged in with an email address"
msgstr "Du är inloggad med en e-postadress"

msgid "if it doesn't exist, it will be created"
msgstr "om den inte finns, kommer den att skapas"

msgid "Characters are not visible at the moment"
msgstr "Tecknen är inte synliga för tillfället"

msgid "Copy this code and share it with friends"
msgstr "Kopiera koden och dela den med dina vänner"

msgid "Describe exactly what condition it is in"
msgstr "Beskriv exakt under vilka förhållanden den förekommer"

msgid "Did you check the required data properly"
msgstr "Har du kontrollerat de nödvändiga uppgifterna på rätt sätt"

msgid "IP address from which the token was used"
msgstr "IP-adress från vilken token användes"

msgid "If not found, the option will be skipped"
msgstr "Om alternativet inte hittas kommer det att hoppas över"

msgid "If you no longer wish to attend, you can"
msgstr "Om du inte längre vill delta kan du"

msgid "If you wish to update your personal data"
msgstr "Om du vill uppdatera dina personuppgifter"

msgid "Manage collections participated by users"
msgstr "Hantera samlingar som användare har deltagit i"

msgid "Manage new session for an existing event"
msgstr "Hantera en ny session för ett befintligt evenemang"

msgid "Name of the ticket into which to convert"
msgstr "Namn på den biljett som ska konverteras till"

msgid "Now you can set the dynamic installments"
msgstr "Nu kan du ställa in de dynamiska avbetalningarna"

msgid "One character more or less than expected"
msgstr "En karaktär mer eller mindre än förväntat"

msgid "Payment currently in review by the staff"
msgstr "Betalningen granskas för närvarande av personalen"

msgid "The collection was delivered to the user"
msgstr "Kollektionen levererades till användaren"

msgid "This content is currently not available."
msgstr "Detta innehåll är för närvarande inte tillgängligt."

msgid "This page shows the quests for the event"
msgstr "Den här sidan visar uppdrag för evenemanget"

msgid "This page shows the signups of the event"
msgstr "Denna sida visar anmälningarna till evenemanget"

msgid "This page shows the warehouse containers"
msgstr "På denna sida visas lagercontainrarna"

msgid "Value must be greater than or equal to 0"
msgstr "Värdet måste vara större än eller lika med 0"

msgid "Well done, you've completed all modules!"
msgstr "Bra jobbat, du har klarat alla moduler!"

msgid "Who takes it upon themselves to solve it"
msgstr "Vem tar ansvar för att lösa problemet"

msgid "Would you like to pay a different amount"
msgstr "Skulle du vilja betala ett annat belopp"

msgid "You think you should have an achievement"
msgstr "Tycker du att du har rätt till en prestation"

#, python-format
msgid "Your card number is: <b>%(number)03d</b>"
msgstr "Ditt kortnummer är: <b>%(number)03d</b>"

msgid "if the character belongs to this element"
msgstr "om karaktären hör till detta element"

msgid "Added at the top of the user profile page"
msgstr "Tillagd högst upp på sidan med användarprofilen"

msgid "Browser user agent string from the access"
msgstr "Webbläsarens användaragentsträng från åtkomsten"

msgid "Choice locked, click to make it available"
msgstr "Valet låst, klicka för att göra det tillgängligt"

msgid "Copy this code and share it with friends!"
msgstr "Kopiera denna kod och dela den med dina vänner!"

msgid "Describe exactly at which point it occurs"
msgstr "Beskriv exakt var det inträffar"

msgid "I do it routinely, I have good experience"
msgstr "Jag gör det regelbundet, jag har god erfarenhet"

msgid "Manage the pre-registration of all events"
msgstr "Hantera förhandsregistrering av alla evenemang"

msgid "Now you can create the plots of the event"
msgstr "Nu kan du skapa tomterna för evenemanget"

msgid "Request of membership to the Organization"
msgstr "Ansökan om medlemskap i en förening"

msgid "Set up the organization tax configuration"
msgstr "Ställ in organisationens skattekonfiguration"

#, python-format
msgid "There are quests without traits: %(list)s"
msgstr "Det finns uppdrag utan egenskaper: %(list)s"

msgid "This page shows the uploaded photo albums"
msgstr "Denna sida sammanfattar de uppladdade fotoalbumen"

msgid "You are excluding (none of these filters)"
msgstr "Du utesluter (inget av dessa filter)"

msgid "You have exceeded the maximum text length"
msgstr "Du har överskridit den maximala textlängden"

msgid "copy this link and give it to your friend"
msgstr "kopiera den här länken och ge den till din vän"

msgid "Added at the top of the main calendar page"
msgstr "Tillagd högst upp på huvudkalendersidan"

msgid "Assign selected characters to participants"
msgstr "Tilldela valda karaktärer till deltagare"

msgid "Character already assigned, not selectable"
msgstr "Karaktär redan tilldelad, inte valbar"

msgid "Click on a name to go and view it directly"
msgstr "Klicka på ett namn för att se det direkt"

#, python-format
msgid "Confirmation of registration for %(event)s"
msgstr "Bekräftelse på anmälan till %(event)s"

#, python-format
msgid "Details: %(details)s (<b>%(amount).2f</b>)"
msgstr "Detaljerad information: %(details)s (<b>%(amount).2f</b>)"

msgid "Display all users data as members registry"
msgstr "Visa alla användares data som medlemsregister"

msgid "For which day you will need transportation"
msgstr "För vilken dag behöver du transport"

msgid "Here is a list of critical problems to fix"
msgstr "Här är en lista över kritiska problem som måste åtgärdas"

msgid "ISO language code (e.g., 'en', 'it', 'de')"
msgstr "ISO-språkkod (t.ex. \"en\", \"it\", \"de\")"

msgctxt "event"
msgid "If checked: shows the genre for each event"
msgstr "Om markerat: visar genren för varje evenemang"

msgid "Manage configuration of activated features"
msgstr "Hantera konfiguration av aktiverade funktioner"

msgid "Manage donations performed by participants"
msgstr "Hantera donationer som utförs av deltagare"

msgid "Manage form questions for writing elements"
msgstr "Hantera formulärfrågor för skrivelement"

msgid "Manage questions asked by the participants"
msgstr "Hantera frågor som ställts av deltagarna"

msgid "Manage your personal interface preferences"
msgstr "Hantera dina personliga gränssnittspreferenser"

msgid "Now you can create discounts for the event"
msgstr "Nu kan du skapa rabatter för evenemanget"

msgid "Now you can create prologues for the event"
msgstr "Nu kan du skapa prologer för evenemanget"

msgid "Now you can create registration surcharges"
msgstr "Nu kan du skapa tilläggsavgifter för registrering"

msgid "Now you can create the \"new player\" ticket"
msgstr "Nu kan du skapa biljetten för \"ny spelare\""

msgid "Now you can review participants' questions"
msgstr "Nu kan du gå igenom deltagarnas frågor"

msgid "Now you can review the volunteers registry"
msgstr "Nu kan du granska registret över volontärer"

msgid "Now you can set the PDF generation options"
msgstr "Nu kan du ställa in alternativen för PDF-generering"

msgid "Participants that DID NOT send preferences"
msgstr "Deltagare som INTE skickade preferenser"

#, python-format
msgid "Profile compilation reminder for %(event)s"
msgstr "Påminnelse om sammanställning av profiler för %(event)s"

msgid "Reserve additional tickets beyond your own"
msgstr "Reservera ytterligare biljetter utöver din egen"

msgid "Select randomly lottery tickets to upgrade"
msgstr "Välj slumpmässigt lotter för att uppgradera"

#, python-format
msgid "The sum was assigned to you as %(credits)s"
msgstr "Beloppet tilldelades dig som %(credits)s"

msgid "There is already a member with this number"
msgstr "Det finns redan en medlem med detta nummer"

msgid "This page performs checks on members' data"
msgstr "Denna sida utför kontroller av medlemmarnas uppgifter"

msgid "This page shows the prologues of the event"
msgstr "Denna sida sammanfattar prologerna för evenemanget"

msgid "This page summarises the system entries of"
msgstr "Denna sida sammanfattar systemposterna för"

msgid "Warning! Other users are editing this item"
msgstr "Varning, varning! Andra användare redigerar detta objekt"

msgid "You can upload data directly from CSV file"
msgstr "Du kan ladda upp data direkt från en CSV-fil"

msgid "main grouping / affiliation for characters"
msgstr "huvudgruppering / tillhörighet för karaktärer"

msgid "secondary grouping across primary factions"
msgstr "sekundär gruppering över primära fraktioner"

msgid "Allow to switch registration between events"
msgstr "Möjlighet att byta registrering mellan evenemang"

#, python-format
msgid "Approval %(user)s as %(role)s for %(event)s"
msgstr "Godkännande av %(user)s som %(role)s för %(event)s"

msgid "Characters are only visible to participants"
msgstr "Tecknen är endast synliga för deltagarna"

#, python-format
msgid "Collection participation for: %(recipient)s"
msgstr "Samlingsdeltagande för: %(recipient)s"

msgid "Description to be shown on the special page"
msgstr "Beskrivning som ska visas på den särskilda sidan"

msgid "Discount not combinable with other benefits"
msgstr "Rabatt som inte kan kombineras med andra förmåner"

msgid "Freely indicate the amount of your donation"
msgstr "Ange fritt beloppet för din donation"

msgid "If checked, allow ticket tier: Collaborator"
msgstr "Om markerat, tillåt biljettnivå: Samarbetspartner"

msgid "If there are wrong data you can update your"
msgstr "Om det finns felaktiga uppgifter, vänligen uppdatera din"

msgid "Indicate precisely your field of experience"
msgstr "Ange exakt inom vilket område du har erfarenhet"

msgid "Indicate the tickets for which it is active"
msgstr "Ange de biljetter för vilka den är aktiv"

msgid "Manage fields that track participants’ data"
msgstr "Hantera fält som spårar deltagarnas data"

msgid "Now you can set the player editing settings"
msgstr "Nu kan du ställa in spelarens redigeringsinställningar"

msgid "Set up a value for registration secret link"
msgstr "Ange ett värde för den hemliga länken för registrering"

msgid "This access link is invalid or has expired."
msgstr "Denna länk är ogiltig eller har löpt ut."

msgid "This page shows an email sent by the system"
msgstr "Denna sida visar ett e-postmeddelande som skickats av systemet"

msgid "This page shows the characters of the event"
msgstr "På denna sida sammanfattas evenemangets karaktärer"

msgid "This page shows the registration surcharges"
msgstr "På denna sida sammanfattas tilläggsavgifterna för registreringar"

msgid "This page shows the roles of the characters"
msgstr "Den här sidan visar rollerna för karaktärerna"

msgid "This page shows the speedlarps of the event"
msgstr "Denna sida sammanfattar speedlarps från evenemanget"

msgid "This page shows the types of event prologue"
msgstr "Denna sida sammanfattar de olika typerna av händelseprolog"

msgid "Upload a PDF file or image (JPG, PNG, etc.)"
msgstr "Ladda upp en PDF-fil eller bild (JPG, PNG, etc.)"

msgid "Warehouse quantities committed successfully"
msgstr "Registreringen har slutförts framgångsrikt"

msgid "Your gifted registration has been redeemed!"
msgstr "Din förmånliga registrering har lösts in!"

msgid "(Optional) Maximun number of spots available"
msgstr "(Valfritt) Maximalt antal tillgängliga platser"

msgid "Background image used across all event pages"
msgstr "Bakgrundsbild används på alla evenemangssidor"

msgid "Do you wish to be reimbursed? Open a new one"
msgstr "Vill du ha ersättning för dina kostnader? Öppna en ny"

msgid "Elements you wish to avoid in the assignment"
msgstr "Element som du vill undvika i uppdraget"

msgid "First character in the relationship (origin)"
msgstr "Första karaktären i relationen (ursprung)"

msgid "If checked: shows the tagline for each event"
msgstr "Om markerat: visar tagline för varje evenemang"

msgid "If checked: shows the website for each event"
msgstr "Om markerat: visar webbplatsen för varje evenemang"

msgid "If you don't see an user, ask them to access"
msgstr "Om du inte ser någon användare, be dem att gå in på"

msgid "If you need a hand, feel free to let us know"
msgstr "Om du behöver hjälp är du välkommen att höra av dig till oss"

msgid "Manage invoices of payments and approve them"
msgstr "Hantera fakturor och betalningar och godkänna dem"

msgid "Manage participant questions and answer them"
msgstr "Hantera deltagarnas frågor och besvara dem"

msgid "Manage tokens to access the one-time content"
msgstr "Hantera tokens för att få tillgång till engångsinnehållet"

msgid "Now you can create the factions of the event"
msgstr "Nu kan du skapa fraktionerna i evenemanget"

msgid "Now you can create the handouts of the event"
msgstr "Nu kan du skapa handouts för evenemanget"

msgid "Now you can set the organization tax options"
msgstr "Nu kan du ställa in organisationens skattealternativ"

msgid "Now you can set the payment methods settings"
msgstr "Nu kan du ange inställningarna för betalningsmetoder"

msgid "Now you can set the registration secret link"
msgstr "Nu kan du ställa in den hemliga registreringslänken"

msgid "Oops! You gave one or more incorrect answers"
msgstr "Oops! Du gav ett eller flera felaktiga svar"

msgid "Remember to put the prefix at the beginning!"
msgstr "Kom ihåg att sätta prefixet i början!"

msgid "Select a character to add a new relationship"
msgstr "Välj en karaktär för att lägga till en ny relation"

msgid "Set up a value for registration opening date"
msgstr "Ange ett värde för öppningsdatum för registrering"

msgid "Set up character customization configuration"
msgstr "Ställ in konfiguration för karaktärsanpassning"

msgid "The organization this translation belongs to"
msgstr "Den organisation som denna översättning tillhör"

msgid "This page shows your personal spending items"
msgstr "På denna sida sammanfattas dina personliga utgiftsposter"

msgid "View the list of characters and participants"
msgstr "Visa listan över karaktärer och deltagare"

msgid "You are not yet a Member of the Organization"
msgstr "Du är ännu inte medlem i föreningen"

msgid "You are now logged in with your main account"
msgstr "Du är nu inloggad med ditt huvudkonto"

msgid "(Optional) The amount of a voluntary donation"
msgstr "(Frivillig uppgift) Beloppet för en frivillig donation"

msgid "Customize buttons in the event navigation bar"
msgstr "Anpassa knapparna i navigeringsfältet för evenemang"

msgid "Event description displayed on the event page"
msgstr "Beskrivning av händelsen visas på händelsesidan"

msgid "If checked: shows the position for each event"
msgstr "Om markerat: visar positionen för varje evenemang"

msgid "Indicates the amount of reimbursement desired"
msgstr "Anger önskat belopp för återbetalning"

msgid "Manage badges and assign them to participants"
msgstr "Hantera badges och tilldela dem till deltagare"

msgid "Manage the registration questions and options"
msgstr "Hantera frågor och alternativ för registrering"

msgid "Member who used this token (if authenticated)"
msgstr "Medlem som använde denna token (om den är autentiserad)"

msgid "Now you can copy elements from an other event"
msgstr "Nu kan du kopiera element från ett annat evenemang"

msgid "Now you can define registration form sections"
msgstr "Nu kan du definiera sektioner för registreringsformuläret"

msgid "Now you can set the registration opening date"
msgstr "Nu kan du ställa in öppningsdatum för registrering"

msgid "Place of birth not included in the ISTAT list"
msgstr "Födelseort som inte finns med i ISTAT:s förteckning"

msgid "Please create your first event to get started"
msgstr "Skapa ditt första event för att komma igång"

#, python-format
msgid "Registration updated to %(event)s by %(user)s"
msgstr "Uppdaterad registrering av %(event)s av %(user)s"

msgid "Select the event you wish to pre-register for"
msgstr "Välj det evenemang du vill föranmäla dig till"

msgid "Set up a value for registration external link"
msgstr "Ange ett värde för registrering av extern länk"

msgid "The user has been assigned the specified role"
msgstr "Användaren har tilldelats den angivna rollen"

msgid "This page shows the pre-signups for the event"
msgstr "Denna sida visar förhandsanmälningarna till evenemanget"

msgid "This page shows the settings for PDF printing"
msgstr "Denna sida sammanfattar inställningarna för PDF-utskrift"

msgid "Amount of the next payment instalment required"
msgstr "Beloppet för nästa betalningsrat som krävs"

msgid "Cancellation for missing yearly membership fee"
msgstr "Uppsägning på grund av utebliven årlig medlemsavgift"

msgid "Characters are only visible to logged in users"
msgstr "Tecknen är endast synliga för inloggade användare"

msgid "Do you wish to be always updated on our events"
msgstr "Vill du hålla dig uppdaterad om våra evenemang"

msgid "Hint: The correct answers to this question are"
msgstr "Ledtråd: De rätta svaren på denna fråga är"

msgid "Indicates what gender you identify yourself as"
msgstr "Ange vilket kön du identifierar dig med"

msgid "Manage your event expenses and upload receipts"
msgstr "Hantera dina evenemangskostnader och ladda upp kvitton"

msgid "Maximum number of filler spots (0 = unlimited)"
msgstr "Maximalt antal utfyllnadsplatser (0 = obegränsat)"

msgid "Now set up the token and credits configuration"
msgstr "Nu ska du konfigurera token och krediter"

msgid "Now you can add warehouse containers and items"
msgstr "Nu kan du lägga till lagerbehållare och artiklar"

msgid "Now you can select which tickets can be gifted"
msgstr "Nu kan du välja vilka biljetter som kan ges i gåva"

msgid "Now you can set the experience points settings"
msgstr "Nu kan du ange inställningar för erfarenhetspoäng"

msgid "Now you can set the external registration link"
msgstr "Nu kan du ange den externa registreringslänken"

msgid "Optional - Image displayed within the question"
msgstr "Valfritt - Bild som visas i frågan"

msgid "Registered users will be granted normal access"
msgstr "Registrerade användare får normal åtkomst"

msgid "Remember to put recipients separated by commas"
msgstr "Kom ihåg att ange mottagare separerade med kommatecken"

msgid "Something went wrong in the account activation"
msgstr "Något gick fel vid aktiveringen av kontot"

msgid "Sum of payments received with means of payment"
msgstr "Summan av mottagna betalningar med betalningsmedel"

msgid "Text show at the start of all character sheets"
msgstr "Text visas i början av alla karaktärsblad"

#, python-format
msgid "There are <b>%(number)s</b> members to approve"
msgstr "Det finns <b>%(number)s</b> medlemmar att godkänna"

#, python-format
msgid "There are <b>%(number)s</b> refunds to deliver"
msgstr "Det finns <b>%(number)s</b> återbetalningar att leverera"

#, python-format
msgid "There are quest types without quests: %(list)s"
msgstr "Det finns uppdragstyper utan uppdrag: %(list)s"

msgid "This page shows the email lists of subscribers"
msgstr "På den här sidan visas e-postlistorna för prenumeranterna"

msgid "This page summarizes px delivery to characters"
msgstr "Denna sida sammanfattar px-leverans till tecken"

msgid "Total amount withheld for transfer commissions"
msgstr "Totalt belopp som innehållits för överföringsprovisioner"

msgid "Your preferences have been saved in the system"
msgstr "Dina preferenser har sparats i systemet"

msgid "Added to the registration page, before the form"
msgstr "Tillagd på registreringssidan, före formuläret"

msgid "Check consistency of the members’ personal data"
msgstr "Kontrollera att medlemmarnas personuppgifter är korrekta"

msgid "Customize specific texts on the event interface"
msgstr "Anpassa specifika texter på eventgränssnittet"

#, python-format
msgid "Donation of %(user)s, with reason: '%(reason)s'"
msgstr "Donation av %(user)s, med anledning: '%(reason)s'"

msgid "Email sent with instructions for password reset"
msgstr "E-post skickas med instruktioner för återställning av lösenord"

msgid "If checked: Add a field to track items quantity"
msgstr "Om markerad: Lägg till ett fält för att spåra antal artiklar"

msgid "Indicate the country of which you are a citizen"
msgstr "Ange det land där du är medborgare"

msgid "Manage appearance and presentation of the event"
msgstr "Hantera utseende och presentation av evenemanget"

msgid "Manage the traits available in the event quests"
msgstr "Hantera de egenskaper som är tillgängliga i event-uppdragen"

msgid "Maximum number of waiting spots (0 = unlimited)"
msgstr "Maximalt antal väntande platser (0 = obegränsat)"

msgid "Modify some character elements to make it yours"
msgstr "Ändra några karaktärsdrag för att göra den till din egen"

msgid "Now you can configure the registration question"
msgstr "Nu kan du konfigurera registreringsfrågan"

msgid "Now you can review the organization's deadlines"
msgstr "Nu kan du granska organisationens deadlines"

msgid "Number of characters to be assigned (default 1)"
msgstr "Antal tecken som ska tilldelas (standard 1)"

msgid "Selected elements will be shown to participants"
msgstr "Utvalda element kommer att visas för deltagarna"

msgid "Shows the calculated tax amount on each payment"
msgstr "Visar det beräknade skattebeloppet för varje betalning"

msgid "The name of the question this option belongs to"
msgstr "Namnet på den fråga som detta alternativ hör till"

#, python-format
msgid "There are <b>%(number)s</b> expenses to approve"
msgstr "Det finns <b>%(number)s</b> kostnader att godkänna"

#, python-format
msgid "There are <b>%(number)s</b> payments to approve"
msgstr "Det finns <b>%(number)s</b> betalningar att godkänna"

#, python-format
msgid "There are <b>%(number)s</b> questions to answer"
msgstr "Det finns <b>%(number)s</b> frågor att besvara"

msgid "They are regularly paid for the following years"
msgstr "De betalas regelbundet för följande år"

msgid "To access this feature, you must first register"
msgstr "För att få tillgång till denna funktion måste du först registrera dig"

msgid "Warning. The form contains errors to the fields"
msgstr "Var uppmärksam! Formuläret innehåller fel i fälten"

msgid "You are now logged in with the delegate account"
msgstr "Du är nu inloggad med delegatkontot"

msgid "you can review, edit, and mark them as assigned"
msgstr "du kan granska, redigera och markera dem som tilldelade"

msgid "A description of the skills / abilities involved"
msgstr "En beskrivning av kompetensens färdigheter"

#, python-format
msgid "Access your character <a href='%(url)s'>here</a>"
msgstr "Få tillgång till din karaktär <a href='%(url)s'>här</a>"

msgid "Describe exactly which participants are involved"
msgstr "Beskriv exakt vilka deltagare som är involverade"

msgid "Discounts only applicable with new registrations"
msgstr "Koden gäller endast vid nyregistrering"

msgid "Font used for title texts across all event pages"
msgstr "Font som används för titeltexter på alla eventsidor"

msgid "Here are the sign up options with limited number"
msgstr "Här är det begränsade antalet inmatningsalternativ"

msgid "I'm interested, but I don't have much experience"
msgstr "Jag är intresserad, men har inte så mycket erfarenhet"

msgid "Is there anything else you would like to tell us"
msgstr "Är det något annat du vill berätta för oss"

msgid "Manage copying event settings from another event"
msgstr "Hantera kopiering av evenemangsinställningar från ett annat evenemang"

msgid "Manage the character skills purchaseable with XP"
msgstr "Hantera karaktärens färdigheter som kan köpas med XP"

msgid "Manage ticket types for participant registration"
msgstr "Hantera biljettyper för registrering av deltagare"

msgid "Manage warehouse item assignments to event areas"
msgstr "Hantera tilldelningar av lagerartiklar till evenemangsområden"

msgid "Names of the collaborators who are organizing it"
msgstr "Namn på de medarbetare som organiserar det"

msgid "No additional payments are required at this time"
msgstr "Inga ytterligare betalningar krävs för närvarande"

#, python-format
msgid "Registration cancelled for %(event)s by %(user)s"
msgstr "Avprenumerera på %(event)s av %(user)s"

msgid "Review participants' safety-related informations"
msgstr "Granska deltagarnas säkerhetsrelaterade information"

msgid "There are no new sessions scheduled at this time"
msgstr "Det finns inga nya sessioner inplanerade för närvarande"

msgid "This page shows all emails, both queued and sent"
msgstr ""
"På den här sidan visas alla e-postmeddelanden, både köade och skickade"

msgid "This page shows the templates for event handouts"
msgstr "På den här sidan sammanfattas mallarna för evenemangets handout"

msgid "This page shows the types of quests in the event"
msgstr "Denna sida sammanfattar de olika typerna av uppdrag i evenemanget"

msgid "You can upload a file in pdf format, or an image"
msgstr "Du kan ladda upp en fil i pdf-format eller en bild"

msgid "You have already paid this year's membership fee"
msgstr "Du har redan betalat årets medlemsavgift"

msgid "awaiting member approval to proceed with payment"
msgstr "inväntar medlemsgodkännande för att gå vidare med betalningen"

msgid "Added at the top of the search page of characters"
msgstr "Tillagt högst upp på söksidan för tecken"

msgid "Allows authors to add relationships to characters"
msgstr ""
"Gör det möjligt för författare att lägga till relationer till karaktärer"

msgid "Attention! The form contains errors in the fields"
msgstr "Varning för fel i formuläret! Formuläret innehåller fel i fälten"

msgid "Describe exactly what risks it poses to the event"
msgstr "Beskriv exakt vilka risker det utgör för evenemanget"

msgid "Displays list of emails of signed-up participants"
msgstr "Visar en lista med e-postmeddelanden för anmälda deltagare"

msgid "Insert the css code to customize the pdf printing"
msgstr "Ange css-koden för att anpassa trycket"

msgid "Manage refund for a participant who has cancelled"
msgstr "Hantera återbetalning för en deltagare som har avbokat"

msgid "Minimum age of members (leave empty for no limit)"
msgstr "Minimiålder för medlemmar (lämna tomt för ingen gräns)"

msgid "Now you can peform the fiscal code validity check"
msgstr "Nu kan du göra en kontroll av skattekodens giltighet"

msgid "Now you can set the external mail server settings"
msgstr "Nu kan du ange inställningarna för den externa e-postservern"

msgid "Raw materials, auxiliaries, consumables and goods"
msgstr "Råvaror, förbrukningsmaterial och varor"

#, python-format
msgid "Reminder payment of membership fees for %(event)s"
msgstr "Påminnelse om betalning av medlemsavgift för %(event)s"

msgid "Select your preferences on the characters to play"
msgstr "Välj vilka karaktärer du vill spela"

#, python-format
msgid "The sum is %(amount).2f, with reason '%(reason)s'"
msgstr "Summan är %(amount).2f, med anledning '%(reason)s'"

#, python-format
msgid "There are <b>%(number)s</b> characters to approve"
msgstr "Det finns <b>%(number)s</b> karaktärer att godkänna"

msgid "This feature is available for non-waiting tickets"
msgstr "Denna funktion är tillgänglig för icke-väntande biljetter"

msgid "Tolerance exceeded, proceed with the cancellation"
msgstr "Toleransen överskriden, fortsätt med annulleringen"

msgid "Unique registration code, used for payment checks"
msgstr "Unik registreringskod, används för betalningskontroller"

msgid "You are including (at least one of these filters)"
msgstr "Du inkluderar (minst ett av) dessa filter"

msgid "You cannot create a relationship towards yourself"
msgstr "Du kan inte skapa en relation till dig själv"

msgid "Cancellation for missing organization registration"
msgstr "Avbokning vid utebliven registrering av organisation"

msgid "Fill in this field if you have accessibility needs"
msgstr "Fyll i detta fält om du har tillgänglighetsbehov"

msgid "If checked, do not use the parent event's factions"
msgstr "Om markerat, använd inte föräldrahändelsens fraktioner"

msgid "If you wish, indicate a pronoun for your character"
msgstr "Om du vill, ange ett pronomen för din karaktär"

msgid "Indicate the color that will be used for the links"
msgstr "Anger vilken färg som ska användas för länkar"

msgid "Indicate the color that will be used for the texts"
msgstr "Anger den färg som ska användas för texterna"

msgid "Manage fixed payment installments for participants"
msgstr "Hantera fasta utbetalningar för deltagare"

msgid "Manage the configuration of the activated features"
msgstr "Hantera konfigurationen av de aktiverade funktionerna"

msgid "Manage the progress steps for the writing elements"
msgstr "Hantera framstegsstegen för skrivelementen"

msgid "Maximum number of characters the player can create"
msgstr "Maximalt antal karaktärer som spelaren kan skapa"

msgid "Second character in the relationship (destination)"
msgstr "Andra karaktären i förhållandet (destination)"

msgid "Select which of your characters you want to access"
msgstr "Välj vilken av dina karaktärer du vill ha tillgång till"

msgid "Set the casting options in the configuration panel"
msgstr "Ställ in casting-alternativen i konfigurationspanelen"

msgid "Set visual aspect: colors, background, cover image"
msgstr "Ställ in visuell aspekt: färger, bakgrund, omslagsbild"

msgid "Thank you for choosing to be part of our community"
msgstr "Tack för att du väljer att vara en del av vår gemenskap"

msgid "The registration for this event has been cancelled"
msgstr "Anmälan till evenemanget avbröts"

#, python-format
msgid "There are writing fields without options: %(list)s"
msgstr "Det finns skrivfält utan alternativ: %(list)s"

msgid "This page summarises the organization's volunteers"
msgstr "Denna sida sammanfattar organisationens volontärer"

msgid "Total participation fees reduced through discounts"
msgstr "Totala deltagaravgifter reducerade genom rabatter"

msgid "Write to us if you need help in setting things up!"
msgstr "Hör av dig till oss om du behöver hjälp med att sätta upp saker!"

msgid "You don't have a character assigned for this event"
msgstr "Du har inte tilldelats någon karaktär för detta evenemang"

msgid "hidden faction visible only to assigned characters"
msgstr "dold fraktion som endast är synlig för tilldelade karaktärer"

msgid "you can still pay the remaining amount if you wish"
msgstr "du kan fortfarande betala det återstående beloppet om du vill"

msgid "An assignment for this item and area already exists"
msgstr "Ett uppdrag för detta objekt och område finns redan"

#, python-format
msgid "Assigned %(amount).2f %(elements)s for '%(reason)s'"
msgstr "Tilldelad %(amount).2f %(elements)s för '%(reason)s'"

msgid "Here is a step-by-step walkthrough of the interface"
msgstr "Här följer en steg-för-steg-genomgång av gränssnittet"

msgid "I've done it a few times, I have a basic experience"
msgstr "Jag har gjort det några gånger, jag har grundläggande erfarenhet"

msgid "Indicates the currency in which to receive payments"
msgstr "Anger den valuta i vilken betalningar ska tas emot"

msgid "It is not possible for you to pay dues at this time"
msgstr "Du kan inte betala din medlemsavgift just nu"

msgid "Join our Discord for help, ideas, or to report bugs"
msgstr "Gå med i vår Discord för hjälp, idéer eller för att rapportera buggar"

msgid "Manage profile fields that participants can fill in"
msgstr "Hantera profilfält som deltagarna kan fylla i"

msgid "Manage warehouse item movements, loans, and repairs"
msgstr "Hantera förflyttningar, lån och reparationer av artiklar i lagret"

msgid "Now you can define custom organization translations"
msgstr "Nu kan du definiera anpassade organisationsöversättningar"

msgid "Please choose a clear and easily recognizable photo"
msgstr "Välj ett tydligt och lätt igenkännligt foto"

msgid "Set up configuration for Patron and Reduced tickets"
msgstr "Konfigurera för Patron- och Reduced-biljetter"

msgid "Short guides to help you learn how the system works"
msgstr "Korta guider som hjälper dig att lära dig hur systemet fungerar"

#, python-format
msgid "There are ability types without abilities: %(list)s"
msgstr "Det finns förmågetyper utan förmågor: %(list)s"

msgid "This page shows all inflows received for this event"
msgstr "Denna sida visar alla inflöden som mottagits för detta evenemang"

msgid " here the conditions of disenrollment for this event"
msgstr "här är villkoren för att avregistrera sig från detta evenemang"

msgid "As a final step, we ask you to complete your profile"
msgstr "Som ett sista steg ber vi dig att fylla i din profil"

#, python-format
msgid "Collected contribution of %(user)s for %(recipient)s"
msgstr "Insamlat bidrag från %(user)s för %(recipient)s"

msgid "Configure payment methods available for participants"
msgstr "Konfigurera betalningsmetoder som är tillgängliga för deltagare"

msgid "Description of the role of the character in the plot"
msgstr "Beskrivning av rollfigurens roll i handlingen"

msgid "If checked: shows the list of authors for each event"
msgstr "Om markerad: visar listan över författare för varje evenemang"

msgid "Indicates how many passengers require transportation"
msgstr "Anger hur många passagerare som behöver transporteras"

msgid "Indicates whether it can be selected by participants"
msgstr "Anger om det kan väljas av deltagarna"

msgid "Input an element name to insert their reference code"
msgstr "Ange ett elementnamn för att infoga dess referenskod"

msgid "Last step, please upload your membership application"
msgstr "Sista steget är att ladda upp din medlemsansökan"

msgid "Manage dynamic payment installments for participants"
msgstr "Hantera dynamiska delbetalningar för deltagare"

msgid "Manages fixed installment payments for registrations"
msgstr "Hanterar fasta delbetalningar för registreringar"

msgid "Maximum number of participants spots (0 = unlimited)"
msgstr "Maximalt antal platser för deltagare (0 = obegränsat)"

msgid "Optional - A screenshot of the error / bug / problem"
msgstr "Valfritt - En skärmdump av felet/buggen/problemet"

msgid "Perform check on the consistency of character sheets"
msgstr "Utför kontroll av konsekvensen av karaktärsblad"

msgid "Set up the payment methods available to participants"
msgstr "Ställ in de betalningsmetoder som är tillgängliga för deltagarna"

msgid "The first column the amount, the second the receipts"
msgstr "Den första kolumnen beloppet, den andra kvitton"

msgid "This page shows all donations recorded in the system"
msgstr "På den här sidan visas alla donationer som registrerats i systemet"

msgid "This page shows all payments received for this event"
msgstr "Denna sida visar alla betalningar som mottagits för detta evenemang"

msgid "This page shows the relationships between characters"
msgstr "Denna sida sammanfattar länkarna mellan rollpersonerna"

msgid "This page shows the workshop questions for the event"
msgstr "På denna sida sammanfattas workshopfrågorna från evenemanget"

msgid "You have already sent a payment pending verification"
msgstr "Du har redan skickat en betalning som väntar på verifiering"

msgid "You will have our eternal thanks for believing in us"
msgstr "Du kommer att få vårt eviga tack för att du trodde på oss"

msgid "please upload your membership application to proceed"
msgstr "vänligen ladda upp din medlemsansökan för att fortsätta"

#, python-format
msgid "Casting preferences saved on '%(type)s' for %(event)s"
msgstr "Castingpreferenser sparade på '%(type)s' för %(event)s"

msgid "Description of the relationship from source to target"
msgstr "Beskrivning av förhållandet från källa till mål"

msgid "Differing by only one character from the expected one"
msgstr "Avviker med endast en karaktär från den förväntade"

msgid "Displays lists of participants to persuade to sign up"
msgstr "Visar listor över deltagare som ska övertygas om att registrera sig"

msgid "Here is a to-do list of important actions to complete"
msgstr "Här är en att-göra-lista över viktiga åtgärder som ska slutföras"

msgid "Initial value of experience points for all characters"
msgstr "Initialt värde av erfarenhetspoäng för alla karaktärer"

msgid "Manage dynamic installment payments for registrations"
msgstr "Hantera dynamiska delbetalningar för registreringar"

msgid "Manage options in form questions for writing elements"
msgstr "Hantera alternativ i formulärfrågor för skrivelement"

msgid "Now you can create the 'patron' and 'reduced' tickets"
msgstr "Nu kan du skapa biljetterna 'patron' och 'reduced"

msgid "Now you can upload content and generate access tokens"
msgstr "Nu kan du ladda upp innehåll och generera åtkomsttokens"

msgid "Optional - ram html code (substitute the text before)"
msgstr "Valfritt - rå html-kod (ersätter texten ovan)"

#, python-format
msgid "Registration fee %(number)d of %(user)s per %(event)s"
msgstr "Registreringsavgift %(number)d %(user)s per %(event)s"

msgid "Select which elements to copy, from which other event"
msgstr "Välj vilka element som ska kopieras, från vilket annat evenemang"

msgid "Show or hide the sidebar containing all the functions"
msgstr "Visa eller dölj sidofältet med alla funktioner"

msgid "The character have missing values in mandatory fields"
msgstr "Tecknet har saknade värden i obligatoriska fält"

msgid "The total number of tickets to be drawn was indicated"
msgstr "Det totala antalet lotter som skall dras har angetts"

msgid "This page allows you to select items to bulk download"
msgstr "På den här sidan kan du välja objekt att ladda ner i bulk"

msgid "This page shows all invoices registered in the system"
msgstr "Denna sida visar alla fakturor som finns registrerade i systemet"

msgid "This page shows character assignments to participants"
msgstr "Denna sida visar karaktärstilldelningar till deltagare"

msgid "This page shows users who can be persuaded to sign up"
msgstr "Den här sidan visar användare som kan övertalas att registrera sig"

msgid "This page summarises the assignments in this event of"
msgstr "På denna sida sammanfattas uppdragen i detta event av"

<<<<<<< HEAD
msgid "Warehouse quantities already committed for this event"
msgstr "Lagerkvantiteter som redan åtagits för detta evenemang"
=======
msgid "This page summarizes the organizations's custom texts"
msgstr "Denna sida sammanfattar organisationernas anpassade texter"
>>>>>>> 7779db76

msgid "You have been gifted a registration to this event, by"
msgstr "Du har begåvats med ett inträde till detta evenemang, av"

msgid "You have granted data sharing with this organisation!"
msgstr "Du har beviljat datadelning med denna organisation!"

msgid "Do you want to allow users to make voluntary donations"
msgstr "Vill du tillåta användare att göra frivilliga donationer"

msgid "Each token can only be used once for security reasons."
msgstr "Av säkerhetsskäl kan varje token endast användas en gång."

msgid "Everything is in order about the payment of this event"
msgstr "Allt är i sin ordning för att vi ska kunna betala för detta evenemang"

msgid "Indicate a song you want to dedicate to your character"
msgstr "Ange en sång som du vill tillägna din karaktär"

msgid "Indicate as precisely as possible where to pick you up"
msgstr "Ange så exakt som möjligt var du ska hämtas"

msgid "Indicate how spending is allocated at the budget level"
msgstr "Ange hur utgifterna är utformade på budgetnivå"

msgid "Indicate the sessions for which the discount is active"
msgstr "Ange de sessioner för vilka rabatten är aktiv"

msgid "Indicates that payment is sent 'to friends and family'"
msgstr "Anger att betalningen är skickad 'till vänner och familj"

msgid "Manage XP distributions for character skill purchases."
msgstr "Hantera XP-fördelningar för köp av karaktärsfärdigheter."

msgid "No registrations have been received for this event yet"
msgstr "Inga anmälningar har ännu mottagits för detta evenemang"

msgid "Now you can add relationships when editing a character"
msgstr "Nu kan du lägga till relationer när du redigerar en karaktär"

msgid "Quantity tracking is not enabled for this organization"
msgstr "Kvantitetsspårning är inte aktiverad för den här organisationen"

msgid "The registration request will be updated automatically"
msgstr "Ansökan kommer att uppdateras automatiskt"

msgid "The user has confirmed its registration for this event"
msgstr "Användaren har bekräftat sin anmälan till detta evenemang"

msgid "The user has updated their registration for this event"
msgstr "Användaren har uppdaterat sin registrering för detta evenemang"

msgid "This page shows the collections opened by participants"
msgstr "På denna sida visas de samlingar som öppnats av deltagarna"

msgid "This page shows the deadlines to be met for this event"
msgstr ""
"På den här sidan visas de tidsfrister som ska följas för detta evenemang"

msgid "This page shows the discounts activated for this event"
msgstr ""
"Denna sida sammanfattar de rabatter som aktiverats för detta evenemang"

msgid "This page shows the traits of the quests for the event"
msgstr ""
"Den här sidan visar egenskaperna hos de uppdrag som ingår i evenemanget"

msgid "This page summarises the customised texts of the event"
msgstr "På den här sidan sammanfattas de anpassade texterna för evenemanget"

msgid "This page summarises the list of members as a registry"
msgstr "Denna sida sammanfattar medlemsförteckningen som ett register"

msgid "Whether this content is currently available for access"
msgstr "Om detta innehåll för närvarande är tillgängligt för åtkomst"

msgid "You have not reached the minimum number of preferences"
msgstr "Du har inte uppnått det minsta antalet preferenser för att ange"

msgid "You must signed up in order to select your preferences"
msgstr "Du måste vara registrerad för att kunna välja dina preferenser"

msgid "Your tax code has a problem that we ask you to correct"
msgstr "Din skattekod har ett problem som vi ber dig att korrigera"

msgid "Application to be given to them to sign and then upload"
msgstr "Ansökan ska undertecknas och sedan laddas upp"

msgid "Content of the membership request filled with user data"
msgstr "Innehållet i medlemsförfrågan fylld med användardata"

msgid "If checked: shows a link in the calendar to past events"
msgstr "Om markerad: visar en länk i kalendern till tidigare evenemang"

msgid "Indicate the color that will be used to highlight texts"
msgstr "Ange den färg som ska användas för att markera texter"

msgid "Manage loading and deployment status of warehouse items"
msgstr "Hantera lastnings- och utplaceringsstatus för lagerartiklar"

msgid "Manage payments performed by participants on all events"
msgstr "Hantera betalningar som utförs av deltagare på alla evenemang"

msgid "Quickly configure your events's most important settings"
msgstr "Snabbt konfigurera de viktigaste inställningarna för dina evenemang"

msgid "Review the users that are missing the event's deadlines"
msgstr "Granska de användare som inte klarar evenemangets deadlines"

msgid "Select the table rows and choose the operation to apply"
msgstr "Markera tabellraderna och välj den operation som ska tillämpas"

msgid "The link will be valid for the following number of days"
msgstr "Länken kommer att vara giltig under följande antal dagar"

msgid "This page shows the questions submitted by participants"
msgstr "På denna sida visas de frågor som deltagarna har skickat in"

msgid "Total of what has already been paid at the current date"
msgstr "Summan av vad som redan har betalats på det aktuella datumet"

msgid "Warehouse quantities have been committed for this event"
msgstr "Lagerkvantiteter har åtagits för denna händelse"

msgid "We encountered a problem with the tax code you provided"
msgstr "Vi stötte på ett problem med den skattekod du angav"

msgid "Your membership application was successfully submitted!"
msgstr "Din medlemsansökan har skickats in framgångsrikt!"

msgid "Click on the image below (Paypal.me) to open the payment"
msgstr "Klicka på bilden nedan (Paypal.me) för att öppna betalningen"

msgid "Customize textual elements of the organization interface"
msgstr "Anpassa textelement i organisationsgränssnittet"

msgid "Date of birth characters do not match (check exact date)"
msgstr ""
"Tecknen för födelsedatum stämmer inte överens (kontrollera exakt datum)"

msgid "If no payment is received, registration may be cancelled"
msgstr "Om ingen betalning erhålls kan registreringen komma att avbrytas"

msgid "If you would like to make a donation to the Organization"
msgstr "Om du vill göra en kostnadsfri donation till föreningen"

msgid "Indicate whether the field is printed in PDF generations"
msgstr "Ange om fältet ska skrivas ut i PDF-versioner"

msgid "Manage registrations discounts available to participants"
msgstr "Hantera registreringar Rabatter tillgängliga för deltagare"

msgid "Please check the address again, especially its beginning"
msgstr "Vänligen kontrollera adressen igen, särskilt dess början"

msgid "Review participants' dietary restrictions and allergies."
msgstr "Gå igenom deltagarnas kostbegränsningar och allergier."

msgid "This page shows all expense items recorded in the system"
msgstr "Denna sida visar alla utgiftsposter som registrerats i systemet"

msgid "(Optional) Other ability as prerequisite, comma-separated"
msgstr "(Valfritt) Annan förmåga som förkunskapskrav, kommaseparerad"

msgid "Content of privacy page linked at the bottom of all pages"
msgstr "Innehåll på integritetssidan länkad längst ner på alla sidor"

msgid "Indicate the pronouns you wish to be used to refer to you"
msgstr "Ange de pronomen som du vill ska användas för att referera till dig"

msgid "Now you can review the historical accounting informations"
msgstr "Nu kan du granska den historiska redovisningsinformationen"

msgid "Optional - Other options as requirements, comma-separated"
msgstr "Valfritt - Andra alternativ som krav, kommaseparerade"

msgid "Select the faction on which you want to filter characters"
msgstr "Välj de grupper som du vill filtrera tecknen på"

msgid "The character field of computed type that will be updated"
msgstr "Det teckenfält av beräknad typ som kommer att uppdateras"

#, python-format
msgid "To confirm it, please pay %(amount)s within %(days)s days"
msgstr "För att bekräfta det, vänligen betala %(amount)s inom %(days)s dagar"

msgid "Total of expenses submitted by collaborators and approved"
msgstr "Summa av kostnader som lämnats in av medarbetare och godkänts"

msgid "You cannot redeem a membership, you are already a member!"
msgstr "Du kan inte lösa in ett medlemskap, du är redan medlem!"

msgid "once approved, the corresponding amounts are assigned as "
msgstr "när de har godkänts, tilldelas motsvarande belopp som"

msgid "Allows you to copy any element directly from another event"
msgstr "Gör det möjligt att kopiera ett element direkt från en annan händelse"

msgid "As soon as it is approved, your accounting will be updated"
msgstr "Så snart det är godkänt kommer din bokföring att uppdateras"

msgid "Contact the organizers if you need a new access link later"
msgstr "Kontakta arrangörerna om du behöver en ny accesslänk senare"

msgid "Do you want to assign characters using a casting algorithm"
msgstr "Vill du tilldela tecken med hjälp av en casting-algoritm"

#, python-format
msgid "Hi! Your registration to <b>%(event)s</b> has been updated"
msgstr "Hej! Din anmälan till <b>%(event)s</b> har uppdaterats"

msgid "I am not good what to say. I never thought it would happen"
msgstr ""
"Jag vet inte vad jag ska säga. Jag trodde aldrig att det här skulle hända"

msgid "If instead you wish to upload a new photo of your document"
msgstr "Om du istället vill ladda upp ett nytt foto av ditt dokument"

msgid "If you have a discount code, enter it here and press enter"
msgstr "Om du har en faciliteringskod anger du den här och trycker på Enter"

msgid "Indicates the sessions for which the discount is available"
msgstr "Anger de sessioner för vilka rabatten är tillgänglig"

msgid "Let us know if you encounter any issues or need assistance"
msgstr "Låt oss veta om du stöter på några problem eller behöver hjälp"

msgid "Make sure you have time to watch/listen to the content now"
msgstr "Se till att du har tid att titta/lyssna på innehållet nu"

msgid "Manage expenses uploaded by staff members and approve them"
msgstr "Hantera utlägg som laddats upp av medarbetare och godkänna dem"

msgid "Option name, displayed within the question (keep it short)"
msgstr "Alternativets namn, visas i frågan (håll det kort)"

msgid "Probability of showing the special page (out of thousands)"
msgstr "Sannolikhet att visa den särskilda sidan (av tusentals)"

#, python-format
msgid "There are registration questions without options: %(list)s"
msgstr "Det finns registreringsfrågor utan alternativ: %(list)s"

msgid "This page shows all payment items registered in the system"
msgstr ""
"Denna sida visar alla betalningsobjekt som finns registrerade i systemet"

#, python-format
msgid "Total of your signup fee: <b>%(amount).2f %(currency)s</b>"
msgstr "Summa för din post: <b>%(amount).2f %(currency)s</b>"

msgid "You have exceeded the maximum number of selectable options"
msgstr "Du har överskridit det maximala antalet valbara alternativ"

#, python-format
msgid "Access the management panel <a href= %(url)s'>from here</a>"
msgstr "Öppna hanteringspanelen <a href= %(url)s'>från här</a>"

msgid "Do you want to accept payments processed through the system"
msgstr "Vill du acceptera betalningar som behandlas via systemet"

msgid "If checked, makes pre-registration for this event available"
msgstr "Om markerad, gör förregistrering för detta evenemang tillgängligt"

#, python-format
msgid "Name: %(name)s, slug: %(slug)s, creator: %(user)s %(email)s"
msgstr "Namn: %(name)s, slug: %(slug)s, skapare: %(user)s %(email)s"

msgid "Now you can start creating workshops, starting from modules"
msgstr "Nu kan du börja skapa workshops med utgångspunkt från moduler"

#, python-format
msgid "Payments already received: <b>%(amount).2f %(currency)s</b>"
msgstr "Redan mottagna betalningar: <b>%(amount).2f %(currency)s</b>"

msgid "Percentage of VAT to be calculated on the ticket cost alone"
msgstr "Procentandel av momsen som ska beräknas enbart på biljettpriset"

msgid "The question visibility to participants, allowed values are"
msgstr "Frågan synliggörs för deltagarna, tillåtna värden är"

msgid "This page presents the complete list of financial movements"
msgstr ""
"På denna sida presenteras den fullständiga listan över finansiella rörelser"

msgid "This page shows the payment deadline settings for the event"
msgstr ""
"Denna sida sammanfattar inställningarna för betalningsfristen för "
"evenemanget"

msgid "This page shows the sections of the event registration form"
msgstr ""
"På denna sida sammanfattas avsnitten i formuläret för registrering av "
"evenemang"

msgid "This page summarizes the organization's custom translations"
msgstr "På denna sida sammanfattas organisationens anpassade översättningar"

msgid "Where it has been placed? When it is expected to come back?"
msgstr "Var har den placerats? När förväntas den komma tillbaka?"

#, python-format
msgid "You can make the payment <a href='%(url)s'>on this page</a>"
msgstr "Du kan göra betalningen <a href='%(url)s'>på den här sidan</a>"

msgid "You have chosen the same option in more than one preference"
msgstr "Du har angett samma alternativ i mer än en preferens"

#, python-format
msgid "%(amount)d %(tokens)s were used to participate in this event"
msgstr "%(amount)d %(tokens)s användes för att delta i detta evenemang"

msgid "ATTENTION: This action overwrites changes made to this event"
msgstr ""
"VARNING: denna åtgärd skriver över ändringar som gjorts till detta evenemang"

msgid "Adds a page where you can define shorter URLs for long links"
msgstr ""
"Lägger till en sida där du kan definiera kortare webbadresser för långa "
"länkar"

msgid "Content of mail reminding participants to fill their profile"
msgstr ""
"Innehåll i utskick med påminnelse till deltagarna om att fylla i sin profil"

msgid "Displays participants overdue for payment or other deadlines"
msgstr ""
"Visar deltagare som är försenade med betalning eller andra tidsfrister"

msgid "Displays statistics on participant preferences on characters"
msgstr "Visar statistik över deltagarnas preferenser för tecken"

msgid "If you wish to upload a new scan of your application instead"
msgstr "Om du vill ladda upp en ny skanning av din ansökan istället"

msgid "In the membership book the number of your membership card is"
msgstr "I medlemsboken är ditt medlemsnummer"

msgid "Manage one-time access tokens for secure video/audio content"
msgstr "Hantera engångsåtkomsttokens för säkert video-/audioinnehåll"

msgid "Set up the tickets that users can select during registration"
msgstr ""
"Konfigurera de biljetter som användarna kan välja under registreringen"

msgid "This page shows in detail the skills marked by a contributor"
msgstr ""
"På den här sidan visas i detalj de färdigheter som markerats av en "
"bidragsgivare"

msgid "This page shows the factions (character groups) of the event"
msgstr ""
"Denna sida sammanfattar fraktionerna (grupper av karaktärer) i evenemanget"

msgid "You have already granted data sharing with this organisation"
msgstr "Du har redan beviljat datadelning med denna organisation"

#, python-format
msgid "%(amount)d %(credits)s were used to participate in this event"
msgstr "%(amount)d %(credits)s användes för att delta i detta evenemang"

msgid "(Optional) Character options as requirements, comma-separated"
msgstr "(Valfritt) Teckenalternativ som krav, kommaseparerade"

msgid "Added at the bottom of mail confirming signup to participants"
msgstr "Tillagt längst ner i mailet som bekräftar anmälan till deltagarna"

msgid "Assign the characters following the participants' preferences"
msgstr "Tilldela karaktärerna enligt deltagarnas preferenser"

msgid "Display full history of participant preferences on characters"
msgstr "Visa fullständig historik över deltagarnas preferenser på tecken"

msgid "Do you want to manage character progression through abilities"
msgstr "Vill du hantera karaktärsutveckling genom förmågor"

msgid "If checked, an option can be chosen a maximum number of times"
msgstr "Om alternativet är markerat kan det väljas ett maximalt antal gånger"

msgid "In this page you can mark which items to add to the game area"
msgstr ""
"På den här sidan kan du markera vilka objekt som ska läggas till i "
"spelområdet"

msgid "Indicate here any element you wish to avoid in the assignment"
msgstr "Ange här om det finns något som du vill undvika i uppgiften"

msgid "Manage event templates used as starting points for new events"
msgstr ""
"Hantera evenemangsmallar som används som utgångspunkter för nya evenemang"

msgid "Note that if the cost is 0, it will be automatically assigned"
msgstr "Observera att om kostnaden är 0, kommer den automatiskt att tilldelas"

msgid "Now participants can submit donation, and you can review them"
msgstr "Nu kan deltagarna skicka in donationer och du kan granska dem"

msgid "See practical examples of how LarpManager can help your event"
msgstr "Se praktiska exempel på hur LarpManager kan hjälpa ditt evenemang"

msgid "Sets how often reminder emails are sent, in days (default: 5)"
msgstr ""
"Anger hur ofta påminnelsemeddelanden ska skickas, i dagar (standard: 5)"

msgid "These are the workshops you must complete before you can play"
msgstr "Detta är de workshops som du måste genomföra innan du kan spela"

msgid "This page lists all reimbursement claims submitted by members"
msgstr ""
"På denna sida listas alla ersättningsanspråk som skickats in av medlemmar"

msgid "This page shows the historical accounting of the organization"
msgstr "Denna sida visar organisationens historiska redovisning"

msgid "This page shows the uploaded resources available to the event"
msgstr ""
"Denna sida sammanfattar de uppladdade resurser som finns tillgängliga för "
"evenemanget"

msgid "This page summarizes all revenue items recorded in the system"
msgstr ""
"På denna sida sammanfattas alla intäktsposter som registrerats i systemet"

msgid "To confirm your registration, please pay the amount indicated"
msgstr ""
"För att bekräfta din registrering, vänligen betala det belopp som anges"

msgid "for no relationship, only to display the other character name"
msgstr "utan någon relation, bara för att visa det andra karaktärsnamnet"

msgid "Added to the membership page as the paragraph for statute info"
msgstr "Tillagd på medlemssidan som paragraf för stadgeinformation"

msgid "Content of legal notice page linked at the bottom of all pages"
msgstr ""
"Innehåll i sidan med juridiska meddelanden som länkas längst ner på alla "
"sidor"

msgid "Content of mail reminding participants to pay their signup fee"
msgstr "Innehåll i utskick med påminnelse om att betala anmälningsavgift"

msgid "Description of this payment method to be displayed to the user"
msgstr "Beskrivning av denna betalningsmetod som ska visas för användaren"

msgid "From this page you can send an email to any list of recipients"
msgstr ""
"Från den här sidan kan du skicka ett e-postmeddelande till en valfri lista "
"med mottagare"

msgid "If checked: collpase sidebars links, and expand on mouse hover"
msgstr ""
"Om markerad: kollapsar sidofältets länkar och expanderar vid muspekning"

msgid "If you encounter any issues, contact us and we will assist you"
msgstr "Om du stöter på några problem, kontakta oss så hjälper vi dig"

msgid "Now staff members can upload expenses, and you can review them"
msgstr "Nu kan medarbetarna ladda upp utlägg och du kan granska dem"

msgid "Optional - Extended description (displayed in small gray text)"
msgstr "Valfritt - Utökad beskrivning (visas i liten grå text)"

msgid "Optional note about this token (e.g., recipient name, purpose)"
msgstr "Valfri notering om denna token (t.ex. mottagarens namn, syfte)"

msgid "Set specific values for configuration of features of the event"
msgstr "Ange specifika värden för konfiguration av evenemangets funktioner"

msgid "This content is protected and cannot be downloaded or recorded"
msgstr "Detta innehåll är skyddat och kan inte laddas ner eller spelas in"

msgid "We ask you to pay the amount requested for the next instalment"
msgstr "Vi ber dig att betala det belopp som begärs för nästa delbetalning"

msgid "You can give a preference to play it, as with other characters"
msgstr ""
"Du kan ange en preferens för att spela den, precis som med andra karaktärer"

msgid "You must complete payment of membership dues in order to vote!"
msgstr "Du måste ha betalat medlemsavgiften för att få rösta!"

msgid "Your request has been sent, we will reply as soon as possible!"
msgstr "Din förfrågan har skickats, vi kommer att svara så snart som möjligt!"

msgid "Allows a user to reserve extra tickets in addition to their own"
msgstr ""
"Gör det möjligt för en användare att reservera extra biljetter utöver sina "
"egna"

msgid "Description - will be displayed at the beginning of the section"
msgstr "Beskrivning - visas i början av avsnittet"

msgid "Displays full lists of usual participants not already signed up"
msgstr ""
"Visar fullständiga listor över vanliga deltagare som inte redan har anmält "
"sig"

msgid "Do you want users to join events only after an approval process"
msgstr ""
"Vill du att användare ska kunna delta i evenemang först efter en "
"godkännandeprocess"

#, python-format
msgid "Hello! Your registration at <b>%(event)s</b> has been confirmed"
msgstr "Hallå där! Din anmälan till <b>%(event)s</b> har bekräftats"

msgid "If checked, no tokens will be used in the entries of this event"
msgstr ""
"Om markerat, kommer inga polletter att användas i anmälningarna till detta "
"evenemang"

msgid "Indicate the exact date in which the payment has been performed"
msgstr "Ange på vilket datum rörelsen gjordes i det finansiella instrumentet"

msgid "Manage appearance settings and presentation of the organization"
msgstr ""
"Hantera organisationens utseendemässiga inställningar och presentation"

msgid "Manage event revenue other than participants' registration fees"
msgstr ""
"Hantera andra intäkter från evenemanget än deltagarnas registreringsavgifter"

msgid "Manage reading writing elements using the table search controls"
msgstr ""
"Hantera läs- och skrivelement med hjälp av kontrollerna för tabellsökning"

msgid "Manage staff expenses based on receipts uploaded for all events"
msgstr ""
"Hantera personalkostnader baserat på kvitton som laddats upp för alla "
"evenemang"

msgid "Membership fee already existing for this user and for this year"
msgstr "Medlemsavgift redan befintlig för denna användare och för detta år"

msgid "Select from the dropdown the characters to be added to the plot"
msgstr ""
"Välj från rullgardinsmenyn de karaktärer som ska läggas till i handlingen"

msgid "This page shows the assignment of warehouse items to event area"
msgstr "På den här sidan visas hur lagerartiklar tilldelas händelseområden"

msgid "To be able to pay, your membership application must be approved"
msgstr "För att du ska kunna betala måste din medlemsansökan vara godkänd"

msgid "Warning: there is already an approved member with the same name"
msgstr "Varning: det finns redan en godkänd medlem med samma namn"

msgid "You can also upload a second file with the registration options"
msgstr "Du kan också ladda upp en andra fil med registreringsalternativen"

msgid "You must create at least one quest before you can create traits"
msgstr "Du måste skapa minst ett uppdrag innan du kan skapa egenskaper"

msgid "You will receive confirmation of the outcome of its  evaluation"
msgstr "Du kommer att få en bekräftelse på resultatet av utvärderingen"

msgid "Activate new features and enhance the functionality of the event"
msgstr "Aktivera nya funktioner och förbättra evenemangets funktionalitet"

msgid "Content of mail reminding participants to pay the membership fee"
msgstr "Innehåll i utskick med påminnelse om att betala medlemsavgiften"

msgid "Do you want to allow participants to create their own characters"
msgstr "Vill du låta deltagarna skapa sina egna karaktärer"

msgid "In the text refer to the other characters solely by their number"
msgstr ""
"I texten refererar du bara till de andra rollpersonerna med deras nummer"

msgid "Indicate the color that will be used for the background of texts"
msgstr "Anger den färg som ska användas för textbakgrunden"

msgid "Lets staff access the diet information submitted by participants"
msgstr ""
"Ger personalen tillgång till den kostinformation som deltagarna har lämnat "
"in"

msgid "Manage questions and options for characters and writing elements"
msgstr "Hantera frågor och alternativ för karaktärer och skrivelement"

msgid "Now participants can submit collections, and you can review them"
msgstr "Nu kan deltagare skicka in samlingar och du kan granska dem"

msgid "Part of the registration fee derived only from the ticket chosen"
msgstr ""
"Del av registreringsavgiften som endast härrör från den valda biljetten"

msgid "The payment was not completed. Please contact us to find out why"
msgstr "Betalningen slutfördes inte. Kontakta oss för att ta reda på varför"

msgid "The writing element this question applies to, allowed values are"
msgstr "Det skrivelement som denna fråga gäller för, tillåtna värden är"

msgid "They will be used automatically when you sign up for a new event"
msgstr "De dras av automatiskt när du anmäler dig till ett nytt evenemang"

msgid "This page shows the settings available for the membership voting"
msgstr ""
"Denna sida visar de inställningar som är tillgängliga för "
"medlemsomröstningen"

#, python-format
msgid "To complete the process, simply <a href='%(url)s'>click here</a>"
msgstr "För att slutföra processen, bara <a href='%(url)s'>klicka här</a>"

msgid "Use the information below to request the transfer from your bank"
msgstr "Använd informationen nedan för att begära överföringen från din bank"

msgid "Video or audio file to be streamed (recommended: MP4, WebM, MP3)"
msgstr "Video- eller ljudfil som ska streamas (rekommenderas: MP4, WebM, MP3)"

msgid "You have indicated several preferences towards the same element!"
msgstr "Du har angett flera preferenser för samma element!"

msgid "Your request will be considered at the next meeting of the Board"
msgstr "Din begäran kommer att behandlas vid nästa styrelsemöte"

msgid "Allows participants to cancel their own registrations at any time"
msgstr ""
"Möjliggör för deltagare att när som helst avboka sina egna registreringar"

msgid "Copy and paste exactly all the coloured text below into the notes"
msgstr "Kopiera och klistra in exakt all färgad text nedan i anteckningarna"

msgid "Error loading. Invalid file format (we accept only pdf or images)"
msgstr ""
"Fel vid inläsning. Ogiltigt filformat - vi accepterar endast pdf och bilder"

msgid "If checked, no credits will be used in the entries for this event"
msgstr ""
"Om markerad, kommer inga krediter att användas i anmälningarna för detta "
"evenemang"

msgid "If checked: Show summary page with number of tickets/options used"
msgstr ""
"Om markerat: Visa sammanfattningssida med antal använda biljetter/alternativ"

msgid "If you think this is an error, get in touch with us to resolve it"
msgstr "Om du tror att det här är ett fel, kontakta oss för att lösa det"

msgid "List of newsletter subscribers who have not yet played this event"
msgstr ""
"Lista över nyhetsbrevsprenumeranter som ännu inte har spelat detta evenemang"

msgid "Manages tokens used by participants to cover the registration fee"
msgstr ""
"Hanterar polletter som används av deltagarna för att täcka "
"registreringsavgiften"

#, python-format
msgid "New participation in the collection for %(recipient)s by %(user)s"
msgstr "Nytt deltagande i insamlingen för %(recipient)s av %(user)s"

msgid "Now you can review the diet information submitted by participants"
msgstr "Nu kan du granska den kostinformation som deltagarna har lämnat in"

msgid "Please enter the occasion for which you wish to make the donation"
msgstr "Ange för vilket tillfälle du vill göra en donation"

msgid "This page shows all events; you can edit them, or create new ones"
msgstr ""
"På den här sidan visas alla händelser; du kan redigera dem eller skapa nya"

msgid "This page shows the factions and plots of the indicated character"
msgstr ""
"Denna sida sammanfattar den angivna karaktärens fraktioner och intriger"

msgid "Write here questions about your character directly to the authors"
msgstr "Skriv här frågor om din karaktär direkt till författarna"

msgid "whether the character is aware of the identity of the other trait"
msgstr "om karaktären är medveten om den andra egenskapens identitet"

#, python-format
msgid "A payment of %(amount).2f %(currency)s was received for this event"
msgstr ""
"En betalning på %(amount).2f %(currency)s togs emot för detta evenemang"

msgid "Added at the bottom of all mails confirming signup to participants"
msgstr ""
"Läggs till längst ner i alla e-postmeddelanden som bekräftar anmälan till "
"deltagare"

msgid "Enables warehouse management for organization warehouse management"
msgstr "Möjliggör lagerhantering för organisationens lagerhantering"

msgid "Enter your email below to receive instructions on how to change it"
msgstr ""
"Ange din e-postadress nedan för att få instruktioner om hur du ändrar den"

msgid "Indicates whether the option can be included in the gifted signups"
msgstr "Anger om optionen kan inkluderas i de fria posterna"

msgid "Lets staff access the safety information submitted by participants"
msgstr ""
"Ger personalen tillgång till den säkerhetsinformation som deltagarna har "
"lämnat"

msgid "Manages credits used by participants to cover the registration fee"
msgstr ""
"Hanterar krediter som används av deltagarna för att täcka "
"registreringsavgiften"

msgid "Select the types of writing elements that this question applies to"
msgstr "Välj de typer av skrivelement som den här frågan gäller"

msgid "Set up specific values for the interface configuration or features"
msgstr ""
"Ställ in specifika värden för gränssnittskonfigurationen eller funktioner"

msgid "The payment of your membership fee for this year has been received"
msgstr "Vi bekräftar betalningen av din medlemsavgift för innevarande år"

msgid "This page shows the general information of registered participants"
msgstr "På den här sidan visas allmän information om registrerade deltagare"

msgid "This page summarises the available questions of the character form"
msgstr ""
"På den här sidan sammanfattas de frågor som finns tillgängliga i "
"karaktärsformuläret"

msgid "To confirm your registration, please fill in your personal profile"
msgstr ""
"För att bekräfta din registrering, vänligen fyll i din personliga profil"

msgid "Upload the scan of your signed application (image or pdf document)"
msgstr ""
"Ladda upp en skanning av din undertecknade ansökningsblankett (bild eller "
"pdf-dokument)"

msgid "With these tutorials, you can learn how to use the tool in no time"
msgstr ""
"Med dessa handledningar kan du lära dig att använda verktyget på nolltid"

msgid "Activate new features and enhance the functionality of the platform"
msgstr "Aktivera nya funktioner och förbättra plattformens funktionalitet"

msgid "How the relationship is described from this character's perspective"
msgstr "Hur relationen beskrivs ur den här karaktärens perspektiv"

msgid "I confirm that my face and name are clearly visible in the document"
msgstr ""
"Jag bekräftar att mitt ansikte och namn är tydligt synliga i dokumentet"

msgid "If checked, shows participants the histories of preferences entered"
msgstr ""
"Om markerad, visar deltagarna historiken för de preferenser som angetts"

msgid "If you close the page after accessing, you will lose access forever"
msgstr ""
"Om du stänger sidan efter att du har öppnat den förlorar du åtkomsten för "
"alltid"

msgid "Indicate an organization contact address for sending communications"
msgstr "Ange en kontaktadress för organisationen för att skicka meddelanden"

msgid "Manage the event settings: name, description, dates, and other data"
msgstr ""
"Hantera inställningarna för evenemanget: namn, beskrivning, datum och andra "
"uppgifter"

msgid "Minimum amount of net profit to be retained for the association tax"
msgstr "Minsta belopp av nettovinsten som ska behållas för föreningsskatten"

msgid "Now you can review the safety information submitted by participants"
msgstr ""
"Nu kan du granska den säkerhetsinformation som deltagarna har lämnat in"

msgid "The searched object does not exist, perhaps it was recently deleted"
msgstr "Det sökta objektet finns inte, kanske har det nyligen tagits bort"

msgid "They will not be communicated, shared or processed in any other way"
msgstr ""
"De kommer inte att kommuniceras, delas eller behandlas på något annat sätt"

msgid "This page shows the modules for the workshop questions of the event"
msgstr ""
"Denna sida sammanfattar de moduler som frågorna i evenemangets workshop är "
"indelade i"

msgid "This page summarises the customised navigation buttons of the event"
msgstr ""
"På den här sidan sammanfattas de anpassade navigeringsknapparna för "
"evenemanget"

msgid "View all event information, and any specifics tickets costs, in its"
msgstr ""
"Se all information om evenemanget, och eventuella uppgifter om "
"anmälningskostnader, i dess"

msgid "We confirm that your registration for this event has been cancelled"
msgstr "Vi bekräftar att registreringen för detta evenemang har avbrutits"

msgid "Allows participants to create and modify their own characters freely"
msgstr ""
"Ger deltagarna möjlighet att fritt skapa och modifiera sina egna karaktärer"

msgid "Assign roles to collaborators and grant access to specific functions"
msgstr ""
"Tilldela roller till medarbetare och ge tillgång till specifika funktioner"

msgid "Assign roles to staff members, and give access to specific functions"
msgstr ""
"Tilldela roller till medarbetare och ge tillgång till specifika funktioner"

msgid "Do you want to manage characters assigned to registered participants"
msgstr "Vill du hantera karaktärer som tilldelats registrerade deltagare"

msgid "Indicates whether the discount is visible and usable by participants"
msgstr "Anger om rabatten är synlig och användbar för deltagarna"

msgid "Makes upcoming events visible to external sites through a public API"
msgstr ""
"Gör kommande evenemang synliga för externa webbplatser via ett publikt API"

msgid "Manage members votes for the assignment of roles in the organization"
msgstr ""
"Hantera medlemmarnas röster för tilldelning av roller i organisationen"

msgid "Manage quick setup of the most important settings for your new event"
msgstr ""
"Hantera snabb installation av de viktigaste inställningarna för ditt nya "
"evenemang"

msgid "Now participants can create refund requests, and you can review them"
msgstr "Nu kan deltagare skapa återbetalningsbegäran och du kan granska dem"

msgid "Number of days within which the player must pay his next installment"
msgstr "Antal dagar inom vilka spelaren måste betala sin nästa delbetalning"

msgid "Select the files to upload (must be in CSV format, encoded in UTF-8)"
msgstr ""
"Välj de filer som ska laddas upp (måste vara i CSV-format, kodade i UTF-8)"

msgid "The ticket will be divided equally in the number of quotas indicated"
msgstr "Biljetten kommer att delas upp lika i det angivna antalet aktier"

msgid "This access link has already been used and cannot be accessed again."
msgstr "Denna åtkomstlänk har redan använts och kan inte användas igen."

msgid "This page shows the quota options available for payment of the event"
msgstr ""
"På denna sida sammanfattas de kvotalternativ som finns tillgängliga för "
"betalning av evenemanget"

msgid "This page shows the total number of pre-registrations for each event"
msgstr ""
"Denna sida visar det totala antalet föranmälningar för varje evenemang"

#, python-format
msgid "This text will be added to the sheet, in the plot paragraph %(name)s"
msgstr "Denna text kommer att läggas till på arket, i plotparagrafen %(name)s"

msgid "We will send you a confirmation e-mail when the change has been made"
msgstr ""
"Vi skickar ett bekräftelsemeddelande till dig när ändringen har gjorts"

#, python-format
msgid "You have correctly cancelled the registration to the %(event)s event"
msgstr "Du har korrekt avbokat registreringen till %(event)s event"

msgid "You must create at least one quest type before you can create quests"
msgstr "Du måste skapa minst en uppdragstyp innan du kan skapa uppdrag"

msgid "Your user does not have the required permissions to access this page"
msgstr ""
"Din användare har inte de behörigheter som krävs för att komma åt den här "
"sidan"

msgid "Describe it in the field below and we will fix it as soon as possible"
msgstr "Beskriv det i fältet nedan så åtgärdar vi det så snart som möjligt"

msgid "Do you want to allow users to cancel their registrations on their own"
msgstr ""
"Vill du tillåta användare att avbryta sina registreringar på egen hand"

msgid "Do you want to split the registration fee into dynamic payment quotas"
msgstr "Vill du dela upp registreringsavgiften i dynamiska betalningskvoter"

msgid "Enter any useful information for the organizers to verify the payment"
msgstr ""
"Ange alla uppgifter som kan vara till hjälp för organisatörerna för att "
"kontrollera betalningen"

msgid "Follow the link below to complete your payment on the Paypal platform"
msgstr ""
"Följ länken nedan för att slutföra din betalning på Paypal-plattformen"

msgid "If checked, activates a staff-managed approval process for characters"
msgstr ""
"Om markerad, aktiverar en personalhanterad godkännandeprocess för tecken"

msgid "If checked: Send an email to the organisers for each payment received"
msgstr ""
"Om markerad: Skicka ett e-postmeddelande till arrangörerna för varje "
"mottagen betalning"

msgid "If you need to attach a file, indicate it here, otherwise leave blank"
msgstr ""
"Om du behöver bifoga en fil anger du det här, annars lämnar du fältet tomt"

msgid "Indicate the payment methods you wish to be available to participants"
msgstr ""
"Ange de betalningsmetoder som du vill ska vara tillgängliga för deltagarna"

msgid "Manage template features (click on a feature to show its description)"
msgstr ""
"Hantera mallfunktioner (klicka på en funktion för att visa dess beskrivning)"

msgid "Now participants can submit preregistrations, and you can review them"
msgstr "Nu kan deltagare skicka in förhandsanmälningar och du kan granska dem"

msgid "Optional – Maximum number of times it can be selected (0 = unlimited)"
msgstr "Valfritt - Maximalt antal gånger det kan väljas (0 = obegränsat)"

msgid "Present (in the relationships of this character is present the other)"
msgstr ""
"Närvarande (i den här rollpersonens relationer är den andra närvarande)"

msgid "Set the options for the automatic PDF generation of characters sheets"
msgstr "Ställ in alternativen för automatisk PDF-generering av teckenark"

#, python-format
msgid "Staff member %(user)s added a new reimbursement request for %(event)s"
msgstr "Anställd %(user)s lade till ett nytt krav för %(event)s"

msgid "This page performs several correctness checks of the character sheets"
msgstr "Denna sida utför olika kontroller av teckenkortens korrekthet"

msgid "This page shows the information to perform the drawing of the lottery"
msgstr "Denna sida visar informationen för att utföra lotteridragningen"

msgid "To upload relationships, add a second file with the following columns"
msgstr ""
"För att ladda upp relationer lägger du till en andra fil med följande "
"kolumner"

msgid "You have reached the maximum number of characters that can be created"
msgstr "Du har nått det maximala antalet tecken som kan skapas"

msgid "whether the character is NOT aware of the identity of the other trait"
msgstr "om karaktären INTE är medveten om den andra egenskapens identitet"

msgid "Click the tutorial to open it and follow the step-by-step instructions"
msgstr ""
"Klicka på handledningen för att öppna den och följ steg-för-steg-"
"instruktionerna"

msgid "Day of the year from which the membership year begins, in DD-MM format"
msgstr "Dag på det år från vilket föreningsåret börjar, i formatet DD-MM"

#, python-format
msgid "Display your achievements in your <a href= %(url)s'>public profile</a>"
msgstr "Visa upp dina prestationer i din <a href= %(url)s'>publika profil</a>"

msgid "Do you want to manage user help requests directly through the platform"
msgstr "Vill du hantera användarnas hjälpförfrågningar direkt via plattformen"

msgid "Enables a volunteer register, as required by Italian RUNTS regulations"
msgstr ""
"Aktiverar ett volontärregister, vilket krävs enligt italienska RUNTS-regler"

msgid "Enables payment processing, specifying which payment methods to accept"
msgstr ""
"Aktiverar betalningshantering och anger vilka betalningsmetoder som ska "
"accepteras"

msgid "Here you can switch between administration pages and user-facing pages"
msgstr ""
"Här kan du växla mellan administrationssidor och sidor som vänder sig till "
"användarna"

msgid "If checked, adds to all registrations an unique code to reference them"
msgstr ""
"Om markerad, lägger till en unik kod till alla registreringar för att "
"referera till dem"

msgid "If you have a separate agreement with us, you may disregard this email"
msgstr ""
"Om du har ett separat avtal med oss kan du bortse från detta "
"e-postmeddelande"

msgid "The first line of the file are the field names that you want to upload"
msgstr "Den första raden i filen är de fältnamn som du vill ladda upp"

msgid "The original English text as it appears in the code (msgid in gettext)"
msgstr ""
"Den engelska originaltexten så som den visas i koden (msgid in gettext)"

msgid "These are the event registrations for which you have to make a payment"
msgstr ""
"Detta är de evenemangsregistreringar för vilka du måste göra en betalning"

msgid "This is automatically deducted from the registration of a future event"
msgstr ""
"Detta dras automatiskt av från registreringen av ett framtida evenemang"

msgid "This page summarizes the rules that are applied to the computed fields"
msgstr ""
"På den här sidan sammanfattas de regler som tillämpas på de beräknade fälten"

msgid "You can only add users who approved data sharing with the organization"
msgstr ""
"Du kan bara lägga till användare som har godkänt datadelning med "
"organisationen"

msgid "You can use the following fields, they will be filled in automatically"
msgstr "Du kan använda följande fält, de kommer att fyllas i automatiskt"

msgid ""
"Absent (in the relationships of this character the other one is absent)"
msgstr "Frånvarande (i denna karaktärs relationer är den andra frånvarande)"

msgid ""
"Content of mail reminding participants to fill their membership request"
msgstr "Innehåll i utskick med påminnelse om att fylla i medlemsansökan"

msgid ""
"Download the list of characters with their interpreters' profile images"
msgstr "Ladda ner karaktärslistan med spelarprofiler"

msgid ""
"Enter the number or code of the identification document indicated above"
msgstr "Ange det ID-nummer eller den kod som anges ovan"

msgid ""
"Get this data from the bank or equivalent, to verify the entries marked"
msgstr ""
"Hämta dessa uppgifter från banken eller motsvarande för att verifiera de "
"poster som är markerade"

msgid ""
"List of users who have not registered for a future session of the event"
msgstr ""
"Lista över användare som inte har registrerat sig för en framtida session av"
" evenemanget"

msgid ""
"Manage payments performed by participants to cover the registration fee"
msgstr ""
"Hantera betalningar från deltagare för att täcka registreringsavgiften"

msgid ""
"Once you click 'Access Content', this link will be permanently consumed"
msgstr ""
"När du klickar på 'Access Content' kommer den här länken att vara permanent "
"förbrukad"

msgid ""
"Only lowercase characters and numbers are allowed, no spaces or symbols"
msgstr ""
"Endast gemener och siffror är tillåtna, inga mellanslag eller symboler"

msgid ""
"Registrations for this event are not open yet, but you can pre-register"
msgstr ""
"Anmälan till detta evenemang är inte öppen ännu, men du kan föranmäla dig"

msgid ""
"The request of removal from further communication has been successfull!"
msgstr "Din begäran om att avregistrera dig från kommunikation lyckades."

msgid ""
"This character represents the true secret identity of another character"
msgstr ""
"Denna karaktär representerar en annan karaktärs verkliga hemliga identitet"

msgid ""
"This page provides a summary of all expenses submitted by collaborators"
msgstr ""
"På den här sidan finns en sammanfattning av alla utgifter som skickats in av"
" medarbetare"

msgid ""
"You will not be able to use this link again after accessing the content"
msgstr ""
"Du kommer inte att kunna använda den här länken igen efter att du har fått "
"tillgång till innehållet"

msgid ""
"Allows the organisation to award badges and enables a public leaderboard"
msgstr ""
"Gör det möjligt för organisationen att dela ut utmärkelser och aktivera en "
"offentlig topplista"

msgid ""
"Content of the receipt created for each payment and sent to participants"
msgstr ""
"Innehållet i det kvitto som skapas för varje betalning och skickas till "
"deltagarna"

msgid ""
"Do you want to enable a secret registration link to allow early sign-ups"
msgstr ""
"Vill du aktivera en hemlig registreringslänk för att möjliggöra tidiga "
"anmälningar"

msgid ""
"How the relationship is described from the other character's perspective"
msgstr "Hur relationen beskrivs ur den andra karaktärens perspektiv"

msgid ""
"If checked: Send an email notification to the organisers for new signups"
msgstr ""
"Om markerad: Skicka ett e-postmeddelande till organisatörerna om nya "
"anmälningar"

msgid ""
"If checked: Sends the main mail a copy of all mails sent to participants"
msgstr ""
"Om markerad: Skickar huvudmailet en kopia av alla mail som skickats till "
"deltagarna"

msgid ""
"If checked: the system will send reminds the days on which holidays fall"
msgstr ""
"Om markerat: systemet skickar påminnelser även på dagar då helgdagar "
"infaller"

msgid ""
"If you are a candidate for the Board, please write an introduction here!"
msgstr "Om du är kandidat till styrelsen, vänligen skriv en presentation här!"

msgid ""
"On this page you can mark your specialties to collaborate on our  events"
msgstr ""
"På den här sidan kan du markera dina specialiteter för att samarbeta i våra "
"evenemang"

msgid ""
"Select which fields should open automatically when the list is displayed"
msgstr "Välj vilka fält som ska öppnas automatiskt när listan visas"

msgid ""
"Set maximum length on character relationships (default 10000 characters)"
msgstr "Ställ in maximal längd på teckenrelationer (standard 10000 tecken)"

msgid ""
"The collection is ready to be delivered, give this link to the recipient"
msgstr "Kollektionen är klar att levereras, ge denna länk till mottagaren"

msgid ""
"Upload and manage secure video/audio content with one-time access tokens"
msgstr ""
"Ladda upp och hantera säkert video-/audioinnehåll med engångsåtkomsttokens"

msgid ""
"We value the privacy of your data and will treat it with the utmost care"
msgstr ""
"Vi värdesätter integriteten för dina uppgifter och kommer att behandla dem "
"med största försiktighet"

msgid ""
"if the character does NOT belong to this element, but is only referenced"
msgstr "om tecknet INTE tillhör detta element, utan endast refereras till"

msgid ""
"Customize translations of words and phrases in the organization interface"
msgstr "Anpassa översättningar av ord och fraser i organisationsgränssnittet"

msgid ""
"Do you want to split the registration fee into fixed payment installments"
msgstr "Vill du dela upp registreringsavgiften i fasta delbetalningar"

msgid ""
"Enter the order of preference of your pre-registration (1 is the maximum)"
msgstr "Ange i vilken ordning du föredrar din föranmälan (1 är max)"

#, python-format
msgid ""
"Hello! You signed up for %(event)s but haven't completed your profile yet"
msgstr ""
"Hallå där! Du har anmält dig till %(event)s men har inte fyllt i din profil "
"än"

msgid ""
"I confirm that I have affixed the date and my signature wherever required"
msgstr ""
"Jag bekräftar att jag har anbringat datum och min namnteckning där så krävs"

msgid ""
"If checked, character names will be automatically replaced by a reference"
msgstr ""
"Om markerad, kommer teckennamn automatiskt att ersättas av en referens"

msgid ""
"If you need help, type your request here in English using single keywords"
msgstr ""
"Om du behöver hjälp kan du skriva din förfrågan här på engelska med hjälp av"
" enstaka nyckelord"

msgid ""
"Net profit of the event, difference between total revenue and total costs"
msgstr ""
"Evenemangets nettovinst, skillnaden mellan totala intäkter och totala "
"kostnader"

msgid ""
"Note: The special code is re-generated each time you change the gift card"
msgstr "Obs: Specialkoden genereras på nytt varje gång du byter presentkort"

msgid ""
"Some activated features need the 'Character' feature, but it isn't active"
msgstr ""
"Vissa aktiverade funktioner behöver funktionen 'Karaktär', men den är inte "
"aktiv"

msgid ""
"This page shows for each participant their completion status of workshops"
msgstr ""
"På den här sidan visas för varje deltagare status för slutförda workshops"

msgid ""
"This page shows in detail a contributor's skills for to which they marked"
msgstr ""
"Denna sida visar i detalj en bidragsgivares färdigheter för vilka de "
"markerat"

msgid ""
"This page shows the event area where warehouse items needs to be deployed"
msgstr ""
"På den här sidan visas evenemangsområdet där lagerartiklarna måste placeras "
"ut"

msgid ""
"To confirm your registration, apply to become a member of the Association"
msgstr ""
"För att bekräfta ditt medlemskap, ansök om att bli medlem i föreningen"

msgid ""
"Total amount of payment to be received by this date (0 = all outstanding)"
msgstr ""
"Totalt belopp som ska betalas senast detta datum (0 = allt utestående)"

#, python-format
msgid ""
"We confirm that you have successfully pre-registered for <b>%(event)s</b>"
msgstr "Vi bekräftar att du har föranmält dig till <b>%(event)s</b>"

msgid ""
"We have pre-filled the application form based on the data you provided us"
msgstr "Vi har fyllt i ansökan baserat på de uppgifter du har lämnat till oss"

msgid ""
"You must create at least one ability type before you can create abilities"
msgstr "Du måste skapa minst en förmågetyp innan du kan skapa förmågor"

msgid ""
"if you leave this empty, this can be the starting event of a new campaign"
msgstr ""
"om du lämnar detta tomt kan detta vara starthändelsen för en ny kampanj"

msgid ""
"Added at the bottom of mail notifying participants of character assignment"
msgstr ""
"Tillagt längst ner i mailet som meddelar deltagarna om karaktärstilldelning"

#, python-format
msgid ""
"Check the available number of discounts <a href='%(url)s'>on this page</a>"
msgstr ""
"Kontrollera det tillgängliga antalet rabatter <a href='%(url)s'>på den här "
"sidan</a>"

msgid ""
"Content of mail notifying participants of their character in review status"
msgstr ""
"Innehåll i e-postmeddelande som meddelar deltagarna om deras karaktär i "
"granskningsstatus"

msgid ""
"Enables field 'hide', to be able to hide writing element from participants"
msgstr ""
"Möjliggör fältet 'hide', för att kunna dölja skrivelementet för deltagarna"

msgid ""
"I confirm that all my required personal data have been filled in correctly"
msgstr ""
"Jag bekräftar att alla mina obligatoriska personuppgifter har fyllts i "
"korrekt"

msgid ""
"If checked, it allows participants to customise their characters' pronouns"
msgstr "Om den är markerad kan deltagarna anpassa sina karaktärers pronomen"

msgid ""
"Indicate the organization nationality to activate nation-specific features"
msgstr ""
"Ange organisationens nationalitet för att aktivera nationsspecifika "
"funktioner"

msgid ""
"Manage content that should be accessed only one time with a specific token"
msgstr ""
"Hantera innehåll som bara ska vara åtkomligt en gång med en specifik token"

msgid ""
"On this page you can filter characters and directly view their information"
msgstr ""
"På den här sidan kan du filtrera karaktärerna och visa deras information "
"direkt"

msgid ""
"Text visible only by the assigned participant, when 'show text' is checked"
msgstr ""
"Text som endast är synlig för den tilldelade deltagaren, när 'visa text' är "
"markerat"

msgid ""
"The custom translation that will replace the default for this organization"
msgstr ""
"Den anpassade översättning som ska ersätta standardöversättningen för den "
"här organisationen"

msgid ""
"This page shows all event templates; you can edit them, or create new ones"
msgstr ""
"På den här sidan visas alla evenemangsmallar; du kan redigera dem eller "
"skapa nya"

msgid ""
"This page shows the cargo manifest, and the status of each item assignment"
msgstr "På den här sidan visas lastmanifestet och status för varje uppdrag"

msgid ""
"This page summarizes the types of abilities that participants can purchase"
msgstr ""
"På den här sidan sammanfattas de typer av förmågor som deltagarna kan köpa"

msgid ""
"You can withdraw your consent to data sharing by clicking the related link"
msgstr ""
"Du kan återkalla ditt samtycke till datadelning genom att klicka på den "
"relaterade länken"

msgid ""
"You must create at least one prologue type before you can create prologues"
msgstr "Du måste skapa minst en prologtyp innan du kan skapa prologer"

msgid ""
"(Optional) The character names to assign to the player, separated by commas"
msgstr ""
"(Valfritt) De karaktärsnamn som ska tilldelas spelaren, åtskilda med "
"kommatecken"

msgid ""
"Displays participants overdue for payment or other deadlines for all events"
msgstr ""
"Visar deltagare som är försenade med betalning eller andra tidsfrister för "
"alla evenemang"

msgid ""
"For what time you will need transportation (time zone of the larp location)"
msgstr ""
"För vilken tid du kommer att behöva transport (tidszon för "
"evenemangsplatsen)"

#, python-format
msgid ""
"Hello! We are reaching out regarding your registration for <b>%(event)s</b>"
msgstr ""
"Hallå där! Vi kontaktar dig angående din anmälan till <b>%(event)s</b>"

msgid ""
"Hover on the link, or click on the question icon, to see what the link does"
msgstr ""
"Håll muspekaren över länken eller klicka på frågesymbolen för att se vad "
"länken gör"

msgid ""
"If checked, it allows participants to indicate the song of their characters"
msgstr ""
"Om kryssrutan är markerad kan deltagarna ange sången för sina karaktärer"

msgid ""
"If checked: Participants must provide a receipt/invoice for manual payments"
msgstr ""
"Om markerat: Deltagare måste lämna kvitto/faktura för manuella betalningar"

msgid ""
"Indicates the title of the character - it will be shown along with the name"
msgstr ""
"Ange rollpersonens titel - den kommer att visas tillsammans med namnet"

msgid ""
"Manage quick setup of the most important settings for your new organization"
msgstr ""
"Hantera snabb installation av de viktigaste inställningarna för din nya "
"organisation"

msgid ""
"Optional - Indicates whether the ticket can be gifted to other participants"
msgstr "Valfritt - Anger om biljetten kan ges som gåva till andra deltagare"

msgid ""
"This page shows the handouts (information dissemination tools) of the event"
msgstr ""
"På den här sidan finns en sammanfattning av evenemangets handouts (verktyg "
"för informationsspridning)"

msgid ""
"This page shows the progress steps that can be assigned to writing elements"
msgstr ""
"Denna sida sammanfattar de steg i utvecklingen som kan markeras i "
"skrivelementen"

#, python-format
msgid ""
"You have some tickets without a final installment (with 0 amount): %(list)s"
msgstr "Du har några biljetter utan slutbetalning (med 0 belopp): %(list)s"

msgid ""
"Content of mail notifying participants of their character in approved status"
msgstr ""
"Innehåll i mail som meddelar deltagare om deras karaktär i godkänd status"

msgid ""
"Content of mail notifying participants of their character in proposed status"
msgstr ""
"Innehåll i utskick som meddelar deltagarna om deras karaktär i föreslagen "
"status"

msgid ""
"Enables members to request a refund (a money transfer from the organization)"
msgstr ""
"Gör det möjligt för medlemmar att begära återbetalning (en penningöverföring"
" från organisationen)"

msgid ""
"Generates an annual summary of fiscal activity for the Italian budget report"
msgstr ""
"Skapar en årlig sammanfattning av den finanspolitiska verksamheten för den "
"italienska budgetrapporten"

msgid ""
"Here is the complete list of all organizations that have access to your data"
msgstr ""
"Här är den fullständiga listan över alla organisationer som har tillgång "
"till dina uppgifter"

msgid ""
"If checked, allows a option to be visible only if other options are selected"
msgstr ""
"Om den är markerad kan ett alternativ endast visas om andra alternativ är "
"valda"

msgid ""
"If checked, shows the original image in the cover, not the thumbnail version"
msgstr "Om markerad, visas originalbilden i omslaget, inte miniatyrversionen"

msgid ""
"If checked: Send an email notification to the organisers for updated signups"
msgstr ""
"Om markerat: Skicka ett e-postmeddelande till arrangörerna för uppdaterade "
"anmälningar"

msgid ""
"If you are an Italian citizen, indicate your tax code; otherwise leave blank"
msgstr ""
"Om du är italiensk medborgare, ange ditt skatteregistreringsnummer; lämna "
"annars tomt"

msgid ""
"In the faction a character has been mentioned, but it does not seem to exist"
msgstr "I fraktionen har en karaktär nämnts, men den verkar inte existera"

msgid ""
"Last step, please complete the event setup by adding the start and end dates"
msgstr ""
"Sista steget är att slutföra eventinställningen genom att lägga till start- "
"och slutdatum"

msgid ""
"Part of the registration fee derived only from the additional options chosen"
msgstr ""
"Del av registreringsavgiften som endast härrör från de ytterligare "
"alternativ som valts"

msgid ""
"This page prepares the cash balance already formatted for annual declaration"
msgstr ""
"På denna sida förbereds kassabalansen redan formaterad för årlig deklaration"

msgid ""
"To use the feature you requested, you need to activate the following feature"
msgstr ""
"För att kunna använda den funktion du har begärt måste följande funktion "
"vara aktiverad"

msgid ""
"We could not find the event indicated in the url; perhaps it is one of these"
msgstr ""
"Vi kunde inte hitta den händelse som anges i webbadressen; kanske är det en "
"av dessa"

msgid ""
"You cannot work on it at the same time: the work of one of you would be lost"
msgstr ""
"Ni kan inte arbeta med den samtidigt, då skulle den enes arbete gå förlorat"

msgid ""
"You must create at least one handout template before you can create handouts"
msgstr "Du måste skapa minst en handout-mall innan du kan skapa handouts"

msgid ""
"Your data will be saved in the system, which is used by several associations"
msgstr ""
"Dina uppgifter kommer att sparas i systemet, som används av flera föreningar"

msgid ""
"Allows participants to add an optional extra amount to their registration "
"fee"
msgstr ""
"Tillåter deltagare att lägga till ett valfritt extra belopp till sin "
"registreringsavgift"

msgid ""
"Answer the following questions. Select *all* of the answers that seem "
"correct"
msgstr ""
"Svara på följande frågor. Markera *alla* svar som du tycker verkar korrekta"

msgid ""
"Characters relating to place of birth do not match (check exact "
"municipality)"
msgstr ""
"Tecken som avser födelseort stämmer inte överens (kontrollera exakt kommun)"

msgid ""
"Enables field 'title', a short (2-3 words) text added to the character's "
"name"
msgstr ""
"Möjliggör fältet 'titel', en kort (2-3 ord) text som läggs till i "
"karaktärens namn"

msgid ""
"If checked, it allows participants to customise the names of their "
"characters"
msgstr "Om det är markerat kan deltagarna anpassa namnen på sina karaktärer"

msgid ""
"If checked: in the public page of an user shows a list of all events "
"attended"
msgstr ""
"Om markerad: på den offentliga sidan för en användare visas en lista över "
"alla evenemang som användaren deltagit i"

msgid ""
"If you have made a transfer, please upload the receipt for it to be "
"processed"
msgstr ""
"Om du har gjort en överföring, vänligen ladda upp kvittot för att det ska "
"behandlas"

msgid ""
"Indicate whether the ability is visible to users, and can be freely "
"purchased"
msgstr "Ange om färdigheten är synlig för användare och kan köpas fritt"

msgid ""
"Presentation visible to all participants, when 'show presentation' is "
"checked"
msgstr ""
"Presentation synlig för alla deltagare, när 'visa presentation' är markerat"

msgid ""
"This page shows for each event, the collaborators marked with which "
"expertise"
msgstr ""
"På den här sidan visas för varje händelse de medarbetare som är markerade "
"med vilken expertis"

msgid ""
"This page shows the available questions of the registration form of the "
"event"
msgstr ""
"På den här sidan sammanfattas de frågor som finns tillgängliga i formuläret "
"för registrering av evenemang"

msgid ""
"Write your question, request or concern here. We will be happy to answer "
"you!"
msgstr ""
"Skriv din fråga, önskan eller tveksamhet här. Vi kommer gärna att svara dig!"

#, python-format
msgid ""
"You can complete the payment in just a few minutes <a "
"href='%(url)s'>here</a>"
msgstr ""
"Du kan slutföra betalningen på bara några minuter <a href='%(url)s'>här</a>"

msgid ""
"And here is a to-do list of suggestions to help you set everything up "
"properly"
msgstr ""
"Och här är en lista med förslag på saker att göra för att hjälpa dig att "
"ställa in allt på rätt sätt"

msgid ""
"Enables to set a character as a 'mirror' for another, to hide it's true "
"nature"
msgstr ""
"Gör det möjligt att sätta en karaktär som en 'spegel' för en annan, för att "
"dölja dess sanna natur"

msgid ""
"If checked, allows participants to customise their characters' profile "
"picture"
msgstr ""
"Om markerad, tillåter deltagarna att anpassa sina karaktärers profilbild"

msgid ""
"If checked, participants give a preference value when adding pre-"
"registrations"
msgstr ""
"Om markerat, anger deltagarna ett preferensvärde när de lägger till "
"förregistreringar"

msgid ""
"Indicate the name of the member for whom you want to activate a new "
"collection"
msgstr "Ange namnet på den medlem för vilken du vill aktivera en ny samling"

msgid ""
"Indicates other options that must be selected for this option to be "
"selectable"
msgstr ""
"Anger andra alternativ som måste väljas för att detta alternativ ska vara "
"valbart"

msgid ""
"Some activated features need the 'Token / Credit' feature, but it isn't "
"active"
msgstr ""
"Vissa aktiverade funktioner behöver funktionen 'Token / Credit', men den är "
"inte aktiv"

msgid ""
"Sorry, this facilitation code has already been used the maximum number "
"allowed"
msgstr ""
"Tyvärr, den här facilitetskoden har redan använts det högsta tillåtna "
"antalet"

msgid ""
"The event you requested is only visible to participants logged into the "
"system"
msgstr ""
"Det evenemang du begärde är endast synligt för deltagare som är inloggade i "
"systemet"

msgid ""
"These CSS commands will be carried over to all pages in your Association "
"space"
msgstr ""
"Dessa CSS-kommandon kommer att överföras till alla sidor i ditt "
"associationsutrymme"

msgid ""
"These are delegated account registrations for which you have to make a "
"payment"
msgstr ""
"Detta är delegerade kontoregistreringar för vilka du måste göra en betalning"

msgid ""
"This page shows all expenses incurred by collaborators, recorded in the "
"system"
msgstr ""
"Den här sidan visar alla kostnader som medarbetare har haft och som har "
"registrerats i systemet"

msgid ""
"This page shows in detail, for each expertise, the users who have indicated "
"it"
msgstr ""
"På den här sidan visas i detalj, för varje expertis, de användare som har "
"angett den"

msgid ""
"This page shows larpmanager usage costs, total and divided by individual "
"event"
msgstr ""
"Denna sida visar larpmanagers användningskostnader, totalt och uppdelat per "
"enskilt evenemang"

#, python-format
msgid ""
"To confirm it, please pay the following amount as soon as possible: "
"%(amount)s"
msgstr ""
"För att bekräfta det, vänligen betala följande belopp så snart som möjligt: "
"%(amount)s"

msgid ""
"You have activated the following features, for each here's the links to "
"follow"
msgstr ""
"Du har aktiverat följande funktioner, för varje funktion finns här länkar "
"att följa"

msgid ""
"Optional – Amount added to the registration fee if selected (0 = no extra "
"cost)"
msgstr ""
"Valfritt - Belopp som läggs till registreringsavgiften om det väljs (0 = "
"ingen extra kostnad)"

msgid ""
"Terms and conditions of signup, shown in a page linked in the registration "
"form"
msgstr ""
"Villkor för registrering, som visas på en sida som är länkad i "
"registreringsformuläret"

msgid ""
"This content can only be accessed once. Please read carefully before "
"proceeding"
msgstr "Detta innehåll kan endast nås en gång. Läs noga innan du fortsätter"

msgid ""
"To participate in this event, you will have to pay the annual membership fee"
" of"
msgstr ""
"För att delta i detta evenemang måste du betala den årliga medlemsavgiften "
"på"

msgid ""
"Create and manage events, setting names, dates, status, and registration "
"details"
msgstr ""
"Skapa och hantera evenemang genom att ange namn, datum, status och "
"registreringsinformation"

msgid ""
"Customize the appearance of all event pages, including colors, fonts, and "
"images"
msgstr ""
"Anpassa utseendet på alla evenemangssidor, inklusive färger, teckensnitt och"
" bilder"

msgid ""
"Do you want a dashboard to track and manage deadlines missed by registered "
"users"
msgstr ""
"Vill du ha en instrumentpanel för att spåra och hantera deadlines som "
"missats av registrerade användare"

msgid ""
"Do you want to allow users to add a voluntary donation to their registration"
" fee"
msgstr ""
"Vill du tillåta användare att lägga till en frivillig donation till sin "
"registreringsavgift"

msgid ""
"If checked, all registrations are confirmed even if no payment has been "
"received"
msgstr ""
"Om kryssrutan är markerad bekräftas alla registreringar även om ingen "
"betalning har mottagits"

msgid ""
"If checked, automatic saving during editing will be disable for writing "
"elements"
msgstr ""
"Om markerad kommer automatisk lagring under redigering att inaktiveras för "
"skrivande element"

msgid ""
"If we don't hear from you, we'll assume you're no longer interested in the "
"event"
msgstr ""
"Om vi inte hör något från dig antar vi att du inte längre är intresserad av "
"evenemanget"

msgid ""
"Logo image (you can upload a file of any size, it will be resized "
"automatically)"
msgstr ""
"Logotypbild (du kan ladda upp en fil av valfri storlek, den kommer att "
"ändras automatiskt"

msgid ""
"Manages credits used by participants to cover the registration fee on all "
"events"
msgstr ""
"Hanterar krediter som används av deltagarna för att täcka "
"registreringsavgiften för alla evenemang"

msgid ""
"Manages tokens used by participants to cover the registration fee for all "
"events"
msgstr ""
"Hanterar polletter som används av deltagarna för att täcka "
"registreringsavgiften för alla evenemang"

msgid ""
"Optional – Additional information about the option, displayed below the "
"question"
msgstr ""
"Valfritt - Ytterligare information om alternativet, visas under frågan"

msgid ""
"Request for reimbursement entered! You will receive notice when it is "
"processed."
msgstr ""
"Begäran om återbetalning registrerad! Du kommer att få ett meddelande när "
"den har behandlats."

msgid ""
"This page displays cases where the same item has been assigned to multiple "
"areas"
msgstr ""
"På den här sidan visas fall där samma artikel har tilldelats flera områden"

msgid ""
"Total amount of money received for this event, minus commission fees and "
"refunds"
msgstr ""
"Total summa pengar som erhållits för detta evenemang, minus provisioner och "
"återbetalningar"

msgid ""
"Where you find a button like this, you can press it to perform filtering "
"further"
msgstr ""
"Om du hittar en knapp som denna kan du trycka på den för att utföra "
"ytterligare filtrering"

msgid ""
"Cover image shown on the organization's homepage — rectangular, ideally 4:3 "
"ratio"
msgstr ""
"Omslagsbild som visas på organisationens hemsida - rektangulär, helst i "
"förhållandet 4:3"

msgid ""
"Go ahead and click on this button to perform the extraction. Warning: it is "
"final"
msgstr ""
"Klicka på den här knappen för att utföra extraktionen. Observera: detta är "
"slutgiltigt"

msgid ""
"If checked: allow to export characters and registration in a easily readable"
" page"
msgstr ""
"Om markerad: gör det möjligt att exportera tecken och registrering i en "
"lättläst sida"

msgid ""
"Sets how often reminder emails are sent, in days (if not set, no emails are "
"sent)"
msgstr ""
"Anger hur ofta påminnelsemeddelanden ska skickas, i dagar (om inget anges "
"skickas inga e-postmeddelanden)"

msgid ""
"To register for the event, please fill in the following form and click on "
"confirm"
msgstr ""
"För att anmäla dig till evenemanget, vänligen fyll i följande formulär och "
"klicka på bekräfta"

msgid ""
"You can read them in order, or scroll directly to the one that interests you"
" most"
msgstr ""
"Du kan läsa dem i tur och ordning eller bläddra direkt till den som "
"intresserar dig mest"

msgid ""
"Your registration will be cancelled to allow other participants to take your"
" spot"
msgstr ""
"Din registrering kommer att avbrytas för att ge andra deltagare möjlighet "
"att ta din plats"

msgid ""
"Annual fee required of members, starting from the beginning of the "
"membership year"
msgstr ""
"Årlig avgift som krävs av medlemmarna, med början från början av medlemsåret"

msgid ""
"Are you sure you want to commit these quantities? This operation cannot be "
"undone!"
msgstr ""
"Är du säker på att du vill överföra dessa kvantiteter? Denna operation kan "
"inte ångras!"

msgid ""
"Click here if after submitting the form, you want to move on to edit the "
"next item"
msgstr ""
"Klicka här om du, efter att ha skickat formuläret, vill redigera nästa "
"element"

msgid ""
"Define which data will be asked in the profile form to the users once they "
"sign up"
msgstr ""
"Definiera vilka uppgifter som ska efterfrågas i profilformuläret för "
"användarna när de registrerar sig"

msgid ""
"Do you want to manage campaigns, a series of events that share the same "
"characters"
msgstr ""
"Vill du hantera kampanjer, en serie händelser som delar samma karaktärer"

msgid ""
"Enables management of expenses paid using the organization's financial "
"instruments"
msgstr ""
"Möjliggör hantering av kostnader som betalats med hjälp av organisationens "
"finansiella instrument"

msgid ""
"If checked, approval of expenses can be performed only from the organization"
" panel"
msgstr ""
"Om det är markerat kan godkännande av utgifter endast utföras från "
"organisationspanelen"

msgid ""
"If checked, the gallery will not be displayed to those not logged in to the "
"system"
msgstr ""
"Om kryssrutan är markerad visas inte galleriet för personer som inte är "
"inloggade i systemet"

msgid ""
"Indicate the character options, which must be selected to make the skill "
"available"
msgstr ""
"Ange de teckenalternativ som måste väljas för att göra färdigheten "
"tillgänglig"

msgid ""
"Lets members cast votes for the election of the organisation's Executive "
"Committee"
msgstr ""
"Lets medlemmar avger röster för val av organisationens verkställande utskott"

msgid ""
"Once the transfer is confirmed, submit the form below to notify us of your "
"payment"
msgstr ""
"När överföringen har bekräftats, skicka in formuläret nedan för att meddela "
"oss om din betalning"

msgid ""
"Theoretical total of income due to participation fees selected by the "
"participants"
msgstr ""
"Teoretisk total inkomst på grund av deltagaravgifter som valts av deltagarna"

msgid ""
"This page shows membership badges. You can edit them, assign them, create "
"new ones"
msgstr ""
"På den här sidan visas medlemstecken. Du kan redigera dem, tilldela dem och "
"skapa nya"

msgid ""
"You can check and edit the list of organizations that can access your data "
"on your"
msgstr ""
"Du kan kontrollera och redigera listan över organisationer som kan komma åt "
"dina data på din"

msgid ""
"Additional preferences, for random assignment when no solution is found "
"(default 0)"
msgstr ""
"Ytterligare preferenser, för slumpmässig tilldelning när ingen lösning "
"hittas (standard 0)"

msgid ""
"Allows participants to submit questions, and organizers to review and "
"organize them"
msgstr ""
"Ger deltagarna möjlighet att skicka in frågor och organisatörerna möjlighet "
"att granska och organisera dem"

msgid ""
"Enables 'Handouts,' pre-written texts that provide information about a plot "
"or lore"
msgstr ""
"Aktiverar 'Handouts', förskrivna texter som ger information om en intrig "
"eller lore"

msgid ""
"If checked, allows a option to be visible only to participants with selected"
" ticket"
msgstr ""
"Om den är markerad kan ett alternativ endast vara synligt för deltagare med "
"vald biljett"

msgid ""
"If checked, enables participants to write their own list of character "
"relationships"
msgstr ""
"Om markerad, gör det möjligt för deltagarna att skriva sin egen lista över "
"karaktärsrelationer"

#, python-format
msgid ""
"In the event <b>%(event)s</b> you were assigned the character: "
"<b>%(character)s</b>"
msgstr ""
"I händelsen <b>%(event)s</b> tilldelades du karaktären: <b>%(character)s</b>"

msgid ""
"Statement issued by the bank as proof of the issuance of the transfer (as "
"pdf file)"
msgstr "Bevis utfärdat av banken som bevis på överföringen (som pdf-fil)"

msgid ""
"This page shows all information about the individual member available in the"
" system"
msgstr ""
"På den här sidan visas all information om den enskilda medlemmen som finns "
"tillgänglig i systemet"

msgid ""
"This page shows the response options for questions about the workshops of "
"the event"
msgstr ""
"På den här sidan sammanfattas alternativen för att besvara frågor om "
"evenemangets workshops"

msgid ""
"This page shows the sensitive information of registered participants "
"regarding diet"
msgstr ""
"På denna sida visas känslig information om registrerade deltagare avseende "
"kost"

msgid ""
"You can update them by indicating the recipient and assigning the "
"contributed money"
msgstr ""
"Du kan uppdatera dem genom att ange mottagaren och tilldela de inbetalda "
"pengarna"

msgid ""
"Adds a 'progress' status field (e.g. draft, ready, approved) to key writing "
"elements"
msgstr ""
"Lägger till ett statusfält för 'framsteg' (t.ex. utkast, klart, godkänt) "
"till viktiga skrivelement"

msgid ""
"Allows to fine-tune how words and phrases are translated in the "
"organization's space"
msgstr ""
"Gör det möjligt att finjustera hur ord och fraser översätts i "
"organisationens utrymme"

msgid ""
"Do you want to open registrations at a specific date and time instead of "
"immediately"
msgstr ""
"Vill du öppna registreringar vid ett visst datum och en viss tid istället "
"för omedelbart"

#, python-format
msgid ""
"File type '%(detected_type)s' is not allowed.Allowed types are: "
"'%(allowed_types)s'."
msgstr ""
"Filtypen '%(detected_type)s' är inte tillåten. Tillåtna typer är: "
"'%(allowed_types)s'."

msgid ""
"In rich text editors, you can reference other characters directly using "
"their number"
msgstr ""
"I redigeringsprogram för rik text kan du referera till andra tecken direkt "
"med hjälp av deras nummer"

msgid ""
"Indicates a type of identification document issued by the nation in which "
"you reside"
msgstr ""
"Anger en typ av identitetshandling som utfärdats av det land där du är "
"bosatt"

#, python-format
msgid ""
"It only takes 5 minutes - just <a href='%(url)s'>click here</a> to fill out "
"the form"
msgstr ""
"Det tar bara 5 minuter - bara <a href='%(url)s'>klicka här</a> för att fylla"
" i formuläret"

msgid ""
"Lets participants submit character preferences, then finds the optimal "
"overall match"
msgstr ""
"Låter deltagarna lämna in karaktärspreferenser och hittar sedan den optimala"
" övergripande matchningen"

msgid ""
"Minimum number of days before the event for which it is made available (0  ="
" always)"
msgstr ""
"Minsta antal dagar före det evenemang för vilket det görs tillgängligt (0 = "
"alltid)"

msgid ""
"Requires Executive Committee approval of membership before participating in "
"an event"
msgstr ""
"Kräver godkännande av medlemskapet från verkställande utskottet innan "
"deltagande i ett evenemang"

msgid ""
"The first line of the file must contain the column names, see the "
"descriptions below"
msgstr ""
"Den första raden i filen måste innehålla kolumnnamnen, se beskrivningarna "
"nedan"

msgid ""
"Tip: Pin this page to your browser for faster access to your organization "
"and events"
msgstr ""
"Tips och råd: Fäst den här sidan i din webbläsare för snabbare åtkomst till "
"din organisation och dina evenemang"

msgid ""
"I confirm that I have uploaded a valid document issued by the state of my "
"nationality"
msgstr ""
"Jag bekräftar att jag har laddat upp ett giltigt dokument som utfärdats av "
"den stat där jag är medborgare"

msgid ""
"If you are absolutely certain that you want to delete this item, click on "
"this button"
msgstr ""
"Om du är helt säker på att du vill ta bort den här artikeln klickar du på "
"den här knappen"

msgid ""
"This page displays the conversation with a participant regarding their "
"expressed need"
msgstr ""
"På den här sidan visas konversationen med en deltagare om dennes uttryckta "
"behov"

msgid ""
"This page shows the sensitive information of registered participants "
"regarding safety"
msgstr ""
"På denna sida visas känslig information om registrerade deltagare avseende "
"säkerhet"

msgid ""
"Upload a photo of the identity document that you listed in the request "
"(image or pdf)"
msgstr ""
"Ladda upp ett foto av den identitetshandling som du angav i begäran (bild "
"eller pdf)"

msgid ""
"Upload a photo of yourself associated with your character specifically for "
"this event"
msgstr ""
"Ladda upp ett foto av dig själv tillsammans med din karaktär specifikt för "
"detta evenemang"

msgid ""
"Adds a page displaying member mailing lists, sorted by members' newsletter "
"preferences"
msgstr ""
"Lägger till en sida som visar medlemmarnas e-postlistor, sorterade efter "
"medlemmarnas preferenser för nyhetsbrev"

msgid ""
"Enables the creation, editing, and assignment of characters to registered "
"participants"
msgstr ""
"Möjliggör skapande, redigering och tilldelning av karaktärer till "
"registrerade deltagare"

msgid ""
"If checked, automatically removes formatting when pasting text into the "
"WYSIWYG editor"
msgstr ""
"Om markerad, tas formateringen automatiskt bort när du klistrar in text i "
"WYSIWYG-redigeraren"

msgid ""
"Payment deadlines will be similarly equally divided, based on the date of "
"registration"
msgstr ""
"Betalningsfristerna kommer att fördelas jämnt enligt registreringsdatumet"

msgid ""
"Percentage of VAT to be calculated on the sum of the costs of the "
"registration options"
msgstr ""
"Procentsats för mervärdesskatt som ska beräknas på summan av kostnaderna för"
" inmatningsalternativen"

msgid ""
"Set up the configuration for the creation or editing of characters by the "
"participants"
msgstr ""
"Konfigurera för att deltagarna ska kunna skapa eller redigera karaktärer"

msgid ""
"Upload the scan of both your signed request, and your document (image or pdf"
" document)"
msgstr ""
"Ladda upp din undertecknade ansökan och ett foto av din identitetshandling"

msgid ""
"We cannot find your registration for this event. Are you logged in as the "
"correct user"
msgstr ""
"Vi kan inte hitta din registrering för detta evenemang. Är du inloggad som "
"rätt användare"

msgid ""
"You are now registered, but your account is inactive. We have sent an "
"activation email"
msgstr ""
"Du har slutfört din registrering, men ditt konto är fortfarande inaktivt. "
"Klicka på länken som skickats via e-post för att aktivera det"

msgid ""
"Attention: the operation is final, please double-check the assignments "
"before uploading"
msgstr ""
"Observera: operationen är slutgiltig, vänligen dubbelkolla uppdragen innan "
"du laddar upp"

msgid ""
"Do you want to make your upcoming events visible to external sites through a"
" public API"
msgstr ""
"Vill du göra dina kommande evenemang synliga för externa webbplatser via ett"
" publikt API"

#, python-format
msgid ""
"Hello! We are reaching out regarding your provisional registration for "
"<b>%(event)s</b>"
msgstr ""
"Hallå där! Vi kontaktar dig angående din preliminära registrering för "
"<b>%(event)s</b>"

msgid ""
"Manage organization-specific translation overrides for customizing "
"terminology and text"
msgstr ""
"Hantera organisationsspecifika översättningar för att anpassa terminologi "
"och text"

msgid ""
"Optional context for disambiguation when the same text has different "
"meanings (msgctxt)"
msgstr ""
"Valfri kontext för disambiguering när samma text har olika betydelser "
"(msgctxt)"

msgid ""
"If checked: Send a notification email to the organisers for cancellation of "
"registration"
msgstr ""
"Om markerat: Skicka ett e-postmeddelande till arrangörerna för annullering "
"av registrering"

msgid ""
"If checked: when first accessing the manage page, automatically show "
"shortcuts on mobile"
msgstr ""
"Om markerat: Visa automatiskt genvägar på mobilen när du först öppnar "
"hanteringssidan"

msgid ""
"Indicate the prerequisite abilities, which must be possessed before one can "
"acquire this"
msgstr "Ange vilka färdigheter som krävs för att du ska kunna förvärva detta"

msgid ""
"Indicate the value of the discount, it will be deducted from the total "
"amount calculated"
msgstr ""
"Ange värdet på rabatten, den kommer att dras av från det beräknade "
"totalbeloppet"

msgid ""
"Now please complete the quick setup by selecting the features most useful "
"for this event"
msgstr ""
"Slutför nu snabbinställningen genom att välja de funktioner som är mest "
"användbara för detta evenemang"

msgid ""
"Please be careful to perform these steps - otherwise your  payment will not "
"be processed"
msgstr ""
"Var försiktig när du utför dessa steg - annars kommer din betalning inte att"
" behandlas"

msgid ""
"This page shows all expenses incurred directly by the organization "
"concerning this event"
msgstr ""
"På denna sida visas alla kostnader som organisationen har ådragit sig direkt"
" i samband med detta evenemang"

msgid ""
"This page shows the different tickets with which participants can register "
"for the event"
msgstr ""
"På den här sidan visas de olika biljetter som deltagarna kan registrera sig "
"med för evenemanget"

msgid ""
"This page shows the secure video/audio content with one-time access tokens "
"for the event"
msgstr ""
"På den här sidan visas det säkra video- och ljudinnehållet med "
"engångsåtkomsttokens för evenemanget"

msgid ""
"This page summarizes the abilities that participants can purchase with "
"experience points"
msgstr ""
"På den här sidan sammanfattas de förmågor som deltagarna kan köpa med "
"erfarenhetspoäng"

msgid ""
"We inform you that your membership of the Association has not been accepted "
"by the board"
msgstr ""
"Vi informerar dig om att ditt medlemskap i föreningen inte har godkänts av "
"styrelsen"

msgid ""
"Activates 'waiting list' style tickets, available only when all main tickets"
" are sold out"
msgstr ""
"Aktiverar biljetter av typen 'väntelista', som endast är tillgängliga när "
"alla huvudbiljetter är slutsålda"

msgid ""
"Customize the appearance of all organizational pages, including colors, "
"fonts, and images"
msgstr ""
"Anpassa utseendet på alla organisationssidor, inklusive färger, teckensnitt "
"och bilder"

msgid ""
"Here you can select the workspace to use: your organization, and your events"
" once created"
msgstr ""
"Här kan du välja vilken arbetsyta du vill använda: din organisation och dina"
" evenemang när de har skapats"

msgid ""
"If checked: Adds a unique code to each payment, which helps in being able to"
" recognize it"
msgstr ""
"Om markerat: Lägger till en unik kod till varje betalning, vilket gör det "
"lättare att känna igen den"

msgid ""
"If checked: Does not send communication to the participant when the "
"character is assigned"
msgstr ""
"Om markerad: Skickar inte meddelande till deltagaren när karaktären är "
"tilldelad"

msgid ""
"Indicate the maximum number of such discounts that can be requested (0 for "
"infinite uses)"
msgstr ""
"Ange det maximala antalet sådana rabatter som kan åberopas (0 för oändlig "
"användning)"

msgid ""
"Items marked in red will be deleted because their final quantity will be "
"zero or negative"
msgstr ""
"Rödmarkerade artiklar kommer att strykas eftersom deras slutliga kvantitet "
"kommer att vara noll eller negativ"

msgid ""
"Note that existing tickets with the same name, will be overwritten with the "
"uploaded data"
msgstr ""
"Observera att befintliga ärenden med samma namn kommer att skrivas över med "
"de uppladdade uppgifterna"

msgid ""
"Optional logo image - you can upload a file of any size, it will be "
"automatically resized"
msgstr ""
"Valfri logotypbild - du kan ladda upp en fil av valfri storlek, den kommer "
"automatiskt att ändras i storlek"

msgid ""
"Optional – Casting priority granted by this option (e.g., 1 = low, 5 = "
"medium, 25 = high)"
msgstr ""
"Valfritt - Prioritet för gjutning enligt detta alternativ (t.ex. 1 = låg, 5 "
"= medel, 25 = hög)"

msgid ""
"Optional – Maximum number of times it can be requested across all signups (0"
" = unlimited)"
msgstr ""
"Valfritt - Maximalt antal gånger det kan begäras för alla registreringar (0 "
"= obegränsat)"

msgid ""
"This page shows all access tokens for one-time content. Each token can only "
"be used once."
msgstr ""
"På den här sidan visas alla åtkomsttoken för engångsinnehåll. Varje token "
"kan bara användas en gång."

msgid ""
"This page shows problems reported by contributors, for direct management "
"during the event"
msgstr ""
"På denna sida sammanfattas de problem som rapporterats av bidragsgivare, för"
" direkt hantering under evenemanget"

msgid ""
"Whether this translation override is currently active. Inactive translations"
" are ignored."
msgstr ""
"Om den här översättningen är aktiv för närvarande. Inaktiva översättningar "
"ignoreras."

msgid ""
"You can create new delegate accounts, or log in with them by pressing the "
"relevant button"
msgstr ""
"Du kan skapa nya delegatkonton eller logga in med dem genom att trycka på "
"relevant knapp"

msgid ""
"Enter the date and time when registrations open - leave blank to keep "
"registrations closed"
msgstr ""
"Ange datum och tid när registreringarna öppnas - lämna tomt om "
"registreringarna ska vara stängda"

msgid ""
"If checked, participants will be able to view for each character the "
"preference statistics"
msgstr ""
"Om det är markerat kan deltagarna se preferensstatistiken för varje karaktär"

msgid ""
"Introduces 'Quests' as building blocks of the character sheet, each with "
"multiple 'traits'"
msgstr ""
"Introducerar 'Quests' som byggstenar i karaktärsbladet, var och en med flera"
" 'egenskaper'"

msgid ""
"Note that existing elements with the same name, will be overwritten with the"
" uploaded data"
msgstr ""
"Observera att befintliga element med samma namn kommer att skrivas över med "
"de uppladdade uppgifterna"

msgid ""
"This page shows the accounting status of the event, divided into the various"
" expense types"
msgstr ""
"På denna sida sammanfattas evenemangets redovisningssituation, uppdelad på "
"de olika utgiftsposterna"

msgid ""
"for bidirectional relationships, where the other character is also aware of "
"the connection"
msgstr ""
"för dubbelriktade relationer, där den andra karaktären också är medveten om "
"anslutningen"

msgid ""
"for unidirectional relationships, where the other character is NOT aware of "
"the connection"
msgstr ""
"för enkelriktade relationer, där den andra karaktären INTE är medveten om "
"anslutningen"

msgid ""
"Grant access to event management for other users and define roles with "
"specific permissions"
msgstr ""
"Ge andra användare tillgång till evenemangshantering och definiera roller "
"med specifika behörigheter"

msgid ""
"Note that existing abilities with the same name, will be overwritten with "
"the uploaded data"
msgstr ""
"Observera att befintliga abilities med samma namn kommer att skrivas över "
"med den uppladdade datan"

msgid ""
"Optional – Maximum number of times it can be selected across all characters "
"(0 = unlimited)"
msgstr ""
"Valfritt - Maximalt antal gånger det kan väljas för alla tecken (0 = "
"obegränsat)"

msgid ""
"This page shows global competencies, skill areas in which contributors can "
"score themselves"
msgstr ""
"På den här sidan visas globala kompetenser, kompetensområden där "
"medarbetarna kan poängsätta sig själva"

msgid ""
"To participate in this event, you will have to pay in addition the annual "
"membership fee of"
msgstr ""
"För att delta i detta evenemang måste du dessutom betala den årliga "
"medlemsavgiften på"

msgid ""
"To upload role of the characters in the plots, add a second file with the "
"following columns"
msgstr ""
"För att ladda upp rollfigurerna i intrigerna, lägg till en andra fil med "
"följande kolumner"

msgid ""
"Unfortunately, without full payment of the fee, participation in the event "
"is not permitted"
msgstr ""
"Utan full betalning av avgiften är det tyvärr inte tillåtet att delta i "
"evenemanget"

#, python-format
msgid ""
"Your request for reimbursement of %(amount).2f, with reason '%(reason)s', "
"has been approved"
msgstr ""
"Din begäran om återbetalning av %(amount).2f, med anledning '%(reason)s', "
"har godkänts"

msgid ""
"A measure of how much to favor earlier registrants (0=default disabled, "
"1=normal, 10=strong)"
msgstr ""
"Ett mått på hur mycket tidigare registrerade ska gynnas "
"(0=standardinaktiverad, 1=normal, 10=stark)"

msgid ""
"Allows you to generate discount codes that participants can use to reduce "
"their ticket price"
msgstr ""
"Gör det möjligt att generera rabattkoder som deltagarna kan använda för att "
"sänka biljettpriset"

#, python-format
msgid ""
"Alternatively, you can request a reimbursement in <a href='%(url)s'>your "
"accounting</a>.</i>"
msgstr ""
"Alternativt kan du begära en återbetalning i <a href='%(url)s'>din "
"bokföring</a>.</i>"

msgid ""
"Enables 'Factions' to organize characters into groups, either visible, "
"transversal or secret"
msgstr ""
"Gör det möjligt för 'Factions' att organisera karaktärer i grupper, antingen"
" synliga, tvärgående eller hemliga"

msgid ""
"If checked, allows a registration form question to be visible based on the "
"participant's age"
msgstr ""
"Om markerad, gör att en fråga i registreringsformuläret kan visas baserat på"
" deltagarens ålder"

msgid ""
"If checked, does not show characters in the gallery who have not been "
"assigned a participant"
msgstr ""
"Om markerad, visas inte karaktärer i galleriet som inte har tilldelats en "
"deltagare"

msgid ""
"If checked, does not show participants in the gallery who have not been "
"assigned a character"
msgstr ""
"Om markerad, visar inte deltagare i galleriet som inte har tilldelats en "
"karaktär"

msgid ""
"In order to subscribe to the Organization's events you must apply to be "
"admitted as a Member"
msgstr ""
"För att kunna anmäla dig till föreningens evenemang måste du ansöka om att "
"bli antagen som medlem"

msgid ""
"It is required for participation in all our live events, as it also covers "
"the insurance fee"
msgstr ""
"Det krävs för att delta i alla våra live-evenemang, eftersom det också "
"täcker försäkringsavgiften"

msgid ""
"On this page you can book tickets for the event; once paid, a special code "
"will be generated"
msgstr ""
"På den här sidan kan du boka biljetter till evenemanget; när du har betalat "
"kommer en särskild kod att genereras"

#, python-format
msgid ""
"The user requested the password reset, but did not complete it. Give them "
"this link: %(url)s"
msgstr ""
"Användaren begärde återställning av lösenordet, men slutförde den inte. Ge "
"dem den här länken: %(url)s"

msgid ""
"This page shows the email addresses to which to send updates in order to get"
" them to sign up"
msgstr ""
"På den här sidan visas de e-postadresser som du ska skicka uppdateringar "
"till för att få dem att registrera sig"

msgid ""
"Value of the discount for the friend who signs up using the code of a "
"registered participant"
msgstr ""
"Värdet av rabatten för den vän som anmäler sig med en registrerad deltagares"
" kod"

msgid ""
"You can indicate a template event from which functionality and "
"configurations will be copied"
msgstr ""
"Du kan ange en mallhändelse från vilken funktionalitet och konfigurationer "
"kommer att kopieras"

msgid ""
"Automatically generates a customizable PDF receipt for each payment and "
"emails it to the user"
msgstr ""
"Genererar automatiskt ett anpassningsbart PDF-kvitto för varje betalning och"
" skickar det till användaren via e-post"

msgid ""
"Disable the system that finds the character number when a special reference "
"symbol is written"
msgstr ""
"Inaktivera systemet som hittar teckennumret när en speciell referenssymbol "
"skrivs"

msgid ""
"Enables field 'assigned', to track which staff member is responsible for "
"each writing element"
msgstr ""
"Aktiverar fältet 'assigned' för att spåra vilken anställd som är ansvarig "
"för varje skrivelement"

msgid ""
"If checked, allows to track the plots or relationships not really important "
"for the character"
msgstr ""
"Om markerad, gör det möjligt att spåra de intriger eller relationer som inte"
" är riktigt viktiga för karaktären"

msgid ""
"If checked, generates secret urls to share the full character sheet with a "
"not signed up user"
msgstr ""
"Om markerat, genererar hemliga webbadresser för att dela hela "
"karaktärsformuläret med en användare som inte är registrerad"

msgid ""
"Performs daily checks for upcoming payments deadlines and sends reminder "
"emails automatically"
msgstr ""
"Utför dagliga kontroller av kommande betalningsfrister och skickar "
"automatiskt påminnelser via e-post"

msgid ""
"The quick access sidebar is on the left (on mobile, tap “Shortcuts” at the "
"bottom to open it)"
msgstr ""
"Sidofältet för snabbåtkomst finns till vänster (i mobilen trycker du på "
"'Genvägar' längst ned för att öppna det)"

msgid ""
"This page shows in the detail of an event, the list of expertises covered by"
" the contributors"
msgstr ""
"På den här sidan visas i detalj för ett evenemang listan över de "
"expertområden som omfattas av bidragsgivarna"

msgid ""
"Treats this event as a digital/online occurrence that does not require in-"
"person registration"
msgstr ""
"Behandlar detta evenemang som en digital/online-händelse som inte kräver "
"personlig registrering"

msgid ""
"You must create at least one registration question before you can create "
"registration options"
msgstr ""
"Du måste skapa minst en registreringsfråga innan du kan skapa "
"registreringsalternativ"

msgid ""
"You must define at least one option before saving a single-choice or "
"multiple-choice question"
msgstr ""
"Du måste ange minst ett alternativ innan du sparar en envals- eller "
"flervalsfråga"

msgid ""
"Automatically generates and updates PDFs of character sheets, gallery and "
"participant profiles"
msgstr ""
"Automatisk generering och uppdatering av PDF-filer av karaktärsblad, galleri"
" och deltagarprofiler"

msgid ""
"If it is assigned to you, you will automatically be assigned the original "
"character it mirrors"
msgstr ""
"Om den tilldelas dig kommer du automatiskt att tilldelas den ursprungliga "
"karaktären som den speglar"

msgid ""
"If you need access to this content again, please contact the organizers for "
"a new access link."
msgstr ""
"Om du behöver tillgång till detta innehåll igen, vänligen kontakta "
"arrangörerna för en ny åtkomstlänk."

msgid ""
"Optional – Maximum number of times it can be selected across all "
"registrations (0 = unlimited)"
msgstr ""
"Valfritt - Maximalt antal gånger det kan väljas för alla registreringar (0 ="
" obegränsat)"

msgid ""
"The following items will have their quantities reduced based on the "
"assignments for this event"
msgstr ""
"Följande artiklar kommer att få sina kvantiteter reducerade baserat på "
"uppdragen för detta evenemang"

msgid ""
"This is the sidebar containing all the functions (it remains visible on "
"every management page)"
msgstr ""
"Detta är sidofältet som innehåller alla funktioner (det förblir synligt på "
"varje hanteringssida)"

msgid ""
"This page shows active discounts on the participant, allows you to activate "
"or deactivate them"
msgstr ""
"Denna sida visar aktiva rabatter på deltagaren och låter dig aktivera eller "
"avaktivera dem"

msgid ""
"To request a change of your e-mail address, please indicate both your old "
"and your new address"
msgstr ""
"För att begära ändring av din e-postadress, vänligen ange både din gamla och"
" din nya adress"

msgid ""
"When you're ready to permanently update warehouse quantities based on this "
"event's assignments"
msgstr ""
"När du är redo att permanent uppdatera lagerkvantiteterna baserat på den här"
" händelsens tilldelningar"

msgid ""
"Communicate them only if strictly necessary, and if possible communicate "
"them in anonymous form"
msgstr ""
"Kommunicera dem endast om det är absolut nödvändigt, och om möjligt i "
"anonymiserad form"

msgid ""
"Define the registration form, and set up any number of registration "
"questions and their options"
msgstr ""
"Definiera registreringsformuläret och ställ in valfritt antal "
"registreringsfrågor och deras alternativ"

msgid ""
"For each character added, a specific field will be available to add "
"additional plot information"
msgstr ""
"För varje karaktär som läggs till kommer ett specifikt fält att finnas "
"tillgängligt för att lägga till ytterligare plotinformation"

#, python-format
msgid ""
"For each of them, you will receive %(amount_from)s %(currency)s off your own"
" event registration"
msgstr ""
"För var och en av dem kommer du att få %(amount_from)s %(currency)s rabatt "
"på din egen eventregistrering"

msgid ""
"For each of them, you will receive the following discount on your membership"
" event registration"
msgstr ""
"För var och en av dem får du följande rabatt på din anmälan till "
"medlemsevenemanget"

msgid ""
"Unique code for internal use - not visible. Indicate a string without spaces"
" or strange symbols"
msgstr ""
"Unik kod för internt bruk - ej synlig. Ange en sträng utan mellanslag eller "
"konstiga symboler"

msgid ""
"We confirm that your membership has been accepted by the board. We welcome "
"you to our community"
msgstr ""
"Vi bekräftar att ditt medlemskap har accepterats av styrelsen. Vi hälsar dig"
" välkommen till vår gemenskap"

msgid ""
"We confirm that your registration for this event has been cancelled. We are "
"sorry to see you go"
msgstr ""
"Vi bekräftar att din registrering för detta evenemang har avbokats. Vi är "
"ledsna att se dig gå"

msgid ""
"You have already paid your dues for the current year, so you are already "
"covered for this event"
msgstr ""
"Du har redan betalat din medlemsavgift för innevarande år, så du är redan "
"försäkrad för detta evenemang"

msgid ""
"Adds a link on personal accounts pages, allowing users to donate money to "
"the association freely"
msgstr ""
"Lägger till en länk på sidor med personliga konton, så att användare fritt "
"kan donera pengar till föreningen"

msgid ""
"Allows you to set a 'tax' percentage on event income that must be set aside "
"for the organisation"
msgstr ""
"Gör det möjligt att ange en 'skatteprocent' på evenemangsintäkterna som "
"måste avsättas till organisationen"

#, python-format
msgid ""
"File extension '%(extension)s' is not allowed. Allowed extensions are: "
"'%(allowed_extensions)s'."
msgstr ""
"Filändelsen '%(extension)s' är inte tillåten. Tillåtna filändelser är: "
"'%(allowed_extensions)s'."

msgid ""
"Indicates public information about your character, which will be shown to "
"all other participants"
msgstr ""
"Anger offentlig information om din karaktär, som kommer att visas för alla "
"andra deltagare"

msgid ""
"Lets you specify a date (and time) on which registration will open, keeping "
"it closed until then"
msgstr ""
"Låter dig ange ett datum (och en tid) då registreringen ska öppnas och "
"håller den stängd fram till dess"

msgid ""
"Once downloaded you must print it, sign it, take a digital scan, and upload "
"it to the form below"
msgstr ""
"När du har laddat ner den måste du skriva ut den, underteckna den, ta en "
"digital skanning och ladda upp den till formuläret nedan"

msgid ""
"Optional: upload a photo of yourself associated with your character "
"specifically for this event!"
msgstr ""
"Valfritt: ladda upp ett foto av dig själv tillsammans med din rollfigur "
"specifikt för detta evenemang!"

msgid ""
"This is the overall amount that should be held in the organization’s bank "
"and financial accounts"
msgstr ""
"Detta är det totala belopp som ska finnas på organisationens bank- och "
"finanskonton"

msgid ""
"This page summarises the roles to be assigned in order to use the functions "
"concerning the event"
msgstr ""
"På den här sidan sammanfattas de roller som ska tilldelas för att kunna "
"använda funktionerna för evenemanget"

msgid ""
"Value of the discount for the registered participant who gives the code to a"
" friend who signs up"
msgstr ""
"Värdet av rabatten för den registrerade deltagaren som ger koden till en vän"
" som anmäler sig"

msgid ""
"You can optionally add columns for the registration questions, allowed "
"values for the header are"
msgstr ""
"Du kan eventuellt lägga till kolumner för registreringsfrågorna, tillåtna "
"värden för rubriken är"

msgid ""
"Did you encounter an error, or did you find a text with an incorrect "
"translation in your language"
msgstr ""
"Har du stött på något fel eller hittat en text med en felaktig översättning "
"till ditt språk"

msgid ""
"Do you want to enable an automatic email reminder system for registered "
"users who miss a deadline"
msgstr ""
"Vill du aktivera ett automatiskt påminnelsesystem via e-post för "
"registrerade användare som missar en deadline"

msgid ""
"Enables field 'cover', to shown a specific image in the gallery - until "
"assigned to a participant"
msgstr ""
"Möjliggör fältet 'cover', för att visa en specifik bild i galleriet - tills "
"den tilldelas en deltagare"

msgid ""
"If checked, all registrations are displayed in a single table rather than "
"being separated by type"
msgstr ""
"Om markerad visas alla registreringar i en enda tabell i stället för att "
"separeras efter typ"

msgid ""
"Insert the link to an external tool where users will be redirected if they "
"are not yet registered"
msgstr ""
"Infoga länken till ett externt verktyg där användarna kommer att omdirigeras"
" om de ännu inte är registrerade"

msgid ""
"An user with this email address has been created on our website. If you wish"
" to activate, click on"
msgstr ""
"En användare med den här e-postadressen har skapats på vår webbplats. Om du "
"vill aktivera den, klicka på"

msgid ""
"Grant access to organization management for other users and define roles "
"with specific permissions"
msgstr ""
"Ge andra användare åtkomst till organisationshantering och definiera roller "
"med specifika behörigheter"

msgid ""
"If checked, it allows participants to enter public information on their "
"characters, visible to all"
msgstr ""
"Om den är markerad kan deltagarna ange offentlig information om sina "
"karaktärer som är synlig för alla"

msgid ""
"If checked: Hides the possibility for the participant to change the payment "
"amount for his entries"
msgstr ""
"Om markerad: Döljer möjligheten för deltagaren att ändra betalningsbeloppet "
"för sina poster"

msgid ""
"Once the transfer is confirmed, request the slip (the receipt of "
"confirmation) and upload it below"
msgstr ""
"När överföringen har bekräftats ska du begära ut kvittot "
"(bekräftelsekvittot) och ladda upp det nedan"

msgid ""
"We only ask for a moment of your time to check the documents you have "
"uploaded, it won't take long"
msgstr ""
"Vi ber bara om en stund av din tid för att kontrollera de dokument du har "
"laddat upp, det tar inte lång tid"

msgid ""
"You will be notified when a new session is organized, and you will have "
"fast-track on registration"
msgstr ""
"Du kommer att få ett meddelande när en ny session anordnas och du kommer att"
" få snabb tillgång till registrering"

msgid ""
"A friend of yours will be able to receive the registration as a gift by "
"accessing this special link"
msgstr ""
"En vän till dig kommer att kunna få ett medlemskap i present genom att "
"använda denna speciella länk"

msgid ""
"Allows you to configure a custom external mail server that will be used "
"instead of the standard one"
msgstr ""
"Gör det möjligt att konfigurera en anpassad extern e-postserver som ska "
"användas i stället för standardservern"

msgid ""
"If checked, options no longer available in the form are hidden, instead of "
"being displayed disabled"
msgstr ""
"Om den är markerad döljs alternativ som inte längre är tillgängliga i "
"formuläret, istället för att visas inaktiverade"

msgid ""
"Lets you define sections in the registration form, grouping questions to "
"make lengthy forms clearer"
msgstr ""
"Här kan du definiera avsnitt i registreringsformuläret och gruppera frågor "
"för att göra långa formulär tydligare"

msgid ""
"This page shows the different versions available of the character, and the "
"differences between them"
msgstr ""
"Denna sida sammanfattar de olika versionerna av karaktärsformuläret som "
"finns tillgängliga, och skillnaderna mellan dem"

msgid ""
"You are a regular member of our Organization. You can subscribe to events "
"organized for our members"
msgstr ""
"Du är registrerad medlem i vår förening. Du kan anmäla dig till evenemang "
"som anordnas för våra medlemmar"

msgid ""
"You can update your registration by simply changing the value of the fields "
"and clicking on confirm"
msgstr ""
"Du kan uppdatera din registrering genom att helt enkelt ändra värdet i "
"fälten och klicka på bekräfta"

msgid ""
"You have requested a specific page of an organisation, but it is not "
"specified in the address given"
msgstr ""
"Du har begärt en specifik sida hos en organisation, men den finns inte "
"angiven i den angivna adressen"

msgid ""
"By pressing confirm, this registration will be assigned to you, and you will"
" then be duly registered"
msgstr ""
"Genom att trycka på bekräfta kommer denna post att tilldelas dig och du "
"kommer då att vara vederbörligen registrerad"

msgid ""
"Enables a 'campaign' style setup where multiple events share the same set of"
" characters and factions"
msgstr ""
"Möjliggör ett upplägg i kampanjstil där flera evenemang delar samma "
"uppsättning karaktärer och fraktioner"

msgid ""
"This code is used to generate the secret registration link, you may keep the"
" default or customize it"
msgstr ""
"Den här koden används för att generera den hemliga registreringslänken, du "
"kan behålla standardvärdet eller anpassa den"

msgid ""
"To confirm your event registration, please complete your payment within one "
"week. You can do so here"
msgstr ""
"För att bekräfta din eventregistrering, vänligen genomför din betalning inom"
" en vecka. Du kan göra det här"

msgid ""
"Enables the definition of surcharges that are added to every registration "
"made after a specified date"
msgstr ""
"Gör det möjligt att definiera tilläggsavgifter som läggs till för varje "
"registrering som görs efter ett visst datum"

#, python-format
msgid ""
"Hello! You have registered for %(event)s, but we have not yet received your "
"annual membership payment"
msgstr ""
"Hallå där! Du har anmält dig till %(event)s, men vi har ännu inte fått din "
"årliga medlemsbetalning"

msgid ""
"Indicates public information about your character, which will be shown only "
"to you and the organizers"
msgstr ""
"Ange privat information om din karaktär, den kommer endast att vara synlig "
"för dig och organisatörerna"

msgid ""
"The character has been added to the faction, but in the faction text the "
"character is never mentioned"
msgstr ""
"Karaktären har lagts till i fraktionen, men i fraktionstexten nämns "
"karaktären aldrig"

msgid ""
"Beyond the minimum number of days indicated, the quota will no longer be "
"available during registration"
msgstr ""
"Utöver det angivna minimiantalet dagar kommer avgiften inte längre att vara "
"tillgänglig i registreringen"

msgid ""
"Do you consent to the sharing of your personal data in accordance with the "
"GDPR and our Privacy Policy"
msgstr ""
"Samtycker du till att vi delar dina personuppgifter i enlighet med GDPR och "
"vår integritetspolicy"

msgid ""
"Enables managing of entry of revenue for an event that do not originate from"
" participant registrations"
msgstr ""
"Möjliggör hantering av bokföring av intäkter för ett evenemang som inte "
"härrör från deltagarregistreringar"

msgid ""
"Manage features activated for this event and all its runs (click on a "
"feature to show its description)"
msgstr ""
"Hantera funktioner som är aktiverade för detta evenemang och alla dess "
"körningar (klicka på en funktion för att visa dess beskrivning)"

msgid ""
"Please note that the user must have confirmed their consent to share their "
"data with your organization"
msgstr ""
"Observera att användaren måste ha bekräftat sitt samtycke till att dela sina"
" uppgifter med din organisation"

msgid ""
"Pre-registration is free. It does not guarantee a spot, but gives you "
"priority when registration opens"
msgstr ""
"Förhandsanmälan är gratis. Det garanterar inte en plats, men ger dig "
"prioritet när registreringen öppnar"

msgid ""
"This field can be edited by the participant only when the character is in "
"one of the selected statuses"
msgstr ""
"Detta fält kan endast redigeras av deltagaren när rollfiguren befinner sig i"
" någon av de valda statusarna"

msgid ""
"(You can also refer to traits from other quests, but be careful that  are "
"always of the same macrotype)"
msgstr ""
"(Du kan också hänvisa till egenskaper från andra uppdrag, men var försiktig "
"så att de alltid är av samma makrotyp)"

msgid ""
"Enables Plots, story arcs involving selected characters, adding extra "
"content to their character sheets"
msgstr ""
"Aktiverar Plots, berättelsebågar som involverar utvalda karaktärer och "
"lägger till extra innehåll i deras karaktärsblad"

msgid ""
"Enables participants to send private messages to each other, without "
"revealing personal email addresses"
msgstr ""
"Gör det möjligt för deltagare att skicka privata meddelanden till varandra "
"utan att avslöja personliga e-postadresser"

msgid ""
"If checked, the subscribers' gallery will not be displayed to those who are "
"not registered to the event"
msgstr ""
"Om det är markerat visas inte abonnenternas galleri för dem som inte är "
"registrerade på evenemanget"

msgid ""
"Introduces a new way to display past and upcoming events, inspired by "
"popular streaming-service layouts"
msgstr ""
"Introducerar ett nytt sätt att visa tidigare och kommande evenemang, "
"inspirerat av populära layouter för streamingtjänster"

msgid ""
"This page summarises the roles to be assigned in order to use the functions "
"concerning the organisation"
msgstr ""
"På den här sidan sammanfattas de roller som ska tilldelas för att kunna "
"använda funktionerna som rör organisationen"

msgid ""
"Enables 'New player' tickets, reserved for users that never participated in "
"an event of the organization"
msgstr ""
"Möjliggör biljetter för 'nya spelare', reserverade för användare som aldrig "
"deltagit i något av organisationens evenemang"

msgid ""
"If checked, allows a registration form question to be visible based on the "
"selected registration ticket."
msgstr ""
"Om den är markerad kan en fråga i registreringsformuläret visas baserat på "
"den valda registreringsbiljetten."

msgid ""
"In particular, they will only be made visible to the organisers of the "
"events you decide to register for"
msgstr ""
"I synnerhet kommer de endast att göras synliga för arrangörerna av de "
"evenemang som du väljer att anmäla dig till"

msgid ""
"Number of days past the deadline beyond which registrations are marked to be"
" cancelled (default 30 days)"
msgstr ""
"Antal dagar efter deadline då registreringar markeras som annullerade "
"(standard 30 dagar)"

msgid ""
"The discount has been added! It has been reserved for you for 15 minutes, "
"after which it will be removed"
msgstr ""
"Anläggningen har lagts till! Den har reserverats för dig i 15 minuter, "
"därefter kommer den att tas bort"

msgid ""
"This operation is permanent and cannot be undone. Please review the changes "
"carefully before confirming."
msgstr ""
"Denna åtgärd är permanent och kan inte ångras. Läs igenom ändringarna "
"noggrant innan du bekräftar."

msgid ""
"This page shows the list of members, divided by type: applicants, approved, "
"renewed for the current year"
msgstr ""
"På den här sidan visas listan över medlemmar, uppdelad efter typ: sökande, "
"godkända, förnyade för innevarande år"

msgid ""
"Adds 'Patron' and 'Reduced' ticket types. Each Patron ticket purchased makes"
" one Reduced ticket available"
msgstr ""
"Lägger till biljettyperna 'Patron' och 'Reduced'. Varje Patron-biljett som "
"köps gör en Reduced-biljett tillgänglig"

msgid ""
"Optional text to be included in the email sent to the participant to notify "
"them of the approval decision"
msgstr ""
"Valfri text som ska ingå i det e-postmeddelande som skickas till deltagaren "
"för att meddela dem om beslutet om godkännande"

msgid ""
"Percentage of takings calculated as a fee for association infrastructure (in"
" whole numbers from 0 to 100)"
msgstr ""
"Procentandel av intäkterna som beräknas som en avgift för föreningens "
"infrastruktur (i heltal från 0 till 100)"

msgid ""
"The question will be shown in the selected section (if left empty it will "
"shown at the start of the form)"
msgstr ""
"Frågan kommer att visas i det valda avsnittet (om den lämnas tom visas den i"
" början av formuläret)"

msgid ""
"When you want to close the collection, follow the link below. A special "
"redemption code will be generated"
msgstr ""
"När du vill avsluta insamlingen följer du länken nedan. En särskild "
"inlösenkod kommer att genereras"

msgid ""
"Adds support for assigning XP (experience points) to characters, which can "
"then be used to purchase skills"
msgstr ""
"Lägger till stöd för att tilldela XP (erfarenhetspoäng) till karaktärer, som"
" sedan kan användas för att köpa färdigheter"

msgid ""
"Every friend who registers and uses this code will receive the following "
"discount directly on their ticket"
msgstr ""
"Varje vän som registrerar sig och använder denna kod får följande rabatt "
"direkt på sin biljett"

msgid ""
"Indicates useful information to passengers, such as color of your car, time "
"estimated time of your arrival"
msgstr ""
"Visar användbar information för passagerare, t.ex. färgen på din bil, "
"beräknad ankomsttid"

msgid ""
"Instead of using an internal registration form, redirects the participant to"
" an external registration link"
msgstr ""
"I stället för att använda ett internt registreringsformulär omdirigeras "
"deltagaren till en extern registreringslänk"

msgid ""
"Keeps a daily record of the organisation's and events' financial status, "
"displaying trend graphs over time"
msgstr ""
"Håller ett dagligt register över organisationens och evenemangens "
"finansiella status och visar trenddiagram över tid"

msgid ""
"Once you have made the payment, return to this page and submit the form "
"below to notify us of your payment"
msgstr ""
"När du har gjort betalningen, gå tillbaka till den här sidan och skicka in "
"formuläret nedan för att meddela oss om din betalning"

msgid ""
"This page shows what will happen when you commit the warehouse quantities "
"based on the current assignments"
msgstr ""
"På den här sidan visas vad som händer när du fastställer lagerkvantiteterna "
"baserat på de aktuella uppdragen"

msgid ""
"Time window (in hours) during which the user can revoke a chosen skill and "
"recover spent XP (default is 0)"
msgstr ""
"Tidsfönster (i timmar) under vilket användaren kan återkalla en vald "
"färdighet och återfå förbrukade XP (standard är 0)"

msgid ""
"If you select another event, it will be considered in the same campaign, and"
" they will share the characters"
msgstr ""
"Om du väljer ett annat evenemang kommer det att betraktas som en del av "
"samma kampanj och de kommer att dela karaktärer"

msgid ""
"No items will be modified. Either no items have assigned quantities, or all "
"assignments have zero quantity."
msgstr ""
"Inga artiklar kommer att modifieras. Antingen har inga artiklar tilldelade "
"kvantiteter, eller så har alla tilldelningar noll kvantitet."

msgid ""
"Occasionally shows a special page to users, based on a defined probability, "
"and optionally assigns a result"
msgstr ""
"Visar ibland en speciell sida för användare, baserat på en definierad "
"sannolikhet, och tilldelar eventuellt ett resultat"

msgid ""
"If present, it indicates the reason for the payment that the participant "
"must put on the payments they make."
msgstr ""
"Om den finns med anger den orsaken till betalningen som deltagaren måste "
"ange på de betalningar som de gör."

msgid ""
"Note that existing registrations with the same participant email, will be "
"overwritten with the uploaded data"
msgstr ""
"Observera att befintliga registreringar med samma deltagares e-postadress "
"kommer att skrivas över med de uppladdade uppgifterna"

msgid ""
"Percentage to be retained by the payment system - enter the value as a "
"number, without the percentage symbol"
msgstr ""
"Procentandel som ska behållas av betalningssystemet - ange värdet som ett "
"tal, utan procentsymbolen"

msgid ""
"Please check that you have copied the entire message for payment exactly (in"
" coloured text), it is important"
msgstr ""
"Kontrollera att du har kopierat hela betalningsgrunden exakt (i färgad "
"text), det är viktigt"

#, python-format
msgid ""
"We confirm that the collection for '%(recipient)s' has been activated. <a "
"href='%(url)s'>Manage it here!</a>"
msgstr ""
"Vi bekräftar att insamlingen för '%(recipient)s' har aktiverats. <a "
"href='%(url)s'>Hantera det här!</a>"

msgid ""
"The relationship between these characters turns out to be empty. Check "
"whether it should be written something"
msgstr ""
"Förhållandet mellan dessa karaktärer är tomt. Kontrollera om något behöver "
"skrivas"

#, python-format
msgid ""
"A reimbursement for '%(reason)s' has been marked as issued. %(amount).2f "
"%(elements)s have been marked as used"
msgstr ""
"En ersättning för '%(reason)s' har markerats som utfärdad. %(amount).2f "
"%(elements)s har markerats som använt"

msgid ""
"First and last name characters do not match (remember to enter the correct "
"first and last names in legal_name)"
msgstr ""
"För- och efternamnets tecken stämmer inte överens (kom ihåg att ange rätt "
"för- och efternamn i legal_name)"

msgid ""
"If checked, it adds a field in which the participant can indicate which "
"elements they wish to avoid altogether"
msgstr ""
"Om den är markerad läggs ett fält till där deltagaren kan ange vilka element"
" de vill undvika helt och hållet"

msgid ""
"Manage features activated for the organization and all its events (click on "
"a feature to show its description)"
msgstr ""
"Hantera funktioner som är aktiverade för organisationen och alla dess "
"evenemang (klicka på en funktion för att visa dess beskrivning)"

msgid ""
"This page summarizes the modifiers that are applied to abilities based on "
"other abilities, or character fields"
msgstr ""
"På den här sidan sammanfattas de modifieringar som tillämpas på förmågor som"
" baseras på andra förmågor eller karaktärsfält"

#, python-format
msgid ""
"Hello! To confirm your provisional registration for %(event)s, you must "
"apply for membership in the association"
msgstr ""
"Hej på er! För att bekräfta din preliminära anmälan till %(event)s måste du "
"ansöka om medlemskap i föreningen"

msgid ""
"Staff members who are allowed to be able to see the responses of "
"participants (leave blank to let everyone see)"
msgstr ""
"Personal som har rätt att se deltagarnas svar (lämna tomt för att alla ska "
"kunna se)"

msgid ""
"This page displays the application for membership in the organization. You "
"can accept or reject the application"
msgstr ""
"På den här sidan visas ansökan om medlemskap i organisationen. Du kan "
"acceptera eller avslå ansökan"

msgid ""
"Enables fixed installment deadlines for registration fees, allowing you to "
"define multiple due dates and amounts"
msgstr ""
"Möjliggör fasta avbetalningsfrister för registreringsavgifter, så att du kan"
" definiera flera förfallodagar och belopp"

msgid ""
"For text questions, maximum number of characters; For multiple options, "
"maximum number of options (0 = no limit)"
msgstr ""
"För textfrågor, maximalt antal tecken; För flervalsalternativ, maximalt "
"antal alternativ (0 = ingen begränsning)"

msgid ""
"If checked, options no longer available in the registration form are hidden,"
" instead of being displayed disabled"
msgstr ""
"Om alternativet är markerat döljs alternativ som inte längre är tillgängliga"
" i registreringsformuläret i stället för att visas inaktiverade"

msgid ""
"Indicate the type of discount: standard, play again (only available to those"
" who have already played this event)"
msgstr ""
"Ange typ av rabatt: standard, spela igen (endast tillgängligt för dem som "
"redan har spelat detta evenemang)"

msgid ""
"Once your admission is approved, you will be able to pay for the tickets for"
" the events you have registered for."
msgstr ""
"När din antagning är godkänd kan du betala för biljetterna till de evenemang"
" du har anmält dig till."

msgid ""
"This page shows email lists of users, divided by their expressed preferences"
" regarding newsletter communications"
msgstr ""
"På denna sida visas e-postlistor över användare, uppdelade efter deras "
"uttryckta preferenser för nyhetsbrevskommunikation"

msgid ""
"You are on the waiting list, you must be registered with a regular ticket to"
" be able to select your preferences!"
msgstr ""
"Du står på väntelistan, du måste vara registrerad med en ordinarie biljett "
"för att kunna välja dina preferenser!"

#, python-format
msgid ""
"Alternatively, you can request to receive it with a formal request in the <a"
" href='%(url)s'>your accounting.</a>."
msgstr ""
"Alternativt kan du begära att få det med en formell begäran i <a "
"href='%(url)s'>dina konton.</a>."

msgid ""
"Deadline in the measure of days from enrollment (fill in one between the "
"fixed deadline and the deadline in days)"
msgstr ""
"Tidsfrist i dagar efter registrering (fyll i ett mellan fast tidsfrist och "
"tidsfrist i dagar)"

msgid ""
"The character has been proposed to the staff, who will examine it and "
"approve it or request changes if necessary."
msgstr ""
"Karaktären har föreslagits till personalen, som kommer att granska den och "
"godkänna den eller begära ändringar om det behövs."

msgid ""
"Your friends wanted to give you a special gift: they gave you the chance to "
"participate in one of our experiences"
msgstr ""
"Dina vänner ville ge dig en speciell gåva: de gav dig chansen att delta i en"
" av våra upplevelser"

msgid ""
"Allows participants to create and contribute to collections aimed at "
"assisting another participant with event fees"
msgstr ""
"Gör det möjligt för deltagare att skapa och bidra till insamlingar som "
"syftar till att hjälpa en annan deltagare med evenemangsavgifter"

msgid ""
"For your convenience, this page only shows questions from the last 3 months."
" To view previous questions click here"
msgstr ""
"För din bekvämlighet visar denna sida endast frågor från de senaste 3 "
"månaderna. För att se tidigare frågor klicka här"

msgid ""
"Indicate all references of how you want your refund to be paid  (ex: IBAN "
"and full bank details, paypal link, etc)"
msgstr ""
"Ange alla uppgifter om hur du vill att din återbetalning ska betalas (t.ex. "
"IBAN och fullständiga bankuppgifter, paypal-länk etc.)"

msgid ""
"Indicate whether the character is a mirror (i.e., whether this pg shows the "
"true secret face of another character)"
msgstr ""
"Ange om karaktären är en spegel (dvs. om karaktären visar en annan karaktärs"
" sanna, hemliga ansikte)"

msgid ""
"Number of installments to split the fee: payments and deadlines will be "
"equally divided from the registration date"
msgstr ""
"Antal delbetalningar för att dela upp avgiften: betalningar och tidsfrister "
"kommer att delas upp lika från registreringsdatumet"

msgid ""
"Activates a page summarizing overdue participants and their deadlines "
"(payments, memberships, forms, casting, etc.)"
msgstr ""
"Aktiverar en sida som sammanfattar försenade deltagare och deras tidsfrister"
" (betalningar, medlemskap, formulär, casting etc.)"

msgid ""
"Adds a link to legal notices on every page, and provides a management panel "
"link to edit the content of that notice"
msgstr ""
"Lägger till en länk till juridiska meddelanden på varje sida och "
"tillhandahåller en länk till hanteringspanelen för att redigera innehållet i"
" meddelandet"

msgid ""
"Do you want to add payment gateway fees to the ticket price, so that the "
"user pays them instead of the organization"
msgstr ""
"Vill du lägga till avgifter för betalningsgateway till biljettpriset, så att"
" användaren betalar dem istället för organisationen"

msgid ""
"Lets staff upload receipts for event expenses, tracking both the event "
"expenses, and the amount to refund the staff"
msgstr ""
"Låter personalen ladda upp kvitton för evenemangskostnader och spårar både "
"evenemangskostnaderna och det belopp som ska återbetalas till personalen"

msgid ""
"Number of months, starting from the beginning of the membership year, for "
"which to make free membership fee payment"
msgstr ""
"Antal månader, med början från början av medlemsåret, för vilka "
"medlemsavgiften kan betalas kostnadsfritt"

msgid ""
"If you select one (or more) tickets, the option will only be available to "
"participants who have selected that ticket"
msgstr ""
"Om du väljer en (eller flera) biljetter kommer alternativet endast att vara "
"tillgängligt för deltagare som har valt den biljetten"

msgid ""
"Lets you create 'template' events whose configurations and settings can be "
"used as a starting point for other events"
msgstr ""
"Låter dig skapa 'mall'-händelser vars konfigurationer och inställningar kan "
"användas som utgångspunkt för andra händelser"

msgid ""
"The collection is active! To participate click on the following link, or "
"copy it to whoever you want to get involved"
msgstr ""
"Insamlingen är aktiv! För att delta klicka på följande länk, eller kopiera "
"den till den du vill ska engagera sig"

msgid ""
"Your registration will now be saved in provisional status. It will be "
"confirmed when your ticket payment is received"
msgstr ""
"Din registrering kommer nu att sparas i preliminär status. Den kommer att "
"bekräftas när din biljettbetalning har mottagits"

#, python-format
msgid ""
"Allowed type '%(allowed_type)s' is not a valid type.See "
"https://www.iana.org/assignments/media-types/media-types.xhtml"
msgstr ""
"Tillåten typ '%(allowed_type)s' är inte en giltig typ. Se "
"https://www.iana.org/assignments/media-types/media-types.xhtml"

msgid ""
"Enables \"Prologues\", short introductory paragraphs for each act of the "
"event, which participants receive to guide them"
msgstr ""
"Möjliggör \"Prologues\", korta inledande stycken för varje akt i "
"evenemanget, som deltagarna får för att vägleda dem"

msgid ""
"If checked, allows a registration form question to be visible only if the "
"participant is assigned to certain factions."
msgstr ""
"Om den är markerad kan en fråga i registreringsformuläret endast vara synlig"
" om deltagaren tillhör vissa fraktioner."

msgid ""
"This page shows the total membership accounts, dues, donations, expenses, "
"the overall cash and individual event budget"
msgstr ""
"Denna sida visar det totala medlemskontot, medlemsavgifter, donationer, "
"utgifter, den totala kassan och budgeten för enskilda evenemang"

msgid ""
"Are you a doctor, a nurse, or a licensed rescuer? We can ask you to "
"intervene in case accidents occur during the event?"
msgstr ""
"Är du läkare, sjuksköterska eller licensierad räddare? Kan vi be dig att "
"ingripa om olyckor inträffar under evenemanget?"

msgid ""
"If checked, it allows participants to enter private information on their "
"characters, visible only to them and the staff"
msgstr ""
"Om den är markerad kan spelarna ange privat information om sina karaktärer, "
"som bara är synlig för dem själva och personalen"

msgid ""
"If your question is about a specific event, please select it! If  is a "
"general question instead, please leave it blank."
msgstr ""
"Om din fråga gäller ett specifikt evenemang, vänligen välj det! Om det är en"
" allmän fråga, vänligen lämna fältet tomt"

msgid ""
"Once you have made the payment, return to this page, and upload below the "
"screenshot of the confirmation sent by Paypal"
msgstr ""
"När du har gjort betalningen återvänder du till den här sidan och laddar upp"
" skärmdumpen nedan av bekräftelsen som skickats av Paypal"

#, python-format
msgid ""
"There are past runs still open: <b>%(list)s</b>. Once all tasks (accounting,"
" etc.) are finished, mark them as completed"
msgstr ""
"Det finns tidigare körningar som fortfarande är öppna: <b>%(list)s</b>. När "
"alla uppgifter (bokföring etc.) är klara markerar du dem som slutförda"

msgid ""
"Total of all expenses incurred for the event, both personal and "
"organizational, including any tokens and credits issued"
msgstr ""
"Totalsumman av alla kostnader för evenemanget, både personliga och "
"organisatoriska, inklusive eventuella utfärdade polletter och krediter"

#, python-format
msgid ""
"We confirm we received the donation of %(amount)d %(currency)s. We thank you"
" for your support, and for believing in us!"
msgstr ""
"Vi bekräftar att vi tagit emot donationen på %(amount)d %(currency)s. Vi "
"tackar dig för ditt stöd och för att du tror på oss!"

#, python-format
msgid ""
"You have some fixed installments with both date and days set, but those "
"values cannot be set at the same time: %(list)s"
msgstr ""
"Du har några fasta delbetalningar med både datum och dagar inställda, men "
"dessa värden kan inte ställas in samtidigt: %(list)s"

msgid ""
"A measure of how much to favor participants who completed full payment "
"earlier (0=default disabled, 1=normal, 10=strong)"
msgstr ""
"Ett mått på hur mycket man ska gynna deltagare som slutförde full betalning "
"tidigare (0=standardinaktiverad, 1=normal, 10=stark)"

msgid ""
"Allows you to upload financial system statements (e.g., bank statements) to "
"match and approve corresponding wire payments"
msgstr ""
"Gör det möjligt att ladda upp kontoutdrag från det finansiella systemet "
"(t.ex. kontoutdrag) för att matcha och godkänna motsvarande banköverföringar"

msgid ""
"Allows participants to submit shuttle requests (e.g., pickup logistics), and"
" staff can manage the status of those requests"
msgstr ""
"Gör det möjligt för deltagare att skicka in förfrågningar om skytteltrafik "
"(t.ex. upphämtningslogistik), och personalen kan hantera statusen för dessa "
"förfrågningar"

msgid ""
"Before accessing the event dashboard, please complete the quick setup by "
"selecting the features most useful for your event"
msgstr ""
"Innan du öppnar instrumentpanelen för evenemanget ska du göra en "
"snabbinställning genom att välja de funktioner som är mest användbara för "
"ditt evenemang"

msgid ""
"Lets you specify a set of users who receive payment confirmation emails for "
"all events, instead of each event's organizers"
msgstr ""
"Låter dig ange en uppsättning användare som får e-postmeddelanden om "
"betalningsbekräftelse för alla evenemang, i stället för varje evenemangs "
"arrangörer"

#, python-format
msgid ""
"Please also note that payment of the annual membership fee (%(amount)d "
"%(currency)s) is required to participate in events."
msgstr ""
"Observera också att betalning av den årliga medlemsavgiften (%(amount)d "
"%(currency)s) krävs för att delta i evenemang."

msgid ""
"The optimal allocation based on the set values is simulated; you can run it "
"as many times as you like before final loading"
msgstr ""
"Den optimala fördelningen baserat på de inställda värdena simuleras; du kan "
"köra den så många gånger du vill innan den slutliga laddningen"

msgid ""
"Allows external access to this character through a secret URL (change the "
"code if it has been shared with the wrong people)"
msgstr ""
"Tillåter extern åtkomst till den här karaktären via en hemlig URL (ändra "
"koden om den har delats med fel personer)"

msgid ""
"Enables participants to customize specific attributes (name, pronoun, public"
" info, etc.) of the characters they're assigned"
msgstr ""
"Gör det möjligt för deltagarna att anpassa specifika attribut (namn, "
"pronomen, offentlig information etc.) för de karaktärer som de tilldelas"

msgid ""
"If you select one (or more) tickets, the question will only be shown to "
"participants who have selected one of those tickets"
msgstr ""
"Om du väljer en (eller flera) biljetter kommer frågan endast att visas för "
"deltagare som har valt en av dessa biljetter"

msgid ""
"Optional - For text questions, maximum number of characters; For multiple "
"options, maximum number of options (0 = no limit)"
msgstr ""
"Valfritt - För textfrågor, maximalt antal tecken; För flervalsalternativ, "
"maximalt antal alternativ (0 = ingen begränsning)"

#, python-format
msgid ""
"Every friend who signs up and uses this code in the 'Discounts' field will "
"receive %(amount_to)s %(currency)s off the ticket"
msgstr ""
"Varje vän som registrerar sig och använder den här koden i fältet 'Rabatter'"
" får %(amount_to)s %(currency)s rabatt på biljetten"

msgid ""
"Specify your custom character name (depending on the event you can choose "
"the name, or adapt the name to your chosen gender)"
msgstr ""
"Ange ditt anpassade karaktärsnamn (beroende på evenemanget kan du välja "
"namnet eller anpassa namnet till din valda genre)"

msgid ""
"Enables a ticket-like system for issues during the event, where staff can "
"log issues, assign severity/urgency, and track them"
msgstr ""
"Möjliggör ett biljettliknande system för frågor under evenemanget, där "
"personalen kan logga frågor, tilldela allvarlighetsgrad / brådska och spåra "
"dem"

msgid ""
"Manage payment verification. Upload payments from your verified payment "
"system to match them with registrations in the system"
msgstr ""
"Hantera verifiering av betalningar. Ladda upp betalningar från ditt "
"verifierade betalningssystem för att matcha dem med registreringar i "
"systemet"

msgid ""
"Enables 'lottery' tickets with unlimited availability and no cost, from "
"which a random subset is converted into normal tickets"
msgstr ""
"Möjliggör 'lotter' med obegränsad tillgänglighet och utan kostnad, från "
"vilka en slumpmässig delmängd omvandlas till vanliga biljetter"

#, python-format
msgid ""
"Enter the “bring a friend” code provided by a registered participant to "
"receive a %(amount)d discount on your registration fee"
msgstr ""
"Ange koden 'ta med en vän' som tillhandahålls av en registrerad deltagare "
"för att få en %(amount)d rabatt på din registreringsavgift"

msgid ""
"Indicate the special discount code, to be communicated to the participants, "
"which will need to be entered during registration."
msgstr ""
"Ange den särskilda rabattkod som ska meddelas deltagarna och som måste anges"
" vid registreringen."

msgid ""
"You can now freely explore the system. You'll find below some suggestions on"
" what you could do now to set up everything nicely"
msgstr ""
"Du kan nu fritt utforska systemet. Nedan hittar du några förslag på vad du "
"kan göra nu för att ställa allt tillrätta på bästa sätt"

msgid ""
"You have completed your application for association membership: therefore, "
"your event registrations are temporarily confirmed."
msgstr ""
"Du har slutfört din ansökan om medlemskap i föreningen: därför är dina "
"evenemangsregistreringar tillfälligt bekräftade."

msgid ""
"Indicate whether the discount can be used only on new enrollment, or whether"
" it can be used by already registered participants."
msgstr ""
"Ange om rabatten endast kan användas vid nyregistrering eller om den kan "
"användas av redan registrerade deltagare."

msgid ""
"Please remember that the information on this page was given with the "
"implicit trust that it will be treated with the utmost care"
msgstr ""
"Kom ihåg att informationen på denna sida har lämnats med det underförstådda "
"förtroendet att den kommer att behandlas med största försiktighet"

msgid ""
"The payment of your membership fee for this year has been received. You have"
" the right to participate to the organization events"
msgstr ""
"Betalning av din medlemsavgift för detta år har mottagits. Du har rätt att "
"närvara vid föreningens möten och att rösta i församlingen"

msgid ""
"Allows a user to create 'delegated' accounts they fully manage (e.g., "
"children), avoiding the need for separate login credentials"
msgstr ""
"Gör det möjligt för en användare att skapa 'delegerade' konton som de "
"hanterar fullt ut (t.ex. barn), vilket gör att det inte behövs några "
"separata inloggningsuppgifter"

msgid ""
"Allows participants to purchase tickets as gifts. A special code is "
"generated and provided to the gift recipient for registration"
msgstr ""
"Tillåter deltagare att köpa biljetter som gåvor. En särskild kod genereras "
"och ges till gåvomottagaren för registrering"

msgid ""
"You have submitted your dues payment, and it is now being approved by the "
"staff. You don't have to do anything for the time being"
msgstr ""
"Du har skickat in din betalning av medlemsavgiften, och den håller nu på att"
" godkännas. Du behöver inte göra någonting för tillfället"

msgid ""
"Your request will be approved at the next Board meeting. You will receive "
"confirmation of the outcome of its evaluation very soon"
msgstr ""
"Din begäran kommer att utvärderas vid nästa styrelsemöte. Du kommer att få "
"en bekräftelse på resultatet av utvärderingen inom kort"

msgid ""
"This page shows the casting preferences expressed by participants, and "
"allows them to be assigned through an optimization algorithm"
msgstr ""
"Denna sida visar de castingpreferenser som deltagarna har uttryckt och gör "
"det möjligt att tilldela dem genom en optimeringsalgoritm"

msgid ""
"If checked, participants may add abilities themselves, by selecting from "
"those that are visible, and whose pre-requisites they meet."
msgstr ""
"Om den är markerad kan deltagarna själva lägga till förmågor genom att välja"
" bland de förmågor som är synliga och vars förutsättningar de uppfyller."

msgid ""
"Select from the drop-down list the characters to be added to the faction. "
"The text private to the faction will be shown only to them"
msgstr ""
"Välj i rullgardinsmenyn de karaktärer som ska läggas till i fraktionen. Den "
"text som är privat för fraktionen kommer endast att visas för dem"

msgid ""
"This page shows the deadlines of upcoming organization events, the "
"activities to be monitored, and the list of users to be solicited"
msgstr ""
"Denna sida visar deadlines för kommande organisationsevenemang, de "
"aktiviteter som ska övervakas och listan över användare som ska tillfrågas"

msgid ""
"Enables 'bring a friend' discount. A participant can provides their unique "
"code to a new registrant, granting both a discounted price"
msgstr ""
"Möjliggör rabatt för 'ta med en vän'. En deltagare kan ge sin unika kod till"
" en ny anmälare, vilket ger båda ett rabatterat pris"

msgid ""
"If checked, enables to set for each registration question the list of staff "
"members allowed to see it's answers from the participants"
msgstr ""
"Om markerad, gör det möjligt att för varje registreringsfråga ange listan "
"över personalmedlemmar som får se svaren från deltagarna"

msgid ""
"Leave blank if the document has no expiration date - Please check that it "
"does not expire before the event you want to signup up for."
msgstr ""
"Lämna tomt om dokumentet inte har något utgångsdatum - Kontrollera att det "
"inte går ut före det evenemang som du vill anmäla dig till."

msgid ""
"Please indicate below the exact method of payment you made. Remember to "
"submit the form, otherwise your payment will not be processed"
msgstr ""
"Vänligen ange nedan exakt vilken betalningsmetod du har använt. Kom ihåg att"
" skicka in formuläret, annars kommer din betalning inte att behandlas"

msgid ""
"Select a zip file for upload. Directories will become albums, photos and the"
" videos inside will be placed in the corresponding albums"
msgstr ""
"Välj en zip-fil för uppladdning. Katalogerna blir album och bilderna och "
"videorna i dem placeras i motsvarande album"

msgid ""
"this figure is the net that should result as availability of financial "
"instruments - it does not take into account tokens and credits"
msgstr ""
"denna siffra är det netto som bör bli resultatet av tillgången till "
"finansiella instrument - den tar inte hänsyn till tokens och krediter"

msgid ""
"Notes: Try to group as many passengers per request as possible; if you "
"notice any delays, write us directly, do not enter new requests"
msgstr ""
"Obs: Försök att gruppera så många passagerare som möjligt per förfrågan; om "
"du märker några förseningar, skriv till oss direkt, ange inte nya "
"förfrågningar"

msgid ""
"This is the associative positive operating margin, taking into account the "
"budgets of completed events, minus credits or tokens issued"
msgstr ""
"Detta är den associativa positiva rörelsemarginalen, med hänsyn tagen till "
"budgetarna för genomförda evenemang, minus utfärdade krediter eller "
"polletter"

msgid ""
"Given a payment deadline, indicates the number of days under which it "
"notifies the participant to proceed with the payment. Default 30."
msgstr ""
"Vid en betalningsfrist anges det antal dagar under vilka deltagaren ska "
"underrättas om att betalningen ska genomföras. Standardvärde 30."

#, python-format
msgid ""
"In the event <b>%(event)s</b> to which you are enrolled, you have been "
"assigned the trait: <b>%(trait)s</b> of quest: <b>%(quest)s</b>."
msgstr ""
"I den händelse <b>%(event)s</b> som du är anmäld till har du tilldelats "
"egenskapen: <b>%(trait)s</b> av uppdrag: <b>%(quest)s</b>."

msgid ""
"Optional - If you select one (or more) factions, the question will only be "
"shown to participants with characters in all chosen factions"
msgstr ""
"Valfritt - Om du väljer en (eller flera) fraktioner kommer frågan endast att"
" visas för deltagare med karaktärer i alla valda fraktioner"

msgid ""
"Before accessing the organization dashboard, please complete the quick setup"
" by selecting the features most useful for your organization"
msgstr ""
"Innan du öppnar organisationspanelen ska du slutföra snabbinställningen "
"genom att välja de funktioner som är mest användbara för din organisation"

msgid ""
"Adds a quiz-style system for workshop questions. Organizers can define "
"forms, questions, and correct answers for participants to complete"
msgstr ""
"Lägger till ett frågesportsystem för workshopfrågor. Arrangörerna kan "
"definiera formulär, frågor och korrekta svar som deltagarna ska fylla i"

msgid ""
"We confirm that your votes are correctly registered in the system! Thank you"
" for participating in the democratic life of the Organization"
msgstr ""
"Vi bekräftar att dina röster är korrekt registrerade i systemet! Tack för "
"att du deltar i föreningens demokratiska liv"

msgid ""
"When the text is displayed to the participant, the number is automatically "
"replaced with the character’s name and a link to their profile"
msgstr ""
"När texten visas för deltagaren ersätts numret automatiskt med karaktärens "
"namn och en länk till deras profil"

msgid ""
"Lets you upload and host files directly on the platform, making them "
"available either to staff or to participants via secret external links"
msgstr ""
"Låter dig ladda upp och hosta filer direkt på plattformen och göra dem "
"tillgängliga antingen för personalen eller för deltagarna via hemliga "
"externa länkar"

msgid ""
"Normally all character fields (public or private) are shown; with this "
"configuration you can select which ones to display at any given time"
msgstr ""
"Normalt visas alla teckenfält (offentliga eller privata); med den här "
"konfigurationen kan du välja vilka som ska visas vid varje given tidpunkt"

msgid ""
"Allows managing Tokens and Credits, which participants can use instead of "
"money for registration fees. Credits can also be redeemed for cash"
msgstr ""
"Tillåter hantering av Tokens och Credits, som deltagarna kan använda i "
"stället för pengar för registreringsavgifter. Credits kan också lösas in mot"
" kontanter"

msgid ""
"In the text search, you can enter any text; the search will be done on the "
"number, name, teaser, player, groups to which the character belong"
msgstr ""
"I textsökningen kan du skriva in valfri text; sökningen kommer att göras på "
"det nummer, namn, teaser, spelare, grupper som karaktären tillhör"

msgid ""
"Selected fields will be displayed as follows: public fields visible to all "
"participants, private fields visible only to assigned participants"
msgstr ""
"Valda fält visas på följande sätt: offentliga fält som är synliga för alla "
"deltagare, privata fält som endast är synliga för tilldelade deltagare"

msgid ""
"Click on the roles you'd like to collaborate on, then enter your degree of "
"experience, and finally indicate precisely your field of experience"
msgstr ""
"Klicka på de roller som du vill samarbeta med, ange sedan din "
"erfarenhetsnivå och slutligen ditt expertområde"

msgid ""
"Manages pre-larp 'mini-scenes.' You can create any number of scenes and "
"assign participants to them, with checks to avoid scheduling conflicts"
msgstr ""
"Hanterar 'miniscener' före spel. Du kan skapa hur många scener som helst och"
" tilldela deltagare till dem, med kontroller för att undvika "
"schemakonflikter"

msgid ""
"These are the event signup for which you submitted a payment, and it's being"
" reviewed by the staff. You don't have to do anything at this time"
msgstr ""
"Det här är den anmälan till evenemanget som du skickade in en betalning för,"
" och den granskas av personalen. Du behöver inte göra någonting just nu"

msgid ""
"If you press once, it will be *included* in the search. If a character "
"belongs to at least one inclusion category, it will be shown in the search"
msgstr ""
"Om du trycker en gång kommer den att *inkluderas* i sökningen. Om ett tecken"
" tillhör minst en inkluderingskategori kommer det att visas i sökningen"

msgid ""
"By pressing confirm, the collection total will be credited to your account, "
"and will be used automatically when you register for one of our events"
msgstr ""
"Genom att trycka på bekräfta krediteras insamlingssumman till ditt konto och"
" används automatiskt när du anmäler dig till något av våra evenemang"

msgid ""
"Enables 'Filler' characters: simpler character sheets, assigned to "
"participants who are ready to replacing last-minute dropout of main "
"characters."
msgstr ""
"Möjliggör 'Filler'-karaktärer: enklare karaktärsformulär som tilldelas "
"deltagare som är redo att ersätta huvudkaraktärer som hoppar av i sista "
"minuten."

msgid ""
"If enabled, the system will automatically add payment gateway fees to the "
"ticket price, so the participant covers them instead of the organization"
msgstr ""
"Om det är aktiverat lägger systemet automatiskt till avgifter för "
"betalningsgateway till biljettpriset, så att deltagaren betalar dem istället"
" för organisationen"

msgid ""
"If checked, participants may sign up as fillers at any time; otherwise, they"
" may only do so if the stipulated number of characters has been reached"
msgstr ""
"Om detta är markerat kan deltagarna när som helst anmäla sig som "
"utfyllnadspersoner; i annat fall kan de endast göra det om det stipulerade "
"antalet karaktärer har uppnåtts"

msgid ""
"To add a registration to a participant, they must have consented to share "
"their data with your organization; otherwise, their entry will be skipped"
msgstr ""
"För att lägga till en registrering för en deltagare måste denne ha samtyckt "
"till att dela sina uppgifter med din organisation; i annat fall kommer "
"registreringen att hoppas över"

msgid ""
"At the top, you'll find shortcuts to access your organization dashboard "
"(this page), as well as the active event dashboards, when you'll create them"
msgstr ""
"Längst upp hittar du genvägar till organisationens instrumentpanel (den här "
"sidan) och till de aktiva instrumentpanelerna för evenemang när du skapar "
"dem"

msgid ""
"In the text of the element on the left, it is referenced a character with "
"the number indicated on the right, but the latter does not appear to exist"
msgstr ""
"I texten till elementet till vänster anges ett tecken med det nummer som "
"anges till höger, men det senare existerar inte"

msgid ""
"The larpmanager has a over 100 different features. There is one for every "
"single aspect of event organising: signups, accounting, writing, logistics"
msgstr ""
"Larpmanager har över 100 olika funktioner. Det finns en för varje enskild "
"aspekt av att organisera evenemang: anmälningar, bokföring, skrivande, "
"logistik"

msgid ""
"If we don't hear from you, we'll assume you're no longer interested in the "
"event and will cancel your registration to make room for other participants"
msgstr ""
"Om vi inte hör något från dig antar vi att du inte längre är intresserad av "
"evenemanget och avregistrerar din anmälan för att ge plats åt andra "
"deltagare"

msgid ""
"The rule will be applied, only one time, if the character has any of the "
"abilities. If no abilities are chosen, the rule is applied to all "
"characters."
msgstr ""
"Regeln kommer att tillämpas, endast en gång, om rollpersonen har någon av "
"förmågorna. Om inga förmågor väljs tillämpas regeln på alla karaktärer."

msgid ""
"Freely insert CSS commands, they will be reported in all pages  in the space"
" of your Organization. In this way you can customize freely the appearance."
msgstr ""
"Infoga CSS-kommandon fritt, de kommer att visas på alla sidor i ditt "
"föreningsutrymme. På så sätt kan du fritt anpassa utseendet."

msgid ""
"Below you will find all the features available; you can write a search "
"keyword to filter them. Then click on 'Video', and you will see the video "
"directly"
msgstr ""
"Nedan hittar du alla tillgängliga funktioner; du kan skriva ett sökord för "
"att filtrera dem. Klicka sedan på 'Video', så ser du videon direkt"

msgid ""
"Generates a special, hidden link that lets certain participants register "
"even if general registration is closed (e.g., early access for a specific "
"group)"
msgstr ""
"Skapar en särskild, dold länk som gör det möjligt för vissa deltagare att "
"registrera sig även om den allmänna registreringen är stängd (t.ex. tidig "
"tillgång för en viss grupp)"

msgid ""
"Manage ability modifiers. Modifiers are triggered only if all prerequisites "
"and requirements are met. If multiple modifiers apply, only the first is "
"used"
msgstr ""
"Hantera modifieringar av förmågor. Modifierare utlöses endast om alla "
"förutsättningar och krav är uppfyllda. Om flera modifieringar gäller används"
" bara den första"

msgid ""
"This is the information with which your character will begin each act. We "
"ask that you do NOT read this information before the act to which it "
"referenced"
msgstr ""
"Detta är den information som din rollperson kommer att börja varje akt med. "
"Vi ber dig att INTE läsa denna information före den akt som den hänvisar "
"till"

msgid ""
"If you press a second time, it will be *excluded* in the search. If a "
"character belongs to even one exclusion category, it will not be shown in "
"the search"
msgstr ""
"Om du trycker en andra gång, kommer den att *exkluderas* i sökningen. Om ett"
" tecken tillhör en enda uteslutningskategori kommer det inte att visas i "
"sökningen"

msgid ""
"When putting in WORKING, indicate in the comments the specific actions that"
"  are being performed; when putting in CLOSED, indicate showd in the  "
"comments."
msgstr ""
"När du sätter i WORKING, ange i kommentarerna de specifika åtgärder du "
"utför; när du sätter i CLOSED, ange sammanfattning i kommentarerna"

msgid ""
"You have activated both fixed and dynamic installments; they are not meant "
"to be used together, deactivate one of the two in the features management "
"panel"
msgstr ""
"Du har aktiverat både fasta och dynamiska avbetalningar; de är inte avsedda "
"att användas tillsammans, avaktivera en av de två i panelen för "
"funktionshantering"

msgid ""
"The payment of your membership fee for this year has NOT been received: it "
"is necessary in order to participate to the events, and the organization "
"meetings"
msgstr ""
"Du har ännu inte betalat din medlemsavgift: den krävs för att kunna delta i "
"evenemang och rösta vid årsstämman"

msgid ""
"This page shows the questions submitted by users, divided by the events they"
" refer to. You can answer the question or close it if requires no further "
"action"
msgstr ""
"På den här sidan visas de frågor som användare har skickat in, uppdelade "
"efter de händelser som de hänvisar till. Du kan svara på frågan eller stänga"
" den om den inte kräver någon ytterligare åtgärd"

msgid ""
"Indicates a way for other participants to contact you. It can be an email, a"
" social profile, whatever you want. It will be made public to others "
"participants"
msgstr ""
"Anger ett sätt för andra deltagare att kontakta dig. Det kan vara ett "
"e-postmeddelande, en social profil eller vad du vill. Den kommer att göras "
"offentlig för andra deltagare"

msgid ""
"Indicates how you can be recognized, if you will be found near some point "
"specific, if you have a lot of luggage: any information that might help us "
"help you"
msgstr ""
"Den anger hur du kan kännas igen, om du kommer att hittas nära en viss "
"punkt, om du har mycket bagage: all information som kan hjälpa oss"

msgid ""
"By proceeding with your registration for this event, you are giving us your "
"authorisation to share your data saved on our platform with the organisers "
"of the event"
msgstr ""
"Genom att gå vidare med din anmälan till detta evenemang ger du oss ditt "
"godkännande att dela dina uppgifter som sparats på vår plattform med "
"arrangörerna av evenemanget"

msgid ""
"Want to help one of your friends play with us? Organize a collection: you "
"and anyone who wants to contribute will be able to donate part of their "
"registration fees"
msgstr ""
"Vill du hjälpa en vän till dig att spela hos oss? Organisera en insamling: "
"du och alla som vill bidra kan skänka en del av medlemsavgiften"

#, python-format
msgid ""
"In addition, you must be up to date with the payment of your membership fee "
"in order to participate in events. Make your payment <a href='%(url)s'>on "
"this page</a>."
msgstr ""
"Dessutom måste du vara uppdaterad med betalningen av din medlemsavgift för "
"att kunna delta i evenemang. Gör din betalning <a href='%(url)s'>på denna "
"sida</a>."

msgid ""
"Enables secure streaming of video/audio content via one-time access tokens. "
"Each token can only be used once and tracks who accessed the content, when, "
"and from where"
msgstr ""
"Möjliggör säker streaming av video- och ljudinnehåll via engångstoken. Varje"
" token kan bara användas en gång och spårar vem som har fått tillgång till "
"innehållet, när och varifrån"

msgid ""
"In order to confirm your registration, you must request to register as a "
"member of the Association. The procedure will automatically take you through"
" the required steps"
msgstr ""
"För att kunna bekräfta ditt medlemskap måste du begära att få registrera dig"
" som medlem i föreningen. Förfarandet kommer automatiskt att ta dig genom de"
" nödvändiga stegen"

msgid ""
"By clicking the button below, you confirm that you consent to the sharing of"
" your personal data with this organization, in accordance with the GDPR and "
"our Privacy Policy"
msgstr ""
"Genom att klicka på knappen nedan bekräftar du att du samtycker till att "
"dina personuppgifter delas med denna organisation, i enlighet med GDPR och "
"vår integritetspolicy"

msgid ""
"Enables dynamic installment management: the total fee is evenly split into "
"multiple installments, each due on a date determined by dividing the "
"remaining days until the event."
msgstr ""
"Möjliggör dynamisk delbetalningshantering: den totala avgiften delas upp "
"jämnt i flera delbetalningar, som var och en förfaller till betalning på ett"
" datum som bestäms genom att dela de återstående dagarna fram till "
"evenemanget."

msgid ""
"Fill in this field if you follow a personal diet for reasons of choice(e.g. "
"vegetarian, vegan) or health (celiac disease, allergies). Leave empty if you"
" do not have things to report!"
msgstr ""
"Fyll i detta fält om du följer en personlig diet av val (t.ex. vegetarian, "
"vegan) eller hälsoskäl (celiaki, allergier). Lämna fältet tomt om du inte "
"har något att rapportera!"

msgid ""
"When you press one of the special reference symbols, a popup will help you "
"get the reference number of a character; you can also select a reference "
"number to see the character’s name"
msgstr ""
"När du trycker på en av de speciella referenssymbolerna visas en popup-"
"fönster som hjälper dig att få fram referensnumret för en karaktär; du kan "
"också välja ett referensnummer för att se karaktärens namn"

msgid ""
"As per the statutes, we will review your request at the next board meeting "
"and send you an update e-mail as soon as possible (you should receive a "
"reply within a few weeks at the latest)."
msgstr ""
"I enlighet med stadgarna kommer vi att granska din begäran vid nästa "
"styrelsemöte och skicka ett uppdateringsmeddelande till dig så snart som "
"möjligt (du bör få ett svar senast inom några veckor)."

msgid ""
"You have not yet submitted your application for membership to the "
"Organization. If you are not a Member, we cannot accept payment from you, "
"and you cannot confirm your event registrations"
msgstr ""
"Du har ännu inte skickat in din ansökan om medlemskap i föreningen. Om du "
"inte är medlem kan vi inte ta emot betalning från dig, och du kan inte "
"bekräfta dina anmälningar till evenemang"

msgid ""
"You have submitted a deposit, and it is being reviewed by the staff. You "
"don't have to do anything for the time being, as soon as it is confirmed the"
" accounting of the event will be updated"
msgstr ""
"Du har skickat in en betalning, och den granskas nu av personalen. Du "
"behöver inte göra något för tillfället, så snart det är bekräftat kommer "
"evenemangskontona att uppdateras"

msgid ""
"The character on the left has in relationships the one on the right, but the"
" reverse is not true. Check whether to remove the relationship to the one on"
" the left, or add it on the one on the right"
msgstr ""
"Karaktären till vänster har den till höger i relationerna, men det omvända "
"är inte sant. Kontrollera om du ska ta bort relationen till den till "
"vänster, eller lägga till den till den till höger"

msgid ""
"This page summarises the list of members, formatted ready to be sent to the "
"insurance company. It only displays members who have renewed their "
"membership in this calendar year, in order of renewal"
msgstr ""
"På denna sida finns en sammanfattning av medlemsförteckningen, formaterad "
"för att skickas till försäkringsbolaget. Den visar endast medlemmar som har "
"förnyat sitt medlemskap under detta kalenderår, i förnyelseordning"

#, python-format
msgid ""
"<i>Payment due</i> - You must pay <b>%(amount).2f %(currency)s</b> as soon "
"as possible. Make your payment <a href='%(url)s'>on this page</a>. If we do "
"not receive payment, your registration may be cancelled."
msgstr ""
"<i>Payment due</i> - Du måste betala <b>%(amount).2f %(currency)s</b> så "
"snart som möjligt. Gör din betalning <a href='%(url)s'>på denna sida</a>. Om"
" vi inte får betalningen kan ditt medlemskap komma att sägas upp."

msgid ""
"Upload your portrait photo. It will be shown to other participants to help "
"recognize you in the event. Choose a photo that you would put in an official"
" document (in which you are alone, centered on your face)"
msgstr ""
"Ladda upp ditt porträttfoto. Det kommer att visas för andra deltagare för "
"att hjälpa till att känna igen dig i evenemanget. Välj ett foto som du "
"skulle lägga i ett officiellt dokument (där du är ensam, centrerad på ditt "
"ansikte)"

#, python-format
msgid ""
"You must pay at least <b>%(amount).2f %(currency)s</b> by %(deadline)d days."
" Make your payment <a href='%(url)s'>on this page</a>. If we do not receive "
"payment by the deadline, your registration may be cancelled."
msgstr ""
"Du måste betala minst <b>%(amount).2f %(currency)s</b> senast %(deadline)d "
"dagar. Gör din betalning <a href='%(url)s'>på denna sida</a>. Om vi inte får"
" in betalningen inom utsatt tid kan ditt medlemskap komma att avslutas."

msgid ""
"Indicates the ratio between reduced and patron tickets, multiplied by 10. "
"Example: 10 -> 1 reduced ticket for 1 patron ticket. 20 -> 2 reduced tickets"
" for 1 patron ticket. 5 -> 1 reduced ticket for 2 patron tickets"
msgstr ""
"Anger förhållandet mellan reducerade biljetter och huvudbiljetter, "
"multiplicerat med 10. Exempel: 10 -> 1 reducerad biljett för 1 huvudbiljett."
" 20 -> 2 reducerade biljetter för 1 kundbiljett. 5 -> 1 reducerad biljett "
"för 2 kundbiljetter"

msgid ""
"this figure is the main positive, the operating margin. It takes into "
"account of budgets for events that have been over two months, which are "
"considered to be closed, and treats all tokens and credits as reimbursed"
msgstr ""
"denna siffra är den viktigaste positiva, rörelsemarginalen. Den tar hänsyn "
"till budgetar för evenemang som har varit över två månader, som anses vara "
"stängda, och behandlar alla tokens och krediter som återbetalda"

msgid ""
"You are registered for an event to be held in this calendar year, but we are"
" not aware of your dues payment. Be careful: if you don't complete it, "
"<b>you won't be able to attend events</b>, nor vote at the Membership "
"Meeting"
msgstr ""
"Du är anmäld till ett evenemang som ska hållas detta kalenderår, men vi "
"känner inte till att du har betalat din medlemsavgift. Var försiktig: om du "
"inte gör det kommer du <b>inte att kunna delta i evenemang</b> eller rösta "
"på årsstämman"

msgid ""
"You have submitted your application for membership in the Organization. The "
"request will be considered at the next meeting of the Board. When it is "
"approved, you will be able to settle payments for the events you have signed"
" up for"
msgstr ""
"Du har skickat in din ansökan om medlemskap i föreningen. Den kommer att "
"bedömas vid nästa styrelsemöte. När den är godkänd kommer du att kunna "
"betala för de evenemang du har anmält dig till"

msgid ""
"Click here to confirm that you have completed the character and are ready to"
" propose it to the staff. Be careful: some fields may no longer be editable."
" Leave the field blank to save your changes and to be able to continue them "
"in the future."
msgstr ""
"Klicka här för att bekräfta att du har slutfört karaktären och är redo att "
"föreslå den för personalen. Var försiktig: vissa fält kanske inte längre är "
"redigerbara. Lämna fältet tomt för att spara dina ändringar och för att "
"kunna fortsätta med dem i framtiden."

msgid ""
"If for whatever reason the first and last name shown on your documents is "
"different from the one you prefer to use, then write it here. It will only "
"be used for internal bureaucratic purposes, and will NEVER be displayed to "
"other participants."
msgstr ""
"Om det för- och efternamn som anges i dina handlingar av någon anledning "
"skiljer sig från det du föredrar att använda, skriv det här. Det kommer "
"endast att användas för interna byråkratiska ändamål och kommer ALDRIG att "
"visas för andra deltagare."

msgid ""
"If you prefer that your real name and surname not be publicly visible, "
"please indicate an alias that will be displayed instead. Note: If you "
"register for an event, your real first and last name will be shown to other "
"participants, and to the organisers."
msgstr ""
"Om du föredrar att ditt riktiga för- och efternamn inte ska vara synligt för"
" allmänheten, ange ett alias som visas istället. Observera: Om du anmäler "
"dig till ett evenemang kommer ditt riktiga för- och efternamn att visas för "
"andra deltagare och för arrangörerna."

msgid ""
"In the text of the element on the left, it appears a character with the "
"number indicated on the right, but instead in the relationships the "
"character was not related. Check whether it is necessary to create a "
"relationship, or remove the reference from the text"
msgstr ""
"I texten till elementet till vänster anges en karaktär med det nummer som "
"anges till höger, men i rapporten är karaktären inte relaterad. Kontrollera "
"om det är nödvändigt att skapa en relation, eller ta bort referensen från "
"texten"

msgid ""
"Indicate severity: RED (risks ruining the event for more than half of the "
"participants), ORANGE (risks ruining the event for more than ten "
"participants),  YELLOW (risks ruining the event for a few participants), "
"GREEN (more than  problems, finesses to be fixed)"
msgstr ""
"Ange allvarlighetsgrad: RÖD (riskerar att förstöra evenemanget för mer än "
"hälften av deltagarna), ORANGE (riskerar att förstöra evenemanget för mer än"
" tio deltagare), GUL (riskerar att förstöra evenemanget för ett fåtal "
"deltagare), GRÖN (mer än problem, finesser som ska åtgärdas)"

msgid ""
"In the text of the element on the left, a character is NOT indicated with "
"the number shown on the right, but instead in the relationships the "
"character is related. Check whether it is necessary to remove the "
"relationship, or indicate in the text a reference to the character"
msgstr ""
"Texten i elementet till vänster anger INTE ett tecken med det nummer som "
"anges till höger, utan i stället har tecknet relaterats i rapporten. "
"Kontrollera om det är nödvändigt att ta bort relationen, eller att ange en "
"referens till tecknet i texten"

msgid ""
"In the text of the element on the left, it appears a character with the "
"number indicated on the right, but in the relationships instead that "
"character was not related. Check whether it is necessary to create a "
"relationship to the character, or remove the reference from the text"
msgstr ""
"I texten till elementet till vänster finns ett tecken med det nummer som "
"anges till höger, men i relationerna är tecknet inte relaterat. Kontrollera "
"om det är nödvändigt att skapa en relation mellan tecknen, eller ta bort "
"referensen från texten"

msgid ""
"In the text of the element on the left, a character is NOT indicated with "
"the number shown on the right, but in the relationships instead it is "
"related. Check whether it is necessary to remove the relationship to the "
"character, or indicate in the text a reference to the character"
msgstr ""
"Texten i elementet till vänster anger INTE ett tecken med det nummer som "
"anges till höger, utan istället i den relation som tecknet har relaterats "
"till. Kontrollera om det är nödvändigt att ta bort relationen mellan "
"tecknen, eller att ange en referens till tecknet i texten"

msgid ""
"Fill in this field if there is something you think is important that the "
"organizers know about you. It's up to you to decide what to share with us. "
"This information will be treated as strictly confidential: only a restricted"
" part of the organizers will have access to the answers, and will not be "
"transmitted in any form. This information may concern: physical health "
"problems, epilepsy, mental health problems (e.g. neurosis, bipolar disorder,"
" anxiety disorder, various phobias), trigger topics ('lines and veils', we "
"can't promise that you won't run into them in the event, but we'll make sure"
" they're not part of your main quests). Leave empty if you do not have "
"things to report!"
msgstr ""
"Fyll i detta fält om det är något som du tycker är viktigt att arrangörerna "
"vet om dig. Det är upp till dig att bestämma vad du vill dela med oss. Denna"
" information kommer att behandlas strikt konfidentiellt: endast en begränsad"
" del av arrangörerna kommer att ha tillgång till svaren, och kommer inte att"
" överföras i någon form. Denna information kan gälla: fysiska hälsoproblem, "
"epilepsi, psykiska problem (t.ex. neuroser, bipolär sjukdom, ångestsyndrom, "
"olika fobier), triggerämnen ('linjer och slöjor', vi kan inte lova att du "
"inte kommer att stöta på dem under evenemanget, men vi kommer att se till "
"att de inte är en del av dina huvuduppdrag). Lämna tomt om du inte har något"
" att rapportera!"<|MERGE_RESOLUTION|>--- conflicted
+++ resolved
@@ -6249,13 +6249,11 @@
 msgid "This page summarises the assignments in this event of"
 msgstr "På denna sida sammanfattas uppdragen i detta event av"
 
-<<<<<<< HEAD
+msgid "This page summarizes the organizations's custom texts"
+msgstr "Denna sida sammanfattar organisationernas anpassade texter"
+
 msgid "Warehouse quantities already committed for this event"
 msgstr "Lagerkvantiteter som redan åtagits för detta evenemang"
-=======
-msgid "This page summarizes the organizations's custom texts"
-msgstr "Denna sida sammanfattar organisationernas anpassade texter"
->>>>>>> 7779db76
 
 msgid "You have been gifted a registration to this event, by"
 msgstr "Du har begåvats med ett inträde till detta evenemang, av"
