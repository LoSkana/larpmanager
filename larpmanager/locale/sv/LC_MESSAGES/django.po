--- conflicted
+++ resolved
@@ -2378,15 +2378,9 @@
 msgid "Color background"
 msgstr "Text bakgrund"
 
-<<<<<<< HEAD
 msgid "Confirm Payments"
 msgstr "Bekräfta betalningar"
 
-msgid "Confirm payments"
-msgstr "Bekräfta betalningar"
-
-=======
->>>>>>> ba544256
 msgid "Current template"
 msgstr "Nuvarande mall"
 
@@ -6482,18 +6476,10 @@
 msgstr ""
 "Detta dras automatiskt av från registreringen av ett framtida evenemang"
 
-<<<<<<< HEAD
-=======
-msgid "This page allows you to set your personal preferences on the interface"
-msgstr ""
-"På den här sidan kan du ställa in dina personliga preferenser för "
-"gränssnittet"
-
 msgid "To activate new features and enhance the functionality of the platform"
 msgstr ""
 "För att aktivera nya funktioner och förbättra plattformens funktionalitet"
 
->>>>>>> ba544256
 msgid "You can use the following fields, they will be filled in automatically"
 msgstr "Du kan använda följande fält, de kommer att fyllas i automatiskt"
 
@@ -9134,21 +9120,6 @@
 msgstr ""
 "Med en betalningsfrist anges det antal dagar under vilka spelaren meddelas "
 "om att gå vidare med betalningen. Standardvärde 30."
-
-msgid ""
-<<<<<<< HEAD
-"Optional - If you select one (or more) factions, the question will only be "
-"shown to players with characters in all chosen factions"
-msgstr ""
-"Valfritt - Om du väljer en (eller flera) fraktioner kommer frågan endast att"
-" visas för spelare med karaktärer i alla valda fraktioner"
-=======
-"Selected fields will be displayed as follows: public fields visible to all "
-"players, private fields visible only to assigned players"
-msgstr ""
-"Valda fält visas på följande sätt: offentliga fält som är synliga för alla "
-"spelare, privata fält som endast är synliga för tilldelade spelare"
->>>>>>> ba544256
 
 msgid ""
 "This page allows you to select the features activated for this event, and "
