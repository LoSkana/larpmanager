--- conflicted
+++ resolved
@@ -779,16 +779,8 @@
 msgstr ""
 "Vill du hantera kampanjer, en serie händelser som delar samma karaktärer"
 
-<<<<<<< HEAD
 msgid "Personal preferences"
 msgstr "Personliga preferenser"
-=======
-msgid "Add tag"
-msgstr "Lägg till tagg"
-
-msgid "Address"
-msgstr "Adress"
->>>>>>> 08926760
 
 msgid "This page allows you to set your personal preferences on the interface"
 msgstr ""
@@ -843,16 +835,8 @@
 msgid "Show available factions"
 msgstr "Visa tillgängliga fraktioner"
 
-<<<<<<< HEAD
 msgid "Select only one primary faction"
 msgstr "Välj endast en primär fraktion"
-=======
-msgid "Execute"
-msgstr "Utför"
-
-msgid "Faction"
-msgstr "Grupp"
->>>>>>> 08926760
 
 msgid "This page allows you to add or edit a character"
 msgstr "På den här sidan kan du lägga till eller redigera en karaktär"
@@ -1607,16 +1591,8 @@
 "Valda fält visas på följande sätt: offentliga fält som är synliga för alla "
 "deltagare, privata fält som endast är synliga för tilldelade deltagare"
 
-<<<<<<< HEAD
 msgid "Visibility"
 msgstr "Synlighet"
-=======
-msgid "Set quest"
-msgstr "Ställ in uppdrag"
-
-msgid "Short url"
-msgstr "Kort url"
->>>>>>> 08926760
 
 msgid "Plots"
 msgstr "Tomter"
@@ -1834,16 +1810,8 @@
 msgid "Accepted"
 msgstr "Godkänd"
 
-<<<<<<< HEAD
 msgid "Quota"
 msgstr "Kvot"
-=======
-msgid "Remove tag"
-msgstr "Ta bort tagg"
-
-msgid "Repertoire"
-msgstr "Repertoar"
->>>>>>> 08926760
 
 msgid "Postal code"
 msgstr "Postnummer"
@@ -1940,16 +1908,8 @@
 msgid "This page allows you to keep track of reported problems"
 msgstr "På den här sidan kan du hålla reda på rapporterade problem"
 
-<<<<<<< HEAD
 msgid "Problems"
 msgstr "Problem"
-=======
-msgid "Add to plot"
-msgstr "Lägg till tomt"
-
-msgid "Assignments"
-msgstr "Uppdrag"
->>>>>>> 08926760
 
 msgid "This page allows you to add or edit a url shortner"
 msgstr "På den här sidan kan du lägga till eller redigera en kortadress"
@@ -2150,7 +2110,7 @@
 
 #, fuzzy
 msgid "Warehouse movements"
-msgstr "Hantera lagerrörelser"
+msgstr "Förändringar i varulager"
 
 msgid "This page allows you to add or edit a new event area"
 msgstr ""
@@ -2729,17 +2689,9 @@
 "Vi bekräftar att din registrering för detta evenemang har avbokats. Vi är "
 "ledsna att se dig gå"
 
-<<<<<<< HEAD
 #, python-format
 msgid "Registration cancelled for %(event)s by %(user)s"
 msgstr "Avprenumerera på %(event)s av %(user)s"
-=======
-msgid "Add to faction"
-msgstr "Lägg till i fraktion"
-
-msgid "Available days"
-msgstr "Tillgängliga dagar"
->>>>>>> 08926760
 
 msgid "The registration for this event has been cancelled"
 msgstr "Anmälan till evenemanget avbröts"
@@ -2957,16 +2909,8 @@
 msgid "Secretarial - stationery, printing"
 msgstr "Sekretariat - brevpapper, tryckning"
 
-<<<<<<< HEAD
 msgid "Other"
 msgstr "mer"
-=======
-msgid "Set quest type"
-msgstr "Ange typ av uppdrag"
-
-msgid "Show shortcuts"
-msgstr "Visa genvägar"
->>>>>>> 08926760
 
 msgid "Raw materials, auxiliaries, consumables and goods"
 msgstr "Råvaror, förbrukningsmaterial och varor"
@@ -3282,30 +3226,14 @@
 msgid "Maximum number of participants spots (0 = unlimited)"
 msgstr "Maximalt antal platser för deltagare (0 = obegränsat)"
 
-<<<<<<< HEAD
 msgid "Max fillers"
 msgstr "Max fyllmedel"
-=======
-msgid "Remove from plot"
-msgstr "Ta bort från tomten"
-
-msgid "Request approved"
-msgstr "Begäran godkänd"
->>>>>>> 08926760
 
 msgid "Maximum number of filler spots (0 = unlimited)"
 msgstr "Maximalt antal utfyllnadsplatser (0 = obegränsat)"
 
-<<<<<<< HEAD
 msgid "Max waitings"
 msgstr "Max väntetider"
-=======
-msgid "Set ability type"
-msgstr "Ange typ av förmåga"
-
-msgid "Show collections"
-msgstr "Visa samlingar"
->>>>>>> 08926760
 
 msgid "Maximum number of waiting spots (0 = unlimited)"
 msgstr "Maximalt antal väntande platser (0 = obegränsat)"
@@ -3443,16 +3371,8 @@
 msgid "Single-line text"
 msgstr "Text på en rad"
 
-<<<<<<< HEAD
 msgid "Multi-line text"
 msgstr "Text på flera rader"
-=======
-msgid "Move to container"
-msgstr "Flytta till container"
-
-msgid "Paid current year"
-msgstr "Betald innevarande år"
->>>>>>> 08926760
 
 msgid "Advanced text editor"
 msgstr "Avancerad textredigerare"
@@ -3847,16 +3767,8 @@
 "If you are a candidate for the Board, please write an introduction here!"
 msgstr "Om du är kandidat till styrelsen, vänligen skriv en presentation här!"
 
-<<<<<<< HEAD
 msgid "Shared"
 msgstr "Delad"
-=======
-msgid "Remove from faction"
-msgstr "Ta bort från fraktionen"
-
-msgid "Results not present"
-msgstr "Resultat ej presenterade"
->>>>>>> 08926760
 
 msgid "Uploaded"
 msgstr "Uppladdad"
@@ -4455,6 +4367,12 @@
 msgid "Download"
 msgstr "Nedladdning"
 
+msgid "Select the table rows and choose the operation to apply"
+msgstr "Markera tabellraderna och välj den operation som ska tillämpas"
+
+msgid "Execute"
+msgstr "Utför"
+
 msgid "Instructions"
 msgstr "Instruktioner"
 
@@ -7133,20 +7051,12 @@
 msgid "Upload of photo and video"
 msgstr "Ladda upp foton och videor"
 
-<<<<<<< HEAD
 msgid ""
 "Select a zip file for upload. Directories will become albums, photos and the "
 "videos inside will be placed in the corresponding albums"
 msgstr ""
 "Välj en zip-fil för uppladdning. Katalogerna blir album och bilderna och "
 "videorna i dem placeras i motsvarande album"
-=======
-msgid "Select the table rows and choose the operation to apply"
-msgstr "Markera tabellraderna och välj den operation som ska tillämpas"
-
-msgid "The link will be valid for the following number of days"
-msgstr "Länken kommer att vara giltig under följande antal dagar"
->>>>>>> 08926760
 
 msgid "Event navigation"
 msgstr "Navigation för evenemang"
@@ -9331,6 +9241,36 @@
 msgid "No elements are currently available"
 msgstr "Inga element är för närvarande tillgängliga"
 
+msgid "Move to container"
+msgstr "Flytta till container"
+
+msgid "Add tag"
+msgstr "Lägg till tagg"
+
+msgid "Remove tag"
+msgstr "Ta bort tagg"
+
+msgid "Add to faction"
+msgstr "Lägg till i fraktion"
+
+msgid "Remove from faction"
+msgstr "Ta bort från fraktionen"
+
+msgid "Add to plot"
+msgstr "Lägg till tomt"
+
+msgid "Remove from plot"
+msgstr "Ta bort från tomten"
+
+msgid "Set quest type"
+msgstr "Ange typ av uppdrag"
+
+msgid "Set quest"
+msgstr "Ställ in uppdrag"
+
+msgid "Set ability type"
+msgstr "Ange typ av förmåga"
+
 #, python-format
 msgid ""
 "File type '%(detected_type)s' is not allowed.Allowed types are: "
