#
msgid ""
msgstr "Content-Type: text/plain; charset=UTF-8\n"

msgid "e"
msgstr "e"

msgid "By"
msgstr "Przez"

msgid "Hi"
msgstr "Cześć"

msgid "To"
msgstr "Do"

msgid "XP"
msgstr "XP"

msgid "by"
msgstr "przez"

msgid "of"
msgstr "z"

msgid "Add"
msgstr "Dodaj"

msgid "Age"
msgstr "Wiek"

msgid "All"
msgstr "Wszystkie"

msgid "CSS"
msgstr "CSS"

msgid "Cap"
msgstr "Czapka"

msgid "End"
msgstr "Koniec"

msgid "Fee"
msgstr "Opłata"

msgid "NPC"
msgstr "NPC"

msgid "Net"
msgstr "Netto"

msgid "New"
msgstr "Nowość"

msgid "PDF"
msgstr "PDF"

msgid "Pdf"
msgstr "Pdf"

msgid "Run"
msgstr "Run"

msgid "VAT"
msgstr "VAT"

msgid "Who"
msgstr "Kto"

msgid "age"
msgstr "wiek"

msgid "for"
msgstr "dla"

msgid "Band"
msgstr "Zespół"

msgid "Body"
msgstr "Ciało"

msgid "Card"
msgstr "Karta"

msgid "Chat"
msgstr "Czat"

msgid "Code"
msgstr "Kod"

msgid "Copy"
msgstr "Kopia"

msgid "Cost"
msgstr "Koszt"

msgid "Date"
msgstr "Data"

msgid "Days"
msgstr "Dni"

msgid "Diet"
msgstr "Dieta"

msgid "Done"
msgstr "Gotowe"

msgid "Form"
msgstr "Formularz"

msgid "Free"
msgstr "Darmowy"

msgid "From"
msgstr "Od"

msgid "Gift"
msgstr "Prezent"

msgid "Help"
msgstr "Pomoc"

msgid "Hide"
msgstr "Ukryj"

msgid "Home"
msgstr "Strona główna"

msgid "IBAN"
msgstr "IBAN"

msgid "Info"
msgstr "Info"

msgid "Item"
msgstr "Pozycja"

msgid "LAOG"
msgstr "LAOG"

msgid "Last"
msgstr "Ostatni"

msgid "Link"
msgstr "Link"

msgid "List"
msgstr "Lista"

msgid "Logo"
msgstr "Logo"

msgid "Mail"
msgstr "Poczta"

msgid "Main"
msgstr "Główny"

msgid "Male"
msgstr "Mężczyzna"

msgid "Name"
msgstr "Nazwa"

msgid "Next"
msgstr "Następny"

msgid "None"
msgstr "Brak"

msgid "Note"
msgstr "Uwaga"

msgid "Only"
msgstr "Tylko"

msgid "Open"
msgstr "Otwarty"

msgid "Over"
msgstr "Odbiór"

msgid "PWYW"
msgstr "PWYW"

msgid "Page"
msgstr "Strona"

msgid "Plot"
msgstr "Działka"

msgid "Port"
msgstr "Port"

msgid "Prev"
msgstr "Prev"

msgid "Role"
msgstr "Rola"

msgid "Runs"
msgstr "Biegi"

msgid "Sent"
msgstr "Wysłany"

msgid "Show"
msgstr "Pokaż"

msgid "Size"
msgstr "Rozmiar"

msgid "Song"
msgstr "Piosenka"

msgid "Spam"
msgstr "Spam"

msgid "Text"
msgstr "Tekst"

msgid "Tier"
msgstr "Poziom"

msgid "Time"
msgstr "Czas"

msgid "Tipo"
msgstr "Tipo"

msgid "Type"
msgstr "Typ"

msgid "Used"
msgstr "Używany"

msgid "User"
msgstr "Użytkownik"

msgid "Vote"
msgstr "Głosowanie"

msgid "What"
msgstr "Co"

msgid "When"
msgstr "Kiedy"

msgid "days"
msgstr "dni"

msgid "gift"
msgstr "prezent"

msgid "hide"
msgstr "ukrycie"

msgid "past"
msgstr "przeszłość"

msgid "Album"
msgstr "Album"

msgid "Alert"
msgstr "Alarm"

msgid "Alias"
msgstr "Alias"

msgid "Avoid"
msgstr "Unikać"

msgid "Badge"
msgstr "Odznaka"

msgid "Check"
msgstr "Sprawdź"

msgid "Close"
msgstr "Zamknij"

msgid "Cover"
msgstr "Okładka"

msgid "Descr"
msgstr "Opis"

msgid "Email"
msgstr "E-mail"

msgid "Error"
msgstr "Błąd"

msgid "Event"
msgstr "Wydarzenie"

msgid "First"
msgstr "Pierwszy"

msgctxt "event"
msgid "Genre"
msgstr "Gatunek"

msgid "Given"
msgstr "Biorąc pod uwagę"

msgid "Graph"
msgstr "Wykres"

msgid "Gross"
msgstr "Brutto"

msgid "Image"
msgstr "Obraz"

msgid "Italy"
msgstr "Włochy"

msgid "Login"
msgstr "Logowanie"

msgid "Money"
msgstr "Pieniądze"

msgid "Names"
msgstr "Nazwy"

msgid "Order"
msgstr "Zamówienie"

msgid "Other"
msgstr "Inne"

msgid "Owing"
msgstr "Dzięki"

msgid "Payed"
msgstr "Zapłacono"

msgid "Photo"
msgstr "Zdjęcie"

msgid "Plots"
msgstr "Działki"

msgid "Price"
msgstr "Cena"

msgid "Print"
msgstr "Drukuj"

msgid "Quest"
msgstr "Quest"

msgid "Quota"
msgstr "Kwota"

msgid "Retry"
msgstr "Spróbuj ponownie"

msgid "Roles"
msgstr "Role"

msgid "Sheet"
msgstr "Arkusz"

msgid "Staff"
msgstr "Personel"

msgid "Start"
msgstr "Start"

msgid "Swift"
msgstr "Swift"

msgid "Taxes"
msgstr "Podatki"

msgid "Texts"
msgstr "Teksty"

msgid "Title"
msgstr "Tytuł"

msgid "Total"
msgstr "Łącznie"

msgid "Trait"
msgstr "Cecha"

msgid "Users"
msgstr "Użytkownicy"

msgid "Utils"
msgstr "Narzędzia"

msgid "Value"
msgstr "Wartość"

msgid "Video"
msgstr "Wideo"

msgid "Where"
msgstr "Gdzie"

msgid "email"
msgstr "e-mail"

msgid "money"
msgstr "pieniądze"

msgid "other"
msgstr "inne"

msgid "quick"
msgstr "szybki"

msgid "title"
msgstr "tytuł"

msgid "Absent"
msgstr "Nieobecny"

msgid "Action"
msgstr "Działanie"

msgid "Active"
msgstr "Aktywny"

msgid "Amount"
msgstr "Kwota"

msgid "Answer"
msgstr "Odpowiedź"

msgid "Badges"
msgstr "Odznaki"

msgid "Causal"
msgstr "Przyczyna"

msgid "Change"
msgstr "Zmiana"

msgid "Delete"
msgstr "Usuń"

msgid "Detail"
msgstr "Szczegóły"

msgid "Direct"
msgstr "Bezpośredni"

msgid "Events"
msgstr "Wydarzenia"

msgid "Export"
msgstr "Eksport"

msgid "Female"
msgstr "Kobieta"

msgid "Fields"
msgstr "Pola"

msgid "Filler"
msgstr "Wypełniacz"

msgid "Footer"
msgstr "Stopka"

msgid "Gender"
msgstr "Płeć"

msgid "Header"
msgstr "Nagłówek"

msgid "Hidden"
msgstr "Ukryty"

msgid "Income"
msgstr "Dochód"

msgid "Insert"
msgstr "Wstawka"

msgid "Joined"
msgstr "Połączony"

msgid "Legend"
msgstr "Legenda"

msgid "Log in"
msgstr "Zaloguj się"

msgid "Manage"
msgstr "Zarządzanie"

msgid "Marked"
msgstr "Oznaczony"

msgid "Master"
msgstr "Mistrz"

msgid "Member"
msgstr "Członek"

msgid "Method"
msgstr "Metoda"

msgid "Mirror"
msgstr "Lustro"

msgid "Module"
msgstr "Moduł"

msgid "Nation"
msgstr "Naród"

msgid "Nature"
msgstr "Natura"

msgid "Number"
msgstr "Liczba"

msgid "Object"
msgstr "Obiekt"

msgid "Patron"
msgstr "Patron"

msgid "Player"
msgstr "Gracz"

msgid "Public"
msgstr "Publiczny"

msgid "Quotas"
msgstr "Kwoty"

msgid "Refund"
msgstr "Zwrot kosztów"

msgid "Safety"
msgstr "Bezpieczeństwo"

msgid "Search"
msgstr "Wyszukiwanie"

msgid "Secret"
msgstr "Sekret"

msgid "Select"
msgstr "Wybierz"

msgid "Seller"
msgstr "Sprzedawca"

msgid "Shared"
msgstr "Współdzielony"

msgid "Status"
msgstr "Status"

msgid "Street"
msgstr "ul"

msgid "Submit"
msgstr "Prześlij"

msgid "Ticket"
msgstr "Bilet"

msgid "Titolo"
msgstr "Titolo"

msgid "Tokens"
msgstr "Żetony"

msgid "Traits"
msgstr "Cechy"

msgid "Unread"
msgstr "Nieprzeczytane"

msgid "Update"
msgstr "Aktualizacja"

msgid "Upload"
msgstr "Przesyłanie"

msgid "VAT No"
msgstr "Nr VAT"

msgid "Voting"
msgstr "Głosowanie"

msgid "XP tot"
msgstr "XP tot"

msgid "issued"
msgstr "wydany"

msgid "member"
msgstr "członek"

msgid "player"
msgstr "gracz"

msgid "status"
msgstr "status"

msgid "within"
msgstr "w ramach"

msgid "Ability"
msgstr "Zdolność"

msgid "Actions"
msgstr "Działania"

msgid "Add new"
msgstr "Dodaj nowy"

msgid "Address"
msgstr "Adres"

msgid "Allowed"
msgstr "Dozwolone"

msgid "Answers"
msgstr "Odpowiedzi"

msgid "Approve"
msgstr "Zatwierdzić"

msgid "Archive"
msgstr "Archiwum"

msgid "Authors"
msgstr "Autorzy"

msgid "Average"
msgstr "Średnia"

msgid "Balance"
msgstr "Równowaga"

msgid "Casting"
msgstr "Casting"

msgid "Columns"
msgstr "Kolumny"

msgid "Concept"
msgstr "Koncepcja"

msgid "Confirm"
msgstr "Potwierdzenie"

msgid "Contact"
msgstr "Kontakt"

msgid "Correct"
msgstr "Prawidłowo"

msgid "Credits"
msgstr "Kredyty"

msgid "Default"
msgstr "Domyślne"

msgid "Details"
msgstr "Szczegóły"

msgid "Example"
msgstr "Przykład"

msgid "Faction"
msgstr "Frakcja"

msgid "Gallery"
msgstr "Galeria"

msgid "Handout"
msgstr "Materiały informacyjne"

msgid "History"
msgstr "Historia"

msgid "ID Card"
msgstr "Karta identyfikacyjna"

msgid "Inflows"
msgstr "Wpływy"

msgid "Inverse"
msgstr "Odwrotność"

msgid "Invoice"
msgstr "Faktura"

msgid "Lottery"
msgstr "Loteria"

msgid "Maximum"
msgstr "Maksimum"

msgid "Members"
msgstr "Członkowie"

msgid "Methods"
msgstr "Metody"

msgid "Modules"
msgstr "Moduły"

msgid "Nothing"
msgstr "Nic"

msgid "Options"
msgstr "Opcje"

msgid "Partial"
msgstr "Częściowy"

msgid "Payment"
msgstr "Płatność"

msgid "Players"
msgstr "Gracze"

msgid "Primary"
msgstr "Podstawowe"

msgid "Privacy"
msgstr "Prywatność"

msgid "Private"
msgstr "Prywatny"

msgid "Problem"
msgstr "Problem"

msgid "Proceed"
msgstr "Kontynuować"

msgid "Profile"
msgstr "Profil"

msgid "Pronoun"
msgstr "Zaimek"

msgid "Reading"
msgstr "Czytanie"

msgid "Receipt"
msgstr "Pokwitowanie"

msgid "Reduced"
msgstr "Zmniejszony"

msgid "Refunds"
msgstr "Zwroty kosztów"

msgid "Request"
msgstr "Żądanie"

msgid "Section"
msgstr "Sekcja"

msgid "Setting"
msgstr "Ustawienie"

msgid "Sharing"
msgstr "Udostępnianie"

msgid "Shuttle"
msgstr "Shuttle"

msgid "Sign In"
msgstr "Zaloguj się"

msgid "Station"
msgstr "Stacja"

msgid "Statute"
msgstr "Statut"

msgid "Subject"
msgstr "Przedmiot"

msgid "Summary"
msgstr "Podsumowanie"

msgid "Support"
msgstr "Wsparcie"

msgid "Surname"
msgstr "Nazwisko"

msgid "Tagline"
msgstr "Tagline"

msgid "Tickets"
msgstr "Bilety"

msgid "Tooltip"
msgstr "Tooltip"

msgid "Updated"
msgstr "Aktualizacja"

msgid "Use TLD"
msgstr "Użyj TLD"

msgid "Utility"
msgstr "Użyteczność"

msgid "Version"
msgstr "Wersja"

msgid "Visible"
msgstr "Widoczny"

msgid "Waiting"
msgstr "Oczekiwanie"

msgid "Website"
msgstr "Strona internetowa"

msgid "Welcome"
msgstr "Witamy"

msgid "Writing"
msgstr "Pisanie"

msgid "XP used"
msgstr "Używany XP"

msgid "options"
msgstr "opcje"

msgid "website"
msgstr "strona internetowa"

msgid "Accepted"
msgstr "Przyjęte"

msgid "Activate"
msgstr "Aktywuj"

msgid "Approval"
msgstr "Zatwierdzenie"

msgid "Approved"
msgstr "Zatwierdzony"

msgid "Assigned"
msgstr "Przypisany"

msgid "Calendar"
msgstr "Kalendarz"

msgid "Campaign"
msgstr "Kampania"

msgid "Carousel"
msgstr "Karuzela"

msgid "Centaurs"
msgstr "Centaury"

msgid "Claimant"
msgstr "Powód"

msgid "Complete"
msgstr "Kompletny"

msgid "Consumed"
msgstr "Zużyty"

msgid "Continue"
msgstr "Kontynuuj"

msgid "Creation"
msgstr "Tworzenie"

msgid "Currency"
msgstr "Waluta"

msgid "Deadline"
msgstr "Termin"

msgid "Delivery"
msgstr "Dostawa"

msgid "Disabled"
msgstr "Wyłączony"

msgid "Discount"
msgstr "Zniżka"

msgid "Donation"
msgstr "Darowizna"

msgid "Download"
msgstr "Pobierz"

msgid "Editable"
msgstr "Edytowalny"

msgid "End date"
msgstr "Data zakończenia"

msgid "Excluded"
msgstr "Wyłączone"

msgid "Expected"
msgstr "Oczekiwany"

msgid "Expenses"
msgstr "Wydatki"

msgid "External"
msgstr "Zewnętrzne"

msgid "Factions"
msgstr "Frakcje"

msgid "Features"
msgstr "Cechy"

msgid "Giftable"
msgstr "Nadaje się na prezent"

msgid "Handouts"
msgstr "Materiały informacyjne"

msgid "Holidays"
msgstr "Wakacje"

msgid "Included"
msgstr "W zestawie"

msgid "Invoices"
msgstr "Faktury"

msgid "Keywords"
msgstr "Słowa kluczowe"

msgid "Language"
msgstr "Język"

msgid "Location"
msgstr "Lokalizacja"

msgid "Max uses"
msgstr "Maksymalne użycie"

msgid "Messages"
msgstr "Wiadomość wysłana"

msgid "New gift"
msgstr "Nowy prezent"

msgid "Nickname"
msgstr "Pseudonim"

msgid "Optional"
msgstr "Opcjonalnie"

msgid "Original"
msgstr "Oryginał"

msgid "Outflows"
msgstr "Wypływy"

msgid "Passport"
msgstr "Paszport"

msgid "Payments"
msgstr "Płatności"

msgid "Personal"
msgstr "Osobiste"

msgid "Portrait"
msgstr "Portret"

msgid "Priority"
msgstr "Priorytet"

msgid "Problems"
msgstr "Problemy"

msgid "Profiles"
msgstr "Profile"

msgid "Progress"
msgstr "Postęp"

msgid "Prologue"
msgstr "Prolog"

msgid "Pronouns"
msgstr "Zaimki"

msgid "Proposed"
msgstr "Proponowane"

msgid "Province"
msgstr "Prowincja"

msgid "Question"
msgstr "Pytanie"

msgid "Redirect"
msgstr "Przekierowanie"

msgid "Refunded"
msgstr "Zwrócone"

msgid "Register"
msgstr "Rejestr"

msgid "Registry"
msgstr "Rejestr"

msgid "Reminder"
msgstr "Przypomnienie"

msgid "Returned"
msgstr "Zwrócony"

msgid "Revision"
msgstr "Rewizja"

msgid "Sections"
msgstr "Sekcje"

msgid "Services"
msgstr "Usługi"

msgid "Settings"
msgstr "Ustawienia"

msgid "Severity"
msgstr "Istotność"

msgid "Show all"
msgstr "Pokaż wszystko"

msgid "Show the"
msgstr "Pokaż"

msgid "Standard"
msgstr "Standard"

msgid "Supplied"
msgstr "Dostarczone"

msgid "Template"
msgstr "Szablon"

msgid "Treasury"
msgstr "Skarb Państwa"

msgid "Uploaded"
msgstr "Przesłano"

msgid "VAT rate"
msgstr "Stawka VAT"

msgid "Versions"
msgstr "Wersje"

msgid "Workshop"
msgstr "Warsztat"

msgid "XP avail"
msgstr "XP dostępny"

msgid "assigned"
msgstr "przypisany"

msgid "discount"
msgstr "rabat"

msgid "download"
msgstr "pobieranie"

msgid "factions"
msgstr "frakcje"

msgid "payments"
msgstr "płatności"

msgid "positive"
msgstr "pozytywny"

msgid "residues"
msgstr "pozostałości"

msgid "--- Empty"
msgstr "--- Pusty"

msgid "Abilities"
msgstr "Umiejętności"

msgid "Additions"
msgstr "Dodatki"

msgid "Approvals"
msgstr "Zatwierdzenia"

msgid "Available"
msgstr "Dostępne"

msgid "Cancelled"
msgstr "Anulowane"

msgid "Character"
msgstr "Charakter"

msgid "Concluded"
msgstr "Zakończono"

msgid "Copy done"
msgstr "Kopia wykonana"

msgid "Custodies"
msgstr "Kustosze"

msgid "Customize"
msgstr "Dostosuj"

msgid "Deadlines"
msgstr "Terminy"

msgid "Delivered"
msgstr "Dostarczone"

msgid "Dimension"
msgstr "Wymiar"

msgid "Discounts"
msgstr "Rabaty"

msgid "Donations"
msgstr "Darowizny"

msgid "Enrolment"
msgstr "Zapisy"

msgid "First aid"
msgstr "Pierwsza pomoc"

msgid "Frequency"
msgstr "Częstotliwość"

msgid "Interface"
msgstr "Interfejs"

msgid "Inventory"
msgstr "Inwentaryzacja"

msgid "Load list"
msgstr "Lista obciążeń"

msgid "Mandatory"
msgstr "Obowiązkowe"

msgid "Movements"
msgstr "Ruchy"

msgid "Need help"
msgstr "Potrzebujesz pomocy"

msgid "Next runs"
msgstr "Następne biegi"

msgid "Operation"
msgstr "Działanie"

msgid "Organizer"
msgstr "Organizator"

msgid "Past runs"
msgstr "Biegi w przeszłości"

msgid "Portraits"
msgstr "Portrety"

msgid "Preaching"
msgstr "Kaznodziejstwo"

msgid "Printable"
msgstr "Do druku"

msgid "Profiling"
msgstr "Profilowanie"

msgid "Prologues"
msgstr "Prologi"

msgid "Questions"
msgstr "Pytania"

msgid "Recipient"
msgstr "Odbiorca"

msgid "Reminders"
msgstr "Przypomnienia"

msgid "Residence"
msgstr "Rezydencja"

msgid "Retention"
msgstr "Zatrzymanie"

msgid "Returning"
msgstr "Powrót"

msgid "Seniority"
msgstr "Staż pracy"

msgid "Short url"
msgstr "Krótki adres URL"

msgid "SpeedLarp"
msgstr "SpeedLarp"

msgid "Speedlarp"
msgstr "Speedlarp"

msgid "Start day"
msgstr "Dzień rozpoczęcia"

msgid "Statement"
msgstr "Oświadczenie"

msgid "Submitted"
msgstr "Zgłoszony"

msgid "Surcharge"
msgstr "Dopłata"

msgid "Tolerance"
msgstr "Tolerancja"

msgid "Translate"
msgstr "Tłumaczenie"

msgid "Treasurer"
msgstr "Skarbnik"

msgid "Workshops"
msgstr "Warsztaty"

msgid "negatives"
msgstr "negatywy"

msgid "speedlarp"
msgstr "speedlarp"

msgid "surcharge"
msgstr "dopłata"

msgid "this link"
msgstr "ten link"

msgid "Accounting"
msgstr "Księgowość"

msgid "Additional"
msgstr "Dodatkowe"

msgid "Annual fee"
msgstr "Opłata roczna"

msgid "Answers WS"
msgstr "Odpowiedzi WS"

msgid "Appearance"
msgstr "Wygląd"

msgid "Applicable"
msgstr "Dotyczy"

msgid "Appointees"
msgstr "Mianowani"

msgid "Assignment"
msgstr "Przydział"

msgid "Attachment"
msgstr "Załącznik"

msgid "Birth date"
msgstr "Data urodzenia"

msgid "Calculated"
msgstr "Obliczony"

msgid "Candidates"
msgstr "Kandydaci"

msgid "Characters"
msgstr "Postacie"

msgid "Check data"
msgstr "Sprawdź dane"

msgid "Chronology"
msgstr "Chronologia"

msgid "Collection"
msgstr "Kolekcja"

msgid "Contact us"
msgstr "Skontaktuj się z nami"

msgid "Cover link"
msgstr "Link do okładki"

msgid "Easter egg"
msgstr "Jajko wielkanocne"

msgid "Email list"
msgstr "Lista e-mail"

msgid "Event link"
msgstr "Link do wydarzenia"

msgid "Experience"
msgstr "Doświadczenie"

msgid "Historical"
msgstr "Historyczny"

msgid "Kicked out"
msgstr "Wyrzucony"

msgid "Legal name"
msgstr "Nazwa prawna"

msgid "Membership"
msgstr "Członkostwo"

msgid "Miscellany"
msgstr "Różności"

msgid "Modifiable"
msgstr "Modyfikowalny"

msgid "Modules WS"
msgstr "Moduły WS"

msgid "Motivation"
msgstr "Motywacja"

msgid "Navigation"
msgstr "Nawigacja"

msgid "Net profit"
msgstr "Zysk netto"

msgid "New answer"
msgstr "Nowa odpowiedź"

msgid "New signup"
msgstr "Nowa rejestracja"

msgid "Newsletter"
msgstr "Newsletter"

msgid "Next quota"
msgstr "Następny limit"

msgid "Passengers"
msgstr "Pasażerowie"

msgid "Percentage"
msgstr "Procent"

msgid "Play Again"
msgstr "Zagraj ponownie"

msgid "Preference"
msgstr "Preferencje"

msgid "Priorities"
msgstr "Priorytety"

msgid "Quest Type"
msgstr "Typ zadania"

msgid "Quest type"
msgstr "Typ zadania"

msgid "Refund for"
msgstr "Zwrot za"

msgid "Registered"
msgstr "Zarejestrowany"

msgid "Repertoire"
msgstr "Repertuar"

msgid "Run active"
msgstr "Aktywny bieg"

msgid "Run hidden"
msgstr "Ukryte działanie"

msgid "Searchable"
msgstr "Możliwość wyszukiwania"

msgid "Selectable"
msgstr "Możliwość wyboru"

msgid "Short name"
msgstr "Nazwa skrócona"

msgid "Speed Larp"
msgstr "Speed Larp"

msgid "Speed larp"
msgstr "Speed larp"

msgid "Start date"
msgstr "Data rozpoczęcia"

msgid "Statistics"
msgstr "Statystyki"

msgid "Surcharges"
msgstr "Dopłaty"

msgid "Table list"
msgstr "Lista tabel"

msgid "Tax regime"
msgstr "System podatkowy"

msgid "Ties (Pdf)"
msgstr "Więzi (Pdf)"

msgid "Title font"
msgstr "Tytuł czcionki"

msgid "To be done"
msgstr "Do zrobienia"

msgid "Token name"
msgstr "Nazwa tokena"

msgid "Two quotas"
msgstr "Dwa limity"

msgid "Visibility"
msgstr "Widoczność"

msgid "Volunteers"
msgstr "Wolontariusze"

msgid "Welcome to"
msgstr "Witamy w"

msgid "accounting"
msgstr "księgowość"

msgid "additional"
msgstr "dodatkowy"

msgid "are closed"
msgstr "są zamknięte"

msgid "characters"
msgstr "znaki"

msgid "chronology"
msgstr "chronologia"

msgid "click here"
msgstr "kliknij tutaj"

msgid "no payment"
msgstr "brak płatności"

msgid "overdue by"
msgstr "przeterminowane o"

msgid "press here"
msgstr "naciśnij tutaj"

msgid "reply here"
msgstr "odpowiedź tutaj"

msgid "Actual paid"
msgstr "Rzeczywista płatność"

msgid "Assignments"
msgstr "Zadania"

msgid "Beneficiary"
msgstr "Beneficjent"

msgid "Birth place"
msgstr "Miejsce urodzenia"

msgid "Carbon copy"
msgstr "Kopia"

msgid "Card number"
msgstr "Numer karty"

msgid "Change gift"
msgstr "Zmień prezent"

msgid "Collections"
msgstr "Kolekcje"

msgid "Color links"
msgstr "Łącza kolorów"

msgid "Color texts"
msgstr "Kolorowe teksty"

msgid "Coming soon"
msgstr "Już wkrótce"

msgid "Competences"
msgstr "Kompetencje"

msgid "Description"
msgstr "Opis"

msgid "Direct link"
msgstr "Bezpośrednie łącze"

msgid "Event texts"
msgstr "Teksty wydarzeń"

msgid "Fiscal code"
msgstr "Kod fiskalny"

msgid "Five quotas"
msgstr "Pięć kwot"

msgid "Four quotas"
msgstr "Cztery kwoty"

msgid "Gallery Pdf"
msgstr "Galeria Pdf"

msgid "Installment"
msgstr "Rata"

msgid "Last change"
msgstr "Ostatnia zmiana"

msgid "Lightweight"
msgstr "Lekki"

msgid "Limitations"
msgstr "Ograniczenia"

msgid "Max fillers"
msgstr "Maksymalna liczba wypełniaczy"

msgid "Max players"
msgstr "Maksymalna liczba graczy"

msgid "Nationality"
msgstr "Narodowość"

msgid "Need a ride"
msgstr "Potrzebujesz podwózki"

msgid "Next events"
msgstr "Następne wydarzenia"

msgid "Past events"
msgstr "Wydarzenia z przeszłości"

msgid "Postal code"
msgstr "Kod pocztowy"

msgid "Preferences"
msgstr "Preferencje"

msgid "Probability"
msgstr "Prawdopodobieństwo"

msgid "Progression"
msgstr "Progresja"

msgid "Provisional"
msgstr "Tymczasowe"

msgid "Quick Setup"
msgstr "Szybka konfiguracja"

msgid "Recalculate"
msgstr "Przelicz"

msgid "Redeem code"
msgstr "Zrealizuj kod"

msgid "Register to"
msgstr "Zarejestruj się, aby"

msgid "Request for"
msgstr "Wniosek o"

msgid "Rotate left"
msgstr "Obrót w lewo"

msgid "Run balance"
msgstr "Balans biegu"

msgid "Secret code"
msgstr "Tajny kod"

msgid "Secret link"
msgstr "Tajne łącze"

msgid "Select year"
msgstr "Wybierz rok"

msgid "Send e-mail"
msgstr "Wyślij e-mail"

msgid "Send emails"
msgstr "Wysyłanie wiadomości e-mail"

msgid "Shorten URL"
msgstr "Skróć adres URL"

msgid "Show / hide"
msgstr "Pokaż / ukryj"

msgid "Show closed"
msgstr "Pokaz zamknięty"

msgid "Simple list"
msgstr "Prosta lista"

msgid "Suggestions"
msgstr "Sugestie"

msgid "Ticket list"
msgstr "Lista biletów"

msgid "Ties (Test)"
msgstr "Krawaty (test)"

msgid "Total costs"
msgstr "Całkowite koszty"

msgid "Transversal"
msgstr "Poprzeczny"

msgid "Unique code"
msgstr "Unikalny kod"

msgid "immediately"
msgstr "natychmiast"

msgid "leaderboard"
msgstr "tabela liderów"

msgid "text length"
msgstr "długość tekstu"

msgid "unique code"
msgstr "unikalny kod"

msgid "Ability list"
msgstr "Lista umiejętności"

msgid "Ability type"
msgstr "Typ umiejętności"

msgid "Achievements"
msgstr "Osiągnięcia"

msgid "Archive mail"
msgstr "Poczta archiwalna"

msgid "Bank address"
msgstr "Adres banku"

msgid "Cache reset!"
msgstr "Reset pamięci podręcznej!"

msgid "Cancellation"
msgstr "Anulowanie"

msgid "Change photo"
msgstr "Zmień zdjęcie"

msgid "Collaborator"
msgstr "Współpracownik"

msgid "Event status"
msgstr "Status zdarzenia"

msgid "Experimental"
msgstr "Eksperymentalny"

msgid "Faction list"
msgstr "Lista frakcji"

msgid "Faction logo"
msgstr "Logo frakcji"

msgid "Form Options"
msgstr "Opcje formularza"

msgid "Form element"
msgstr "Element formularza"

msgid "Form section"
msgstr "Sekcja formularza"

msgid "Host Address"
msgstr "Adres hosta"

msgid "House number"
msgstr "Numer domu"

msgid "Informations"
msgstr "Informacje"

msgid "Installments"
msgstr "Raty"

msgid "Instructions"
msgstr "Instrukcje"

msgid "Legal Notice"
msgstr "Nota prawna"

msgid "Legal notice"
msgstr "Nota prawna"

msgid "Max waitings"
msgstr "Maksymalny czas oczekiwania"

msgid "Members list"
msgstr "Lista członków"

msgid "More details"
msgstr "Więcej szczegółów"

msgid "Municipality"
msgstr "Gmina"

msgid "NOT ASSIGNED"
msgstr "NIEPRZYPISANY"

msgid "Name credits"
msgstr "Nazwa kredytu"

msgid "Next payment"
msgstr "Następna płatność"

msgid "Not selected"
msgstr "Nie wybrano"

msgid "Opening date"
msgstr "Data otwarcia"

msgid "Organization"
msgstr "Organizacja"

msgid "PDF Profiles"
msgstr "Profile PDF"

msgid "Parent empty"
msgstr "Rodzic pusty"

msgid "Payment date"
msgstr "Data płatności"

msgid "Pre-Register"
msgstr "Rejestracja wstępna"

msgid "Presentation"
msgstr "Prezentacja"

msgid "Questbuilder"
msgstr "Questbuilder"

msgid "Questions WS"
msgstr "Pytania WS"

msgid "Refund given"
msgstr "Przyznano zwrot pieniędzy"

msgid "Registration"
msgstr "Rejestracja"

msgid "Relationship"
msgstr "Związek"

msgid "Rensponsable"
msgstr "Rensponsable"

msgid "Request date"
msgstr "Data żądania"

msgid "Request time"
msgstr "Czas żądania"

msgid "Rotate right"
msgstr "Obrót w prawo"

msgid "Safe editing"
msgstr "Bezpieczna edycja"

msgid "See you soon"
msgstr "Do zobaczenia wkrótce"

msgid "Show history"
msgstr "Pokaż historię"

msgid "Subordinates"
msgstr "Podwładni"

msgid "Subscription"
msgstr "Subskrypcja"

msgid "Tell me more"
msgstr "Powiedz mi więcej"

msgid "Tell us here"
msgstr "Powiedz nam tutaj"

msgid "Test gallery"
msgstr "Galeria testowa"

msgid "Three quotas"
msgstr "Trzy kwoty"

msgid "Total issued"
msgstr "Łącznie wyemitowano"

msgid "Total number"
msgstr "Całkowita liczba"

msgid "Transactions"
msgstr "Transakcje"

msgid "Type of text"
msgstr "Rodzaj tekstu"

msgid "Upload cover"
msgstr "Prześlij okładkę"

msgid "Url Shortner"
msgstr "Skracacz adresów URL"

msgid "Verification"
msgstr "Weryfikacja"

msgid "Waiting list"
msgstr "Lista oczekujących"

msgid "We're coming"
msgstr "Nadchodzimy"

msgid "Will open at"
msgstr "Otwarcie nastąpi o godz"

msgid "You must pay"
msgstr "Musisz zapłacić"

msgid "already used"
msgstr "już używany"

msgid "invalid form"
msgstr "nieprawidłowy formularz"

msgid "user profile"
msgstr "profil użytkownika"

#, python-format
msgid " for %(user)s"
msgstr " dla %(user)s"

msgid "Ability types"
msgstr "Typy zdolności"

msgid "Access denied"
msgstr "Odmowa dostępu"

msgid "Accessibility"
msgstr "Dostępność"

msgid "Age selection"
msgstr "Wybór wieku"

msgid "Authorisation"
msgstr "Autoryzacja"

msgid "Average value"
msgstr "Wartość średnia"

msgid "Cancellations"
msgstr "Anulowanie"

msgid "Comunications"
msgstr "Komunikacja"

msgid "Conditions of"
msgstr "Warunki"

msgid "Configuration"
msgstr "Konfiguracja"

msgid "Deadline date"
msgstr "Termin"

msgid "Delivery list"
msgstr "Lista dostaw"

msgid "Discount back"
msgstr "Zniżka z powrotem"

msgid "Document type"
msgstr "Typ dokumentu"

msgid "Dynamic rates"
msgstr "Stawki dynamiczne"

msgid "Event history"
msgstr "Historia wydarzeń"

msgid "External link"
msgstr "Link zewnętrzny"

msgid "Faction cover"
msgstr "Osłona frakcji"

msgid "Fiscal Budget"
msgstr "Budżet fiskalny"

msgid "Free donation"
msgstr "Bezpłatna darowizna"

msgid "Inflows total"
msgstr "Wpływy ogółem"

msgid "Internal link"
msgstr "Link wewnętrzny"

msgid "Manage events"
msgstr "Zarządzanie wydarzeniami"

msgid "Maximum votes"
msgstr "Maksymalna liczba głosów"

msgid "Message sent!"
msgstr "Wiadomość wysłana!"

msgid "Minimum votes"
msgstr "Minimalna liczba głosów"

msgid "New character"
msgstr "Nowa postać"

msgid "Not completed"
msgstr "Nieukończone"

msgid "Number events"
msgstr "Liczba zdarzeń"

msgid "Old interface"
msgstr "Stary interfejs"

msgid "Passages made"
msgstr "Wykonane przejścia"

msgid "Paste as text"
msgstr "Wklej jako tekst"

msgid "Payment order"
msgstr "Polecenie zapłaty"

msgid "Personal code"
msgstr "Kod osobisty"

msgid "Personal data"
msgstr "Dane osobowe"

msgid "Phone contact"
msgstr "Kontakt telefoniczny"

msgid "Player editor"
msgstr "Edytor gracza"

msgid "Prerequisites"
msgstr "Wymagania wstępne"

msgid "Progress step"
msgstr "Krok postępu"

msgid "Question type"
msgstr "Typ pytania"

msgid "Registrations"
msgstr "Rejestracje"

msgid "Relationships"
msgstr "Relacje"

msgid "Request login"
msgstr "Żądanie logowania"

msgid "Requests open"
msgstr "Wnioski otwarte"

msgid "Show inactive"
msgstr "Pokaż nieaktywne"

msgid "Signup update"
msgstr "Aktualizacja rejestracji"

msgid "Single choice"
msgstr "Pojedynczy wybór"

msgid "Text language"
msgstr "Język tekstu"

msgid "Ticket Filler"
msgstr "Wypełniacz biletów"

msgid "Ticket chosen"
msgstr "Wybrany bilet"

msgid "Total members"
msgstr "Łączna liczba członków"

msgid "Total revenue"
msgstr "Całkowity przychód"

msgid "URL shortener"
msgstr "Skracacz adresów URL"

msgid "Visualisation"
msgstr "Wizualizacja"

msgid "Wanna connect"
msgstr "Chcesz się połączyć"

msgid "Your messages"
msgstr "Twoje wiadomości"

#, python-format
msgid "for %(event)s"
msgstr "dla %(event)s"

msgid "personal data"
msgstr "dane osobowe"

msgid "registrations"
msgstr "rejestracje"

msgid "Available days"
msgstr "Dostępne dni"

msgid "Bring a friend"
msgstr "Przyprowadź przyjaciela"

msgid "Carousel image"
msgstr "Obraz karuzeli"

msgid "Character Edit"
msgstr "Edycja postaci"

msgid "Character form"
msgstr "Postać"

msgid "Character name"
msgstr "Nazwa postaci"

msgid "Collection for"
msgstr "Kolekcja dla"

msgid "Customisations"
msgstr "Personalizacja"

msgid "Disable Tokens"
msgstr "Wyłączanie tokenów"

msgid "Donation given"
msgstr "Przekazana darowizna"

msgid "Donations done"
msgstr "Dokonane darowizny"

msgid "Event Template"
msgstr "Szablon wydarzenia"

msgid "Event features"
msgstr "Cechy wydarzenia"

msgid "Executive Vote"
msgstr "Głosowanie wykonawcze"

msgid "Form questions"
msgstr "Pytania dotyczące formularza"

msgid "Full returning"
msgstr "Pełny powrót"

msgid "Global balance"
msgstr "Równowaga globalna"

msgid "Handout Models"
msgstr "Modele rozdawane"

msgid "List of voters"
msgstr "Lista głosujących"

msgid "Mail signature"
msgstr "Podpis pocztowy"

msgid "Manage it here"
msgstr "Zarządzaj tutaj"

msgid "Maximum length"
msgstr "Maksymalna długość"

msgid "Maximum number"
msgstr "Maksymalna liczba"

msgid "Member revoked"
msgstr "Członek odwołany"

msgid "Membership fee"
msgstr "Opłata członkowska"

msgid "Obtain ability"
msgstr "Uzyskanie zdolności"

msgid "Outflows total"
msgstr "Wypływy ogółem"

msgid "PDF generation"
msgstr "Generacja PDF"

msgid "Password reset"
msgstr "Resetowanie hasła"

msgid "Payment quotas"
msgstr "Kwoty płatności"

msgid "Photo of an ID"
msgstr "Zdjęcie dokumentu tożsamości"

msgid "Pre-registered"
msgstr "Wstępnie zarejestrowany"

msgid "Pre-requisites"
msgstr "Wymagania wstępne"

msgid "Print registry"
msgstr "Rejestr drukowania"

msgid "Privacy Policy"
msgstr "Polityka prywatności"

msgid "Profiles (PDF)"
msgstr "Profile (PDF)"

msgid "Prologues type"
msgstr "Typ prologu"

msgid "Recipient Code"
msgstr "Kod odbiorcy"

msgid "Remove consent"
msgstr "Usuń zgodę"

msgid "Request refund"
msgstr "Żądanie zwrotu pieniędzy"

msgid "Request signed"
msgstr "Wniosek podpisany"

msgid "Returning type"
msgstr "Typ zwrotu"

msgid "Sensitive data"
msgstr "Wrażliwe dane"

msgid "Show past runs"
msgstr "Pokaż poprzednie przebiegi"

msgid "Show shortcuts"
msgstr "Pokaż skróty"

msgid "Single payment"
msgstr "Płatność jednorazowa"

msgid "Tax code check"
msgstr "Sprawdzenie kodu podatkowego"

msgid "Total payments"
msgstr "Płatności ogółem"

msgid "Total required"
msgstr "Wymagana suma"

msgid "Type of ticket"
msgstr "Rodzaj biletu"

msgid "Type prologues"
msgstr "Prologi typu"

msgid "URL identifier"
msgstr "Identyfikator URL"

msgid "Writing option"
msgstr "Opcja pisania"

msgid "Your character"
msgstr "Twoja postać"

msgid "customisations"
msgstr "dostosowania"

msgid "refund request"
msgstr "żądanie zwrotu pieniędzy"

msgid "Ability missing"
msgstr "Brak umiejętności"

msgid "And that is all"
msgstr "I to wszystko"

msgid "Change password"
msgstr "Zmiana hasła"

msgid "Character cover"
msgstr "Osłona postaci"

msgid "Characters link"
msgstr "Postacie link"

msgid "Characters list"
msgstr "Lista postaci"

msgid "Collected votes"
msgstr "Zebrane głosy"

msgid "Deadline (date)"
msgstr "Termin (data)"

msgid "Deadline (days)"
msgstr "Termin (dni)"

msgid "Delegated users"
msgstr "Delegowani użytkownicy"

msgid "Disable credits"
msgstr "Wyłączenie kredytów"

msgid "Document number"
msgstr "Numer dokumentu"

msgid "Event not found"
msgstr "Nie znaleziono zdarzenia"

msgid "Events attended"
msgstr "Wydarzenia, w których uczestniczyłem"

msgid "Filter factions"
msgstr "Filtruj frakcje"

msgid "Mail assignment"
msgstr "Przydział poczty"

msgid "Member refused!"
msgstr "Członek odmówił!"

msgid "Membership fees"
msgstr "Opłaty członkowskie"

msgid "Multi-line text"
msgstr "Tekst wielowierszowy"

msgid "Multiple choice"
msgstr "Wielokrotny wybór"

msgid "Overall balance"
msgstr "Ogólny bilans"

msgid "Payment Methods"
msgstr "Metody płatności"

msgid "Portraits (PDF)"
msgstr "Portrety (PDF)"

msgid "Private message"
msgstr "Prywatna wiadomość"

msgid "Profile updated"
msgstr "Profil zaktualizowany"

msgid "Progress status"
msgstr "Status postępu"

msgid "Question saved!"
msgstr "Pytanie zapisane!"

msgid "Replacing names"
msgstr "Zastępowanie nazw"

msgid "Select Language"
msgstr "Wybierz język"

msgid "Show statistics"
msgstr "Pokaż statystyki"

msgid "Shuttle service"
msgstr "Usługi wahadłowe"

msgid "Start algorithm"
msgstr "Algorytm startowy"

msgid "Upload Expenses"
msgstr "Prześlij wydatki"

msgid "Volounteer data"
msgstr "Dane wolontariusza"

msgid "You can consult"
msgstr "Można skonsultować się z"

msgid "Your characters"
msgstr "Twoje postacie"

msgid "expected within"
msgstr "oczekiwany w ciągu"

msgid "upcoming events"
msgstr "nadchodzące wydarzenia"

msgid "Ability acquired"
msgstr "Zdolność nabyta"

msgid "Activate feature"
msgstr "Aktywuj funkcję"

msgid "Background image"
msgstr "Obraz tła"

msgid "Casting priority"
msgstr "Priorytet odlewania"

msgid "Character review"
msgstr "Przegląd postaci"

msgid "Collection links"
msgstr "Linki do kolekcji"

msgid "Collection total"
msgstr "Łączna kolekcja"

msgid "Color background"
msgstr "Kolor tła"

<<<<<<< HEAD
msgid "Confirm Payments"
msgstr "Potwierdzanie płatności"

msgid "Confirm payments"
msgstr "Potwierdzanie płatności"

=======
>>>>>>> ba544256
msgid "Current template"
msgstr "Aktualny szablon"

msgid "Delay in payment"
msgstr "Opóźnienie w płatności"

msgid "Delay in profile"
msgstr "Opóźnienie w profilu"

msgid "Desalt thumbnail"
msgstr "Miniaturka Desalt"

msgid "Discounts active"
msgstr "Aktywne rabaty"

msgid "Driver's License"
msgstr "Prawo jazdy"

msgid "Element approved"
msgstr "Element zatwierdzony"

msgid "Event Appearance"
msgstr "Wygląd wydarzenia"

msgid "Event accounting"
msgstr "Księgowanie zdarzeń"

msgid "Event navigation"
msgstr "Nawigacja po wydarzeniach"

msgid "Forward discount"
msgstr "Rabat terminowy"

msgid "Handout template"
msgstr "Szablon materiałów informacyjnych"

msgid "Loading template"
msgstr "Ładowanie szablonu"

msgid "Long description"
msgstr "Długi opis"

msgid "May the best win"
msgstr "Niech wygra najlepszy"

msgid "Member approved!"
msgstr "Członek zatwierdzony!"

msgid "No comunications"
msgstr "Brak komunikacji"

msgid "Number not found"
msgstr "Nie znaleziono numeru"

msgid "Options required"
msgstr "Wymagane opcje"

msgid "Organisation fee"
msgstr "Opłata organizacyjna"

msgid "Organisation tax"
msgstr "Podatek od organizacji"

msgid "Organization fee"
msgstr "Opłata organizacyjna"

msgid "Organization tax"
msgstr "Podatek od organizacji"

msgid "Other characters"
msgstr "Inne postacie"

msgid "Password changed"
msgstr "Hasło zostało zmienione"

msgid "Patron / Reduced"
msgstr "Patron / Redukcja"

msgid "Payment currency"
msgstr "Waluta płatności"

msgid "Payment to check"
msgstr "Płatność do czeku"

msgid "Pending payments"
msgstr "Płatności oczekujące"

msgid "Player Questions"
msgstr "Pytania graczy"

msgid "Player selection"
msgstr "Wybór gracza"

msgid "Pre-registration"
msgstr "Rejestracja wstępna"

msgid "Registration fee"
msgstr "Opłata rejestracyjna"

msgid "Reminder payment"
msgstr "Przypomnienie o płatności"

msgid "Reminder profile"
msgstr "Profil przypomnienia"

msgid "Request approved"
msgstr "Wniosek zatwierdzony"

msgid "Selected options"
msgstr "Wybrane opcje"

msgid "Show collections"
msgstr "Pokaż kolekcje"

msgid "Show explanation"
msgstr "Pokaż wyjaśnienie"

msgid "Single-line text"
msgstr "Tekst jednowierszowy"

msgid "Ticket selection"
msgstr "Wybór biletów"

msgid "Tokens / Credits"
msgstr "Tokeny / Kredyty"

msgid "Total collection"
msgstr "Całkowita kolekcja"

msgid "Transaction fees"
msgstr "Opłaty transakcyjne"

msgid "Where it is held"
msgstr "Gdzie się odbywa"

msgid "Writing Question"
msgstr "Pytanie dotyczące pisania"

msgid "are not yet open"
msgstr "nie są jeszcze otwarte"

msgid "download it here"
msgstr "Pobierz tutaj"

msgid "follow this link"
msgstr "kliknij ten link"

msgid "'pwyw' (donation)"
msgstr "\"pwyw\" (darowizna)"

msgid "Activation failed"
msgstr "Aktywacja nie powiodła się"

msgid "Active collection"
msgstr "Aktywna kolekcja"

msgid "Add a new request"
msgstr "Dodaj nową prośbę"

msgid "Additional fields"
msgstr "Dodatkowe pola"

msgid "All comunications"
msgstr "Cała komunikacja"

msgid "Answer submitted!"
msgstr "Odpowiedź przesłana!"

msgid "Cancellation date"
msgstr "Data anulowania"

msgid "Casting algorithm"
msgstr "Algorytm odlewania"

msgid "Character profile"
msgstr "Profil postaci"

msgid "Closed collection"
msgstr "Kolekcja zamknięta"

msgid "Code already used"
msgstr "Kod już użyty"

msgid "Collection closed"
msgstr "Kolekcja zamknięta"

msgid "Conversion ticket"
msgstr "Bilet konwersji"

msgid "Credit assignment"
msgstr "Przypisanie kredytu"

msgid "Download document"
msgstr "Pobierz dokument"

msgid "Elements uploaded"
msgstr "Elementy przesłane"

msgid "Experience points"
msgstr "Punkty doświadczenia"

msgid "Faction selection"
msgstr "Wybór frakcji"

msgid "Feature activated"
msgstr "Funkcja aktywowana"

msgid "Fiscal code check"
msgstr "Kontrola kodu fiskalnego"

msgid "Fixed instalments"
msgstr "Stałe raty"

msgid "Free registration"
msgstr "Bezpłatna rejestracja"

msgid "Give a new answer"
msgstr "Podaj nową odpowiedź"

msgid "Inventory objects"
msgstr "Obiekty inwentaryzacji"

msgid "Invoice not found"
msgstr "Nie znaleziono faktury"

msgid "Maximum available"
msgstr "Maksymalna dostępna wartość"

msgid "Months free quota"
msgstr "Miesiące wolnego limitu"

msgid "Paid current year"
msgstr "Opłacone w bieżącym roku"

msgid "Pay what you want"
msgstr "Płać, ile chcesz"

msgid "Payment confirmed"
msgstr "Płatność potwierdzona"

msgid "Payments received"
msgstr "Otrzymane płatności"

msgid "Pre registrations"
msgstr "Wstępne rejestracje"

msgid "Pre-Registrations"
msgstr "Wstępna rejestracja"

msgid "Pre-register here"
msgstr "Wstępna rejestracja tutaj"

msgid "Quests and Traits"
msgstr "Zadania i cechy"

msgid "Redeem collection"
msgstr "Zrealizuj kolekcję"

msgid "Registration form"
msgstr "Formularz rejestracyjny"

msgid "Registration link"
msgstr "Link do rejestracji"

msgid "Registration mail"
msgstr "Poczta rejestracyjna"

msgid "Request submitted"
msgstr "Złożony wniosek"

msgid "Residence address"
msgstr "Adres zamieszkania"

msgid "Seleziona abilità"
msgstr "Wybór umiejętności"

msgid "Short description"
msgstr "Krótki opis"

msgid "Technical Support"
msgstr "Wsparcie techniczne"

msgid "Tokens assignment"
msgstr "Przypisanie tokenów"

msgid "Use these formats"
msgstr "Użyj tych formatów"

msgid "Verified payments"
msgstr "Zweryfikowane płatności"

msgid "Vote not yet open"
msgstr "Głosowanie nie jest jeszcze otwarte"

msgid "Your character is"
msgstr "Twoja postać to"

msgid "already delivered"
msgstr "już dostarczony"

msgid "download document"
msgstr "pobierz dokument"

msgid "this is important"
msgstr "to jest ważne"

msgid "Access the history"
msgstr "Dostęp do historii"

msgid "Account activation"
msgstr "Aktywacja konta"

msgid "Additional tickets"
msgstr "Dodatkowe bilety"

msgid "Approved character"
msgstr "Zatwierdzony charakter"

msgid "Character portrait"
msgstr "Portret postaci"

msgid "Competences events"
msgstr "Wydarzenia związane z kompetencjami"

msgid "Competences member"
msgstr "Kompetencje członka"

msgid "Cover (thumb) link"
msgstr "Okładka (kciuk) link"

msgid "Delegated accounts"
msgstr "Konta delegowane"

msgid "Disable assignment"
msgstr "Wyłącz przypisanie"

msgid "Electronic invoice"
msgstr "Faktura elektroniczna"

msgid "Go to the form for"
msgstr "Przejdź do formularza dla"

msgid "Hide not available"
msgstr "Ukryj niedostępne"

msgid "Informations saved"
msgstr "Informacje zapisane"

msgid "Member Data Checks"
msgstr "Kontrola danych członkowskich"

msgid "New refund request"
msgstr "Nowy wniosek o zwrot pieniędzy"

msgid "Not active anymore"
msgstr "Nie jest już aktywny"

msgid "Patron and Reduced"
msgstr "Patron i redukcja"

msgid "Pay the annual fee"
msgstr "Uiszczenie opłaty rocznej"

msgid "Payment processing"
msgstr "Przetwarzanie płatności"

msgid "Perform extraction"
msgstr "Przeprowadzenie ekstrakcji"

msgid "Preferences saved!"
msgstr "Preferencje zapisane!"

msgid "Proposed character"
msgstr "Proponowany charakter"

msgid "Reason for payment"
msgstr "Powód płatności"

msgid "Registrations open"
msgstr "Rejestracja otwarta"

msgid "Review all members"
msgstr "Przegląd wszystkich członków"

msgid "Set up quest types"
msgstr "Konfigurowanie typów zadań"

msgid "Show cancellations"
msgstr "Anulowanie pokazu"

msgid "Total payment sent"
msgstr "Całkowita wysłana płatność"

msgid "Transaction totals"
msgstr "Suma transakcji"

msgid "Voluntary donation"
msgstr "Dobrowolna darowizna"

msgid "Volunteer Registry"
msgstr "Rejestr wolontariuszy"

msgid "by the deadline of"
msgstr "przed upływem terminu"

msgid "global preferences"
msgstr "globalne preferencje"

msgid "Accounting tracking"
msgstr "Śledzenie księgowości"

msgid "Activate account on"
msgstr "Aktywuj konto na"

msgid "Activation complete"
msgstr "Aktywacja zakończona"

msgid "Are you really sure"
msgstr "Naprawdę jesteś pewien"

msgid "Assigned character!"
msgstr "Przydzielona postać!"

msgid "Change registration"
msgstr "Zmiana rejestracji"

msgid "Confirmation delete"
msgstr "Usunięcie potwierdzenia"

msgid "Date of association"
msgstr "Data stowarzyszenia"

msgid "Discounts available"
msgstr "Dostępne rabaty"

msgid "Elements NOT chosen"
msgstr "Elementy, których NIE wybrano"

msgid "Email notifications"
msgstr "Powiadomienia e-mail"

msgid "Event Configuration"
msgstr "Konfiguracja zdarzeń"

msgid "History preferences"
msgstr "Preferencje dotyczące historii"

msgid "I am not interested"
msgstr "Nie jestem zainteresowany"

msgid "List of other users"
msgstr "Lista innych użytkowników"

msgid "Manage url shortner"
msgstr "Zarządzanie skracaczem adresów URL"

msgid "Maximum preferences"
msgstr "Maksymalne preferencje"

msgid "Membership requests"
msgstr "Wnioski o członkostwo"

msgid "Minimum preferences"
msgstr "Minimalne preferencje"

msgid "Navigation language"
msgstr "Język nawigacji"

msgid "New shuttle request"
msgstr "Nowa prośba o transport"

msgid "Non-cumulative code"
msgstr "Kod nieskumulowany"

msgid "Number of event run"
msgstr "Liczba uruchomionych zdarzeń"

msgid "Operation completed"
msgstr "Operacja zakończona"

msgid "Password of account"
msgstr "Hasło konta"

msgid "Player cancellation"
msgstr "Anulowanie gracza"

msgid "Preferences - Total"
msgstr "Preferencje - ogółem"

msgid "Public informations"
msgstr "Informacje publiczne"

msgid "Quotas total number"
msgstr "Całkowita liczba kontyngentów"

msgid "Redeem registration"
msgstr "Zrealizuj rejestrację"

msgid "Registration closed"
msgstr "Rejestracja została zamknięta"

msgid "Results not present"
msgstr "Brak wyników"

msgid "Signup cancellation"
msgstr "Anulowanie rejestracji"

msgid "Treasury appointees"
msgstr "Osoby mianowane przez Ministerstwo Skarbu"

msgid "Username of account"
msgstr "Nazwa użytkownika konta"

msgid "Your characters are"
msgstr "Twoje postacie to"

msgid "--- NOT ASSIGNED ---"
msgstr "--- NIE PRZYPISANO ---"

msgid "Ability type missing"
msgstr "Brak typu umiejętności"

msgid "Accounting - History"
msgstr "Rachunkowość - historia"

msgid "Advanced text editor"
msgstr "Zaawansowany edytor tekstu"

msgid "Carousel description"
msgstr "Opis karuzeli"

msgid "Complete sheet (Pdf)"
msgstr "Pełny arkusz (Pdf)"

msgid "Confirm your choices"
msgstr "Potwierdzić swój wybór"

msgid "Create new character"
msgstr "Tworzenie nowej postaci"

msgid "Display sent e-mails"
msgstr "Wyświetlanie wysłanych wiadomości e-mail"

msgid "Download light sheet"
msgstr "Pobierz kartę podświetlenia"

msgid "Event already played"
msgstr "Wydarzenie już rozegrane"

msgid "Extended description"
msgstr "Rozszerzony opis"

msgid "External mail server"
msgstr "Zewnętrzny serwer pocztowy"

msgid "Field for exclusions"
msgstr "Pole wykluczeń"

msgid "Filler registrations"
msgstr "Rejestracje wypełniaczy"

msgid "Gift card cancelled!"
msgstr "Karta podarunkowa anulowana!"

msgid "Independent factions"
msgstr "Niezależne frakcje"

msgid "Issued Reimbursement"
msgstr "Zwrot kosztów"

msgid "Last membership date"
msgstr "Data ostatniego członkostwa"

msgid "Mail added to queue!"
msgstr "Poczta dodana do kolejki!"

msgid "Make the request now"
msgstr "Złóż wniosek teraz"

msgid "Name - international"
msgstr "Nazwa - międzynarodowa"

msgid "Not available, kiddo"
msgstr "Niedostępne, dzieciaku"

msgid "Number of passengers"
msgstr "Liczba pasażerów"

#, python-format
msgid "Opening at: %(date)s"
msgstr "Otwarcie o godz: %(date)s"

msgid "Organization inflows"
msgstr "Wpływy organizacji"

msgid "Payment Verification"
msgstr "Weryfikacja płatności"

msgid "Payment confirmation"
msgstr "Potwierdzenie płatności"

msgid "Payment installments"
msgstr "Raty płatności"

msgid "Payments in approval"
msgstr "Płatności w zatwierdzeniu"

msgid "Personal preferences"
msgstr "Osobiste preferencje"

msgid "Please wait a moment"
msgstr "Poczekaj chwilę"

msgid "Preference not valid"
msgstr "Preferencja nieważna"

msgid "Registration history"
msgstr "Historia rejestracji"

msgid "Request registration"
msgstr "Żądanie rejestracji"

msgid "Returning percentage"
msgstr "Zwracający się procent"

msgid "Selezione non valida"
msgstr "Wybór nie jest prawidłowy"

msgid "Set up ability types"
msgstr "Konfigurowanie typów umiejętności"

msgid "Sign up as a filler!"
msgstr "Zarejestruj się jako wypełniacz!"

msgid "Terms and Conditions"
msgstr "Zasady i warunki"

msgid "Terms and conditions"
msgstr "Zasady i warunki"

msgid "The tax code matches"
msgstr "Kod podatkowy się zgadza"

#, python-format
msgid "Welcome to %(name)s!"
msgstr "Witamy w %(name)s!"

msgid "Yes, keep me posted!"
msgstr "Tak, informuj mnie na bieżąco!"

msgid "Access your character"
msgstr "Uzyskaj dostęp do swojej postaci"

msgid "Approve reimbursement"
msgstr "Zatwierdzenie zwrotu kosztów"

msgid "Assigned staff member"
msgstr "Przydzielony pracownik"

msgid "Character not allowed"
msgstr "Postać niedozwolona"

msgid "Character not visible"
msgstr "Postać niewidoczna"

msgid "Character sheet intro"
msgstr "Wprowadzenie do arkusza postaci"

msgid "Code 'Bring a friend'"
msgstr "Kod \"Przyprowadź znajomego"

msgid "Collections delivered"
msgstr "Dostarczone kolekcje"

msgid "Complete sheet (Test)"
msgstr "Kompletny arkusz (test)"

msgid "Current profile image"
msgstr "Aktualne zdjęcie profilowe"

msgid "Disable amount change"
msgstr "Wyłącz zmianę kwoty"

msgid "Discover the web site"
msgstr "Odkryj stronę internetową"

msgid "External registration"
msgstr "Rejestracja zewnętrzna"

msgid "Failed password reset"
msgstr "Nieudany reset hasła"

msgid "Go to the casting for"
msgstr "Przejdź do castingu na"

msgid "If absent, indicate 0"
msgstr "Jeśli nieobecny, wskaż 0"

msgid "Manage in-game issues"
msgstr "Zarządzanie problemami w grze"

msgid "New character created"
msgstr "Stworzono nową postać"

msgid "New pre-registrations"
msgstr "Nowe rejestracje wstępne"

msgid "No organization found"
msgstr "Nie znaleziono organizacji"

msgid "Number of extractions"
msgstr "Liczba ekstrakcji"

msgid "Object does not exist"
msgstr "Obiekt nie istnieje"

msgid "Participants included"
msgstr "Wśród uczestników znaleźli się"

#, python-format
msgid "Payment per %(event)s"
msgstr "Płatność za %(event)s"

msgid "Personal data updated"
msgstr "Dane osobowe zaktualizowane"

msgid "Pre-registration link"
msgstr "Link do rejestracji wstępnej"

msgid "Prop - weapons, props"
msgstr "Rekwizyt - broń, rekwizyty"

msgid "Register to the event"
msgstr "Zarejestruj się na wydarzenie"

msgid "Registration complete"
msgstr "Rejestracja zakończona"

msgid "Registration is open!"
msgstr "Rejestracja jest otwarta!"

msgid "Registration not open"
msgstr "Rejestracja nie jest otwarta"

msgid "Registration sections"
msgstr "Sekcje rejestracji"

msgid "Submit a new question"
msgstr "Prześlij nowe pytanie"

msgid "Tax code verification"
msgstr "Weryfikacja kodu podatkowego"

msgid "Template instructions"
msgstr "Instrukcje dotyczące szablonu"

msgid "To access the history"
msgstr "Aby uzyskać dostęp do historii"

msgid "Verification payments"
msgstr "Płatności weryfikacyjne"

msgid "You have already paid"
msgstr "Już zapłaciłeś"

msgid "submit your vote here"
msgstr "oddaj swój głos tutaj"

msgid "Additional Preferences"
msgstr "Dodatkowe preferencje"

msgid "Age (during the event)"
msgstr "Wiek (podczas wydarzenia)"

msgid "Arrived safe and sound"
msgstr "Przybył cały i zdrowy"

msgid "Casting management for"
msgstr "Zarządzanie castingami dla"

msgid "Character Relationship"
msgstr "Relacje między postaciami"

msgid "Confirm password reset"
msgstr "Potwierdź resetowanie hasła"

msgid "Customised mail server"
msgstr "Dostosowany serwer pocztowy"

msgid "Display all users data"
msgstr "Wyświetlanie danych wszystkich użytkowników"

msgid "Do you want to proceed"
msgstr "Czy chcesz kontynuować"

msgid "Download relationships"
msgstr "Pobieranie relacji"

msgid "Expenses collaborators"
msgstr "Współpracownicy ds. wydatków"

msgid "External register link"
msgstr "Link do rejestru zewnętrznego"

msgid "Filter for every field"
msgstr "Filtr dla każdego pola"

msgid "Follow the steps below"
msgstr "Wykonaj poniższe czynności"

msgid "Join the waiting list!"
msgstr "Dołącz do listy oczekujących!"

msgid "Lightweight card (Pdf)"
msgstr "Lekka karta (Pdf)"

msgid "Link to participate in"
msgstr "Link do udziału w"

msgid "Manage refund requests"
msgstr "Zarządzanie wnioskami o zwrot pieniędzy"

msgid "Manage the event plots"
msgstr "Zarządzanie działkami wydarzenia"

msgid "Manages event revenues"
msgstr "Zarządzanie przychodami z wydarzeń"

msgid "Modify shuttle request"
msgstr "Modyfikacja żądania transferu"

msgid "Not visible to players"
msgstr "Niewidoczne dla graczy"

msgid "Number of partecipants"
msgstr "Liczba uczestników"

msgid "Payment membership fee"
msgstr "Płatność składki członkowskiej"

msgid "Register of volunteers"
msgstr "Rejestr wolontariuszy"

msgid "Registration cancelled"
msgstr "Rejestracja anulowana"

msgid "Registration confirmed"
msgstr "Rejestracja potwierdzona"

msgid "Registration questions"
msgstr "Pytania dotyczące rejestracji"

msgid "Registration surcharge"
msgstr "Dopłata za rejestrację"

msgid "Reimbursement approved"
msgstr "Zwrot kosztów zatwierdzony"

#, python-format
msgid "Role approval %(role)s"
msgstr "Zatwierdzenie roli %(role)s"

msgid "Select your character!"
msgstr "Wybierz swoją postać!"

msgid "Set up payment methods"
msgstr "Konfiguracja metod płatności"

msgid "Total registration fee"
msgstr "Całkowita opłata rejestracyjna"

msgid "Unknow error on upload"
msgstr "Nieznany błąd podczas przesyłania"

msgid "Welcome to LarpManager"
msgstr "Witamy w LarpManager"

msgid "Workshop already done!"
msgstr "Warsztaty już się odbyły!"

msgid "give them this address"
msgstr "podaj im ten adres"

msgid "history of preferences"
msgstr "historia preferencji"

msgid "A short tagline, slogan"
msgstr "Krótki tagline, slogan"

#, python-format
msgid "Assignment %(elements)s"
msgstr "Przypisanie %(elements)s"

msgid "Background of web pages"
msgstr "Tło stron internetowych"

msgid "Candidates at the polls"
msgstr "Kandydaci przy urnach wyborczych"

msgid "Character customisation"
msgstr "Personalizacja postaci"

msgid "Character customization"
msgstr "Personalizacja postaci"

msgid "Character relationships"
msgstr "Relacje między postaciami"

msgid "Collection participated"
msgstr "Kolekcja uczestniczyła"

msgid "Create a new collection"
msgstr "Utwórz nową kolekcję"

msgid "Discount code not valid"
msgstr "Kod rabatowy jest nieważny"

msgid "Download complete sheet"
msgstr "Pobierz pełny arkusz"

msgid "Early registration link"
msgstr "Link do wczesnej rejestracji"

msgid "Indicate only if rate 0"
msgstr "Wskazać tylko, jeśli stawka 0"

msgid "Join the collection for"
msgstr "Dołącz do kolekcji dla"

msgid "List payments to verify"
msgstr "Lista płatności do weryfikacji"

msgid "Manage event accounting"
msgstr "Zarządzanie księgowością wydarzeń"

msgid "Manage the event quests"
msgstr "Zarządzanie zadaniami wydarzenia"

msgid "Maximum number of votes"
msgstr "Maksymalna liczba głosów"

#, python-format
msgid "Minimum age: %(number)d"
msgstr "Minimalny wiek: %(number)d"

msgid "Minimum number of votes"
msgstr "Minimalna liczba głosów"

msgid "Move registration event"
msgstr "Przeniesienie wydarzenia rejestracji"

msgid "Please check them below"
msgstr "Sprawdź je poniżej"

msgid "Pre registrations total"
msgstr "Łączna liczba rejestracji wstępnych"

msgid "Pre-registration active"
msgstr "Rejestracja wstępna aktywna"

msgid "Pre-registrations saved"
msgstr "Wstępne rejestracje zapisane"

msgid "Registration conditions"
msgstr "Warunki rejestracji"

msgid "Registrations not open!"
msgstr "Rejestracja nie jest otwarta!"

msgid "Reminder membership fee"
msgstr "Przypomnienie o składce członkowskiej"

msgid "Thanks for your support"
msgstr "Dziękujemy za wsparcie"

msgid "Update your data in the"
msgstr "Zaktualizuj dane w aplikacji"

msgid "What are you doing here"
msgstr "Co ty tu robisz"

msgid "You have made a mistake"
msgstr "Popełniłeś błąd"

msgid "display (question text)"
msgstr "wyświetlanie (tekst pytania)"

msgid "Cancel your registration"
msgstr "Anulowanie rejestracji"

msgid "Check double speed larps"
msgstr "Sprawdź larpy o podwójnej prędkości"

msgid "Check missing speed larp"
msgstr "Sprawdź brakującą prędkość larpa"

msgid "Code two capital letters"
msgstr "Zakoduj dwie duże litery"

msgid "Disable character finder"
msgstr "Wyłączanie wyszukiwarki znaków"

msgid "Display all sent e-mails"
msgstr "Wyświetlanie wszystkich wysłanych wiadomości e-mail"

msgid "Go to the quests of type"
msgstr "Przejdź do zadań typu"

msgid "Go to the tokens history"
msgstr "Przejdź do historii tokenów"

msgid "Lightweight board (Test)"
msgstr "Lekka płyta (test)"

msgid "Manages event's expenses"
msgstr "Zarządzanie wydatkami związanymi z wydarzeniem"

msgid "New delegate user added!"
msgstr "Dodano nowego użytkownika delegata!"

msgid "New organization created"
msgstr "Utworzono nową organizację"

#, python-format
msgid "New question by %(user)s"
msgstr "Nowe pytanie od %(user)s"

msgid "No, I don't want updates"
msgstr "Nie, nie chcę aktualizacji"

msgid "Provisional registration"
msgstr "Rejestracja tymczasowa"

msgid "Regeneration pdf started"
msgstr "Regeneracja pdf rozpoczęta"

msgid "Secret registration link"
msgstr "Tajny link rejestracyjny"

msgid "The subdomain identifier"
msgstr "Identyfikator subdomeny"

msgid "Try the sheet generation"
msgstr "Wypróbuj generowanie arkuszy"

msgid "Upload verified payments"
msgstr "Prześlij zweryfikowane płatności"

msgid "Your registration ticket"
msgstr "Bilet rejestracyjny"

msgid "check lack relationships"
msgstr "sprawdzić brak relacji"

msgid "not visible at this time"
msgstr "obecnie niewidoczne"

msgid "'player' (player's email)"
msgstr "'player' (adres e-mail gracza)"

msgid "Choose the payment method"
msgstr "Wybierz metodę płatności"

msgid "Go to the preferences for"
msgstr "Przejdź do preferencji dla"

msgid "Initial experience points"
msgstr "Początkowe punkty doświadczenia"

msgid "Intermediary channel code"
msgstr "Kod kanału pośredniczącego"

msgid "Invoice already confirmed"
msgstr "Faktura już potwierdzona"

msgid "Kitchen - food, tableware"
msgstr "Kuchnia - żywność, zastawa stołowa"

msgid "Manage the event factions"
msgstr "Zarządzanie frakcjami wydarzenia"

msgid "Manage the event handouts"
msgstr "Zarządzanie materiałami informacyjnymi"

msgid "Manage volunteer registry"
msgstr "Zarządzanie rejestrem wolontariuszy"

#, python-format
msgid "New message from %(user)s"
msgstr "Nowa wiadomość od %(user)s"

msgid "Now you can create badges"
msgstr "Teraz możesz tworzyć odznaki"

msgid "Optional - email reply to"
msgstr "Opcjonalnie - wyślij odpowiedź e-mailem na adres"

msgid "Payment already confirmed"
msgstr "Płatność już potwierdzona"

msgid "Receipt already confirmed"
msgstr "Odbiór już potwierdzony"

msgid "Registration opening date"
msgstr "Data rozpoczęcia rejestracji"

#, python-format
msgid "Registration to %(event)s"
msgstr "Rejestracja na %(event)s"

msgid "Request sent for approval"
msgstr "Wniosek wysłany do zatwierdzenia"

msgid "Set up fixed installments"
msgstr "Skonfiguruj stałe raty"

msgid "Show available characters"
msgstr "Pokaż dostępne znaki"

msgid "These are our past events"
msgstr "Oto nasze poprzednie wydarzenia"

msgid "Upload of photo and video"
msgstr "Przesyłanie zdjęć i filmów"

msgid "Upload your profile photo"
msgstr "Prześlij swoje zdjęcie profilowe"

msgid "Use of third party assets"
msgstr "Korzystanie z aktywów stron trzecich"

msgid "We're sorry to see you go"
msgstr "Przykro nam, że odchodzisz"

msgid "What would you like to do"
msgstr "Co chciałbyś robić"

msgid "cancel your registrations"
msgstr "anulować rejestrację"

msgid "Access character creation!"
msgstr "Dostęp do tworzenia postaci!"

msgid "Access the event dashboard"
msgstr "Dostęp do pulpitu nawigacyjnego wydarzenia"

msgid "Can't copy from same event"
msgstr "Nie można kopiować z tego samego zdarzenia"

msgid "Check inverse relationship"
msgstr "Sprawdź odwrotną zależność"

msgid "Discover the game factions"
msgstr "Odkryj frakcje w grze"

msgid "Edit your character's data"
msgstr "Edytuj dane swojej postaci"

#, python-format
msgid "Feature %(name)s activated"
msgstr "Funkcja %(name)s aktywowana"

msgid "Give a card to your friend"
msgstr "Podaruj kartkę swojemu przyjacielowi"

msgid "Hide unassigned characters"
msgstr "Ukryj nieprzypisane znaki"

msgid "Manage inventory and items"
msgstr "Zarządzanie zapasami i przedmiotami"

msgid "Manage the event prologues"
msgstr "Zarządzanie prologami wydarzeń"

msgid "Manages the runs of events"
msgstr "Zarządza przebiegiem wydarzeń"

msgid "Now you can create inflows"
msgstr "Teraz możesz tworzyć napływy"

msgid "Option no longer available"
msgstr "Opcja nie jest już dostępna"

msgid "Pre-register to the event!"
msgstr "Wstępna rejestracja na wydarzenie!"

msgid "Registration not yet open!"
msgstr "Rejestracja nie jest jeszcze otwarta!"

msgid "Short name - international"
msgstr "Nazwa skrócona - międzynarodowy"

msgid "The following will be used"
msgstr "Wykorzystane zostaną następujące elementy"

msgid "The name of the competence"
msgstr "Nazwa kompetencji"

msgid "These fields are mandatory"
msgstr "Te pola są obowiązkowe"

msgid "Total remaining to be paid"
msgstr "Całkowita kwota pozostała do zapłaty"

msgid "View photos from the event"
msgstr "Zobacz zdjęcia z wydarzenia"

msgid "Waiting list registrations"
msgstr "Rejestracje na liście oczekujących"

msgid "Wrong number of characters"
msgstr "Nieprawidłowa liczba znaków"

msgid "You can't access this way!"
msgstr "Nie można uzyskać dostępu w ten sposób!"

msgid "You have use a friend code"
msgstr "Musisz użyć kodu znajomego"

msgid "(click on image to enlarge)"
msgstr "(kliknij na obrazek, aby powiększyć)"

msgid "Additional free payment fee"
msgstr "Dodatkowa bezpłatna opłata za płatność"

#, python-format
msgid "Bring a friend to %(event)s"
msgstr "Przyprowadź znajomego na %(event)s"

msgid "Confirmation of expenditure"
msgstr "Potwierdzenie wydatków"

msgid "Description - international"
msgstr "Opis - międzynarodowy"

msgid "Enter your preferences here"
msgstr "Wprowadź swoje preferencje tutaj"

msgid "Is it selectable by players"
msgstr "Czy gracze mogą ją wybrać"

msgid "Loading performed, see logs"
msgstr "Wykonano ładowanie, patrz dzienniki"

msgid "Manage player registrations"
msgstr "Zarządzanie rejestracjami graczy"

msgid "Manage quiz-style workshops"
msgstr "Zarządzanie warsztatami w formie quizu"

msgid "Manage the event characters"
msgstr "Zarządzanie postaciami wydarzenia"

msgid "Members of the Organization"
msgstr "Członkowie organizacji"

msgid "Membership fees in approval"
msgstr "Składki członkowskie w zatwierdzeniu"

msgid "Missing casting preferences"
msgstr "Brakujące preferencje castingu"

msgid "Name of badge to be awarded"
msgstr "Nazwa odznaki, która ma zostać przyznana"

msgid "Now you can create outflows"
msgstr "Teraz można tworzyć przepływy"

msgid "Pre-registration cancelled!"
msgstr "Wstępna rejestracja anulowana!"

msgid "Reminder membership request"
msgstr "Prośba o przypomnienie o członkostwie"

msgid "Set up dynamic installments"
msgstr "Skonfiguruj dynamiczne raty"

msgid "Ticket name (keep it short)"
msgstr "Nazwa biletu (krótka)"

msgid "View limited ticket options"
msgstr "Zobacz ograniczone opcje biletów"

msgid "Withheld as transaction fee"
msgstr "Zatrzymane jako opłata transakcyjna"

msgid "Would you like to change it"
msgstr "Czy chciałbyś to zmienić"

msgid "You are regularly signed up"
msgstr "Jesteś regularnie zapisywany"

msgid "You are signed up as Filler"
msgstr "Jesteś zarejestrowany jako Filler"

msgid "options (number of options)"
msgstr "opcje (liczba opcji)"

msgid "please fill in your profile"
msgstr "wypełnij swój profil"

msgid "Contents of the special page"
msgstr "Zawartość strony specjalnej"

msgid "Cover photo fo the character"
msgstr "Zdjęcie postaci na okładce"

msgid "Description of free donation"
msgstr "Opis bezpłatnej darowizny"

#, python-format
msgid "Feature %(name)s deactivated"
msgstr "Funkcja %(name)s wyłączona"

msgid "If checked: members can vote"
msgstr "Jeśli zaznaczone: członkowie mogą głosować"

msgid "Launch guided interface tour"
msgstr "Uruchom wycieczkę po interfejsie z przewodnikiem"

msgid "Link to close the collection"
msgstr "Link do zamknięcia kolekcji"

msgid "List of content-related tags"
msgstr "Lista tagów związanych z treścią"

msgid "Manage the event speed-larps"
msgstr "Zarządzanie przyciskami prędkości zdarzeń"

msgid "Membership request submitted"
msgstr "Złożono wniosek o członkostwo"

msgid "Player customisation updated"
msgstr "Personalizacja gracza zaktualizowana"

#, python-format
msgid "Trait assigned for %(event)s"
msgstr "Cecha przypisana do %(event)s"

msgid "payment pending confirmation"
msgstr "płatność oczekuje na potwierdzenie"

msgid "Already existing relationship"
msgstr "Już istniejący związek"

#, python-format
msgid "Approval %(user)s as %(role)s"
msgstr "Zatwierdzenie %(user)s jako %(role)s"

msgid "Buy skills for your character"
msgstr "Kup umiejętności dla swojej postaci"

msgid "Create and manage events here"
msgstr "Tutaj można tworzyć wydarzenia i zarządzać nimi"

msgid "Date of issue of the document"
msgstr "Data wydania dokumentu"

msgid "Indicate the outflow category"
msgstr "Wskaż kategorię odpływu"

msgid "List inverse relationships of"
msgstr "Wymień odwrotne zależności"

msgid "Manages modules for workshops"
msgstr "Zarządza modułami dla warsztatów"

msgid "Maximum number of preferences"
msgstr "Maksymalna liczba preferencji"

msgid "Minimum number of preferences"
msgstr "Minimalna liczba preferencji"

msgid "Now you can create characters"
msgstr "Teraz możesz tworzyć postacie"

msgid "Number of tickets to be drawn"
msgstr "Liczba losów do rozlosowania"

#, python-format
msgid "Personal code: <b>%(cod)s</b>"
msgstr "Kod osobisty: <b>%(cod)s</b>"

#, python-format
msgid "Pre-registration at %(event)s"
msgstr "Wstępna rejestracja w %(event)s"

msgid "Preferred navigation language"
msgstr "Preferowany język nawigacji"

msgid "Promotion - site, advertising"
msgstr "Promocja - strona internetowa, reklama"

msgid "Question name (keep it short)"
msgstr "Nazwa pytania (niech będzie krótka)"

msgid "Registrations opening not set"
msgstr "Otwarcie rejestracji nie zostało ustawione"

#, python-format
msgid "Request refund from: %(user)s"
msgstr "Żądanie zwrotu pieniędzy od: %(user)s"

msgid "Select the event of this run "
msgstr "Wybierz wydarzenie tego biegu"

msgid "Select the new ability to get"
msgstr "Wybierz nową zdolność, aby uzyskać"

msgid "The total registration fee is"
msgstr "Całkowita opłata rejestracyjna wynosi"

msgid "Toggle the sidebar visibility"
msgstr "Przełącz widoczność paska bocznego"

msgid "Transportation - gas, highway"
msgstr "Transport - gaz, autostrady"

msgid "Unconverted pre-registrations"
msgstr "Niekonwertowane rejestracje wstępne"

msgid "Your account is now activated"
msgstr "Twoje konto zostało aktywowane"

msgid "check excessive relationships"
msgstr "sprawdzić nadmierne powiązania"

#, python-format
msgid "Complete payment for %(event)s"
msgstr "Pełna płatność za %(event)s"

msgid "Delay in yearly membership fee"
msgstr "Opóźnienie rocznej opłaty członkowskiej"

msgid "Font to be used in page titles"
msgstr "Czcionka używana w tytułach stron"

msgid "If checked: uses old interface"
msgstr "Jeśli zaznaczone: używa starego interfejsu"

msgid "Manage organization accounting"
msgstr "Zarządzanie księgowością organizacji"

msgid "Manage questions for workshops"
msgstr "Zarządzanie pytaniami do warsztatów"

msgid "Registrations on external link"
msgstr "Rejestracje przez łącze zewnętrzne"

msgid "Review players' sensitive data"
msgstr "Przegląd wrażliwych danych graczy"

msgid "Select the new photo to upload"
msgstr "Wybierz nowe zdjęcie do przesłania"

msgid "Set up the taxes configuration"
msgstr "Konfiguracja podatków"

msgid "The registrations to the event"
msgstr "Rejestracje na wydarzenie"

msgid "Upload and host files directly"
msgstr "Bezpośrednie przesyłanie i hostowanie plików"

msgid "We are processing your payment"
msgstr "Przetwarzamy Twoją płatność"

msgid "Your friend code has been used"
msgstr "Twój kod znajomego został użyty"

msgid "Activate features for the event"
msgstr "Aktywacja funkcji dla wydarzenia"

msgid "After confirmation, add another"
msgstr "Po potwierdzeniu dodaj kolejny"

msgid "Browse the presentation website"
msgstr "Przejrzyj stronę prezentacji"

msgid "Choice available, click to lock"
msgstr "Dostępny wybór, kliknij, aby zablokować"

msgid "Data share removed successfully"
msgstr "Udostępnianie danych zostało pomyślnie usunięte"

msgid "Did you check and is it correct"
msgstr "Czy sprawdziłeś i czy jest prawidłowy"

msgid "Discover the coming soon events"
msgstr "Odkryj nadchodzące wydarzenia"

msgid "Filter or search the characters"
msgstr "Filtruj lub przeszukuj znaki"

msgid "Manage the registration tickets"
msgstr "Zarządzanie biletami rejestracyjnymi"

msgid "Manage the type of event quests"
msgstr "Zarządzanie typem zadań wydarzenia"

#, python-format
msgid "Membership fee payment %(year)s"
msgstr "Płatność składki członkowskiej %(year)s"

msgid "Name of the free donation field"
msgstr "Nazwa pola bezpłatnej darowizny"

msgid "Name to be displayed for tokens"
msgstr "Nazwa wyświetlana dla tokenów"

msgid "Now you can add inventory items"
msgstr "Teraz możesz dodawać elementy ekwipunku"

#, python-format
msgid "Password reset of user %(user)s"
msgstr "Reset hasła użytkownika %(user)s"

msgid "Relationships of your character"
msgstr "Relacje twojej postaci"

msgid "Review the annual budget report"
msgstr "Przegląd rocznego sprawozdania budżetowego"

msgid "Select only one primary faction"
msgstr "Wybierz tylko jedną podstawową frakcję"

msgid "Set design - staging, materials"
msgstr "Scenografia - inscenizacja, materiały"

msgid "Set up the voting configuration"
msgstr "Konfiguracja głosowania"

msgid "Show questions already answered"
msgstr "Pokaż pytania, na które udzielono już odpowiedzi"

msgid "So far you have paid a total of"
msgstr "Do tej pory zapłaciłeś łącznie"

msgid "Surcharge applied to the ticket"
msgstr "Dopłata zastosowana do biletu"

msgid "This page shows the event plots"
msgstr "Ta strona pokazuje wykresy zdarzeń"

msgid "This page shows the run signups"
msgstr "Ta strona pokazuje zapisy do biegu"

msgid "To log back in with the account"
msgstr "Aby zalogować się ponownie przy użyciu konta"

msgid "Total of recorded money inflows"
msgstr "Suma zarejestrowanych wpływów pieniężnych"

msgid "Will be shown in the event page"
msgstr "Zostanie wyświetlony na stronie wydarzenia"

msgid "You have completed the payment!"
msgstr "Płatność została zrealizowana!"

msgid "Your question has been answered"
msgstr "Odpowiedź na twoje pytanie została udzielona"

msgid "check nonexistent relationships"
msgstr "sprawdzić nieistniejące relacje"

msgid "'ticket' (ticket name or number)"
msgstr "\"ticket\" (nazwa lub numer biletu)"

msgid "Added to the bottom of all pages"
msgstr "Dodano na dole wszystkich stron"

msgid "Cancellation for missing payment"
msgstr "Anulowanie z powodu braku płatności"

msgid "Cancellation for missing profile"
msgstr "Anulowanie z powodu braku profilu"

#, python-format
msgid "Character assigned for %(event)s"
msgstr "Znak przypisany do %(event)s"

msgid "Copy elements from another event"
msgstr "Kopiowanie elementów z innego zdarzenia"

msgid "Costumes - make up, cloth, armor"
msgstr "Kostiumy - makijaż, tkanina, zbroja"

msgid "Displays list of emails of users"
msgstr "Wyświetla listę wiadomości e-mail użytkowników"

msgid "Do you want to tell us something"
msgstr "Chcesz nam coś powiedzieć"

msgid "Hide players without a character"
msgstr "Ukryj graczy bez postaci"

msgid "Manage the registration sections"
msgstr "Zarządzanie sekcjami rejestracji"

msgid "Membership request not submitted"
msgstr "Wniosek o członkostwo nie został złożony"

msgid "Miscellaneous operating expenses"
msgstr "Różne koszty operacyjne"

msgid "Name to be displayed for credits"
msgstr "Nazwa wyświetlana dla kredytów"

msgid "Now you can create url shortners"
msgstr "Teraz można tworzyć skróty adresów url"

msgid "Now you can set the vote options"
msgstr "Teraz możesz ustawić opcje głosowania"

msgid "Now you can verify wire payments"
msgstr "Teraz możesz weryfikować płatności przelewem"

msgid "Please upload your profile photo"
msgstr "Prześlij swoje zdjęcie profilowe"

msgid "Reimbursement request item added"
msgstr "Dodano pozycję wniosku o zwrot kosztów"

msgid "Select a file with extension csv"
msgstr "Wybierz plik z rozszerzeniem csv"

msgid "Select the character's key words"
msgstr "Wybierz słowa kluczowe postaci"

msgid "Sum of payments received through"
msgstr "Suma płatności otrzymanych za pośrednictwem"

msgid "The setting / genre of the event"
msgstr "Otoczenie / gatunek wydarzenia"

msgid "This page shows the event quests"
msgstr "Ta strona przedstawia zadania wydarzenia"

msgid "Total of recorded money outflows"
msgstr "Suma zarejestrowanych wypływów pieniężnych"

msgid "Verify that the data are correct"
msgstr "Sprawdź, czy dane są prawidłowe"

msgid "Voting for the Executive is open"
msgstr "Głosowanie na Zarząd jest otwarte"

msgid "We'll try to help as best we can"
msgstr "Postaramy się pomóc najlepiej jak potrafimy"

msgid "You need to define the end date!"
msgstr "Musisz określić datę końcową!"

#, python-format
msgid "A question was asked by: %(user)s"
msgstr "Pytanie zostało zadane przez: %(user)s"

msgid "Access the organization dashboard"
msgstr "Dostęp do pulpitu nawigacyjnego organizacji"

#, python-format
msgid "Achievement assignment: %(badge)s"
msgstr "Przydział osiągnięć: %(badge)s"

msgid "Ask the organisers to activate it"
msgstr "Poproś organizatorów o aktywację"

msgid "Charge transaction fees to player"
msgstr "Pobieranie opłat transakcyjnych od graczy"

msgid "Complete name of the Organization"
msgstr "Pełna nazwa organizacji"

#, python-format
msgid "Confirm registration to %(event)s"
msgstr "Potwierdź rejestrację na %(event)s"

msgid "Discover what this event is about"
msgstr "Dowiedz się, o co chodzi w tym wydarzeniu"

msgid "Fill out the event prep questions"
msgstr "Wypełnij pytania przygotowujące do wydarzenia"

msgid "For more information, write to us"
msgstr "Aby uzyskać więcej informacji, napisz do nas"

msgid "Go to the history preferences for"
msgstr "Przejdź do preferencji historii dla"

msgid "Indicate your level of experience"
msgstr "Wskaż swój poziom doświadczenia"

msgid "Lottery tickets currently present"
msgstr "Obecne kupony loteryjne"

msgid "No events are present, create one"
msgstr "Brak zdarzeń, utwórz jedno"

msgid "Now you can set the taxes options"
msgstr "Teraz możesz ustawić opcje podatków"

msgid "This page shows the url shortners"
msgstr "Ta strona pokazuje skróty url"

msgid "Total participation fees received"
msgstr "Otrzymane opłaty za uczestnictwo ogółem"

msgid "Unfortunately these things happen"
msgstr "Niestety takie rzeczy się zdarzają"

msgid "Verify manually approved payments"
msgstr "Weryfikacja ręcznie zatwierdzonych płatności"

msgid "View all event information in the"
msgstr "Wyświetl wszystkie informacje o wydarzeniu w"

msgid "Access the list of your characters"
msgstr "Uzyskaj dostęp do listy swoich postaci"

msgid "Date of expiration of the document"
msgstr "Data wygaśnięcia ważności dokumentu"

msgid "Delay in organization registration"
msgstr "Opóźnienie w rejestracji organizacji"

msgid "Empty relationship check (no text)"
msgstr "Pusta kontrola relacji (bez tekstu)"

#, python-format
msgid "Feature %(name)s already activated"
msgstr "Funkcja %(name)s już aktywowana"

msgid "Find out what quests are available"
msgstr "Dowiedz się, jakie zadania są dostępne"

msgid "If checked, allow ticket tier: NPC"
msgstr "Jeśli zaznaczone, zezwala na poziom biletów: NPC"

msgid "Manage the registration surcharges"
msgstr "Zarządzanie dopłatami rejestracyjnymi"

msgid "Manage the type of event prologues"
msgstr "Zarządzanie typem prologów wydarzeń"

msgid "Manages registration cancellations"
msgstr "Zarządzanie anulowaniem rejestracji"

msgid "Manually approve payments received"
msgstr "Ręczne zatwierdzanie otrzymanych płatności"

msgid "Now you can create event templates"
msgstr "Teraz możesz tworzyć szablony wydarzeń"

msgid "Now you can set membership options"
msgstr "Teraz możesz ustawić opcje członkostwa"

#, python-format
msgid "Registration updated for %(event)s"
msgstr "Zaktualizowano rejestrację dla %(event)s"

#, python-format
msgid "Registration updated to %(event)s!"
msgstr "Rejestracja zaktualizowana do %(event)s!"

#, python-format
msgid "Registrations opening at: %(date)s"
msgstr "Rejestracja rozpoczyna się o godz: %(date)s"

msgid "Secretarial - stationery, printing"
msgstr "Sekretariat - artykuły papiernicze, drukowanie"

msgid "Select a file with extension 'zip'"
msgstr "Wybierz plik z rozszerzeniem \"zip"

msgid "Set up the membership request text"
msgstr "Skonfiguruj tekst żądania członkostwa"

msgid "The amount of your contribution is"
msgstr "Kwota wkładu wynosi"

msgid "The collection has been activated!"
msgstr "Kolekcja została aktywowana!"

msgid "The collection has been delivered!"
msgstr "Kolekcja została dostarczona!"

msgid "The form is saved every 30 seconds"
msgstr "Formularz jest zapisywany co 30 sekund"

msgid "The payment has not been completed"
msgstr "Płatność nie została zrealizowana"

#, python-format
msgid "Ticket selected: <b>%(ticket)s</b>"
msgstr "Wybrano bilet: <b>%(ticket)s</b>"

msgid "You are about to make a payment of"
msgstr "Masz zamiar dokonać płatności w wysokości"

msgid "You need to define the start date!"
msgstr "Musisz określić datę rozpoczęcia!"

msgid "Your updated registration total is"
msgstr "Zaktualizowana suma rejestracji wynosi"

msgid "to confirm it proceed with payment"
msgstr "aby potwierdzić, przejdź do płatności"

#, python-format
msgid "(<a href='%(url)s'>answer here</a>)"
msgstr "(<a href='%(url)s'>odpowiedź tutaj</a>)"

msgid "Image shown on homepage as promoter"
msgstr "Obraz wyświetlany na stronie głównej jako promotor"

msgid "Insert the html code for the footer"
msgstr "Wstaw kod html dla stopki"

msgid "Insert the html code for the header"
msgstr "Wstaw kod html nagłówka"

msgid "Manage the type of character skills"
msgstr "Zarządzanie typem umiejętności postaci"

#, python-format
msgid "Membership registration of %(user)s"
msgstr "Rejestracja członkostwa %(user)s"

msgid "Message sent, thanks for writing us"
msgstr "Wiadomość wysłana, dziękujemy za napisanie do nas"

msgid "Name of the discount - internal use"
msgstr "Nazwa rabatu - do użytku wewnętrznego"

msgid "Now you can create the receipt text"
msgstr "Teraz można utworzyć tekst paragonu"

msgid "Now you can set the casting options"
msgstr "Teraz możesz ustawić opcje castingu"

msgid "Payments pending delegated accounts"
msgstr "Płatności oczekujące na rachunki delegowane"

#, python-format
msgid "Reimbursement request for %(event)s"
msgstr "Wniosek o zwrot kosztów za %(event)s"

msgid "Review historical financial records"
msgstr "Przegląd historycznej dokumentacji finansowej"

msgid "Set up the membership configuration"
msgstr "Konfiguracja członkostwa"

msgid "You can't send messages to yourself"
msgstr "Nie możesz wysyłać wiadomości do siebie"

msgid "here the conditions of registration"
msgstr "tutaj warunki rejestracji"

msgid "Available to players in the homepage"
msgstr "Dostępne dla graczy na stronie głównej"

msgid "Cast your vote for the new Executive"
msgstr "Oddaj swój głos na nowego dyrektora"

msgid "Confirmation of registration request"
msgstr "Potwierdzenie żądania rejestracji"

msgid "Error processing payment, contact us"
msgstr "Błąd przetwarzania płatności, skontaktuj się z nami"

msgid "Extended description - international"
msgstr "Rozszerzony opis - międzynarodowy"

#, python-format
msgid "Feature %(name)s already deactivated"
msgstr "Funkcja %(name)s już nieaktywna"

msgid "If checked, allow ticket tier: Staff"
msgstr "Jeśli zaznaczone, zezwól na poziom biletu: Personel"

msgid "Indicate the amount of your donation"
msgstr "Wskaż kwotę darowizny"

msgid "Indicates the details of the request"
msgstr "Wskazuje szczegóły żądania"

msgid "Manage the models for event handouts"
msgstr "Zarządzanie modelami materiałów informacyjnych dla wydarzeń"

msgid "Now you can create the filler ticket"
msgstr "Teraz można utworzyć bilet wypełniający"

msgid "Now you can set the discount options"
msgstr "Teraz możesz ustawić opcje rabatu"

msgid "Now you can set the reminder options"
msgstr "Teraz możesz ustawić opcje przypomnienia"

msgid "Only really important communications"
msgstr "Tylko naprawdę ważna komunikacja"

msgid "Regenerate (recreates all pdf: slow)"
msgstr "Regeneracja (odtwarza wszystkie pliki PDF: wolno)"

#, python-format
msgid "Registration cancelled for %(event)s"
msgstr "Anulowano rejestrację na %(event)s"

msgid "Registration completed successfully!"
msgstr "Rejestracja zakończona pomyślnie!"

#, python-format
msgid "Registration confirmed at %(event)s!"
msgstr "Rejestracja potwierdzona na %(event)s!"

#, python-format
msgid "Role approval %(role)s per %(event)s"
msgstr "Zatwierdzenie roli %(role)s na %(event)s"

msgid "Show all the traits to those present"
msgstr "Pokazać wszystkie cechy obecnym"

msgid "Terms and Conditions of registration"
msgstr "Warunki i zasady rejestracji"

msgid "They need to complete it immediately"
msgstr "Muszą go natychmiast ukończyć"

msgid "Tickets that have already been drawn"
msgstr "Bilety, które zostały już wylosowane"

msgid "Update here the registration options"
msgstr "Zaktualizuj tutaj opcje rejestracji"

#, python-format
msgid "Utilisation %(tokens)s per %(event)s"
msgstr "Wykorzystanie %(tokens)s na %(event)s"

msgid "View the complete list of our events"
msgstr "Zobacz pełną listę naszych wydarzeń"

msgid "You are currently logged in with the"
msgstr "Jesteś obecnie zalogowany przy użyciu"

msgid "You have been awarded an achievement"
msgstr "Otrzymałeś osiągnięcie"

msgid "Added to the bottom of all mails sent"
msgstr "Dodawany na dole wszystkich wysyłanych wiadomości"

msgid "Assign selected characters to players"
msgstr "Przypisz wybrane postacie do graczy"

msgid "Check the validity of the fiscal code"
msgstr "Sprawdź ważność kodu fiskalnego"

msgid "End date cannot be before start date!"
msgstr "Data końcowa nie może być wcześniejsza niż data początkowa!"

msgid "If checked, allow ticket tier: Seller"
msgstr "Jeśli zaznaczone, zezwól na poziom biletu: Sprzedawca"

msgid "Indicates accurate safety information"
msgstr "Wskazuje dokładne informacje dotyczące bezpieczeństwa"

msgid "Location - rent, gas, overnight stays"
msgstr "Lokalizacja - czynsz, gaz, noclegi"

msgid "Manage answers for workshop questions"
msgstr "Zarządzanie odpowiedziami na pytania warsztatowe"

msgid "Manage donations performed by players"
msgstr "Zarządzanie darowiznami dokonywanymi przez graczy"

msgid "Manage questions asked by the players"
msgstr "Zarządzanie pytaniami zadawanymi przez graczy"

msgid "Manage the organization main settings"
msgstr "Zarządzanie głównymi ustawieniami organizacji"

msgid "Manage the pre-registrations received"
msgstr "Zarządzanie otrzymanymi rejestracjami wstępnymi"

msgid "Mirror type character, not selectable"
msgstr "Znak typu lustrzanego, bez możliwości wyboru"

msgid "Now you can create fixed installments"
msgstr "Teraz możesz tworzyć stałe raty"

msgid "Now you can create the lottery ticket"
msgstr "Teraz możesz utworzyć los na loterię"

msgid "Now you can create the progress steps"
msgstr "Teraz można utworzyć kroki postępu"

msgid "Now you can create the waiting ticket"
msgstr "Teraz można utworzyć bilet oczekujący"

msgid "Now you can review players' questions"
msgstr "Teraz możesz przeglądać pytania graczy"

msgid "Now you can review the annual balance"
msgstr "Teraz możesz sprawdzić roczne saldo"

msgid "Now you can review users mailing list"
msgstr "Teraz możesz przeglądać listę mailingową użytkowników"

msgid "Now you can set customization options"
msgstr "Teraz możesz ustawić opcje dostosowywania"

msgid "Now you can set the legal notice text"
msgstr "Teraz można ustawić tekst noty prawnej"

msgid "Players that DID NOT send preferences"
msgstr "Gracze, którzy NIE wysłali preferencji"

#, python-format
msgid "Registration to %(event)s by %(user)s"
msgstr "Rejestracja w %(event)s przez %(user)s"

msgid "Select the organisation to proceed to"
msgstr "Wybierz organizację, do której chcesz przejść"

msgid "Set up delivery for experience points"
msgstr "Skonfiguruj dostawę punktów doświadczenia"

msgid "This page shows cancelled enrollments"
msgstr "Na tej stronie wyświetlane są anulowane zapisy"

msgid "Total amount refunded to participants"
msgstr "Całkowita kwota zwrócona uczestnikom"

#, python-format
msgid "Utilisation %(credits)s per %(event)s"
msgstr "Wykorzystanie %(credits)s na %(event)s"

msgid "You are signed up in the waiting list"
msgstr "Jesteś zapisany na listę oczekujących"

msgid "description (application description)"
msgstr "opis (opis aplikacji)"

#, python-format
msgid " Hurry: only %(num)d tickets available"
msgstr " Pospiesz się: dostępne są tylko %(num)d bilety"

#, python-format
msgid "Activate collection for: %(recipient)s"
msgstr "Aktywuj kolekcję dla: %(recipient)s"

msgid "Activate features for the organization"
msgstr "Aktywacja funkcji dla organizacji"

msgid "Activation failed. Mail us the details"
msgstr "Aktywacja nie powiodła się. Prześlij nam szczegóły"

msgid "Attention, the tax code does not match"
msgstr "Uwaga, kod podatkowy się nie zgadza"

msgid "Briefly describe what the box contains"
msgstr "Krótki opis zawartości pudełka"

msgid "Fill in your character's relationships"
msgstr "Uzupełnij relacje swoich postaci"

msgid "Manage fields that track players’ data"
msgstr "Zarządzanie polami śledzącymi dane graczy"

msgid "Membership of the Organization refused"
msgstr "Odmowa członkostwa w organizacji"

msgid "Now you can host files in the platform"
msgstr "Teraz możesz hostować pliki na platformie"

msgid "Now you can start creating speed-larps"
msgstr "Teraz możesz zacząć tworzyć speed-larpy"

msgid "The following registrations were drawn"
msgstr "Wylosowano następujące rejestracje"

msgid "We ask you to pay the remaining amount"
msgstr "Prosimy o wpłacenie pozostałej kwoty"

msgid "You already have an assigned character"
msgstr "Masz już przypisaną postać"

msgid "You are about to perform a donation of"
msgstr "Zamierzasz dokonać darowizny"

msgid "click on the icon to open the tutorial"
msgstr "Kliknij ikonę, aby otworzyć samouczek"

msgid "Click below to confirm the cancellation"
msgstr "Kliknij poniżej, aby potwierdzić anulowanie"

#, python-brace-format
msgid "Completed module. Remaining: {number:d}"
msgstr "Ukończony moduł. Pozostało: {number:d}"

msgid "Create the first character of the event"
msgstr "Utwórz pierwszą postać zdarzenia"

msgid "Date from when the surcharge is applied"
msgstr "Data, od której naliczana jest dopłata"

msgid "Electronics - computers, hitech, lights"
msgstr "Elektronika - komputery, technologia, oświetlenie"

msgid "Enables free pre-registration to events"
msgstr "Umożliwia bezpłatną wstępną rejestrację na wydarzenia"

msgid "If checked, makes visible the speedlarp"
msgstr "Zaznaczenie tej opcji powoduje, że speedlarp jest widoczny"

msgid "If you need help, remember to check out"
msgstr "Jeśli potrzebujesz pomocy, sprawdź"

msgid "Manage player questions and answer them"
msgstr "Zarządzaj pytaniami graczy i odpowiadaj na nie"

msgid "Manages and assigns tasks to characters"
msgstr "Zarządza i przydziela zadania postaciom"

msgid "Manages events or organization expenses"
msgstr "Zarządza wydarzeniami lub wydatkami organizacji"

msgid "Manages events or organization revenues"
msgstr "Zarządza wydarzeniami lub przychodami organizacji"

#, python-format
msgid "Membership fee of %(user)s for %(year)s"
msgstr "Opłata członkowska w wysokości %(user)s za %(year)s"

msgid "Membership of the Organization accepted"
msgstr "Członkostwo w organizacji przyjęte"

msgid "Now you can create quests for the event"
msgstr "Teraz możesz tworzyć zadania dla wydarzenia"

msgid "Now you can review the event's problems"
msgstr "Teraz możesz przejrzeć problemy związane z wydarzeniem"

msgid "Now you can se the special page options"
msgstr "Teraz możesz korzystać ze specjalnych opcji strony"

msgid "Photos and videos successfully uploaded"
msgstr "Zdjęcia i filmy zostały pomyślnie przesłane"

#, python-format
msgid "Registration cancellation for %(event)s"
msgstr "Anulowanie rejestracji na %(event)s"

msgid "Set the experience points configuration"
msgstr "Konfiguracja punktów doświadczenia"

msgid "Sum of the signup fee, total to be paid"
msgstr "Suma opłaty rejestracyjnej, całkowita kwota do zapłaty"

msgid "The number of payments to split the fee"
msgstr "Liczba płatności do podziału opłaty"

msgid "This page shows inventory custody items"
msgstr "Ta strona pokazuje pozycje przechowywania zapasów"

msgid "This page summarises the assignments of"
msgstr "Ta strona podsumowuje zadania"

msgid "View the list of characters and players"
msgstr "Zobacz listę postaci i graczy"

msgid "You are logged in with an email address"
msgstr "Jesteś zalogowany przy użyciu adresu e-mail"

msgid "Characters are not visible at the moment"
msgstr "Postacie nie są obecnie widoczne"

msgid "Copy this code and share it with friends"
msgstr "Skopiuj ten kod i udostępnij go znajomym"

msgid "Describe exactly what condition it is in"
msgstr "Opisz dokładnie, w jakim jest stanie"

msgid "Did you check the required data properly"
msgstr "Czy poprawnie sprawdziłeś wymagane dane"

msgid "If you no longer wish to attend, you can"
msgstr "Jeśli nie chcesz już uczestniczyć, możesz"

msgid "If you wish to update your personal data"
msgstr "Jeśli użytkownik chce zaktualizować swoje dane osobowe"

msgid "Manage badges and assign them to players"
msgstr "Zarządzanie odznakami i przypisywanie ich do graczy"

msgid "Name of the ticket into which to convert"
msgstr "Nazwa biletu, na który ma zostać dokonana konwersja"

msgid "Now you can set the dynamic installments"
msgstr "Teraz możesz ustawić dynamiczne raty"

msgid "One character more or less than expected"
msgstr "Jeden znak więcej lub mniej niż oczekiwano"

msgid "Payment currently in review by the staff"
msgstr "Płatność jest obecnie analizowana przez personel"

msgid "The collection was delivered to the user"
msgstr "Kolekcja została dostarczona do użytkownika"

msgid "Well done, you've completed all modules!"
msgstr "Brawo, ukończyłeś wszystkie moduły!"

msgid "Who takes it upon themselves to solve it"
msgstr "Kto bierze na siebie jego rozwiązanie"

msgid "Would you like to pay a different amount"
msgstr "Czy chcesz zapłacić inną kwotę"

msgid "You think you should have an achievement"
msgstr "Myślisz, że powinieneś mieć osiągnięcia"

#, python-format
msgid "Your card number is: <b>%(number)03d</b>"
msgstr "Numer karty to: <b>%(number)03d</b>"

msgid "if the character belongs to this element"
msgstr "jeśli znak należy do tego elementu"

msgid "Added at the top of the user profile page"
msgstr "Dodano na górze strony profilu użytkownika"

msgid "Choice locked, click to make it available"
msgstr "Wybór zablokowany, kliknij, aby go udostępnić"

msgid "Copy this code and share it with friends!"
msgstr "Skopiuj ten kod i udostępnij go znajomym!"

msgid "Describe exactly at which point it occurs"
msgstr "Opisz dokładnie, w którym momencie to następuje"

msgid "I do it routinely, I have good experience"
msgstr "Robię to rutynowo, mam dobre doświadczenie"

msgid "Manage the pre-registration of all events"
msgstr "Zarządzanie wstępną rejestracją wszystkich wydarzeń"

msgid "Now you can create the plots of the event"
msgstr "Teraz można utworzyć wykresy zdarzenia"

msgid "Now you can set the optional amount field"
msgstr "Teraz można ustawić opcjonalne pole kwoty"

msgid "Request of membership to the Organization"
msgstr "Wniosek o członkostwo w organizacji"

msgid "Set up the organization tax configuration"
msgstr "Konfiguracja podatku od organizacji"

msgid "The first line is the names of the fields"
msgstr "Pierwszy wiersz to nazwy pól"

#, python-format
msgid "There are quests without traits: %(list)s"
msgstr "Istnieją zadania bez cech: %(list)s"

msgid "This page shows the uploaded photo albums"
msgstr "Na tej stronie wyświetlane są przesłane albumy ze zdjęciami"

msgid "You are excluding (none of these filters)"
msgstr "Wykluczasz (żaden z tych filtrów)"

msgid "You have exceeded the maximum text length"
msgstr "Przekroczono maksymalną długość tekstu"

msgid "Accounting is complete and can be archived"
msgstr "Księgowość jest kompletna i może być archiwizowana"

msgid "Added at the top of the main calendar page"
msgstr "Dodano na górze głównej strony kalendarza"

msgid "Character already assigned, not selectable"
msgstr "Znak już przypisany, nie można go wybrać"

msgid "Click on a name to go and view it directly"
msgstr "Kliknij nazwę, aby przejść bezpośrednio do podglądu"

#, python-format
msgid "Confirmation of registration for %(event)s"
msgstr "Potwierdzenie rejestracji na %(event)s"

#, python-format
msgid "Details: %(details)s (<b>%(amount).2f</b>)"
msgstr "Szczegóły: %(details)s (<b>%(amount).2f</b>)"

msgid "Display all users data as members registry"
msgstr "Wyświetla dane wszystkich użytkowników jako rejestr członków"

msgid "For which day you will need transportation"
msgstr "Którego dnia będziesz potrzebować transportu"

msgid "Here is a list of critical problems to fix"
msgstr "Oto lista krytycznych problemów, które należy rozwiązać"

msgctxt "event"
msgid "If checked: shows the genre for each event"
msgstr "Jeśli zaznaczone: pokazuje gatunek dla każdego wydarzenia"

msgid "Manage collections participated by players"
msgstr "Zarządzanie kolekcjami, w których uczestniczą gracze"

msgid "Now you can create discounts for the event"
msgstr "Teraz możesz utworzyć zniżki na wydarzenie"

msgid "Now you can create prologues for the event"
msgstr "Teraz możesz tworzyć prologi dla wydarzenia"

msgid "Now you can create registration surcharges"
msgstr "Teraz możesz tworzyć dodatkowe opłaty rejestracyjne"

msgid "Now you can review the volunteers registry"
msgstr "Teraz możesz przejrzeć rejestr wolontariuszy"

msgid "Now you can set the PDF generation options"
msgstr "Teraz można ustawić opcje generowania plików PDF"

#, python-format
msgid "Profile compilation reminder for %(event)s"
msgstr "Przypomnienie o kompilacji profilu dla %(event)s"

msgid "Select randomly lottery tickets to upgrade"
msgstr "Wybierz losowo kupony loterii do ulepszenia"

#, python-format
msgid "The sum was assigned to you as %(credits)s"
msgstr "Suma została przypisana jako %(credits)s"

msgid "This page performs checks on members' data"
msgstr "Ta strona sprawdza dane członków"

msgid "This page shows for an element its history"
msgstr "Ta strona pokazuje historię elementu"

msgid "This page shows the organization inventory"
msgstr "Ta strona pokazuje spis organizacji"

msgid "This page shows the prologues of the event"
msgstr "Ta strona przedstawia prologi wydarzenia"

msgid "This page summarises the system entries of"
msgstr "Ta strona zawiera podsumowanie wpisów systemowych"

msgid "Warning! Other users are editing this item"
msgstr "Ostrzeżenie! Inni użytkownicy edytują ten element"

msgid "Allow to switch registration between events"
msgstr "Możliwość przełączania rejestracji między wydarzeniami"

#, python-format
msgid "Approval %(user)s as %(role)s for %(event)s"
msgstr "Zatwierdzenie %(user)s jako %(role)s dla %(event)s"

#, python-format
msgid "Collection participation for: %(recipient)s"
msgstr "Udział w zbiórce dla: %(recipient)s"

msgid "Describe exactly which players are involved"
msgstr "Opisz dokładnie, którzy gracze są zaangażowani"

msgid "Description to be shown on the special page"
msgstr "Opis wyświetlany na stronie specjalnej"

msgid "Discount not combinable with other benefits"
msgstr "Zniżki nie można łączyć z innymi korzyściami"

msgid "Freely indicate the amount of your donation"
msgstr "Dowolnie wskaż kwotę darowizny"

msgid "If checked, allow ticket tier: Collaborator"
msgstr "Jeśli zaznaczone, zezwala na poziom biletów: Współpracownik"

msgid "If checked, makes quests and traits visible"
msgstr "Jeśli zaznaczone, sprawia, że zadania i cechy są widoczne"

msgid "If there are wrong data you can update your"
msgstr "Jeśli dane są nieprawidłowe, można zaktualizować"

msgid "Indicate precisely your field of experience"
msgstr "Wskaż dokładnie swoją dziedzinę doświadczenia"

msgid "Indicate the tickets for which it is active"
msgstr "Wskaż bilety, dla których jest aktywny"

msgid "Now you can set the player editing settings"
msgstr "Teraz możesz skonfigurować ustawienia edycji odtwarzacza"

msgid "Review players' safety-related informations"
msgstr "Przegląd informacji związanych z bezpieczeństwem graczy"

msgid "Set up a value for registration secret link"
msgstr "Ustaw wartość dla tajnego łącza rejestracji"

msgid "This page allows you to translate the event"
msgstr "Ta strona umożliwia przetłumaczenie wydarzenia"

msgid "This page shows the characters of the event"
msgstr "Ta strona przedstawia bohaterów wydarzenia"

msgid "This page shows the pre-signups for the run"
msgstr "Ta strona pokazuje wstępne zapisy na bieg"

msgid "This page shows the registration surcharges"
msgstr "Ta strona przedstawia dopłaty za rejestrację"

msgid "This page shows the roles of the characters"
msgstr "Ta strona przedstawia role postaci"

msgid "This page shows the speedlarps of the event"
msgstr "Ta strona pokazuje speedlarps wydarzenia"

msgid "This page shows the types of event prologue"
msgstr "Ta strona przedstawia rodzaje prologów wydarzeń"

msgid "Your gifted registration has been redeemed!"
msgstr "Twoja podarowana rejestracja została zrealizowana!"

msgid "Background image used across all event pages"
msgstr "Obraz tła używany na wszystkich stronach wydarzenia"

msgid "Displays list of emails of signed-up players"
msgstr "Wyświetla listę e-maili zarejestrowanych graczy"

msgid "Do you wish to be reimbursed? Open a new one"
msgstr "Czy chcesz otrzymać zwrot kosztów? Otwórz nowy"

msgid "Elements you wish to avoid in the assignment"
msgstr "Elementy, których chcesz uniknąć w zadaniu"

msgid "If checked: shows the tagline for each event"
msgstr "Jeśli zaznaczone: wyświetla slogan dla każdego wydarzenia"

msgid "If checked: shows the website for each event"
msgstr "Jeśli zaznaczone: wyświetla stronę internetową dla każdego wydarzenia"

msgid "If you don't see an user, ask them to access"
msgstr "Jeśli nie widzisz użytkownika, poproś go o dostęp"

msgid "If you need a hand, feel free to let us know"
msgstr "Jeśli potrzebujesz pomocy, daj nam znać"

msgid "Manage invoices of payments and approve them"
msgstr "Zarządzanie fakturami i płatnościami oraz ich zatwierdzanie"

msgid "Now you can create the factions of the event"
msgstr "Teraz możesz stworzyć frakcje wydarzenia"

msgid "Now you can create the handouts of the event"
msgstr "Teraz możesz utworzyć materiały informacyjne dotyczące wydarzenia"

msgid "Now you can set the organization tax options"
msgstr "Teraz możesz ustawić opcje podatkowe organizacji"

msgid "Now you can set the payment methods settings"
msgstr "Teraz możesz skonfigurować ustawienia metod płatności"

msgid "Now you can set the registration secret link"
msgstr "Teraz możesz ustawić tajny link rejestracyjny"

msgid "Oops! You gave one or more incorrect answers"
msgstr "Ups! Udzielono co najmniej jednej nieprawidłowej odpowiedzi"

msgid "Remember to put the prefix at the beginning!"
msgstr "Pamiętaj, aby umieścić prefiks na początku!"

msgid "Select a character to add a new relationship"
msgstr "Wybierz postać, aby dodać nową relację"

msgid "Set up a value for registration opening date"
msgstr "Ustaw wartość daty otwarcia rejestracji"

msgid "Set up character customization configuration"
msgstr "Konfiguracja dostosowywania postaci"

msgid "There are no new runs scheduled at this time"
msgstr "W tej chwili nie zaplanowano żadnych nowych biegów"

msgid "This page allows you to add or edit an album"
msgstr "Ta strona umożliwia dodanie lub edycję albumu"

msgid "This page shows organization inventory items"
msgstr "Na tej stronie wyświetlane są pozycje zapasów organizacji"

msgid "This page shows your personal spending items"
msgstr "Na tej stronie wyświetlane są pozycje wydatków osobistych"

msgid "You are not yet a Member of the Organization"
msgstr "Nie jesteś jeszcze członkiem organizacji"

msgid "You are now logged in with your main account"
msgstr "Jesteś teraz zalogowany na swoje główne konto"

msgid "You can upload data directly from a csv file"
msgstr "Dane można przesyłać bezpośrednio z pliku csv"

msgid "Customize buttons in the event navigation bar"
msgstr "Dostosowywanie przycisków na pasku nawigacji wydarzeń"

msgid "If checked: shows the position for each event"
msgstr "Jeśli zaznaczone: pokazuje pozycję dla każdego zdarzenia"

msgid "Indicates the amount of reimbursement desired"
msgstr "Wskazuje żądaną kwotę zwrotu"

msgid "Manage the registration questions and options"
msgstr "Zarządzanie pytaniami i opcjami rejestracji"

msgid "Now you can copy elements from an other event"
msgstr "Teraz możesz skopiować elementy z innego zdarzenia"

msgid "Now you can define registration form sections"
msgstr "Teraz możesz zdefiniować sekcje formularza rejestracyjnego"

msgid "Now you can set the registration opening date"
msgstr "Teraz możesz ustawić datę otwarcia rejestracji"

msgid "Place of birth not included in the ISTAT list"
msgstr "Miejsce urodzenia nieuwzględnione na liście ISTAT"

#, python-format
msgid "Registration updated to %(event)s by %(user)s"
msgstr "Rejestracja zaktualizowana do %(event)s przez %(user)s"

msgid "Select the event you wish to pre-register for"
msgstr "Wybierz wydarzenie, na które chcesz się wstępnie zarejestrować"

msgid "Set up a value for registration external link"
msgstr "Skonfiguruj wartość dla zewnętrznego linku rejestracyjnego"

msgid "The user has been assigned the specified role"
msgstr "Użytkownikowi przypisano określoną rolę"

msgid "This page shows the settings for PDF printing"
msgstr "Na tej stronie przedstawiono ustawienia drukowania plików PDF"

msgid "Amount of the next payment instalment required"
msgstr "Wymagana kwota kolejnej raty płatności"

msgid "Cancellation for missing yearly membership fee"
msgstr "Anulowanie z powodu braku rocznej opłaty członkowskiej"

msgid "Characters are only visible to logged in users"
msgstr "Znaki są widoczne tylko dla zalogowanych użytkowników"

msgid "Do you wish to be always updated on our events"
msgstr "Chcesz być zawsze na bieżąco z naszymi wydarzeniami"

msgid "Hint: The correct answers to this question are"
msgstr "Wskazówka: Prawidłowe odpowiedzi na to pytanie to"

msgid "Indicates what gender you identify yourself as"
msgstr "Wskazuje płeć, z którą się identyfikujesz"

msgid "Manage your event expenses and upload receipts"
msgstr "Zarządzanie wydatkami na wydarzenia i przesyłanie paragonów"

msgid "Maximum number of filler spots (0 = unlimited)"
msgstr "Maksymalna liczba miejsc wypełnienia (0 = nieograniczona)"

msgid "Maximum number of player spots (0 = unlimited)"
msgstr "Maksymalna liczba miejsc dla graczy (0 = nieograniczona)"

msgid "Now set up the token and credits configuration"
msgstr "Teraz należy skonfigurować token i kredyty"

msgid "Now you can select which tickets can be gifted"
msgstr "Teraz możesz wybrać, które bilety mogą zostać podarowane"

msgid "Now you can set the experience points settings"
msgstr "Teraz możesz ustawić punkty doświadczenia"

msgid "Now you can set the external registration link"
msgstr "Teraz możesz ustawić zewnętrzny link rejestracyjny"

msgid "Optional - Image displayed within the question"
msgstr "Opcjonalnie - obraz wyświetlany w pytaniu"

msgid "Photo (clear and understandable) of the object"
msgstr "Zdjęcie (wyraźne i zrozumiałe) obiektu"

msgid "Registered users will be granted normal access"
msgstr "Zarejestrowani użytkownicy otrzymają normalny dostęp"

msgid "Remember to put recipients separated by commas"
msgstr "Pamiętaj, aby oddzielić odbiorców przecinkami"

msgid "Set your personal preferences on the interface"
msgstr "Ustaw osobiste preferencje w interfejsie"

msgid "Something went wrong in the account activation"
msgstr "Coś poszło nie tak podczas aktywacji konta"

msgid "Sum of payments received with means of payment"
msgstr "Suma płatności otrzymanych za pomocą środków płatniczych"

msgid "Text show at the start of all character sheets"
msgstr "Tekst wyświetlany na początku wszystkich arkuszy postaci"

#, python-format
msgid "There are <b>%(number)s</b> members to approve"
msgstr "Istnieje <b>%(number)sczłonków</b> do zatwierdzenia"

#, python-format
msgid "There are <b>%(number)s</b> refunds to deliver"
msgstr "Istnieją <b>%(number)s</b> zwrotów do dostarczenia"

#, python-format
msgid "There are quest types without quests: %(list)s"
msgstr "Istnieją typy zadań bez zadań: %(list)s"

msgid "This page allows you to add or edit a discount"
msgstr "Ta strona umożliwia dodanie lub edycję rabatu"

msgid "This page allows you to add or edit an invoice"
msgstr "Ta strona umożliwia dodanie lub edycję faktury"

msgid "This page allows you to fully view a character"
msgstr "Ta strona umożliwia pełny podgląd postaci"

msgid "This page shows the email lists of subscribers"
msgstr "Na tej stronie wyświetlane są listy e-mail subskrybentów"

msgid "This page summarizes px delivery to characters"
msgstr "Ta strona podsumowuje dostarczanie px do znaków"

#, python-brace-format
msgid "This text will be added to the sheet of {name}"
msgstr "Ten tekst zostanie dodany do arkusza {name}"

msgid "Total amount withheld for transfer commissions"
msgstr "Łączna kwota potrącona na prowizje za przelewy"

msgid "Your preferences have been saved in the system"
msgstr "Twoje preferencje zostały zapisane w systemie"

msgid "Added to the registration page, before the form"
msgstr "Dodano do strony rejestracji, przed formularzem"

msgid "Check consistency of the members’ personal data"
msgstr "Sprawdzanie spójności danych osobowych członków"

msgid "Configure payment methods available for players"
msgstr "Konfiguracja metod płatności dostępnych dla graczy"

msgid "Customize specific texts on the event interface"
msgstr "Dostosowywanie określonych tekstów w interfejsie wydarzenia"

#, python-format
msgid "Donation of %(user)s, with reason: '%(reason)s'"
msgstr "Darowizna %(user)s, z powodem: '%(reason)s'"

msgid "Email sent with instructions for password reset"
msgstr "Wiadomość e-mail z instrukcjami resetowania hasła"

msgid "Indicate the country of which you are a citizen"
msgstr "Wskaż kraj, którego jesteś obywatelem"

msgid "Indicates whether it can be selected by players"
msgstr "Wskazuje, czy może zostać wybrana przez graczy"

msgid "Manage the traits available in the event quests"
msgstr "Zarządzanie cechami dostępnymi w zadaniach wydarzenia"

msgid "Maximum number of waiting spots (0 = unlimited)"
msgstr "Maksymalna liczba miejsc oczekujących (0 = nieograniczona)"

msgid "Modify some character elements to make it yours"
msgstr "Zmodyfikuj niektóre elementy postaci, aby uczynić ją swoją"

msgid "Now you can review the organization's deadlines"
msgstr "Teraz możesz sprawdzić terminy organizacji"

msgid "Number of characters to be assigned (default 1)"
msgstr "Liczba znaków do przypisania (domyślnie 1)"

msgid "Set up the payment methods available to players"
msgstr "Skonfiguruj metody płatności dostępne dla graczy"

msgid "Shows the calculated tax amount on each payment"
msgstr "Pokazuje obliczoną kwotę podatku dla każdej płatności"

#, python-format
msgid "There are <b>%(number)s</b> expenses to approve"
msgstr "Istnieją <b>%(number)s</b> wydatków do zatwierdzenia"

#, python-format
msgid "There are <b>%(number)s</b> payments to approve"
msgstr "Do zatwierdzenia jest <b>%(number)s</b> płatności"

#, python-format
msgid "There are <b>%(number)s</b> questions to answer"
msgstr "Istnieją <b>%(number)s</b> pytania, na które należy odpowiedzieć"

msgid "They are regularly paid for the following years"
msgstr "Są one regularnie wypłacane za następujące lata"

msgid "This page allows you to add or edit a character"
msgstr "Ta strona umożliwia dodawanie lub edytowanie postaci"

msgid "This page allows you to edit a member's profile"
msgstr "Ta strona umożliwia edycję profilu użytkownika"

msgid "Warning. The form contains errors to the fields"
msgstr "Ostrzeżenie. Formularz zawiera błędy w polach"

msgid "You are now logged in with the delegate account"
msgstr "Jesteś teraz zalogowany na konto delegata"

msgid "you can review, edit, and mark them as assigned"
msgstr "możesz je przeglądać, edytować i oznaczać jako przypisane"

msgid "A description of the skills / abilities involved"
msgstr "Opis wymaganych umiejętności/zdolności"

#, python-format
msgid "Access your character <a href='%(url)s'>here</a>"
msgstr "Uzyskaj dostęp do swojej postaci <a href=\"%(url)s\">tutaj</a>"

msgid "Describe exactly what risks it poses to the game"
msgstr "Opisz dokładnie, jakie ryzyko stwarza to dla gry"

msgid "Discounts only applicable with new registrations"
msgstr "Zniżki obowiązują tylko przy nowych rejestracjach"

msgid "Displays lists of players to persuade to sign up"
msgstr "Wyświetla listy graczy, których należy przekonać do rejestracji"

msgid "Font used for title texts across all event pages"
msgstr "Czcionka używana w tekstach tytułów na wszystkich stronach wydarzenia"

msgid "Here are the sign up options with limited number"
msgstr "Oto opcje rejestracji z ograniczoną liczbą"

msgid "I'm interested, but I don't have much experience"
msgstr "Jestem zainteresowany, ale nie mam dużego doświadczenia"

msgid "If checked: shows the description for each event"
msgstr "Jeśli zaznaczone: wyświetla opis każdego wydarzenia"

msgid "Is there anything else you would like to tell us"
msgstr "Czy jest coś jeszcze, co chciałbyś nam powiedzieć"

msgid "Manage the character skills purchaseable with XP"
msgstr "Zarządzaj umiejętnościami postaci, które można kupić za PD"

msgid "Names of the collaborators who are organizing it"
msgstr "Nazwiska współpracowników, którzy go organizują"

msgid "No additional payments are required at this time"
msgstr "Obecnie nie są wymagane żadne dodatkowe płatności"

#, python-format
msgid "Registration cancelled for %(event)s by %(user)s"
msgstr "Rejestracja anulowana dla %(event)s przez %(user)s"

msgid "This page allows you to add or edit a competency"
msgstr "Ta strona umożliwia dodawanie lub edytowanie kompetencji"

msgid "This page allows you to upload a new photo album"
msgstr "Ta strona umożliwia przesłanie nowego albumu ze zdjęciami"

msgid "This page shows all emails, both queued and sent"
msgstr ""
"Na tej stronie wyświetlane są wszystkie wiadomości e-mail, zarówno "
"oczekujące w kolejce, jak i wysłane"

msgid "This page shows character assignments to players"
msgstr "Ta strona pokazuje przypisania postaci do graczy"

msgid "This page shows the templates for event handouts"
msgstr "Ta strona zawiera szablony materiałów informacyjnych dla wydarzeń"

msgid "This page shows the types of quests in the event"
msgstr "Ta strona przedstawia rodzaje zadań w wydarzeniu"

msgid "To access this feature, you must first register!"
msgstr "Aby uzyskać dostęp do tej funkcji, musisz się najpierw zarejestrować!"

msgid "You don't have a character assigned for this run"
msgstr "Nie masz postaci przypisanej do tego biegu"

msgid "You have already paid this year's membership fee"
msgstr "Opłaciłeś już tegoroczną składkę członkowską"

msgid "awaiting member approval to proceed with payment"
msgstr "oczekiwanie na zatwierdzenie płatności przez członka"

msgid "Added at the top of the search page of characters"
msgstr "Dodano na górze strony wyszukiwania znaków"

msgid "Allows authors to add relationships to characters"
msgstr "Umożliwia autorom dodawanie relacji do postaci"

msgid "Attention! The form contains errors in the fields"
msgstr "Uwaga! Formularz zawiera błędy w polach"

msgid "Characters are only visible to registered players"
msgstr "Postacie są widoczne tylko dla zarejestrowanych graczy"

msgid "Insert the css code to customize the pdf printing"
msgstr "Wstaw kod css, aby dostosować drukowanie plików PDF"

msgid "Minimum age of members (leave empty for no limit)"
msgstr "Minimalny wiek członków (pozostaw puste dla braku limitu)"

msgid "Now you can peform the fiscal code validity check"
msgstr "Teraz można wykonać sprawdzenie poprawności kodu fiskalnego"

msgid "Now you can set the external mail server settings"
msgstr "Teraz można skonfigurować ustawienia zewnętrznego serwera poczty"

msgid "Raw materials, auxiliaries, consumables and goods"
msgstr "Surowce, materiały pomocnicze, materiały eksploatacyjne i towary"

#, python-format
msgid "Reminder payment of membership fees for %(event)s"
msgstr "Przypomnienie o płatności składek członkowskich za %(event)s"

msgid "Select a character to insert their reference code"
msgstr "Wybierz znak, aby wstawić jego kod referencyjny"

msgid "Select your preferences on the characters to play"
msgstr "Wybierz swoje preferencje dotyczące postaci, którymi chcesz grać"

#, python-format
msgid "The sum is %(amount).2f, with reason '%(reason)s'"
msgstr "Suma wynosi %(amount).2f, z powodem \"%(reason)s\""

#, python-format
msgid "There are <b>%(number)s</b> characters to approve"
msgstr "Istnieją <b>%(number)s</b> znaki do zatwierdzenia"

msgid "This page allows you to edit event-specific texts"
msgstr "Ta strona umożliwia edycję tekstów specyficznych dla wydarzenia"

msgid "This page shows all inflows received for this run"
msgstr "Ta strona pokazuje wszystkie wpływy otrzymane dla tego przebiegu"

msgid "This page shows the collections opened by players"
msgstr "Ta strona pokazuje kolekcje otwarte przez graczy"

msgid "Tolerance exceeded, proceed with the cancellation"
msgstr "Przekroczona tolerancja, kontynuuj anulowanie"

msgid "Unique registration code, used for payment checks"
msgstr "Unikalny kod rejestracyjny, używany do kontroli płatności"

msgid "You are including (at least one of these filters)"
msgstr "Uwzględniasz (co najmniej jeden z tych filtrów)"

msgid "You cannot create a relationship towards yourself"
msgstr "Nie możesz stworzyć relacji z samym sobą"

msgid "Cancellation for missing organization registration"
msgstr "Anulowanie z powodu braku rejestracji organizacji"

msgid "Fill in this field if you have accessibility needs"
msgstr "Wypełnij to pole, jeśli potrzebujesz ułatwień dostępu"

msgid "If checked, do not use the parent event's factions"
msgstr "Jeśli zaznaczone, nie używaj frakcji wydarzenia nadrzędnego"

msgid "If you wish, indicate a pronoun for your character"
msgstr "Jeśli chcesz, wskaż zaimek dla swojej postaci"

msgid "If you wish, you can delete past pre-registrations"
msgstr "Jeśli chcesz, możesz usunąć wcześniejsze rejestracje wstępne"

msgid "Indicate the color that will be used for the links"
msgstr "Wskaż kolor, który będzie używany dla linków"

msgid "Indicate the color that will be used for the texts"
msgstr "Wskaż kolor, który będzie używany w tekstach"

msgid "Indicate the runs for which the discount is active"
msgstr "Wskaż biegi, dla których rabat jest aktywny"

msgid "Manage payments performed by players on all events"
msgstr ""
"Zarządzanie płatnościami dokonywanymi przez graczy we wszystkich "
"wydarzeniach"

msgid "Manage the configuration of the activated features"
msgstr "Zarządzanie konfiguracją aktywowanych funkcji"

msgid "Manage the progress steps for the writing elements"
msgstr "Zarządzanie krokami postępu dla elementów pisania"

msgid "Maximum number of characters the player can create"
msgstr "Maksymalna liczba postaci, które może stworzyć gracz"

msgid "Select which of your characters you want to access"
msgstr "Wybierz postacie, do których chcesz uzyskać dostęp"

msgid "Set the casting options in the configuration panel"
msgstr "Ustaw opcje odlewania w panelu konfiguracji"

msgid "Set visual aspect: colors, background, cover image"
msgstr "Ustaw aspekt wizualny: kolory, tło, obraz okładki"

msgid "Thank you for choosing to be part of our community"
msgstr "Dziękujemy, że zdecydowałeś się być częścią naszej społeczności"

msgid "The registration for this event has been cancelled"
msgstr "Rejestracja na to wydarzenie została anulowana"

msgid "This feature is available for non-waiting tickets!"
msgstr "Ta funkcja jest dostępna dla biletów, które nie oczekują!"

msgid "This page allows you to add or edit a payment item"
msgstr "Ta strona umożliwia dodanie lub edycję pozycji płatności"

msgid "This page allows you to add or edit a url shortner"
msgstr "Ta strona umożliwia dodanie lub edycję skrótu adresu URL"

msgid "This page allows you to answer a player's question"
msgstr "Ta strona pozwala odpowiedzieć na pytanie gracza"

msgid "This page shows all payments received for this run"
msgstr ""
"Na tej stronie wyświetlane są wszystkie płatności otrzymane dla tego "
"przebiegu"

msgid "This page shows the questions submitted by players"
msgstr "Ta strona pokazuje pytania przesłane przez graczy"

msgid "This page summarises the organization's volunteers"
msgstr "Ta strona podsumowuje wolontariuszy organizacji"

msgid "Total participation fees reduced through discounts"
msgstr "Całkowite opłaty za uczestnictwo obniżone dzięki zniżkom"

msgid "Write to us if you need help in setting things up!"
msgstr "Napisz do nas, jeśli potrzebujesz pomocy w konfiguracji!"

msgid "you can still pay the remaining amount if you wish"
msgstr "Jeśli chcesz, nadal możesz zapłacić pozostałą kwotę"

#, python-format
msgid "Assigned %(amount).2f %(elements)s for '%(reason)s'"
msgstr "Przydzielono %(amount).2f %(elements)s dla \"%(reason)s"

msgid "Here is a step-by-step walkthrough of the interface"
msgstr "Oto opis interfejsu krok po kroku"

msgid "I've done it a few times, I have a basic experience"
msgstr "Robiłem to kilka razy, mam podstawowe doświadczenie"

msgid "If you want to download an example file, click here"
msgstr "Jeśli chcesz pobrać przykładowy plik, kliknij tutaj"

msgid "Indicates the currency in which to receive payments"
msgstr "Wskazuje walutę, w której mają być odbierane płatności"

msgid "It is not possible for you to pay dues at this time"
msgstr "W tej chwili nie ma możliwości opłacenia składek"

msgid "Join our Discord for help, ideas, or to report bugs"
msgstr ""
"Dołącz do naszego Discorda, aby uzyskać pomoc, pomysły lub zgłosić błędy"

msgid "Manage registrations discounts available to players"
msgstr "Zarządzanie zniżkami na rejestrację dostępnymi dla graczy"

msgid "Please choose a clear and easily recognizable photo"
msgstr "Wybierz wyraźne i łatwo rozpoznawalne zdjęcie"

msgid "Review players' dietary restrictions and allergies."
msgstr "Sprawdź ograniczenia dietetyczne i alergie graczy."

msgid "Short guides to help you learn how the system works"
msgstr ""
"Krótkie przewodniki, które pomogą ci dowiedzieć się, jak działa system"

#, python-format
msgid "There are ability types without abilities: %(list)s"
msgstr "Istnieją typy umiejętności bez umiejętności: %(list)s"

msgid "This page allows you to set up your payment methods"
msgstr "Ta strona umożliwia skonfigurowanie metod płatności"

msgid "This page summarises the assignments in this run of"
msgstr "Ta strona podsumowuje zadania w tej serii"

msgid "This page summarizes the association's custom texts"
msgstr "Ta strona podsumowuje niestandardowe teksty stowarzyszenia"

msgid " here the conditions of disenrollment for this event"
msgstr " tutaj warunki wyrejestrowania dla tego zdarzenia"

msgid "As a final step, we ask you to complete your profile"
msgstr "Ostatnim krokiem jest uzupełnienie profilu"

#, python-format
msgid "Collected contribution of %(user)s for %(recipient)s"
msgstr "Zebrany wkład %(user)s dla %(recipient)s"

msgid "If checked: shows the list of authors for each event"
msgstr "Jeśli zaznaczone: wyświetla listę autorów dla każdego wydarzenia"

msgid "Indicates how many passengers require transportation"
msgstr "Wskazuje, ilu pasażerów wymaga transportu"

msgid "Last step, please upload your membership application"
msgstr "Ostatnim krokiem jest przesłanie wniosku o członkostwo"

msgid "Manages fixed installment payments for registrations"
msgstr "Zarządzanie stałymi płatnościami ratalnymi za rejestracje"

msgid "No registrations have been received for this run yet"
msgstr "Nie otrzymano jeszcze żadnych zgłoszeń do tego biegu"

msgid "Perform check on the consistency of character sheets"
msgstr "Sprawdzenie spójności arkuszy postaci"

msgid "The first column the amount, the second the receipts"
msgstr "W pierwszej kolumnie kwota, w drugiej wpływy"

msgid "This page allows you to add or edit an assignment of"
msgstr "Ta strona umożliwia dodawanie lub edytowanie przydziału"

msgid "This page shows all donations recorded in the system"
msgstr "Ta strona pokazuje wszystkie darowizny zarejestrowane w systemie"

msgid "This page shows the deadlines to be met for this run"
msgstr ""
"Ta strona pokazuje terminy, których należy dotrzymać dla tego przebiegu"

msgid "This page shows the relationships between characters"
msgstr "Ta strona przedstawia relacje między postaciami"

msgid "This page shows the workshop questions for the event"
msgstr "Ta strona zawiera pytania warsztatowe dotyczące tego wydarzenia"

msgid "You have already sent a payment pending verification"
msgstr "Wysłano już płatność oczekującą na weryfikację"

msgid "You will have our eternal thanks for believing in us"
msgstr "Będziemy ci dozgonnie wdzięczni za to, że w nas uwierzyłeś"

msgid "please upload your membership application to proceed"
msgstr "Aby kontynuować, prosimy o przesłanie wniosku o członkostwo"

msgid "'character' (character name or number to be assigned)"
msgstr "\"znak\" (nazwa znaku lub numer do przypisania)"

#, python-format
msgid "Casting preferences saved on '%(type)s' for %(event)s"
msgstr "Preferencje rzutowania zapisane w '%(type)s' dla %(event)s"

msgid "Differing by only one character from the expected one"
msgstr "Różni się tylko jednym znakiem od oczekiwanego znaku"

msgid "Here is a to-do list of important actions to complete"
msgstr "Oto lista ważnych działań do wykonania"

msgid "Initial value of experience points for all characters"
msgstr "Początkowa wartość punktów doświadczenia dla wszystkich postaci"

msgid "Manage dynamic installment payments for registrations"
msgstr "Zarządzanie dynamicznymi płatnościami ratalnymi za rejestracje"

msgid "Now you can create the 'patron' and 'reduced' tickets"
msgstr "Teraz można utworzyć bilety patronackie i ulgowe"

msgid "Optional - ram html code (substitute the text before)"
msgstr "Opcjonalnie - kod html ramki (zastąp wcześniejszy tekst)"

#, python-format
msgid "Registration fee %(number)d of %(user)s per %(event)s"
msgstr "Opłata rejestracyjna %(number)d %(user)s na %(event)s"

msgid "Select which elements to copy, from which other event"
msgstr "Wybierz, które elementy mają zostać skopiowane z innego zdarzenia"

msgid "The total number of tickets to be drawn was indicated"
msgstr "Podano całkowitą liczbę losów do rozlosowania"

msgid "This page allows you to add or edit a volunteer entry"
msgstr "Ta strona umożliwia dodanie lub edycję wpisu wolontariusza"

msgid "This page allows you to change general event settings"
msgstr "Ta strona umożliwia zmianę ogólnych ustawień wydarzenia"

msgid "This page shows all invoices registered in the system"
msgstr ""
"Na tej stronie wyświetlane są wszystkie faktury zarejestrowane w systemie"

msgid "This page shows users who can be persuaded to sign up"
msgstr ""
"Ta strona pokazuje użytkowników, których można przekonać do rejestracji"

msgid "You have been gifted a registration to this event, by"
msgstr "Zostałeś obdarowany rejestracją na to wydarzenie przez"

msgid "You have granted data sharing with this organisation!"
msgstr "Użytkownik wyraził zgodę na udostępnianie danych tej organizacji!"

msgid "Do you want to allow users to make voluntary donations"
msgstr "Czy chcesz umożliwić użytkownikom przekazywanie dobrowolnych darowizn"

msgid "Everything is in order about the payment of this event"
msgstr "Wszystko jest w porządku w kwestii płatności za to wydarzenie"

msgid "Indicate a song you want to dedicate to your character"
msgstr "Wskaż piosenkę, którą chcesz zadedykować swojej postaci"

msgid "Indicate as precisely as possible where to pick you up"
msgstr "Wskaż jak najdokładniej, gdzie można Cię odebrać"

msgid "Indicate how spending is allocated at the budget level"
msgstr "Wskazanie sposobu alokacji wydatków na poziomie budżetu"

msgid "Indicates that payment is sent 'to friends and family'"
msgstr "Wskazuje, że płatność jest wysyłana \"do przyjaciół i rodziny\""

msgid "Indicates the runs for which the discount is available"
msgstr "Wskazuje przebiegi, dla których rabat jest dostępny"

msgid "Manage XP distributions for character skill purchases."
msgstr "Zarządzanie dystrybucją PD za zakup umiejętności postaci."

msgid "Now you can add relationships when editing a character"
msgstr "Teraz można dodawać relacje podczas edycji postaci"

msgid "Set if you want to reserve tickets in addition to your"
msgstr "Ustaw, jeśli chcesz zarezerwować bilety oprócz swoich"

msgid "The registration request will be updated automatically"
msgstr "Żądanie rejestracji zostanie zaktualizowane automatycznie"

msgid "The user has confirmed its registration for this event"
msgstr "Użytkownik potwierdził rejestrację w tym wydarzeniu"

msgid "The user has updated their registration for this event"
msgstr "Użytkownik zaktualizował swoją rejestrację na to wydarzenie"

msgid "This page shows the discounts activated for this event"
msgstr "Ta strona pokazuje zniżki aktywowane dla tego wydarzenia"

msgid "This page summarises the customised texts of the event"
msgstr "Ta strona podsumowuje niestandardowe teksty wydarzenia"

msgid "This page summarises the list of members as a registry"
msgstr "Ta strona podsumowuje listę członków jako rejestr"

msgid "You have not reached the minimum number of preferences"
msgstr "Nie osiągnięto minimalnej liczby preferencji"

msgid "You must signed up in order to select your preferences"
msgstr "Musisz się zarejestrować, aby wybrać swoje preferencje"

msgid "Your tax code has a problem that we ask you to correct"
msgstr "Twój kod podatkowy ma problem, który prosimy poprawić"

msgid "Application to be given to them to sign and then upload"
msgstr "Wniosek zostanie im przekazany do podpisania, a następnie przesłany"

msgid "Content of mail reminding players to fill their profile"
msgstr "Treść wiadomości przypominającej graczom o wypełnieniu profilu"

msgid "Content of the membership request filled with user data"
msgstr "Treść żądania członkostwa wypełniona danymi użytkownika"

msgid "Displays players overdue for payment or other deadlines"
msgstr "Wyświetla graczy zalegających z płatnościami lub innymi terminami"

msgid "Displays statistics on player preferences on characters"
msgstr "Wyświetla statystyki dotyczące preferencji graczy odnośnie postaci"

msgid "If checked: shows a link in the calendar to past events"
msgstr ""
"Jeśli zaznaczone: wyświetla łącze w kalendarzu do poprzednich wydarzeń"

msgid "Quickly configure your events's most important settings"
msgstr "Szybka konfiguracja najważniejszych ustawień wydarzeń"

msgid "Review the users that are missing the event's deadlines"
msgstr "Przejrzyj użytkowników, którzy nie dotrzymali terminów wydarzenia"

msgid "The link will be valid for the following number of days"
msgstr "Link będzie ważny przez następującą liczbę dni"

msgid "This page allows you to edit organization-specific text"
msgstr "Ta strona umożliwia edycję tekstu specyficznego dla organizacji"

msgid "This page allows you to keep track of reported problems"
msgstr "Ta strona umożliwia śledzenie zgłoszonych problemów"

msgid "Total of what has already been paid at the current date"
msgstr "Suma kwot już zapłaconych na bieżący dzień"

msgid "We encountered a problem with the tax code you provided"
msgstr "Napotkaliśmy problem z podanym kodem podatkowym"

msgid "Your membership application was successfully submitted!"
msgstr "Twój wniosek o członkostwo został pomyślnie przesłany!"

msgid "Added at the bottom of mail confirming signup to players"
msgstr "Dodano na dole wiadomości potwierdzającej rejestrację graczy"

msgid "Assign the characters following the players' preferences"
msgstr "Przydziel postacie zgodnie z preferencjami graczy"

msgid "Click on the image below (Paypal.me) to open the payment"
msgstr "Kliknij poniższy obrazek (Paypal.me), aby otworzyć płatność"

msgid "Customize textual elements of the organization interface"
msgstr "Dostosowywanie elementów tekstowych interfejsu organizacji"

msgid "Date of birth characters do not match (check exact date)"
msgstr "Znaki daty urodzenia nie zgadzają się (sprawdź dokładną datę)"

msgid "Display full history of player preferences on characters"
msgstr "Wyświetlanie pełnej historii preferencji gracza na postaciach"

msgid "If no payment is received, registration may be cancelled"
msgstr "W przypadku braku płatności rejestracja może zostać anulowana"

msgid "If you would like to make a donation to the Organization"
msgstr "Jeśli chcesz przekazać darowiznę na rzecz organizacji,"

msgid "Indicate whether the field is printed in PDF generations"
msgstr "Wskazanie, czy pole jest drukowane w generacjach PDF"

msgid "Now players can submit donation, and you can review them"
msgstr "Teraz gracze mogą przesyłać darowizny, a Ty możesz je przeglądać"

msgid "Please check the address again, especially its beginning"
msgstr "Sprawdź ponownie adres, zwłaszcza jego początek"

msgid "This page allows you to add or edit a credits assignment"
msgstr "Ta strona umożliwia dodawanie lub edytowanie przydziału punktów"

msgid "This page allows you to add or edit a signup to this run"
msgstr "Ta strona umożliwia dodanie lub edycję rejestracji do tego biegu"

msgid "This page shows all expense items recorded in the system"
msgstr ""
"Na tej stronie wyświetlane są wszystkie pozycje wydatków zarejestrowane w "
"systemie"

msgid "Content of mail reminding players to pay their signup fee"
msgstr ""
"Treść wiadomości przypominającej graczom o uiszczeniu opłaty rejestracyjnej"

msgid "Content of privacy page linked at the bottom of all pages"
msgstr "Treść strony prywatności połączona na dole wszystkich stron"

msgid "Indicate the pronouns you wish to be used to refer to you"
msgstr "Wskaż zaimki, które mają być używane w odniesieniu do Ciebie"

msgid "Now you can review the historical accounting informations"
msgstr "Teraz możesz przeglądać historyczne informacje księgowe"

msgid "Select the faction on which you want to filter characters"
msgstr "Wybierz frakcję, według której chcesz filtrować postacie"

msgid "This page allows you to edit the event navigation buttons"
msgstr "Ta strona umożliwia edycję przycisków nawigacji zdarzeń"

msgid "This page allows you to edit the roles of the association"
msgstr "Ta strona umożliwia edycję ról stowarzyszenia"

#, python-format
msgid "To confirm it, please pay %(amount)s within %(days)s days"
msgstr "Aby to potwierdzić, należy wpłacić %(amount)s w ciągu %(days)s dni"

msgid "Total of expenses submitted by collaborators and approved"
msgstr "Suma wydatków przedstawionych przez współpracowników i zatwierdzonych"

msgid "You cannot redeem a membership, you are already a member!"
msgstr "Nie możesz wykupić członkostwa, jesteś już członkiem!"

msgid "once approved, the corresponding amounts are assigned as "
msgstr "Po zatwierdzeniu odpowiednie kwoty są przypisywane jako"

msgid "Allows you to copy any element directly from another event"
msgstr ""
"Umożliwia skopiowanie dowolnego elementu bezpośrednio z innego zdarzenia"

msgid "Displays full lists of usual players not already signed up"
msgstr ""
"Wyświetla pełne listy zwykłych graczy, którzy nie są jeszcze zarejestrowani"

msgid "Do you want to assign characters using a casting algorithm"
msgstr "Czy chcesz przydzielać postacie przy użyciu algorytmu rzutowania"

#, python-format
msgid "Hi! Your registration to <b>%(event)s</b> has been updated"
msgstr "Twoja rejestracja do <b>%(event)s</b> została zaktualizowana"

msgid "I am not good what to say. I never thought it would happen"
msgstr "Nie wiem, co powiedzieć. Nigdy nie sądziłem, że do tego dojdzie"

msgid "If instead you wish to upload a new photo of your document"
msgstr "Jeśli zamiast tego chcesz przesłać nowe zdjęcie dokumentu"

msgid "If you have a discount code, enter it here and press enter"
msgstr "Jeśli posiadasz kod rabatowy, wprowadź go tutaj i naciśnij Enter"

msgid "Let us know if you encounter any issues or need assistance"
msgstr ""
"Daj nam znać, jeśli napotkasz jakiekolwiek problemy lub będziesz potrzebować"
" pomocy"

msgid "Manage expenses uploaded by staff members and approve them"
msgstr ""
"Zarządzanie wydatkami przesłanymi przez pracowników i ich zatwierdzanie"

msgid "Option name, displayed within the question (keep it short)"
msgstr "Nazwa opcji wyświetlana w pytaniu (powinna być krótka)"

msgid "Probability of showing the special page (out of thousands)"
msgstr "Prawdopodobieństwo wyświetlenia strony specjalnej (z tysięcy)"

msgid "This page allows you to manually approve payments received"
msgstr "Ta strona umożliwia ręczne zatwierdzanie otrzymanych płatności"

msgid "This page allows you to upload a new personal expense item"
msgstr "Ta strona umożliwia przesłanie nowej pozycji wydatków osobistych"

msgid "This page shows all payment items registered in the system"
msgstr ""
"Na tej stronie wyświetlane są wszystkie pozycje płatności zarejestrowane w "
"systemie"

#, python-format
msgid "Total of your signup fee: <b>%(amount).2f %(currency)s</b>"
msgstr "Suma opłaty rejestracyjnej: <b>%(amount).2f %(currency)s</b>"

msgid "You have exceeded the maximum number of selectable options"
msgstr "Przekroczono maksymalną liczbę opcji do wyboru"

msgid "Content of mail reminding players to pay the membership fee"
msgstr ""
"Treść wiadomości przypominającej graczom o uiszczeniu opłaty członkowskiej"

msgid "Do you want to accept payments processed through the system"
msgstr "Czy chcesz akceptować płatności przetwarzane przez system"

msgid "Do you want to allow players to create their own characters"
msgstr "Czy chcesz umożliwić graczom tworzenie własnych postaci"

msgid "If checked, makes pre-registration for this event available"
msgstr ""
"Zaznaczenie tego pola wyboru powoduje udostępnienie wstępnej rejestracji na "
"to wydarzenie"

msgid "Lets staff access the diet information submitted by players"
msgstr ""
"Umożliwia personelowi dostęp do informacji o diecie przesłanych przez graczy"

#, python-format
msgid "Name: %(name)s, slug: %(slug)s, creator: %(user)s %(email)s"
msgstr "Nazwa: %(name)s, slug: %(slug)s, creator: %(user)s %(email)s"

msgid "Now players can submit collections, and you can review them"
msgstr "Teraz gracze mogą przesyłać kolekcje, a Ty możesz je przeglądać"

msgid "Now you can start creating workshops, starting from modules"
msgstr "Teraz możesz rozpocząć tworzenie warsztatów, zaczynając od modułów"

#, python-format
msgid "Payments already received: <b>%(amount).2f %(currency)s</b>"
msgstr "Płatności już otrzymane: <b>%(amount).2f %(currency)s</b>"

msgid "Percentage of VAT to be calculated on the ticket cost alone"
msgstr "Procent podatku VAT obliczany na podstawie samego kosztu biletu"

msgid "This page allows you to add or edit a new item of inventory"
msgstr "Ta strona umożliwia dodanie lub edycję nowego elementu ekwipunku"

msgid "This page allows you to change a member's membership status"
msgstr "Ta strona umożliwia zmianę statusu członkostwa użytkownika"

msgid "This page presents the complete list of financial movements"
msgstr "Ta strona przedstawia pełną listę ruchów finansowych"

msgid "This page shows the payment deadline settings for the event"
msgstr ""
"Na tej stronie wyświetlane są ustawienia terminu płatności dla wydarzenia"

msgid "This page shows the sections of the event registration form"
msgstr "Ta strona zawiera sekcje formularza rejestracji na wydarzenie"

#, python-format
msgid "You can make the payment <a href='%(url)s'>on this page</a>"
msgstr "Płatności można dokonać <a href=\"%(url)s\">na tej stronie</a>"

msgid "You have chosen the same option in more than one preference"
msgstr "Wybrałeś tę samą opcję w więcej niż jednej preferencji"

#, python-format
msgid "%(amount)d %(tokens)s were used to participate in this event"
msgstr ""
"%(amount)d %(tokens)s wykorzystano do wzięcia udziału w tym wydarzeniu"

msgid "ATTENTION: This action overwrites changes made to this event"
msgstr "UWAGA: Ta czynność zastępuje zmiany wprowadzone w tym zdarzeniu"

#, python-format
msgid "Access the management panel <a href= %(url)s'>from here!</a>"
msgstr "Dostęp do panelu zarządzania <a href= %(url)s'>z tego miejsca!</a>"

msgid "Adds a page where you can define shorter URLs for long links"
msgstr ""
"Dodaje stronę, na której można zdefiniować krótsze adresy URL dla długich "
"linków"

msgid "Allows players to cancel their own registrations at any time"
msgstr "Umożliwia graczom anulowanie własnych rejestracji w dowolnym momencie"

msgid "If checked, workshops will be visible for players to fill in"
msgstr "Jeśli zaznaczone, warsztaty będą widoczne dla graczy do wypełnienia"

msgid "If you wish to upload a new scan of your application instead"
msgstr "Jeśli zamiast tego chcesz przesłać nowy skan aplikacji"

msgid "In the membership book the number of your membership card is"
msgstr "W księdze członkowskiej numer karty członkowskiej to"

msgid "Manages tokens used by players to cover the registration fee"
msgstr ""
"Zarządza tokenami używanymi przez graczy do pokrycia opłaty rejestracyjnej"

msgid "Now you can review the diet information submitted by players"
msgstr "Teraz możesz przejrzeć informacje o diecie przesłane przez graczy"

msgid "Set up the tickets that users can select during registration"
msgstr "Skonfiguruj bilety, które użytkownicy mogą wybrać podczas rejestracji"

msgid "This page allows you to add or edit an expense item incurred"
msgstr "Ta strona umożliwia dodanie lub edycję poniesionego wydatku"

msgid "This page shows in detail the skills marked by a contributor"
msgstr ""
"Ta strona pokazuje szczegółowo umiejętności zaznaczone przez współpracownika"

msgid "This page shows the factions (character groups) of the event"
msgstr "Ta strona przedstawia frakcje (grupy postaci) wydarzenia"

msgid "This page shows the relationships of the indicated character"
msgstr "Ta strona pokazuje relacje wskazanej postaci"

msgid "You have already granted data sharing with this organisation"
msgstr "Użytkownik wyraził już zgodę na udostępnianie danych tej organizacji"

#, python-format
msgid "%(amount)d %(credits)s were used to participate in this event"
msgstr ""
"%(amount)d %(credits)s zostały wykorzystane do wzięcia udziału w tym "
"wydarzeniu"

msgid "Added at the bottom of all mails confirming signup to players"
msgstr ""
"Dodano na dole wszystkich wiadomości e-mail potwierdzających rejestrację "
"graczy"

msgid "If checked, an option can be chosen a maximum number of times"
msgstr "Jeśli opcja jest zaznaczona, można ją wybrać maksymalnie kilka razy"

msgid "Lets staff access the safety information submitted by players"
msgstr ""
"Umożliwia pracownikom dostęp do informacji o bezpieczeństwie przesłanych "
"przez graczy"

msgid "Manage event templates used as starting points for new events"
msgstr ""
"Zarządzanie szablonami wydarzeń używanymi jako punkty początkowe dla nowych "
"wydarzeń"

msgid "Manage the event settings: name, description,  and other data"
msgstr "Zarządzanie ustawieniami wydarzenia: nazwa, opis i inne dane"

msgid "Manages credits used by players to cover the registration fee"
msgstr ""
"Zarządza kredytami wykorzystywanymi przez graczy do pokrycia opłaty "
"rejestracyjnej"

msgid "Quickly configure your organization's most important settings"
msgstr "Szybka konfiguracja najważniejszych ustawień organizacji"

msgid "Sets how often reminder emails are sent, in days (default: 5)"
msgstr ""
"Ustawia częstotliwość wysyłania wiadomości e-mail z przypomnieniem, w dniach"
" (domyślnie: 5)"

msgid "These are the workshops you must complete before you can play"
msgstr "Są to warsztaty, które należy ukończyć przed rozpoczęciem gry"

msgid "This page allows you to change the access roles for the event"
msgstr "Ta strona umożliwia zmianę ról dostępu do wydarzenia"

msgid "This page lists all reimbursement claims submitted by members"
msgstr ""
"Ta strona zawiera listę wszystkich wniosków o zwrot kosztów złożonych przez "
"członków"

msgid "This page shows the general information of registered players"
msgstr "Ta strona pokazuje ogólne informacje o zarejestrowanych graczach"

msgid "This page shows the historical accounting of the organization"
msgstr "Ta strona przedstawia historyczną księgowość organizacji"

msgid "This page shows the uploaded resources available to the event"
msgstr "Ta strona pokazuje przesłane zasoby dostępne dla wydarzenia"

msgid "This page summarizes all revenue items recorded in the system"
msgstr ""
"Ta strona podsumowuje wszystkie pozycje przychodów zarejestrowane w systemie"

msgid "To confirm your registration, please pay the amount indicated"
msgstr "Aby potwierdzić rejestrację, należy wpłacić wskazaną kwotę"

msgid "for no relationship, only to display the other character name"
msgstr "bez związku, tylko w celu wyświetlenia nazwy innego znaku"

msgid "Added to the membership page as the paragraph for statute info"
msgstr ""
"Dodano do strony członkostwa jako paragraf dotyczący informacji o statucie"

msgid "Content of legal notice page linked at the bottom of all pages"
msgstr ""
"Treść strony z informacjami prawnymi znajduje się na dole wszystkich stron"

msgid "Description of this payment method to be displayed to the user"
msgstr "Opis tej metody płatności wyświetlany użytkownikowi"

msgid "From this page you can send an email to any list of recipients"
msgstr ""
"Z tej strony można wysłać wiadomość e-mail do dowolnej listy odbiorców"

msgid "If checked, shows players the histories of preferences entered"
msgstr "Jeśli zaznaczone, pokazuje graczom historię wprowadzonych preferencji"

msgid "If you encounter any issues, contact us and we will assist you"
msgstr ""
"Jeśli napotkasz jakiekolwiek problemy, skontaktuj się z nami, a my Ci "
"pomożemy"

msgid "Indicate here each element you wish to avoid in the assignment"
msgstr "Wskaż tutaj każdy element, którego chcesz uniknąć w zadaniu"

msgid "It will be shown to other players together with your character"
msgstr "Zostanie on pokazany innym graczom wraz z postacią gracza"

msgid "Now staff members can upload expenses, and you can review them"
msgstr "Teraz pracownicy mogą przesyłać wydatki, a Ty możesz je przeglądać"

msgid "Now you can review the safety information submitted by players"
msgstr ""
"Teraz możesz przejrzeć informacje o bezpieczeństwie przesłane przez graczy"

msgid "Optional - Extended description (displayed in small gray text)"
msgstr "Opcjonalnie - Rozszerzony opis (wyświetlany małym szarym tekstem)"

msgid "Set specific values for configuration of features of the event"
msgstr "Ustaw określone wartości dla konfiguracji funkcji zdarzenia"

msgid "We ask you to pay the amount requested for the next instalment"
msgstr "Prosimy o zapłatę żądanej kwoty za kolejną ratę"

msgid "You can give a preference to play it, as with other characters"
msgstr ""
"Podobnie jak w przypadku innych postaci, możesz dać jej preferencje do gry"

msgid "You must complete payment of membership dues in order to vote!"
msgstr "Aby móc głosować, należy opłacić składki członkowskie!"

msgid "Your request has been sent, we will reply as soon as possible!"
msgstr "Twoja prośba została wysłana, odpowiemy tak szybko, jak to możliwe!"

msgid "Allows a user to reserve extra tickets in addition to their own"
msgstr ""
"Umożliwia użytkownikowi zarezerwowanie dodatkowych biletów oprócz własnych"

msgid "Allows players to create and modify their own characters freely"
msgstr "Pozwala graczom dowolnie tworzyć i modyfikować własne postacie"

msgid "Description - will be displayed at the beginning of the section"
msgstr "Opis - będzie wyświetlany na początku sekcji"

msgid "Do you want to manage characters assigned to registered players"
msgstr ""
"Czy chcesz zarządzać postaciami przypisanymi do zarejestrowanych graczy"

msgid "Do you want users to join events only after an approval process"
msgstr ""
"Czy chcesz, aby użytkownicy dołączali do wydarzeń dopiero po zatwierdzeniu"

#, python-format
msgid "Hello! Your registration at <b>%(event)s</b> has been confirmed"
msgstr "Witaj! Twoja rejestracja w <b>%(event)s</b> została potwierdzona"

msgid "If checked, no tokens will be used in the entries of this event"
msgstr ""
"Jeśli zaznaczone, żadne tokeny nie będą używane we wpisach tego wydarzenia"

msgid "If checked, prologues will be visible to the assigned character"
msgstr "Jeśli zaznaczone, prologi będą widoczne dla przypisanej postaci"

msgid "If checked, the PDF version of character sheets will be visible"
msgstr "Jeśli zaznaczone, wersja PDF arkuszy postaci będzie widoczna"

msgid "Indicate the exact date in which the payment has been performed"
msgstr "Wskazać dokładną datę wykonania płatności"

msgid "Indicates whether the discount is visible and usable by players"
msgstr ""
"Wskazuje, czy zniżka jest widoczna i możliwa do wykorzystania przez graczy"

msgid "Manage staff expenses based on receipts uploaded for all events"
msgstr ""
"Zarządzanie wydatkami personelu na podstawie paragonów przesłanych dla "
"wszystkich wydarzeń"

msgid "Now players can create refund requests, and you can review them"
msgstr ""
"Teraz gracze mogą tworzyć wnioski o zwrot pieniędzy, a Ty możesz je "
"sprawdzać"

msgid "Select from the dropdown the characters to be added to the plot"
msgstr ""
"Wybierz z listy rozwijanej postacie, które mają zostać dodane do fabuły"

msgid "This page allows you to add or edit sections in the signup form"
msgstr ""
"Ta strona umożliwia dodawanie lub edytowanie sekcji w formularzu rejestracji"

msgid "This page allows you to add or edit the registration surcharges"
msgstr "Ta strona umożliwia dodawanie lub edytowanie dopłat rejestracyjnych"

msgid "This page allows you to change the general settings of this run"
msgstr "Ta strona umożliwia zmianę ogólnych ustawień tego przebiegu"

msgid "This page shows all runs; you can edit them, or create new ones"
msgstr ""
"Na tej stronie wyświetlane są wszystkie przebiegi; można je edytować lub "
"tworzyć nowe"

msgid "To be able to pay, your membership application must be approved"
msgstr ""
"Aby móc dokonać płatności, wniosek o członkostwo musi zostać zatwierdzony"

msgid "Warning: there is already an approved member with the same name"
msgstr "Ostrzeżenie: istnieje już zatwierdzony użytkownik o tej samej nazwie"

msgid "You will receive confirmation of the outcome of its  evaluation"
msgstr "Otrzymasz potwierdzenie wyniku jego oceny"

msgid "Activate new features and enhance the functionality of the event"
msgstr "Aktywuj nowe funkcje i zwiększ funkcjonalność wydarzenia"

msgid "In the text refer to the other characters solely by their number"
msgstr ""
"W tekście należy odnosić się do innych postaci wyłącznie za pomocą ich "
"numerów"

msgid "Indicate the color that will be used for the background of texts"
msgstr "Wskaż kolor, który będzie używany jako tło tekstów"

msgid "Indicate the payment methods you wish to be available to players"
msgstr "Wskaż metody płatności, które mają być dostępne dla graczy"

msgid "Manage questions and options for characters and writing elements"
msgstr ""
"Zarządzanie pytaniami i opcjami dotyczącymi postaci i elementów scenariusza"

msgid "Now players can submit preregistrations, and you can review them"
msgstr ""
"Teraz gracze mogą przesyłać wstępne rejestracje, a ty możesz je przeglądać"

msgid "Part of the registration fee derived only from the ticket chosen"
msgstr "Część opłaty rejestracyjnej pochodzi wyłącznie z wybranego biletu"

msgid "The payment was not completed. Please contact us to find out why"
msgstr ""
"Płatność nie została zrealizowana. Skontaktuj się z nami, aby dowiedzieć się"
" dlaczego"

msgid "They will be used automatically when you sign up for a new event"
msgstr ""
"Zostaną one wykorzystane automatycznie podczas rejestracji w nowym "
"wydarzeniu"

msgid "This page allows you to add or edit the expense of a contributor"
msgstr "Ta strona umożliwia dodawanie lub edytowanie wydatków współpracownika"

msgid "This page allows you to copy the event settings from another one"
msgstr "Ta strona umożliwia skopiowanie ustawień wydarzenia z innego"

msgid "This page shows the settings available for the membership voting"
msgstr "Ta strona pokazuje ustawienia dostępne dla głosowania członków"

msgid "This page shows the traits assigned to the characters in the run"
msgstr "Ta strona pokazuje cechy przypisane do postaci w serii"

#, python-format
msgid "To complete the process, simply <a href='%(url)s'>click here</a>"
msgstr "Aby zakończyć proces, wystarczy <a href=\"%(url)s\">kliknąć tutaj</a>"

msgid "Use the information below to request the transfer from your bank"
msgstr ""
"Skorzystaj z poniższych informacji, aby zlecić przelew ze swojego banku"

msgid "You have indicated several preferences towards the same element!"
msgstr "Wskazałeś kilka preferencji dotyczących tego samego elementu!"

msgid "Your request will be considered at the next meeting of the Board"
msgstr "Twój wniosek zostanie rozpatrzony na następnym posiedzeniu Zarządu"

msgid "Copy and paste exactly all the coloured text below into the notes"
msgstr "Skopiuj i wklej dokładnie cały kolorowy tekst poniżej do notatek"

msgid "Error loading. Invalid file format (we accept only pdf or images)"
msgstr ""
"Błąd ładowania. Nieprawidłowy format pliku (akceptujemy tylko pliki pdf lub "
"obrazy)"

msgid "If checked, no credits will be used in the entries for this event"
msgstr ""
"Jeśli zaznaczone, żadne kredyty nie zostaną użyte w zgłoszeniach do tego "
"wydarzenia"

msgid "If checked: Show summary page with number of tickets/options used"
msgstr ""
"Jeśli zaznaczone: Pokaż stronę podsumowania z liczbą wykorzystanych "
"biletów/opcji"

msgid "If you think this is an error, get in touch with us to resolve it"
msgstr ""
"Jeśli uważasz, że jest to błąd, skontaktuj się z nami, aby go rozwiązać"

msgid "List of newsletter subscribers who have not yet played this event"
msgstr ""
"Lista subskrybentów newslettera, którzy jeszcze nie grali w tym wydarzeniu"

msgid "Manage the run settings: date, registrations, elements visibility"
msgstr ""
"Zarządzanie ustawieniami biegu: data, rejestracje, widoczność elementów"

#, python-format
msgid "New participation in the collection for %(recipient)s by %(user)s"
msgstr "Nowy udział w zbiórce dla %(recipient)s przez %(user)s"

msgid "Please enter the occasion for which you wish to make the donation"
msgstr "Wprowadź okazję, na którą chcesz przekazać darowiznę"

msgid "This page shows all events; you can edit them, or create new ones"
msgstr ""
"Na tej stronie wyświetlane są wszystkie wydarzenia; można je edytować lub "
"tworzyć nowe"

msgid "This page shows the factions and plots of the indicated character"
msgstr "Ta strona pokazuje frakcje i wątki wskazanej postaci"

msgid "Write here questions about your character directly to the authors"
msgstr "Napisz tutaj pytania dotyczące Twojej postaci bezpośrednio do autorów"

msgid "whether the character is aware of the identity of the other trait"
msgstr "czy postać jest świadoma tożsamości drugiej cechy"

#, python-format
msgid "A payment of %(amount).2f %(currency)s was received for this event"
msgstr ""
"Otrzymano płatność w wysokości %(amount).2f %(currency)s za to wydarzenie"

msgid "Content of mail reminding players to fill their membership request"
msgstr ""
"Treść wiadomości przypominającej graczom o wypełnieniu wniosku o członkostwo"

msgid "Enter your email below to receive instructions on how to change it"
msgstr ""
"Wprowadź swój adres e-mail poniżej, aby otrzymać instrukcje, jak go zmienić"

msgid "Indicates whether the option can be included in the gifted signups"
msgstr "Wskazuje, czy opcja może być włączona do subskrypcji prezentów"

msgid "Manage payments performed by players to cover the registration fee"
msgstr ""
"Zarządzanie płatnościami dokonywanymi przez graczy w celu pokrycia opłaty "
"rejestracyjnej"

msgid "Select the types of writing elements that this question applies to"
msgstr "Wybierz typy elementów tekstu, których dotyczy to pytanie"

msgid "Set up specific values for the interface configuration or features"
msgstr ""
"Ustawienie określonych wartości dla konfiguracji interfejsu lub funkcji"

msgid "The payment of your membership fee for this year has been received"
msgstr "Wpłata składki członkowskiej za ten rok została otrzymana"

msgid "This page summarises the available questions of the character form"
msgstr "Ta strona podsumowuje dostępne pytania formularza postaci"

msgid "To confirm your registration, please fill in your personal profile"
msgstr "Aby potwierdzić rejestrację, wypełnij swój profil osobisty"

msgid "Upload the scan of your signed application (image or pdf document)"
msgstr "Prześlij skan podpisanego wniosku (obraz lub dokument pdf)"

msgid "With these tutorials, you can learn how to use the tool in no time"
msgstr ""
"Dzięki tym samouczkom możesz nauczyć się korzystać z tego narzędzia w "
"mgnieniu oka"

msgid "Activate new features and enhance the functionality of the platform"
msgstr "Aktywowanie nowych funkcji i zwiększanie funkcjonalności platformy"

msgid "Content of the receipt created for each payment and sent to players"
msgstr "Treść paragonu tworzonego dla każdej płatności i wysyłanego do graczy"

msgid "How the relationship is described from this character's perspective"
msgstr "Jak opisywany jest związek z perspektywy tej postaci"

msgid "I confirm that my face and name are clearly visible in the document"
msgstr ""
"Potwierdzam, że moja twarz i nazwisko są wyraźnie widoczne w dokumencie"

msgid "If checked: Sends the main mail a copy of all mails sent to players"
msgstr ""
"Jeśli zaznaczone: Wysyła na główną pocztę kopię wszystkich wiadomości "
"wysłanych do graczy"

msgid "Indicate an organization contact address for sending communications"
msgstr "Wskazanie adresu kontaktowego organizacji do wysyłania wiadomości"

msgid "List of users who have not registered for a future run of the event"
msgstr ""
"Lista użytkowników, którzy nie zarejestrowali się na przyszłe wydarzenie"

msgid "Manage player votes for the assignment of roles in the organization"
msgstr "Zarządzanie głosami graczy w celu przypisania ról w organizacji"

msgid "Minimum amount of net profit to be retained for the association tax"
msgstr ""
"Minimalna kwota zysku netto do zatrzymania na podatek stowarzyszeniowy"

msgid "The searched object does not exist, perhaps it was recently deleted"
msgstr "Szukany obiekt nie istnieje, być może został niedawno usunięty"

msgid "They will not be communicated, shared or processed in any other way"
msgstr ""
"Nie będą one przekazywane, udostępniane ani przetwarzane w żaden inny sposób"

msgid "This page allows you to add or edit a badge, or assign it  to users"
msgstr ""
"Ta strona umożliwia dodawanie lub edytowanie odznak oraz przypisywanie ich "
"do użytkowników"

msgid "This page shows the modules for the workshop questions of the event"
msgstr "Ta strona pokazuje moduły dla pytań warsztatowych wydarzenia"

msgid "This page summarises the customised navigation buttons of the event"
msgstr ""
"Ta strona zawiera podsumowanie niestandardowych przycisków nawigacyjnych "
"wydarzenia"

msgid "View all event information, and any specifics tickets costs, in its"
msgstr ""
"Zobacz wszystkie informacje o wydarzeniu i wszelkie szczegółowe koszty "
"biletów na stronie"

msgid "We confirm that your registration for this event has been cancelled"
msgstr "Potwierdzamy, że rejestracja na to wydarzenie została anulowana"

msgid "Assign roles to collaborators and grant access to specific functions"
msgstr ""
"Przypisywanie ról współpracownikom i udzielanie dostępu do określonych "
"funkcji"

msgid "Assign roles to staff members, and give access to specific functions"
msgstr ""
"Przypisywanie ról pracownikom i udzielanie dostępu do określonych funkcji"

msgid "Does the character have a public role/archetype? If not, leave blank"
msgstr ""
"Czy postać ma publiczną rolę/typ postaci? Jeśli nie, pozostaw puste pole"

msgid "Number of days within which the player must pay his next installment"
msgstr "Liczba dni, w ciągu których gracz musi zapłacić kolejną ratę"

msgid "The ticket will be divided equally in the number of quotas indicated"
msgstr "Bilet zostanie podzielony równo na wskazaną liczbę kwot"

msgid "This page allows you to add or edit a question from the sign up form"
msgstr ""
"Ta strona umożliwia dodanie lub edycję pytania z formularza rejestracji"

msgid "This page allows you to add or edit an expense item of a contributor"
msgstr ""
"Ta strona umożliwia dodanie lub edycję pozycji wydatków współpracownika"

msgid "This page shows for each player their completion status of workshops"
msgstr "Ta strona pokazuje status ukończenia warsztatów dla każdego gracza"

msgid "This page shows the quota options available for payment of the event"
msgstr ""
"Na tej stronie wyświetlane są opcje kwot dostępne w ramach płatności za "
"wydarzenie"

msgid "This page shows the total number of pre-registrations for each event"
msgstr ""
"Ta strona pokazuje całkowitą liczbę wstępnych rejestracji na każde "
"wydarzenie"

msgid "This page summarizes the abilities that players can purchase with px"
msgstr "Ta strona podsumowuje umiejętności, które gracze mogą kupić za px"

#, python-format
msgid "This text will be added to the sheet, in the plot paragraph %(name)s"
msgstr "Ten tekst zostanie dodany do arkusza, w akapicie wykresu %(name)s"

msgid "We will send you a confirmation e-mail when the change has been made"
msgstr "Po dokonaniu zmiany wyślemy wiadomość e-mail z potwierdzeniem"

#, python-format
msgid "You have correctly cancelled the registration to the %(event)s event"
msgstr "Rejestracja na wydarzenie %(event)s została poprawnie anulowana"

msgid "Your user does not have the required permissions to access this page"
msgstr "Użytkownik nie ma wymaganych uprawnień dostępu do tej strony"

msgid "Added at the bottom of mail notifying players of character assignment"
msgstr ""
"Dodano na dole wiadomości e-mail powiadomienie graczy o przydzieleniu "
"postaci"

msgid "Content of mail notifying players of their character in review status"
msgstr ""
"Treść wiadomości e-mail powiadamiającej graczy o statusie ich postaci w "
"przeglądzie"

msgid "Describe it in the field below and we will fix it as soon as possible"
msgstr "Opisz go w polu poniżej, a my naprawimy go tak szybko, jak to możliwe"

msgid "Do you want to allow users to cancel their registrations on their own"
msgstr ""
"Czy chcesz zezwolić użytkownikom na samodzielne anulowanie rejestracji"

msgid "Do you want to split the registration fee into dynamic payment quotas"
msgstr ""
"Czy chcesz podzielić opłatę rejestracyjną na dynamiczne kwoty płatności"

msgid "Enables field 'hide', to be able to hide writing element from players"
msgstr "Włącza pole \"hide\", aby móc ukryć element pisania przed graczami"

msgid "Enter any useful information for the organizers to verify the payment"
msgstr ""
"Wprowadź wszelkie informacje przydatne organizatorom do weryfikacji "
"płatności"

msgid "Follow the link below to complete your payment on the Paypal platform"
msgstr "Kliknij poniższy link, aby dokonać płatności na platformie Paypal"

msgid "If checked, activates a staff-managed approval process for characters"
msgstr ""
"Zaznaczenie tej opcji aktywuje proces zatwierdzania znaków zarządzany przez "
"personel"

msgid "If checked, it allows players to customise their characters' pronouns"
msgstr ""
"Jeśli opcja ta jest zaznaczona, pozwala graczom na dostosowanie zaimków "
"swoich postaci"

msgid "If checked: Send an email to the organisers for each payment received"
msgstr ""
"Jeśli zaznaczone: Wyślij wiadomość e-mail do organizatorów za każdą "
"otrzymaną płatność"

msgid "If you need to attach a file, indicate it here, otherwise leave blank"
msgstr ""
"Jeśli chcesz załączyć plik, wskaż go tutaj, w przeciwnym razie pozostaw "
"puste miejsce"

msgid "Present (in the relationships of this character is present the other)"
msgstr "Obecny (w relacjach tej postaci jest obecna druga)"

msgid "Set the options for the automatic PDF generation of characters sheets"
msgstr ""
"Ustawianie opcji automatycznego generowania arkuszy znaków w formacie PDF"

#, python-format
msgid "Staff member %(user)s added a new reimbursement request for %(event)s"
msgstr ""
"Członek personelu %(user)s dodał nowy wniosek o zwrot kosztów dla %(event)s"

msgid "Text visible only by the assigned player, when 'show text' is checked"
msgstr ""
"Tekst widoczny tylko przez przypisanego gracza, gdy zaznaczona jest opcja "
"\"pokaż tekst\""

msgid "This page allows you to change the main settings of your Organization"
msgstr "Ta strona umożliwia zmianę głównych ustawień organizacji"

msgid "This page performs several correctness checks of the character sheets"
msgstr "Ta strona przeprowadza kilka kontroli poprawności arkuszy postaci"

msgid "This page shows the information to perform the drawing of the lottery"
msgstr ""
"Ta strona zawiera informacje potrzebne do przeprowadzenia losowania loterii"

msgid "This page summarizes the types of abilities that players can purchase"
msgstr "Ta strona podsumowuje rodzaje umiejętności, które gracze mogą zakupić"

msgid "You have reached the maximum number of characters that can be created"
msgstr "Osiągnięto maksymalną liczbę znaków, które można utworzyć"

msgid "whether the character is NOT aware of the identity of the other trait"
msgstr "czy postać NIE jest świadoma tożsamości drugiej cechy"

msgid "Click the tutorial to open it and follow the step-by-step instructions"
msgstr ""
"Kliknij samouczek, aby go otworzyć i postępuj zgodnie z instrukcjami krok po"
" kroku"

msgid "Day of the year from which the membership year begins, in DD-MM format"
msgstr ""
"Dzień roku, od którego rozpoczyna się rok członkostwa, w formacie DD-MM"

#, python-format
msgid "Display your achievements in your <a href= %(url)s'>public profile</a>"
msgstr ""
"Wyświetlaj swoje osiągnięcia w swoim <a href= %(url)s\">publicznym "
"profilu</a>"

msgid "Displays players overdue for payment or other deadlines for all events"
msgstr ""
"Wyświetla graczy zalegających z płatnościami lub innymi terminami dla "
"wszystkich wydarzeń"

msgid "Do you want to manage user help requests directly through the platform"
msgstr ""
"Czy chcesz zarządzać prośbami o pomoc użytkowników bezpośrednio za "
"pośrednictwem platformy"

msgid "Enables a volunteer register, as required by Italian RUNTS regulations"
msgstr ""
"Umożliwia prowadzenie rejestru wolontariuszy, zgodnie z wymogami włoskich "
"przepisów RUNTS"

msgid "Enables payment processing, specifying which payment methods to accept"
msgstr ""
"Włącza przetwarzanie płatności, określając, które metody płatności mają być "
"akceptowane"

msgid "Here you can switch between administration pages and user-facing pages"
msgstr ""
"Tutaj można przełączać się między stronami administracyjnymi i stronami dla "
"użytkowników"

msgid "If checked, adds to all registrations an unique code to reference them"
msgstr ""
"Jeśli zaznaczone, dodaje do wszystkich rejestracji unikalny kod, aby się do "
"nich odwoływać"

msgid "If checked, it allows players to indicate the song of their characters"
msgstr ""
"Jeśli opcja ta jest zaznaczona, pozwala graczom wskazać piosenkę ich postaci"

msgid "If you have a separate agreement with us, you may disregard this email"
msgstr ""
"Jeśli użytkownik zawarł z nami oddzielną umowę, może zignorować tę wiadomość"
" e-mail"

msgid "If you like or are interested in an event, you can <b>pre-register</b>"
msgstr ""
"Jeśli podoba Ci się lub jesteś zainteresowany wydarzeniem, możesz "
"<b>zarejestrować się wcześniej</b>"

msgid "Optional - Indicates whether the ticket can be gifted to other players"
msgstr ""
"Opcjonalnie - wskazuje, czy bilet może zostać podarowany innym graczom"

msgid "These are the event registrations for which you have to make a payment"
msgstr "Są to rejestracje wydarzeń, za które należy dokonać płatności"

msgid "This is automatically deducted from the registration of a future event"
msgstr ""
"Jest ona automatycznie odliczana od kwoty rejestracji na przyszłe wydarzenie"

<<<<<<< HEAD
=======
msgid "This page allows you to set your personal preferences on the interface"
msgstr "Ta strona umożliwia ustawienie osobistych preferencji interfejsu"

msgid "To activate new features and enhance the functionality of the platform"
msgstr "Aby aktywować nowe funkcje i zwiększyć funkcjonalność platformy"

>>>>>>> ba544256
msgid "You can use the following fields, they will be filled in automatically"
msgstr "Możesz użyć następujących pól, zostaną one wypełnione automatycznie"

msgid ""
"Absent (in the relationships of this character the other one is absent)"
msgstr "Nieobecny (w relacjach tej postaci druga jest nieobecna)"

msgid ""
"Content of mail notifying players of their character in approved status"
msgstr ""
"Treść wiadomości e-mail powiadamiającej graczy o zatwierdzeniu ich postaci"

msgid ""
"Content of mail notifying players of their character in proposed status"
msgstr ""
"Treść wiadomości powiadamiającej graczy o proponowanym statusie ich postaci"

msgid ""
"Download the list of characters with their interpreters' profile images"
msgstr "Pobierz listę postaci wraz ze zdjęciami profilowymi ich tłumaczy"

msgid ""
"Enter the number or code of the identification document indicated above"
msgstr "Wprowadź numer lub kod dokumentu identyfikacyjnego wskazanego powyżej"

msgid ""
"Get this data from the bank or equivalent, to verify the entries marked"
msgstr ""
"Uzyskaj te dane z banku lub jego odpowiednika, aby zweryfikować zaznaczone "
"wpisy"

msgid ""
"Only lowercase characters and numbers are allowed, no spaces or symbols"
msgstr "Dozwolone są tylko małe litery i cyfry, bez spacji i symboli"

msgid ""
"The request of removal from further communication has been successfull!"
msgstr ""
"Wniosek o usunięcie z dalszej komunikacji został rozpatrzony pozytywnie!"

msgid ""
"The run you requested is only visible to players logged into the system"
msgstr ""
"Żądany przebieg jest widoczny tylko dla graczy zalogowanych do systemu"

msgid ""
"This character represents the true secret identity of another character"
msgstr "Ta postać reprezentuje prawdziwą sekretną tożsamość innej postaci"

msgid ""
"This page provides a summary of all expenses submitted by collaborators"
msgstr ""
"Ta strona zawiera podsumowanie wszystkich wydatków zgłoszonych przez "
"współpracowników"

msgid ""
"Allows players to add an optional extra amount to their registration fee"
msgstr ""
"Umożliwia graczom dodanie opcjonalnej dodatkowej kwoty do opłaty "
"rejestracyjnej"

msgid ""
"Allows the organisation to award badges and enables a public leaderboard"
msgstr ""
"Umożliwia organizacji przyznawanie odznak i włącza publiczną tabelę wyników"

msgid ""
"Do you want to enable a secret registration link to allow early sign-ups"
msgstr ""
"Czy chcesz włączyć tajny link rejestracyjny, aby umożliwić wczesną "
"rejestrację"

msgid ""
"How the relationship is described from the other character's perspective"
msgstr "Jak relacja jest opisana z perspektywy drugiej postaci"

msgid ""
"If checked, it allows players to customise the names of their characters"
msgstr ""
"Jeśli opcja ta jest zaznaczona, umożliwia graczom dostosowanie imion swoich "
"postaci"

msgid ""
"If checked: Send an email notification to the organisers for new signups"
msgstr ""
"Jeśli zaznaczone: Wyślij powiadomienie e-mail do organizatorów o nowych "
"zapisach"

msgid ""
"If checked: the system will send reminds the days on which holidays fall"
msgstr ""
"Jeśli zaznaczone: system będzie wysyłał przypomnienia o dniach, w których "
"przypadają święta"

msgid ""
"If you are a candidate for the Board, please write an introduction here!"
msgstr "Jeśli jesteś kandydatem do zarządu, napisz tutaj wprowadzenie!"

msgid ""
"On this page you can mark your specialties to collaborate on our  events"
msgstr ""
"Na tej stronie możesz zaznaczyć swoje specjalizacje, aby współpracować przy "
"naszych wydarzeniach"

msgid ""
"Presentation visible to all players, when 'show presentation' is checked"
msgstr ""
"Prezentacja widoczna dla wszystkich graczy, gdy zaznaczona jest opcja "
"\"pokaż prezentację\""

msgid ""
"Select which fields should open automatically when the list is displayed"
msgstr ""
"Wybierz, które pola powinny otwierać się automatycznie po wyświetleniu listy"

msgid ""
"The collection is ready to be delivered, give this link to the recipient"
msgstr "Kolekcja jest gotowa do dostarczenia, podaj ten link odbiorcy"

msgid ""
"This page allows you to add or edit an option in a sign up form question"
msgstr ""
"Ta strona umożliwia dodanie lub edycję opcji w pytaniu formularza "
"rejestracji"

msgid ""
"This page allows you to edit the configuration of the activated features"
msgstr "Ta strona umożliwia edycję konfiguracji aktywowanych funkcji"

msgid ""
"To assign a user to a role, they must first be added to the organization"
msgstr ""
"Aby przypisać użytkownika do roli, musi on najpierw zostać dodany do "
"organizacji"

msgid ""
"We value the privacy of your data and will treat it with the utmost care"
msgstr ""
"Cenimy prywatność danych użytkowników i traktujemy je z najwyższą "
"starannością"

msgid ""
"if the character does NOT belong to this element, but is only referenced"
msgstr ""
"jeśli znak NIE należy do tego elementu, a jedynie się do niego odwołuje"

msgid ""
"Do you want to split the registration fee into fixed payment installments"
msgstr "Czy chcesz podzielić opłatę rejestracyjną na stałe raty"

msgid ""
"Enter the order of preference of your pre-registration (1 is the maximum)"
msgstr "Wprowadź kolejność preferencji rejestracji wstępnej (1 to maksimum)"

#, python-format
msgid ""
"Hello! You signed up for %(event)s but haven't completed your profile yet"
msgstr ""
"Witaj! Zapisałeś(-aś) się do %(event)s, ale nie uzupełniłeś(-aś) jeszcze "
"swojego profilu"

msgid ""
"I confirm that I have affixed the date and my signature wherever required"
msgstr ""
"Potwierdzam, że umieściłem datę i mój podpis tam, gdzie jest to wymagane"

msgid ""
"If checked, allows players to customise their characters' profile picture"
msgstr ""
"Jeśli opcja ta jest zaznaczona, umożliwia graczom dostosowanie zdjęcia "
"profilowego postaci"

msgid ""
"If checked, character names will be automatically replaced by a reference"
msgstr ""
"Jeśli zaznaczone, nazwy znaków będą automatycznie zastępowane przez "
"odniesienie"

msgid ""
"If you need help, type your request here in English using single keywords"
msgstr ""
"Jeśli potrzebujesz pomocy, wpisz tutaj swoją prośbę w języku angielskim, "
"używając pojedynczych słów kluczowych"

msgid ""
"Inside this file must be the photos, named by the number of the character"
msgstr ""
"Wewnątrz tego pliku muszą znajdować się zdjęcia, nazwane numerem znaku"

msgid ""
"Net profit of the event, difference between total revenue and total costs"
msgstr ""
"Zysk netto wydarzenia, różnica między całkowitymi przychodami a całkowitymi "
"kosztami"

msgid ""
"Note: The special code is re-generated each time you change the gift card"
msgstr ""
"Uwaga: Specjalny kod jest generowany ponownie przy każdej zmianie karty "
"podarunkowej"

msgid ""
"Some activated features need the 'Character' feature, but it isn't active"
msgstr ""
"Niektóre aktywowane funkcje wymagają funkcji \"Postać\", ale nie jest ona "
"aktywna"

msgid ""
"This page shows in detail a contributor's skills for to which they marked"
msgstr ""
"Ta strona pokazuje szczegółowo umiejętności współpracownika, dla których "
"został on oznaczony"

msgid ""
"To confirm your registration, apply to become a member of the Association"
msgstr ""
"Aby potwierdzić rejestrację, złóż wniosek o członkostwo w Stowarzyszeniu"

msgid ""
"Total amount of payment to be received by this date (0 = all outstanding)"
msgstr ""
"Całkowita kwota płatności do otrzymania do tego dnia (0 = wszystkie zaległe)"

#, python-format
msgid ""
"We confirm that you have successfully pre-registered for <b>%(event)s</b>"
msgstr ""
"Potwierdzamy, że rejestracja wstępna na <b>%(event)s</b> przebiegła "
"pomyślnie"

msgid ""
"We have pre-filled the application form based on the data you provided us"
msgstr ""
"Wstępnie wypełniliśmy formularz zgłoszeniowy na podstawie podanych przez "
"Ciebie danych"

msgid ""
"if you leave this empty, this can be the starting event of a new campaign"
msgstr ""
"Jeśli pozostawisz to pole puste, może to być zdarzenie początkowe nowej "
"kampanii"

#, python-format
msgid ""
"Check the available number of discounts <a href='%(url)s'>on this page</a>"
msgstr "Sprawdź dostępną liczbę zniżek <a href=\"%(url)s\">na tej stronie</a>"

msgid ""
"I confirm that all my required personal data have been filled in correctly"
msgstr ""
"Potwierdzam, że wszystkie wymagane przeze mnie dane osobowe zostały "
"wypełnione prawidłowo"

msgid ""
"Indicate the organization nationality to activate nation-specific features"
msgstr ""
"Wskaż narodowość organizacji, aby aktywować funkcje specyficzne dla danego "
"kraju"

msgid ""
"On this page you can filter characters and directly view their information"
msgstr ""
"Na tej stronie można filtrować postacie i bezpośrednio przeglądać informacje"
" o nich"

msgid ""
"Payment received! As soon as it is approved, your accounts will be updated"
msgstr ""
"Płatność otrzymana! Jak tylko płatność zostanie zatwierdzona, konta zostaną "
"zaktualizowane"

msgid ""
"This page shows all event templates; you can edit them, or create new ones"
msgstr ""
"Na tej stronie wyświetlane są wszystkie szablony wydarzeń; można je edytować"
" lub tworzyć nowe"

msgid ""
"You can withdraw your consent to data sharing by clicking the related link"
msgstr "Zgodę na udostępnianie danych można wycofać, klikając odpowiedni link"

msgid ""
"For what time you will need transportation (time zone of the larp location)"
msgstr ""
"Do której godziny będziesz potrzebować transportu (strefa czasowa miejsca "
"larpa)"

#, python-format
msgid ""
"Hello! We are reaching out regarding your registration for <b>%(event)s</b>"
msgstr "Witaj! Kontaktujemy się w sprawie rejestracji na <b>%(event)s</b>"

msgid ""
"Hover on the link, or click on the question icon, to see what the link does"
msgstr ""
"Najedź kursorem na łącze lub kliknij ikonę pytania, aby zobaczyć, co robi "
"łącze"

msgid ""
"Indicates the title of the character - it will be shown along with the name"
msgstr "Wskazuje tytuł postaci - będzie on wyświetlany wraz z imieniem"

msgid ""
"Manages credits used by players to cover the registration fee on all events"
msgstr ""
"Zarządza kredytami wykorzystywanymi przez graczy do pokrycia opłaty "
"rejestracyjnej we wszystkich wydarzeniach"

msgid ""
"Manages tokens used by players to cover the registration fee for all events"
msgstr ""
"Zarządza tokenami używanymi przez graczy do pokrycia opłaty rejestracyjnej "
"za wszystkie wydarzenia"

msgid ""
"This page allows you to add or modify a form question for a writing element"
msgstr ""
"Ta strona umożliwia dodanie lub zmodyfikowanie pytania formularza dla "
"elementu zapisu"

msgid ""
"This page allows you to change the appearance and presentation of the event"
msgstr "Ta strona umożliwia zmianę wyglądu i prezentacji wydarzenia"

msgid ""
"This page shows the handouts (information dissemination tools) of the event"
msgstr ""
"Na tej stronie znajdują się materiały informacyjne (narzędzia "
"rozpowszechniania informacji) dotyczące wydarzenia"

msgid ""
"This page shows the progress steps that can be assigned to writing elements"
msgstr ""
"Ta strona pokazuje kroki postępu, które można przypisać do elementów zapisu"

#, python-format
msgid ""
"You have some tickets without a final installment (with 0 amount): %(list)s"
msgstr "Masz kilka biletów bez raty końcowej (z kwotą 0): %(list)s"

msgid ""
"Enables members to request a refund (a money transfer from the organization)"
msgstr ""
"Umożliwia członkom zażądanie zwrotu pieniędzy (przelew pieniężny od "
"organizacji)"

msgid ""
"Generates an annual summary of fiscal activity for the Italian budget report"
msgstr ""
"Generuje roczne podsumowanie działalności fiskalnej dla włoskiego raportu "
"budżetowego"

msgid ""
"Here is the complete list of all organizations that have access to your data"
msgstr ""
"Oto pełna lista wszystkich organizacji, które mają dostęp do danych "
"użytkownika"

msgid ""
"If checked, allows a option to be visible only if other options are selected"
msgstr ""
"Jeśli opcja jest zaznaczona, może być widoczna tylko wtedy, gdy zaznaczone "
"są inne opcje"

msgid ""
"If checked, shows the original image in the cover, not the thumbnail version"
msgstr ""
"Zaznaczenie tej opcji powoduje wyświetlanie oryginalnego obrazu na okładce, "
"a nie jego miniatury"

msgid ""
"If checked: Send an email notification to the organisers for updated signups"
msgstr ""
"Jeśli zaznaczone: Wyślij powiadomienie e-mail do organizatorów o "
"zaktualizowanych zapisach"

msgid ""
"If you are an Italian citizen, indicate your tax code; otherwise leave blank"
msgstr ""
"Jeśli jesteś obywatelem Włoch, podaj swój kod podatkowy; w przeciwnym razie "
"pozostaw puste miejsce"

msgid ""
"Part of the registration fee derived only from the additional options chosen"
msgstr ""
"Część opłaty rejestracyjnej wynika tylko z wybranych opcji dodatkowych"

msgid ""
"This page prepares the cash balance already formatted for annual declaration"
msgstr ""
"Ta strona przygotowuje saldo środków pieniężnych już sformatowane do "
"deklaracji rocznej"

msgid ""
"This page shows larpmanager usage costs, total and divided by individual run"
msgstr ""
"Ta strona pokazuje koszty użytkowania larpmanagera, całkowite i podzielone "
"na poszczególne uruchomienia"

msgid ""
"To use the feature you requested, you need to activate the following feature"
msgstr "Aby korzystać z żądanej funkcji, należy aktywować następującą funkcję"

msgid ""
"We could not find the event indicated in the url; perhaps it is one of these"
msgstr ""
"Nie mogliśmy znaleźć wydarzenia wskazanego w adresie URL; być może jest to "
"jedno z nich"

msgid ""
"You cannot work on it at the same time: the work of one of you would be lost"
msgstr ""
"Nie możecie pracować nad nim w tym samym czasie: praca jednego z was "
"zostałaby zaprzepaszczona"

msgid ""
"Your data will be saved in the system, which is used by several associations"
msgstr ""
"Twoje dane zostaną zapisane w systemie, z którego korzysta kilka "
"stowarzyszeń"

msgid ""
"Your registration will be cancelled to allow other players to take your spot"
msgstr ""
"Rejestracja użytkownika zostanie anulowana, aby umożliwić innym graczom "
"zajęcie jego miejsca"

msgid ""
"Answer the following questions. Select *all* of the answers that seem "
"correct"
msgstr ""
"Odpowiedz na poniższe pytania. Wybierz *wszystkie* odpowiedzi, które wydają "
"się poprawne"

msgid ""
"Characters relating to place of birth do not match (check exact "
"municipality)"
msgstr ""
"Znaki odnoszące się do miejsca urodzenia nie pasują (sprawdź dokładną gminę)"

msgid ""
"Enables field 'title', a short (2-3 words) text added to the character's "
"name"
msgstr "Włącza pole \"tytuł\", krótki (2-3 słowa) tekst dodawany do nazwy postaci"

msgid ""
"If checked: in the public page of an user shows a list of all events "
"attended"
msgstr ""
"Jeśli zaznaczone: na stronie publicznej użytkownika wyświetlana jest lista "
"wszystkich wydarzeń, w których uczestniczył"

msgid ""
"If you have made a transfer, please upload the receipt for it to be "
"processed"
msgstr ""
"Jeśli dokonałeś przelewu, prześlij potwierdzenie, aby został on przetworzony"

msgid ""
"Indicate whether the ability is visible to users, and can be freely "
"purchased"
msgstr ""
"Wskazanie, czy zdolność jest widoczna dla użytkowników i czy można ją "
"swobodnie nabyć"

msgid ""
"Theoretical total of income due to participation fees selected by the "
"players"
msgstr ""
"Teoretyczna suma przychodów z tytułu opłat startowych wybranych przez graczy"

msgid ""
"This page shows for each event, the collaborators marked with which "
"expertise"
msgstr ""
"Na tej stronie dla każdego wydarzenia wyświetlani są współpracownicy "
"oznaczeni wiedzą specjalistyczną"

msgid ""
"This page shows the available questions of the registration form of the "
"event"
msgstr ""
"Ta strona pokazuje dostępne pytania w formularzu rejestracyjnym wydarzenia"

msgid ""
"Write your question, request or concern here. We will be happy to answer "
"you!"
msgstr ""
"Napisz tutaj swoje pytanie, prośbę lub wątpliwość. Z przyjemnością na nie "
"odpowiemy!"

#, python-format
msgid ""
"You can complete the payment in just a few minutes <a "
"href='%(url)s'>here</a>"
msgstr ""
"Możesz dokonać płatności w ciągu zaledwie kilku minut <a "
"href=\"%(url)s\">tutaj</a>"

msgid ""
"Allows players to submit questions, and organizers to review and organize "
"them"
msgstr ""
"Umożliwia graczom przesyłanie pytań, a organizatorom ich przeglądanie i "
"porządkowanie"

msgid ""
"And here is a to-do list of suggestions to help you set everything up "
"properly"
msgstr ""
"A oto lista rzeczy do zrobienia z sugestiami, które pomogą ci wszystko "
"odpowiednio skonfigurować"

msgid ""
"Enables to set a character as a 'mirror' for another, to hide it's true "
"nature"
msgstr ""
"Umożliwia ustawienie postaci jako \"lustra\" dla innej, aby ukryć jej "
"prawdziwą naturę"

msgid ""
"If checked, allows a option to be visible only to players with selected "
"ticket"
msgstr ""
"Jeśli opcja jest zaznaczona, może być widoczna tylko dla graczy z wybranym "
"kuponem"

msgid ""
"If checked, enables players to write their own list of character "
"relationships"
msgstr ""
"Jeśli opcja ta jest zaznaczona, umożliwia graczom stworzenie własnej listy "
"relacji między postaciami"

msgid ""
"Indicate the name of the member for whom you want to activate a new "
"collection"
msgstr ""
"Wskaż imię i nazwisko użytkownika, dla którego chcesz aktywować nową "
"kolekcję"

msgid ""
"Indicates other options that must be selected for this option to be "
"selectable"
msgstr ""
"Wskazuje inne opcje, które muszą zostać wybrane, aby można było wybrać tę "
"opcję"

msgid ""
"Some activated features need the 'Token / Credit' feature, but it isn't "
"active"
msgstr ""
"Niektóre aktywowane funkcje wymagają funkcji \"Token / Kredyt\", ale nie "
"jest ona aktywna"

msgid ""
"Sorry, this facilitation code has already been used the maximum number "
"allowed"
msgstr ""
"Przepraszamy, ten kod ułatwienia został już wykorzystany w maksymalnej "
"dozwolonej liczbie"

msgid ""
"These CSS commands will be carried over to all pages in your Association "
"space"
msgstr ""
"Te polecenia CSS zostaną przeniesione na wszystkie strony w przestrzeni "
"Association"

msgid ""
"These are delegated account registrations for which you have to make a "
"payment"
msgstr ""
"Są to rejestracje kont delegowanych, za które należy dokonać płatności"

msgid ""
"This page allows you to return part of the quota to a player who has "
"cancelled"
msgstr ""
"Ta strona umożliwia zwrócenie części kwoty graczowi, który anulował grę"

msgid ""
"This page shows all expenses incurred by collaborators, recorded in the "
"system"
msgstr ""
"Ta strona pokazuje wszystkie wydatki poniesione przez współpracowników, "
"zarejestrowane w systemie"

msgid ""
"This page shows in detail, for each expertise, the users who have indicated "
"it"
msgstr ""
"Ta strona pokazuje szczegółowo, dla każdej ekspertyzy, użytkowników, którzy "
"ją wskazali"

msgid ""
"This page shows the sensitive information of registered players regarding "
"diet"
msgstr ""
"Ta strona pokazuje poufne informacje zarejestrowanych graczy dotyczące diety"

#, python-format
msgid ""
"To confirm it, please pay the following amount as soon as possible: "
"%(amount)s"
msgstr ""
"Aby to potwierdzić, prosimy o jak najszybsze wpłacenie następującej kwoty: "
"%(amount)s"

msgid ""
"Type a keyword in the search bar to find a reference - please write in "
"English"
msgstr ""
"Wpisz słowo kluczowe w pasku wyszukiwania, aby znaleźć odnośnik - pisz w "
"języku angielskim"

msgid ""
"You have activated the following features, for each here's the links to "
"follow"
msgstr ""
"Aktywowałeś następujące funkcje, dla każdej z nich są linki do naśladowania"

msgid ""
"Lets players submit character preferences, then finds the optimal overall "
"match"
msgstr ""
"Pozwala graczom przesłać preferencje postaci, a następnie znajduje optymalne"
" dopasowanie"

msgid ""
"Optional – Amount added to the registration fee if selected (0 = no extra "
"cost)"
msgstr ""
"Opcjonalnie - kwota dodana do opłaty rejestracyjnej, jeśli została wybrana "
"(0 = brak dodatkowych kosztów)"

msgid ""
"Terms and conditions of signup, shown in a page linked in the registration "
"form"
msgstr ""
"Warunki rejestracji, wyświetlane na stronie, do której link znajduje się w "
"formularzu rejestracyjnym"

msgid ""
"To participate in this event, you will have to pay the annual membership fee"
" of"
msgstr ""
"Aby wziąć udział w tym wydarzeniu, należy uiścić roczną opłatę członkowską w"
" wysokości"

msgid ""
"Customize the appearance of all event pages, including colors, fonts, and "
"images"
msgstr ""
"Dostosuj wygląd wszystkich stron wydarzenia, w tym kolory, czcionki i obrazy"

msgid ""
"Do you want a dashboard to track and manage deadlines missed by registered "
"users"
msgstr ""
"Czy potrzebujesz pulpitu nawigacyjnego do śledzenia i zarządzania terminami "
"niedotrzymanymi przez zarejestrowanych użytkowników"

msgid ""
"Do you want to allow users to add a voluntary donation to their registration"
" fee"
msgstr ""
"Czy chcesz umożliwić użytkownikom dodanie dobrowolnej darowizny do opłaty "
"rejestracyjnej"

msgid ""
"If we don't hear from you, we'll assume you're no longer interested in the "
"event"
msgstr ""
"Jeśli się nie odezwiesz, założymy, że nie jesteś już zainteresowany "
"wydarzeniem"

msgid ""
"Logo image (you can upload a file of any size, it will be resized "
"automatically)"
msgstr ""
"Obraz logo (możesz przesłać plik o dowolnym rozmiarze, jego rozmiar zostanie"
" zmieniony automatycznie)"

msgid ""
"Optional – Additional information about the option, displayed below the "
"question"
msgstr "Opcjonalnie - dodatkowe informacje o opcji, wyświetlane pod pytaniem"

msgid ""
"Request for reimbursement entered! You will receive notice when it is "
"processed."
msgstr ""
"Wniosek o zwrot kosztów wprowadzony! Otrzymasz powiadomienie, gdy wniosek "
"zostanie przetworzony."

msgid ""
"This page shows the sensitive information of registered players regarding "
"safety"
msgstr ""
"Na tej stronie wyświetlane są poufne informacje dotyczące bezpieczeństwa "
"zarejestrowanych graczy"

msgid ""
"Total amount of money received for this event, minus commission fees and "
"refunds"
msgstr ""
"Łączna kwota pieniędzy otrzymanych za to wydarzenie, pomniejszona o prowizje"
" i zwroty"

msgid ""
"Where you find a button like this, you can press it to perform filtering "
"further"
msgstr ""
"Jeśli znajdziesz taki przycisk, możesz go nacisnąć, aby przeprowadzić dalsze"
" filtrowanie"

msgid ""
"Cover image shown on the organization's homepage — rectangular, ideally 4:3 "
"ratio"
msgstr ""
"Obraz okładki wyświetlany na stronie głównej organizacji - prostokątny, "
"najlepiej w proporcjach 4:3"

msgid ""
"Enables the creation, editing, and assignment of characters to registered "
"players"
msgstr ""
"Umożliwia tworzenie, edytowanie i przypisywanie postaci do zarejestrowanych "
"graczy"

msgid ""
"Go ahead and click on this button to perform the extraction. Warning: it is "
"final"
msgstr ""
"Kliknij ten przycisk, aby wykonać ekstrakcję. Ostrzeżenie: to jest "
"ostateczne"

msgid ""
"If checked: allow to export characters and registration in a easily readable"
" page"
msgstr ""
"Jeśli zaznaczone: zezwala na eksport znaków i rejestracji na czytelnej "
"stronie"

msgid ""
"Set up the configuration for the creation or editing of characters by the "
"players"
msgstr ""
"Konfiguracja umożliwiająca tworzenie lub edytowanie postaci przez graczy"

msgid ""
"Sets how often reminder emails are sent, in days (if not set, no emails are "
"sent)"
msgstr ""
"Ustawia częstotliwość wysyłania wiadomości e-mail z przypomnieniem, w dniach"
" (jeśli nie ustawiono, wiadomości nie są wysyłane)"

msgid ""
"To register for the event, please fill in the following form and click on "
"confirm"
msgstr ""
"Aby zarejestrować się na wydarzenie, należy wypełnić poniższy formularz i "
"kliknąć przycisk Potwierdź"

msgid ""
"You can read them in order, or scroll directly to the one that interests you"
" most"
msgstr ""
"Możesz czytać je w kolejności lub przewijać bezpośrednio do tego, który "
"najbardziej Cię interesuje"

msgid ""
"Annual fee required of members, starting from the beginning of the "
"membership year"
msgstr ""
"Roczna opłata wymagana od członków, począwszy od początku roku "
"członkowskiego"

msgid ""
"Click here if after submitting the form, you want to move on to edit the "
"next item"
msgstr ""
"Kliknij tutaj, jeśli po przesłaniu formularza chcesz przejść do edycji "
"kolejnego elementu"

msgid ""
"Define which data will be asked in the profile form to the users once they "
"sign up"
msgstr ""
"Zdefiniuj dane, o które użytkownicy będą pytani w formularzu profilu po "
"zarejestrowaniu się"

msgid ""
"Do you want to manage campaigns, a series of events that share the same "
"characters"
msgstr ""
"Czy chcesz zarządzać kampaniami, serią wydarzeń, które mają tych samych "
"bohaterów"

msgid ""
"Enables management of expenses paid using the organization's financial "
"instruments"
msgstr ""
"Umożliwia zarządzanie wydatkami ponoszonymi przy użyciu instrumentów "
"finansowych organizacji"

msgid ""
"If checked, the gallery will not be displayed to those not logged in to the "
"system"
msgstr ""
"Jeśli zaznaczone, galeria nie będzie wyświetlana osobom niezalogowanym do "
"systemu"

msgid ""
"Indicate the character options, which must be selected to make the skill "
"available"
msgstr ""
"Wskazuje opcje postaci, które należy wybrać, aby dana umiejętność była "
"dostępna"

msgid ""
"Lets members cast votes for the election of the organisation's Executive "
"Committee"
msgstr ""
"Członkowie Lets oddają głosy w wyborach do Komitetu Wykonawczego organizacji"

msgid ""
"This page shows membership badges. You can edit them, assign them, create "
"new ones"
msgstr ""
"Ta strona przedstawia odznaki członkowskie. Można je edytować, przypisywać i"
" tworzyć nowe"

msgid ""
"You can check and edit the list of organizations that can access your data "
"on your"
msgstr ""
"Możesz sprawdzać i edytować listę organizacji, które mogą uzyskać dostęp do "
"Twoich danych na Twoim koncie"

msgid ""
"visibility (demand visibility: 's' for Searchable, 'c' for Public, 'e' for "
"Private"
msgstr ""
"visibility (wymagana widoczność: \"s\" dla Searchable, \"c\" dla Public, "
"\"e\" dla Private"

msgid ""
"Additional preferences, for random assignment when no solution is found "
"(default 0)"
msgstr ""
"Dodatkowe preferencje dla losowego przypisania, gdy nie znaleziono "
"rozwiązania (domyślnie 0)"

msgid ""
"Enables 'Handouts,' pre-written texts that provide information about a plot "
"or lore"
msgstr ""
"Umożliwia \"Handouts\", czyli wstępnie napisane teksty, które dostarczają "
"informacji na temat fabuły lub wiedzy"

#, python-format
msgid ""
"In the event <b>%(event)s</b> you were assigned the character: "
"<b>%(character)s</b>"
msgstr ""
"W wydarzeniu <b>%(event)s</b> przydzielono ci postać: <b>%(character)s</b>"

msgid ""
"Statement issued by the bank as proof of the issuance of the transfer (as "
"pdf file)"
msgstr ""
"Oświadczenie wydane przez bank jako dowód wydania przelewu (jako plik pdf)"

msgid ""
"This page shows all information about the individual member available in the"
" system"
msgstr ""
"Na tej stronie wyświetlane są wszystkie informacje o danym członku dostępne "
"w systemie"

msgid ""
"This page shows the different tickets with which players can register for "
"the event"
msgstr ""
"Ta strona pokazuje różne bilety, za pomocą których gracze mogą zarejestrować"
" się na wydarzenie"

msgid ""
"This page shows the response options for questions about the workshops of "
"the event"
msgstr ""
"Ta strona przedstawia opcje odpowiedzi na pytania dotyczące warsztatów "
"wydarzenia"

msgid ""
"You can update them by indicating the recipient and assigning the "
"contributed money"
msgstr ""
"Możesz je zaktualizować, wskazując odbiorcę i przypisując wpłacone pieniądze"

msgid ""
"Adds a 'progress' status field (e.g. draft, ready, approved) to key writing "
"elements"
msgstr ""
"Dodaje pole statusu \"postęp\" (np. wersja robocza, gotowa, zatwierdzona) do"
" kluczowych elementów pisma"

msgid ""
"Do you want to open registrations at a specific date and time instead of "
"immediately"
msgstr ""
"Czy chcesz otwierać rejestracje w określonym dniu i o określonej godzinie "
"zamiast od razu"

#, python-format
msgid ""
"File type '%(detected_type)s' is not allowed.Allowed types are: "
"'%(allowed_types)s'."
msgstr ""
"Typ pliku '%(detected_type)s' jest niedozwolony. Dozwolone typy to: "
"'%(allowed_types)s'."

msgid ""
"If checked: Does not send communication to the player when the character is "
"assigned"
msgstr ""
"Jeśli zaznaczone: Nie wysyła komunikacji do gracza, gdy postać jest "
"przypisana"

msgid ""
"In rich text editors, you can reference other characters directly using "
"their number"
msgstr ""
"W edytorach tekstu sformatowanego można odwoływać się bezpośrednio do innych"
" znaków, używając ich numerów"

msgid ""
"Indicates a type of identification document issued by the nation in which "
"you reside"
msgstr ""
"Wskazuje rodzaj dokumentu identyfikacyjnego wydanego przez kraj zamieszkania"

#, python-format
msgid ""
"It only takes 5 minutes - just <a href='%(url)s'>click here</a> to fill out "
"the form"
msgstr ""
"Zajmuje to tylko 5 minut - wystarczy <a href=\"%(url)s\">kliknąć tutaj</a>, "
"aby wypełnić formularz"

msgid ""
"Minimum number of days before the event for which it is made available (0  ="
" always)"
msgstr ""
"Minimalna liczba dni przed wydarzeniem, na które jest udostępniana (0 = "
"zawsze)"

msgid ""
"Requires Executive Committee approval of membership before participating in "
"an event"
msgstr ""
"Wymaga zatwierdzenia członkostwa przez Komitet Wykonawczy przed wzięciem "
"udziału w wydarzeniu"

msgid ""
"Tip: Pin this page to your browser for faster access to your organization "
"and events"
msgstr ""
"Wskazówka: Przypnij tę stronę do przeglądarki, aby uzyskać szybszy dostęp do"
" organizacji i wydarzeń"

msgid ""
"I confirm that I have uploaded a valid document issued by the state of my "
"nationality"
msgstr ""
"Potwierdzam, że przesłałem ważny dokument wydany przez państwo, którego "
"jestem obywatelem"

msgid ""
"If checked, players will be able to view for each character the preference "
"statistics"
msgstr ""
"Jeśli opcja ta zostanie zaznaczona, gracze będą mogli wyświetlić statystyki "
"preferencji dla każdej postaci"

msgid ""
"If you are absolutely certain that you want to delete this item, click on "
"this button"
msgstr ""
"Jeśli jesteś absolutnie pewien, że chcesz usunąć tę pozycję, kliknij ten "
"przycisk"

msgid ""
"Upload a photo of the identity document that you listed in the request "
"(image or pdf)"
msgstr ""
"Prześlij zdjęcie dokumentu tożsamości wymienionego we wniosku (obraz lub "
"plik PDF)"

msgid ""
"Upload a photo of yourself associated with your character specifically for "
"this event"
msgstr "Prześlij swoje zdjęcie z postacią specjalnie na to wydarzenie"

msgid ""
"Adds a page displaying member mailing lists, sorted by members' newsletter "
"preferences"
msgstr ""
"Dodaje stronę wyświetlającą listy mailingowe członków, posortowane według "
"ich preferencji dotyczących biuletynów"

msgid ""
"If checked, automatically removes formatting when pasting text into the "
"WYSIWYG editor"
msgstr ""
"Jeśli zaznaczone, automatycznie usuwa formatowanie podczas wklejania tekstu "
"do edytora WYSIWYG"

msgid ""
"If you already have the file ready, upload it here (pay attention to the "
"'csv' format)"
msgstr ""
"Jeśli masz już gotowy plik, prześlij go tutaj (zwróć uwagę na format "
"\"csv\")"

msgid ""
"Payment deadlines will be similarly equally divided, based on the date of "
"registration"
msgstr ""
"Terminy płatności będą podobnie równo podzielone, w oparciu o datę "
"rejestracji"

msgid ""
"Percentage of VAT to be calculated on the sum of the costs of the "
"registration options"
msgstr "Procent podatku VAT obliczany od sumy kosztów opcji rejestracji"

msgid ""
"This page allows you to add or change the fixed instalments in which a "
"player must pay"
msgstr ""
"Ta strona umożliwia dodanie lub zmianę stałych rat, w których gracz musi "
"płacić"

msgid ""
"This page shows all expenses incurred directly by the organization "
"concerning this run"
msgstr ""
"Ta strona pokazuje wszystkie wydatki poniesione bezpośrednio przez "
"organizację w związku z tym biegiem"

msgid ""
"Upload the scan of both your signed request, and your document (image or pdf"
" document)"
msgstr ""
"Prześlij skan zarówno podpisanego wniosku, jak i dokumentu (obrazu lub "
"dokumentu PDF)"

msgid ""
"We cannot find your registration for this event. Are you logged in as the "
"correct user"
msgstr ""
"Nie możemy znaleźć Twojej rejestracji na to wydarzenie. Czy jesteś "
"zalogowany jako właściwy użytkownik"

msgid ""
"You are now registered, but your account is inactive. We have sent an "
"activation email"
msgstr ""
"Jesteś teraz zarejestrowany, ale Twoje konto jest nieaktywne. Wysłaliśmy "
"wiadomość aktywacyjną"

msgid ""
"Allows you to generate discount codes that players can use to reduce their "
"ticket price"
msgstr ""
"Umożliwia generowanie kodów rabatowych, które gracze mogą wykorzystać do "
"obniżenia ceny biletu"

msgid ""
"Attention: the operation is final, please double-check the assignments "
"before uploading"
msgstr ""
"Uwaga: operacja jest ostateczna, prosimy o dokładne sprawdzenie zadań przed "
"ich przesłaniem"

#, python-format
msgid ""
"Hello! We are reaching out regarding your provisional registration for "
"<b>%(event)s</b>"
msgstr ""
"Witaj! Kontaktujemy się w sprawie tymczasowej rejestracji na "
"<b>%(event)s</b>"

msgid ""
"If checked, allows a registration form question to be visible based on the "
"player's age"
msgstr ""
"Jeśli zaznaczone, pozwala na wyświetlenie pytania formularza rejestracyjnego"
" na podstawie wieku gracza"

msgid ""
"If checked, does not show characters in the gallery who have not been "
"assigned a player"
msgstr ""
"Jeśli opcja ta jest zaznaczona, w galerii nie będą wyświetlane postacie, "
"którym nie przypisano gracza"

msgid ""
"If checked, does not show players in the gallery who have not been assigned "
"a character"
msgstr ""
"Jeśli zaznaczone, nie pokazuje w galerii graczy, którym nie przypisano "
"postaci"

msgid ""
"Value of the discount for the friend who signs up using the code of a "
"registered player"
msgstr ""
"Wartość zniżki dla znajomego, który zarejestruje się przy użyciu kodu "
"zarejestrowanego gracza"

msgid ""
"If checked: Send a notification email to the organisers for cancellation of "
"registration"
msgstr ""
"Jeśli zaznaczone: Wyślij wiadomość e-mail z powiadomieniem do organizatorów "
"o anulowaniu rejestracji"

msgid ""
"If checked: when first accessing the manage page, automatically show "
"shortcuts on mobile"
msgstr ""
"Jeśli zaznaczone: przy pierwszym wejściu na stronę zarządzania automatycznie"
" wyświetlaj skróty na urządzeniach mobilnych"

msgid ""
"Indicate the prerequisite abilities, which must be possessed before one can "
"acquire this"
msgstr ""
"Wskazanie umiejętności wstępnych, które należy posiadać, zanim będzie można "
"nabyć tę umiejętność"

msgid ""
"Indicate the value of the discount, it will be deducted from the total "
"amount calculated"
msgstr ""
"Wskaż wartość zniżki, zostanie ona odjęta od obliczonej kwoty całkowitej"

msgid ""
"Please be careful to perform these steps - otherwise your  payment will not "
"be processed"
msgstr ""
"Prosimy o uważne wykonanie tych kroków - w przeciwnym razie płatność nie "
"zostanie przetworzona"

msgid ""
"This page allows you to add or modify an option in a form question for a "
"writing element"
msgstr ""
"Ta strona umożliwia dodanie lub zmodyfikowanie opcji w pytaniu formularza "
"dla elementu zapisu"

msgid ""
"This page allows you to set up the fields that players can fill in in their "
"user profile"
msgstr ""
"Ta strona umożliwia skonfigurowanie pól, które gracze mogą wypełnić w swoim "
"profilu użytkownika"

msgid ""
"We inform you that your membership of the Association has not been accepted "
"by the board"
msgstr ""
"Informujemy, że Twoje członkostwo w Stowarzyszeniu nie zostało zaakceptowane"
" przez zarząd"

msgid ""
"Activates 'waiting list' style tickets, available only when all main tickets"
" are sold out"
msgstr ""
"Aktywuje bilety w stylu \"listy oczekujących\", dostępne tylko wtedy, gdy "
"wszystkie bilety główne zostaną wyprzedane"

msgid ""
"Automatically generates and updates PDFs of character sheets, gallery and "
"player profiles"
msgstr ""
"Automatycznie generuje i aktualizuje pliki PDF z arkuszami postaci, galerią "
"i profilami graczy"

msgid ""
"Customize the appearance of all organizational pages, including colors, "
"fonts, and images"
msgstr ""
"Dostosowywanie wyglądu wszystkich stron organizacyjnych, w tym kolorów, "
"czcionek i obrazów"

msgid ""
"Here you can select the workspace to use: your organization, and your events"
" once created"
msgstr ""
"W tym miejscu można wybrać obszar roboczy do użycia: organizację i utworzone"
" wydarzenia"

msgid ""
"If checked: Adds a unique code to each payment, which helps in being able to"
" recognize it"
msgstr ""
"Jeśli zaznaczone: Dodaje unikalny kod do każdej płatności, co pomaga w jej "
"rozpoznaniu"

msgid ""
"Indicate the maximum number of such discounts that can be requested (0 for "
"infinite uses)"
msgstr ""
"Wskazać maksymalną liczbę takich rabatów, o które można wnioskować (0 dla "
"nieskończonej liczby zastosowań)"

msgid ""
"Optional logo image - you can upload a file of any size, it will be "
"automatically resized"
msgstr ""
"Opcjonalny obraz logo - możesz przesłać plik o dowolnym rozmiarze, zostanie "
"on automatycznie zmieniony"

msgid ""
"Optional – Casting priority granted by this option (e.g., 1 = low, 5 = "
"medium, 25 = high)"
msgstr ""
"Opcjonalnie - priorytet rzucania przyznany przez tę opcję (np. 1 = niski, 5 "
"= średni, 25 = wysoki)"

msgid ""
"Optional – Maximum number of times it can be requested across all signups (0"
" = unlimited)"
msgstr ""
"Opcjonalnie - maksymalna liczba żądań we wszystkich rejestracjach (0 = "
"nieograniczona)"

msgid ""
"This page allows you to add or change the types of ticket with which players"
" can register"
msgstr ""
"Ta strona umożliwia dodanie lub zmianę typów biletów, za pomocą których "
"gracze mogą się rejestrować"

msgid ""
"This page shows active discounts on the player, allows you to activate or "
"deactivate them"
msgstr ""
"Ta strona pokazuje aktywne zniżki dla gracza, pozwala je aktywować lub "
"dezaktywować"

msgid ""
"This page shows problems reported by contributors, for direct management "
"during the event"
msgstr ""
"Ta strona pokazuje problemy zgłoszone przez współtwórców do bezpośredniego "
"zarządzania podczas wydarzenia"

msgid ""
"You can create new delegate accounts, or log in with them by pressing the "
"relevant button"
msgstr ""
"Możesz utworzyć nowe konta delegatów lub zalogować się za ich pomocą, "
"naciskając odpowiedni przycisk"

msgid ""
"for each option four columns: name, description, price, available places (0 "
"for infinite)"
msgstr ""
"dla każdej opcji cztery kolumny: nazwa, opis, cena, dostępne miejsca (0 dla "
"nieskończonych)"

#, python-format
msgid ""
"Do you want to unsubscribe from our communication lists? <a "
"href='%(url)s'>Unsubscribe</a>"
msgstr ""
"Czy chcesz zrezygnować z subskrypcji naszych list komunikacyjnych? <a "
"href='%(url)s'>Rezygnacja z subskrypcji</a>"

msgid ""
"Enter the date and time when registrations open - leave blank to keep "
"registrations closed"
msgstr ""
"Wprowadź datę i godzinę otwarcia rejestracji - pozostaw puste, aby "
"rejestracje były zamknięte"

msgid ""
"Introduces 'Quests' as building blocks of the character sheet, each with "
"multiple 'traits'"
msgstr ""
"Wprowadza \"zadania\" jako elementy składowe arkusza postaci, z których "
"każdy ma wiele \"cech\""

msgid ""
"This page shows the accounting status of the event, divided into the various"
" expense types"
msgstr ""
"Ta strona pokazuje status księgowy wydarzenia, podzielony na różne typy "
"wydatków"

msgid ""
"for bidirectional relationships, where the other character is also aware of "
"the connection"
msgstr ""
"dla relacji dwukierunkowych, gdzie druga postać jest również świadoma "
"połączenia"

msgid ""
"for unidirectional relationships, where the other character is NOT aware of "
"the connection"
msgstr ""
"dla relacji jednokierunkowych, gdzie druga postać NIE jest świadoma "
"połączenia"

msgid ""
"Grant access to event management for other users and define roles with "
"specific permissions"
msgstr ""
"Przyznawanie dostępu do zarządzania zdarzeniami innym użytkownikom i "
"definiowanie ról z określonymi uprawnieniami"

msgid ""
"Indicates public information about your character, which will be shown to "
"all other players"
msgstr ""
"Wskazuje publiczne informacje o postaci, które będą widoczne dla wszystkich "
"innych graczy"

msgid ""
"Optional – Maximum number of times it can be selected across all characters "
"(0 = unlimited)"
msgstr ""
"Opcjonalnie - maksymalna liczba razy, jaką można wybrać na wszystkich "
"znakach (0 = nieograniczona)"

msgid ""
"This page shows global competencies, skill areas in which contributors can "
"score themselves"
msgstr ""
"Ta strona pokazuje globalne kompetencje, obszary umiejętności, w których "
"uczestnicy mogą się oceniać"

msgid ""
"To participate in this event, you will have to pay in addition the annual "
"membership fee of"
msgstr ""
"Aby wziąć udział w tym wydarzeniu, należy dodatkowo uiścić roczną opłatę "
"członkowską w wysokości"

msgid ""
"Unfortunately, without full payment of the fee, participation in the event "
"is not permitted"
msgstr ""
"Niestety, bez uiszczenia pełnej opłaty uczestnictwo w wydarzeniu nie jest "
"dozwolone"

msgid ""
"Value of the discount for the registered player who gives the code to a "
"friend who signs up"
msgstr ""
"Wartość zniżki dla zarejestrowanego gracza, który przekaże kod znajomemu, "
"który się zarejestruje"

#, python-format
msgid ""
"Your request for reimbursement of %(amount).2f, with reason '%(reason)s', "
"has been approved"
msgstr ""
"Twój wniosek o zwrot %(amount).2f, z powodem \"%(reason)s\", został "
"zatwierdzony"

#, python-format
msgid ""
"Alternatively, you can request a reimbursement in <a href='%(url)s'>your "
"accounting</a>.</i>"
msgstr ""
"Alternatywnie można poprosić o zwrot kosztów w <a "
"href=\"%(url)s\">księgowości</a>.</i>"

msgid ""
"Enables 'Factions' to organize characters into groups, either visible, "
"transversal or secret"
msgstr ""
"Umożliwia \"Frakcjom\" organizowanie postaci w grupy, widoczne, poprzeczne "
"lub tajne"

msgid ""
"Enables field 'cover', to shown a specific image in the gallery - until "
"assigned to a player"
msgstr ""
"Włącza pole \"okładka\", aby wyświetlić określony obraz w galerii - do "
"momentu przypisania do gracza"

msgid ""
"In order to subscribe to the Organization's events you must apply to be "
"admitted as a Member"
msgstr ""
"Aby zapisać się na wydarzenia Organizacji, należy złożyć wniosek o przyjęcie"
" w poczet członków"

msgid ""
"It is required for participation in all our live events, as it also covers "
"the insurance fee"
msgstr ""
"Jest on wymagany do uczestnictwa we wszystkich naszych wydarzeniach na żywo,"
" ponieważ pokrywa również opłatę ubezpieczeniową"

msgid ""
"On this page you can book tickets for the event; once paid, a special code "
"will be generated"
msgstr ""
"Na tej stronie można zarezerwować bilety na wydarzenie; po dokonaniu "
"płatności zostanie wygenerowany specjalny kod"

#, python-format
msgid ""
"The user requested the password reset, but did not complete it. Give them "
"this link: %(url)s"
msgstr ""
"Użytkownik poprosił o zresetowanie hasła, ale go nie ukończył. Podaj mu ten "
"link: %(url)s"

msgid ""
"This page shows the email addresses to which to send updates in order to get"
" them to sign up"
msgstr ""
"Ta strona pokazuje adresy e-mail, na które należy wysyłać aktualizacje w "
"celu zachęcenia ich do rejestracji"

msgid ""
"You can indicate a template event from which functionality and "
"configurations will be copied"
msgstr ""
"Można wskazać szablon zdarzenia, z którego zostaną skopiowane funkcje i "
"konfiguracje"

msgid ""
"Automatically generates a customizable PDF receipt for each payment and "
"emails it to the user"
msgstr ""
"Automatycznie generuje konfigurowalne pokwitowanie PDF dla każdej płatności "
"i wysyła je e-mailem do użytkownika"

msgid ""
"Disable the system that finds the character number when a special reference "
"symbol is written"
msgstr ""
"Wyłączenie systemu, który wyszukuje numer znaku po wpisaniu specjalnego "
"symbolu referencyjnego"

msgid ""
"Enables field 'assigned', to track which staff member is responsible for "
"each writing element"
msgstr ""
"Włącza pole \"przypisany\", aby śledzić, który pracownik jest odpowiedzialny"
" za każdy element pisma"

msgid ""
"If checked, it allows players to enter public information on their "
"characters, visible to all"
msgstr ""
"Jeśli opcja ta jest zaznaczona, pozwala graczom na wprowadzanie publicznych "
"informacji o ich postaciach, widocznych dla wszystkich"

msgid ""
"If checked: Hides the possibility for the player to change the payment "
"amount for his entries"
msgstr ""
"Jeśli zaznaczone: Ukrywa możliwość zmiany przez gracza kwoty płatności za "
"swoje wpisy"

msgid ""
"Performs daily checks for upcoming payments deadlines and sends reminder "
"emails automatically"
msgstr ""
"Codziennie sprawdza zbliżające się terminy płatności i automatycznie wysyła "
"wiadomości e-mail z przypomnieniami"

msgid ""
"The quick access sidebar is on the left (on mobile, tap “Shortcuts” at the "
"bottom to open it)"
msgstr ""
"Pasek boczny szybkiego dostępu znajduje się po lewej stronie (na "
"urządzeniach mobilnych dotknij \"Skróty\" u dołu, aby go otworzyć)"

msgid ""
"This page allows you to add or edit an event revenue other than the players'"
" registration fee"
msgstr ""
"Ta strona umożliwia dodawanie lub edytowanie przychodów z wydarzenia innych "
"niż opłata rejestracyjna zawodników"

msgid ""
"This page shows in the detail of an event, the list of expertises covered by"
" the contributors"
msgstr ""
"Ta strona pokazuje w szczegółach wydarzenia, listę ekspertów objętych przez "
"współtwórców"

msgid ""
"Treats this event as a digital/online occurrence that does not require in-"
"person registration"
msgstr ""
"Traktuje to wydarzenie jako wydarzenie cyfrowe/internetowe, które nie wymaga"
" osobistej rejestracji"

msgid ""
"If it is assigned to you, you will automatically be assigned the original "
"character it mirrors"
msgstr ""
"Jeśli zostanie on przypisany do ciebie, automatycznie zostanie ci przypisana"
" oryginalna postać, którą odzwierciedla"

msgid ""
"Optional – Maximum number of times it can be selected across all "
"registrations (0 = unlimited)"
msgstr ""
"Opcjonalnie - maksymalna liczba razy, kiedy może być wybrana we wszystkich "
"rejestracjach (0 = nieograniczona)"

msgid ""
"This is the sidebar containing all the functions (it remains visible on "
"every management page)"
msgstr ""
"Jest to pasek boczny zawierający wszystkie funkcje potrzebne do zarządzania "
"organizacją (pozostaje widoczny na każdej stronie zarządzania)"

msgid ""
"To request a change of your e-mail address, please indicate both your old "
"and your new address"
msgstr ""
"Aby zażądać zmiany adresu e-mail, należy podać zarówno stary, jak i nowy "
"adres"

msgid ""
"You will be notified when a new run is organized, and you will have fast-"
"track on registration"
msgstr ""
"Zostaniesz powiadomiony, gdy zostanie zorganizowany nowy bieg i będziesz "
"mieć możliwość szybkiej rejestracji"

msgid ""
"status of application: 'o' for optional, 'm' mandatory, 'c' creation, 'd' "
"disabled, 'h' hidden"
msgstr ""
"status aplikacji: \"o\" dla opcjonalnej, \"m\" obowiązkowa, \"c\" tworzenie,"
" \"d\" wyłączona, \"h\" ukryta"

msgid ""
"Communicate them only if strictly necessary, and if possible communicate "
"them in anonymous form"
msgstr ""
"Przekazuj je tylko wtedy, gdy jest to absolutnie konieczne, a jeśli to "
"możliwe, przekazuj je w formie anonimowej"

msgid ""
"Define the registration form, and set up any number of registration "
"questions and their options"
msgstr ""
"Zdefiniuj formularz rejestracyjny i skonfiguruj dowolną liczbę pytań "
"rejestracyjnych i ich opcji"

msgid ""
"For each character added, a specific field will be available to add "
"additional plot information"
msgstr ""
"Dla każdej dodanej postaci dostępne będzie określone pole umożliwiające "
"dodanie dodatkowych informacji o fabule"

#, python-format
msgid ""
"For each of them, you will receive %(amount_from)s %(currency)s off your own"
" event registration"
msgstr ""
"Za każdą z nich otrzymasz %(amount_from)s %(currency)s zniżki na rejestrację"
" na własne wydarzenie"

msgid ""
"For each of them, you will receive the following discount on your membership"
" event registration"
msgstr ""
"Dla każdego z nich otrzymasz następującą zniżkę na rejestrację w wydarzeniu "
"członkowskim"

msgid ""
"This page allows you to perform a quick setup of the most important settings"
" for your new event"
msgstr ""
"Ta strona umożliwia szybką konfigurację najważniejszych ustawień nowego "
"wydarzenia"

msgid ""
"Unique code for internal use - not visible. Indicate a string without spaces"
" or strange symbols"
msgstr ""
"Unikalny kod do użytku wewnętrznego - niewidoczny. Wskazuje ciąg znaków bez "
"spacji lub dziwnych symboli"

msgid ""
"We confirm that your membership has been accepted by the board. We welcome "
"you to our community"
msgstr ""
"Potwierdzamy, że Twoje członkostwo zostało zaakceptowane przez zarząd. "
"Witamy w naszej społeczności"

msgid ""
"We confirm that your registration for this event has been cancelled. We are "
"sorry to see you go"
msgstr ""
"Potwierdzamy, że rejestracja na to wydarzenie została anulowana. Przykro "
"nam, że musisz odejść"

msgid ""
"You have already paid your dues for the current year, so you are already "
"covered for this event"
msgstr ""
"Opłaciłeś już składki za bieżący rok, więc jesteś już objęty ubezpieczeniem "
"na to wydarzenie"

msgid ""
"Adds a link on personal accounts pages, allowing users to donate money to "
"the association freely"
msgstr ""
"Dodaje link na stronach kont osobistych, umożliwiając użytkownikom swobodne "
"przekazywanie pieniędzy na rzecz stowarzyszenia"

msgid ""
"Allows you to set a 'tax' percentage on event income that must be set aside "
"for the organisation"
msgstr ""
"Umożliwia ustawienie procentu \"podatku\" od dochodu z wydarzenia, który "
"musi zostać odłożony na rzecz organizacji"

#, python-format
msgid ""
"File extension '%(extension)s' is not allowed. Allowed extensions are: "
"'%(allowed_extensions)s'."
msgstr ""
"Rozszerzenie pliku '%(extension)s' jest niedozwolone. Dozwolone rozszerzenia"
" to: '%(allowed_extensions)s'."

msgid ""
"Lets you specify a date (and time) on which registration will open, keeping "
"it closed until then"
msgstr ""
"Pozwala określić datę (i godzinę) otwarcia rejestracji, która do tego czasu "
"pozostanie zamknięta"

msgid ""
"Once downloaded you must print it, sign it, take a digital scan, and upload "
"it to the form below"
msgstr ""
"Po pobraniu należy go wydrukować, podpisać, zeskanować cyfrowo i przesłać do"
" poniższego formularza"

msgid ""
"Optional: upload a photo of yourself associated with your character "
"specifically for this event!"
msgstr ""
"Opcjonalnie: prześlij swoje zdjęcie związane z postacią specjalnie na "
"potrzeby tego wydarzenia!"

msgid ""
"The collection grows: we have no doubt, the fortunate will live soon an "
"unprecedented experience"
msgstr ""
"Kolekcja rośnie: nie mamy wątpliwości, że szczęśliwcy wkrótce przeżyją "
"bezprecedensowe doświadczenie"

msgid ""
"This is the overall amount that should be held in the organization’s bank "
"and financial accounts"
msgstr ""
"Jest to całkowita kwota, która powinna znajdować się na rachunkach bankowych"
" i finansowych organizacji"

msgid ""
"This page summarises the roles to be assigned in order to use the functions "
"concerning the event"
msgstr ""
"Ta strona zawiera podsumowanie ról, które należy przypisać w celu "
"korzystania z funkcji dotyczących wydarzenia"

msgid ""
"Did you encounter an error, or did you find a text with an incorrect "
"translation in your language"
msgstr ""
"Czy napotkałeś błąd lub znalazłeś tekst z nieprawidłowym tłumaczeniem w "
"swoim języku"

msgid ""
"Do you want to enable an automatic email reminder system for registered "
"users who miss a deadline"
msgstr ""
"Czy chcesz włączyć automatyczny system przypomnień e-mail dla "
"zarejestrowanych użytkowników, którzy nie dotrzymali terminu"

msgid ""
"Enables managing of entry of revenue for an event that do not originate from"
" player registrations"
msgstr ""
"Umożliwia zarządzanie przychodami z wydarzenia, które nie pochodzą z "
"rejestracji graczy"

msgid ""
"Insert the link to an external tool where users will be redirected if they "
"are not yet registered"
msgstr ""
"Wstaw link do zewnętrznego narzędzia, gdzie użytkownicy zostaną "
"przekierowani, jeśli nie są jeszcze zarejestrowani"

msgid ""
"This field can be edited by the player only when the character is in one of "
"the selected statuses"
msgstr ""
"To pole może być edytowane przez gracza tylko wtedy, gdy postać znajduje się"
" w jednym z wybranych statusów"

msgid ""
"typ (type: 's' for single choice, 'm' for multiple choice, 't' for short "
"text, 'p' for long text)"
msgstr ""
"typ (typ: \"s\" dla pojedynczego wyboru, \"m\" dla wielokrotnego wyboru, "
"\"t\" dla krótkiego tekstu, \"p\" dla długiego tekstu)"

msgid ""
"An user with this email address has been created on our website. If you wish"
" to activate, click on"
msgstr ""
"Użytkownik z tym adresem e-mail został utworzony na naszej stronie "
"internetowej. Jeśli chcesz go aktywować, kliknij"

msgid ""
"Enables players to send private messages to each other, without revealing "
"personal email addresses"
msgstr ""
"Umożliwia graczom wysyłanie do siebie prywatnych wiadomości bez ujawniania "
"osobistych adresów e-mail"

msgid ""
"Grant access to organization management for other users and define roles "
"with specific permissions"
msgstr ""
"Przyznawanie dostępu do zarządzania organizacją innym użytkownikom i "
"definiowanie ról z określonymi uprawnieniami"

msgid ""
"If checked, prevents multiple users from editing the same item at the same "
"time to avoid conflicts"
msgstr ""
"Jeśli opcja ta jest zaznaczona, uniemożliwia wielu użytkownikom edytowanie "
"tego samego elementu w tym samym czasie w celu uniknięcia konfliktów"

msgid ""
"We only ask for a moment of your time to check the documents you have "
"uploaded, it won't take long"
msgstr ""
"Prosimy tylko o chwilę czasu na sprawdzenie przesłanych dokumentów, nie "
"zajmie to dużo czasu"

msgid ""
"We thank you for participating in the collection: we are sure they will live"
" a terrific experience"
msgstr ""
"Dziękujemy za udział w zbiórce: jesteśmy pewni, że będzie to wspaniałe "
"doświadczenie"

msgid ""
"A friend of yours will be able to receive the registration as a gift by "
"accessing this special link"
msgstr ""
"Twój znajomy będzie mógł otrzymać rejestrację w prezencie, korzystając z "
"tego specjalnego linku"

msgid ""
"Allows you to configure a custom external mail server that will be used "
"instead of the standard one"
msgstr ""
"Umożliwia skonfigurowanie niestandardowego zewnętrznego serwera poczty, "
"który będzie używany zamiast standardowego"

msgid ""
"If checked, options no longer available in the form are hidden, instead of "
"being displayed disabled"
msgstr ""
"Jeśli opcja ta jest zaznaczona, opcje niedostępne w formularzu są ukrywane, "
"zamiast być wyświetlane jako wyłączone"

msgid ""
"Lets you define sections in the registration form, grouping questions to "
"make lengthy forms clearer"
msgstr ""
"Pozwala zdefiniować sekcje w formularzu rejestracyjnym, grupując pytania w "
"celu zwiększenia przejrzystości długich formularzy"

msgid ""
"This page shows the different versions available of the character, and the "
"differences between them"
msgstr ""
"Ta strona przedstawia różne dostępne wersje postaci i różnice między nimi"

msgid ""
"You are a regular member of our Organization. You can subscribe to events "
"organized for our members"
msgstr ""
"Jesteś stałym członkiem naszej organizacji. Możesz zapisać się na wydarzenia"
" organizowane dla naszych członków"

msgid ""
"You can update your registration by simply changing the value of the fields "
"and clicking on confirm"
msgstr ""
"Możesz zaktualizować swoją rejestrację, po prostu zmieniając wartość pól i "
"klikając przycisk Potwierdź"

msgid ""
"You have requested a specific page of an organisation, but it is not "
"specified in the address given"
msgstr ""
"Zażądano konkretnej strony organizacji, ale nie jest ona określona w podanym"
" adresie"

msgid ""
"By pressing confirm, this registration will be assigned to you, and you will"
" then be duly registered"
msgstr ""
"Naciśnięcie przycisku Potwierdź spowoduje przypisanie tej rejestracji do "
"użytkownika i zostanie on należycie zarejestrowany"

msgid ""
"Enables a 'campaign' style setup where multiple events share the same set of"
" characters and factions"
msgstr ""
"Umożliwia konfigurację w stylu \"kampanii\", w której wiele wydarzeń "
"współdzieli ten sam zestaw postaci i frakcji"

msgid ""
"Optional text to be included in the email sent to the player to notify them "
"of the approval decision"
msgstr ""
"Opcjonalny tekst do umieszczenia w wiadomości e-mail wysłanej do gracza w "
"celu powiadomienia go o decyzji dotyczącej zatwierdzenia"

msgid ""
"This code is used to generate the secret registration link, you may keep the"
" default or customize it"
msgstr ""
"Ten kod jest używany do generowania tajnego linku rejestracyjnego, możesz "
"zachować domyślny lub dostosować go do własnych potrzeb"

msgid ""
"This page shows the conversation with a player concerning a need of them. "
"You can add a new response"
msgstr ""
"Ta strona pokazuje rozmowę z graczem dotyczącą jego potrzeby. Możesz dodać "
"nową odpowiedź"

msgid ""
"To confirm your event registration, please complete your payment within one "
"week. You can do so here"
msgstr ""
"Aby potwierdzić rejestrację na wydarzenie, prosimy o dokonanie płatności w "
"ciągu tygodnia. Można to zrobić tutaj"

msgid ""
"Enables the definition of surcharges that are added to every registration "
"made after a specified date"
msgstr ""
"Umożliwia zdefiniowanie dopłat dodawanych do każdej rejestracji dokonanej po"
" określonej dacie"

#, python-format
msgid ""
"Hello! You have registered for %(event)s, but we have not yet received your "
"annual membership payment"
msgstr ""
"Witaj! Zarejestrowałeś się na %(event)s, ale nie otrzymaliśmy jeszcze Twojej"
" rocznej płatności członkowskiej"

msgid ""
"If checked, the subscribers' gallery will not be displayed to those who are "
"not subscribed to the run"
msgstr ""
"Jeśli zaznaczone, galeria subskrybentów nie będzie wyświetlana osobom, które"
" nie są subskrybentami biegu"

msgid ""
"Indicates public information about your character, which will be shown only "
"to you and the organizers"
msgstr ""
"Wskazuje publiczne informacje o twojej postaci, które będą widoczne tylko "
"dla ciebie i organizatorów"

msgid ""
"Instead of using an internal registration form, redirects the player to an "
"external registration link"
msgstr ""
"Zamiast korzystać z wewnętrznego formularza rejestracyjnego, przekierowuje "
"gracza do zewnętrznego linku rejestracyjnego"

msgid ""
"Beyond the minimum number of days indicated, the quota will no longer be "
"available during registration"
msgstr ""
"Po przekroczeniu wskazanej minimalnej liczby dni limit nie będzie już "
"dostępny podczas rejestracji"

msgid ""
"Do you consent to the sharing of your personal data in accordance with the "
"GDPR and our Privacy Policy"
msgstr ""
"Czy wyrażasz zgodę na udostępnianie swoich danych osobowych zgodnie z RODO i"
" naszą Polityką prywatności"

msgid ""
"This page allows you to perform a quick setup of the most important settings"
" for your new organization"
msgstr ""
"Ta strona umożliwia przeprowadzenie szybkiej konfiguracji najważniejszych "
"ustawień dla nowej organizacji"

msgid ""
"This page allows you to select the features of a template (click on a "
"feature to show its description)"
msgstr ""
"Ta strona umożliwia wybór funkcji szablonu (kliknij funkcję, aby wyświetlić "
"jej opis)"

msgid ""
"(You can also refer to traits from other quests, but be careful that  are "
"always of the same macrotype)"
msgstr ""
"(Możesz także odwoływać się do cech z innych zadań, ale uważaj, aby zawsze "
"były tego samego makrotypu)"

msgid ""
"Enables Plots, story arcs involving selected characters, adding extra "
"content to their character sheets"
msgstr ""
"Włącza wątki fabularne z udziałem wybranych postaci, dodając dodatkową "
"zawartość do ich kart postaci"

msgid ""
"Fully describe what the box contains, especially number of items, main "
"features, state of preservation."
msgstr ""
"W pełni opisz zawartość pudełka, w szczególności liczbę przedmiotów, główne "
"cechy, stan zachowania."

msgid ""
"If present, it indicates the reason for the payment that the player must put"
" on the payments they make."
msgstr ""
"Jeśli występuje, wskazuje powód płatności, który gracz musi umieścić na "
"dokonywanych płatnościach."

msgid ""
"Introduces a new way to display past and upcoming events, inspired by "
"popular streaming-service layouts"
msgstr ""
"Wprowadza nowy sposób wyświetlania przeszłych i nadchodzących wydarzeń, "
"inspirowany popularnymi układami serwisów streamingowych"

msgid ""
"This page summarises the roles to be assigned in order to use the functions "
"concerning the organisation"
msgstr ""
"Ta strona zawiera podsumowanie ról, które należy przypisać w celu "
"korzystania z funkcji dotyczących organizacji"

msgid ""
"Allows players to create and contribute to collections aimed at assisting "
"another player with event fees"
msgstr ""
"Pozwala graczom tworzyć i wspierać zbiórki mające na celu pomoc innemu "
"graczowi w opłatach za wydarzenia"

msgid ""
"If checked, allows a registration form question to be visible based on the "
"selected registration ticket."
msgstr ""
"Jeśli opcja ta jest zaznaczona, umożliwia wyświetlenie pytania formularza "
"rejestracyjnego na podstawie wybranego biletu rejestracyjnego."

msgid ""
"In particular, they will only be made visible to the organisers of the "
"events you decide to register for"
msgstr ""
"W szczególności będą one widoczne wyłącznie dla organizatorów wydarzeń, na "
"które użytkownik zdecyduje się zarejestrować"

msgid ""
"Number of days past the deadline beyond which registrations are marked to be"
" cancelled (default 30 days)"
msgstr ""
"Liczba dni po upływie terminu, po którym rejestracje są oznaczane jako "
"anulowane (domyślnie 30 dni)"

msgid ""
"The discount has been added! It has been reserved for you for 15 minutes, "
"after which it will be removed"
msgstr ""
"Rabat został dodany! Został zarezerwowany dla Ciebie na 15 minut, po czym "
"zostanie usunięty"

msgid ""
"This page shows the list of members, divided by type: applicants, approved, "
"renewed for the current year"
msgstr ""
"Na tej stronie znajduje się lista członków podzielona według typu: "
"kandydaci, zatwierdzeni, odnowieni na bieżący rok"

msgid ""
"Adds 'Patron' and 'Reduced' ticket types. Each Patron ticket purchased makes"
" one Reduced ticket available"
msgstr ""
"Dodano typy biletów \"Patron\" i \"Ulgowy\". Każdy zakupiony bilet "
"\"Patron\" udostępnia jeden bilet ulgowy"

msgid ""
"If checked, it adds a field in which the player can indicate which elements "
"they wish to avoid altogether"
msgstr ""
"Jeśli jest zaznaczone, dodaje pole, w którym gracz może wskazać elementy, "
"których chce całkowicie unikać"

msgid ""
"Percentage of takings calculated as a fee for association infrastructure (in"
" whole numbers from 0 to 100)"
msgstr ""
"Procent wpływów obliczonych jako opłata za infrastrukturę stowarzyszenia (w "
"liczbach całkowitych od 0 do 100)"

msgid ""
"The question will be shown in the selected section (if left empty it will "
"shown at the start of the form)"
msgstr ""
"Pytanie zostanie wyświetlone w wybranej sekcji (jeśli pozostanie puste, "
"zostanie wyświetlone na początku formularza)"

msgid ""
"This page allows you to add or modify the dynamic instalments with which the"
" player can split the payment"
msgstr ""
"Ta strona umożliwia dodawanie lub modyfikowanie dynamicznych rat, na które "
"gracz może podzielić płatność"

msgid ""
"When you want to close the collection, follow the link below. A special "
"redemption code will be generated"
msgstr ""
"Jeśli chcesz zamknąć kolekcję, kliknij poniższy link. Zostanie wygenerowany "
"specjalny kod wykupu"

msgid ""
"Adds support for assigning XP (experience points) to characters, which can "
"then be used to purchase skills"
msgstr ""
"Dodano obsługę przypisywania PD (punktów doświadczenia) do postaci, które "
"można następnie wykorzystać do zakupu umiejętności"

msgid ""
"Every friend who registers and uses this code will receive the following "
"discount directly on their ticket"
msgstr ""
"Każdy znajomy, który zarejestruje się i użyje tego kodu, otrzyma następującą"
" zniżkę bezpośrednio na swój bilet"

msgid ""
"Indicates useful information to passengers, such as color of your car, time "
"estimated time of your arrival"
msgstr ""
"Wskazuje przydatne informacje dla pasażerów, takie jak kolor samochodu, "
"szacowany czas przyjazdu"

msgid ""
"Keeps a daily record of the organisation's and events' financial status, "
"displaying trend graphs over time"
msgstr ""
"Prowadzi codzienny rejestr statusu finansowego organizacji i wydarzeń, "
"wyświetlając wykresy trendów w czasie"

msgid ""
"Staff members who are allowed to be able to see the responses of players "
"(leave blank to let everyone see)"
msgstr ""
"Członkowie personelu, którzy mogą widzieć odpowiedzi graczy (pozostaw puste,"
" aby wszyscy widzieli)"

msgid ""
"If you select another event, it will be considered in the same campaign, and"
" they will share the characters"
msgstr ""
"Jeśli wybierzesz inne wydarzenie, zostanie ono uwzględnione w tej samej "
"kampanii i będą one współdzielić postacie"

msgid ""
"Indicate the type of discount: standard, play again (only available to those"
" who have already played a run)"
msgstr ""
"Wskaż rodzaj zniżki: standardowa, zagraj ponownie (dostępna tylko dla osób, "
"które już rozegrały bieg)"

msgid ""
"Occasionally shows a special page to users, based on a defined probability, "
"and optionally assigns a result"
msgstr ""
"Od czasu do czasu wyświetla użytkownikom specjalną stronę na podstawie "
"określonego prawdopodobieństwa i opcjonalnie przypisuje wynik"

msgid ""
"Percentage to be retained by the payment system - enter the value as a "
"number, without the percentage symbol"
msgstr ""
"Procent zatrzymywany przez system płatności - wprowadź wartość jako liczbę, "
"bez symbolu procentu"

msgid ""
"Please check that you have copied the entire message for payment exactly (in"
" coloured text), it is important"
msgstr ""
"Sprawdź, czy dokładnie skopiowałeś całą wiadomość do zapłaty (kolorowym "
"tekstem), to ważne"

#, python-format
msgid ""
"We confirm that the collection for '%(recipient)s' has been activated. <a "
"href='%(url)s'>Manage it here!</a>"
msgstr ""
"Potwierdzamy, że kolekcja dla '%(recipient)s' została aktywowana. <a "
"href='%(url)s'>Zarządzaj tutaj!</a>"

msgid ""
"The relationship between these characters turns out to be empty. Check "
"whether it should be written something"
msgstr ""
"Relacja między tymi postaciami okazuje się pusta. Sprawdź, czy powinno być "
"coś napisane"

#, python-format
msgid ""
"A reimbursement for '%(reason)s' has been marked as issued. %(amount).2f "
"%(elements)s have been marked as used"
msgstr ""
"Zwrot za \"%(reason)s\" został oznaczony jako wydany. %(amount).2f "
"%(elements)s zostały oznaczone jako wykorzystane"

msgid ""
"Activates a page summarizing overdue players and their deadlines (payments, "
"memberships, forms, casting, etc.)"
msgstr ""
"Aktywuje stronę podsumowującą zaległych graczy i ich terminy (płatności, "
"członkostwa, formularze, castingi itp.)"

msgid ""
"First and last name characters do not match (remember to enter the correct "
"first and last names in legal_name)"
msgstr ""
"Znaki imienia i nazwiska nie zgadzają się (pamiętaj o wprowadzeniu "
"poprawnego imienia i nazwiska w polu legal_name)"

#, python-format
msgid ""
"Hello! To confirm your provisional registration for %(event)s, you must "
"apply for membership in the association"
msgstr ""
"Cześć! Aby potwierdzić tymczasową rejestrację na %(event)s, należy złożyć "
"wniosek o członkostwo w stowarzyszeniu"

msgid ""
"If you select one (or more) tickets, the option will only be available to "
"players who have selected that ticket"
msgstr ""
"Jeśli wybierzesz jeden (lub więcej) biletów, opcja będzie dostępna tylko dla"
" graczy, którzy wybrali ten bilet"

msgid ""
"This page displays the application for membership in the organization. You "
"can accept or reject the application"
msgstr ""
"Na tej stronie wyświetlany jest wniosek o członkostwo w organizacji. Możesz "
"zaakceptować lub odrzucić wniosek"

msgid ""
"Enables \"Prologues\", short introductory paragraphs for each act of the "
"game, which players receive to guide them"
msgstr ""
"Włącza \"Prologi\", krótkie akapity wprowadzające do każdego aktu gry, które"
" gracze otrzymują, aby ich poprowadzić"

msgid ""
"Enables fixed installment deadlines for registration fees, allowing you to "
"define multiple due dates and amounts"
msgstr ""
"Umożliwia ustalanie stałych terminów rat opłat rejestracyjnych, pozwalając "
"na definiowanie wielu terminów i kwot"

msgid ""
"For text questions, maximum number of characters; For multiple options, "
"maximum number of options (0 = no limit)"
msgstr ""
"W przypadku pytań tekstowych, maksymalna liczba znaków; W przypadku opcji "
"wielokrotnych, maksymalna liczba opcji (0 = brak limitu)"

msgid ""
"If checked, options no longer available in the registration form are hidden,"
" instead of being displayed disabled"
msgstr ""
"Jeśli opcja ta jest zaznaczona, opcje niedostępne w formularzu "
"rejestracyjnym są ukrywane, zamiast być wyświetlane jako wyłączone"

msgid ""
"Once your admission is approved, you will be able to pay for the tickets for"
" the events you have registered for."
msgstr ""
"Po zatwierdzeniu wstępu będziesz mógł zapłacić za bilety na wydarzenia, na "
"które się zarejestrowałeś."

msgid ""
"This page shows email lists of users, divided by their expressed preferences"
" regarding newsletter communications"
msgstr ""
"Na tej stronie wyświetlane są listy e-mail użytkowników, podzielone według "
"wyrażonych przez nich preferencji dotyczących otrzymywania newslettera"

msgid ""
"You are on the waiting list, you must be registered with a regular ticket to"
" be able to select your preferences!"
msgstr ""
"Jesteś na liście oczekujących, musisz być zarejestrowany z biletem "
"normalnym, aby móc wybrać swoje preferencje!"

#, python-format
msgid ""
"Alternatively, you can request to receive it with a formal request in the <a"
" href='%(url)s'>your accounting.</a>."
msgstr ""
"Alternatywnie, możesz poprosić o jego otrzymanie z formalnym wnioskiem w <a "
"href=\"%(url)s\">twojej księgowości.</a>."

msgid ""
"Deadline in the measure of days from enrollment (fill in one between the "
"fixed deadline and the deadline in days)"
msgstr ""
"Termin w liczbie dni od rejestracji (wpisz jeden między ustalonym terminem a"
" terminem w dniach)"

msgid ""
"If checked, allows a registration form question to be visible only if the "
"player is assigned to certain factions."
msgstr ""
"Jeśli opcja ta jest zaznaczona, pytanie w formularzu rejestracyjnym może być"
" widoczne tylko wtedy, gdy gracz jest przypisany do określonej frakcji."

msgid ""
"The character has been proposed to the staff, who will examine it and "
"approve it or request changes if necessary."
msgstr ""
"Postać została zaproponowana personelowi, który przeanalizuje ją i "
"zatwierdzi lub poprosi o zmiany, jeśli zajdzie taka potrzeba."

msgid ""
"The first line are the field names, such as 'number', 'name', "
"'presentation', 'text'. (Only 'number' is required)"
msgstr ""
"Pierwszy wiersz to nazwy pól, takie jak \"number\", \"name\", "
"\"presentation\", \"text\". (Tylko \"number\" jest wymagane)"

msgid ""
"Your friends wanted to give you a special gift: they gave you the chance to "
"participate in one of our experiences"
msgstr ""
"Twoi przyjaciele chcieli podarować ci wyjątkowy prezent: dali ci szansę "
"wzięcia udziału w jednym z naszych doświadczeń"

msgid ""
"typ (type: 's' for single choice, 'm' for multiple choice, 't' for short "
"text, 'p' for long text, 'e' for editor)"
msgstr ""
"typ (typ: \"s\" dla pojedynczego wyboru, \"m\" dla wielokrotnego wyboru, "
"\"t\" dla krótkiego tekstu, \"p\" dla długiego tekstu, \"e\" dla edytora)"

msgid ""
"For your convenience, this page only shows questions from the last 3 months."
" To view previous questions click here"
msgstr ""
"Dla wygody użytkowników na tej stronie wyświetlane są tylko pytania z "
"ostatnich 3 miesięcy. Aby wyświetlić poprzednie pytania, kliknij tutaj"

msgid ""
"Indicate all references of how you want your refund to be paid  (ex: IBAN "
"and full bank details, paypal link, etc)"
msgstr ""
"Wskaż wszystkie odniesienia do sposobu, w jaki chcesz otrzymać zwrot "
"pieniędzy (np. IBAN i pełne dane bankowe, link PayPal itp.)"

msgid ""
"Indicate whether the character is a mirror (i.e., whether this pg shows the "
"true secret face of another character)"
msgstr ""
"Wskaż, czy postać jest lustrem (tj. czy ta postać pokazuje prawdziwe, "
"sekretne oblicze innej postaci)"

msgid ""
"Adds a link to legal notices on every page, and provides a management panel "
"link to edit the content of that notice"
msgstr ""
"Dodaje łącze do informacji prawnych na każdej stronie i zapewnia łącze do "
"panelu zarządzania w celu edycji treści tej informacji"

msgid ""
"Do you want to add payment gateway fees to the ticket price, so that the "
"user pays them instead of the organization"
msgstr ""
"Czy chcesz dodać opłaty za bramkę płatności do ceny biletu, aby użytkownik "
"płacił je zamiast organizacji"

msgid ""
"If checked, it allows players to enter private information on their "
"characters, visible only to them and the staff."
msgstr ""
"Jeśli opcja ta jest zaznaczona, pozwala graczom na wprowadzanie prywatnych "
"informacji o swoich postaciach, widocznych tylko dla nich i personelu."

msgid ""
"Lets staff upload receipts for event expenses, tracking both the event "
"expenses, and the amount to refund the staff"
msgstr ""
"Umożliwia pracownikom przesyłanie paragonów za wydatki związane z "
"wydarzeniem, śledząc zarówno wydatki związane z wydarzeniem, jak i kwotę do "
"zwrotu pracownikom"

msgid ""
"Number of months, starting from the beginning of the membership year, for "
"which to make free membership fee payment"
msgstr ""
"Liczba miesięcy, począwszy od początku roku członkowskiego, za które należy "
"uiścić bezpłatną składkę członkowską"

msgid ""
"Lets you create 'template' events whose configurations and settings can be "
"used as a starting point for other events"
msgstr ""
"Umożliwia tworzenie \"szablonów\" zdarzeń, których konfiguracje i ustawienia"
" mogą być używane jako punkt wyjścia dla innych zdarzeń"

msgid ""
"The collection is active! To participate click on the following link, or "
"copy it to whoever you want to get involved"
msgstr ""
"Zbiórka jest aktywna! Aby wziąć w niej udział, kliknij poniższy link lub "
"skopiuj go komukolwiek, kogo chcesz zaangażować"

msgid ""
"Your registration will now be saved in provisional status. It will be "
"confirmed when your ticket payment is received"
msgstr ""
"Rejestracja zostanie zapisana w statusie tymczasowym. Zostanie ona "
"potwierdzona po otrzymaniu płatności za bilet"

msgid ""
"Allows players to submit shuttle requests (e.g., pickup logistics), and "
"staff can manage the status of those requests"
msgstr ""
"Umożliwia graczom składanie wniosków o transport (np. logistykę odbioru), a "
"personel może zarządzać statusem tych wniosków"

#, python-format
msgid ""
"Allowed type '%(allowed_type)s' is not a valid type.See "
"https://www.iana.org/assignments/media-types/media-types.xhtml"
msgstr ""
"Dozwolony typ \"%(allowed_type)s\" nie jest prawidłowym typem. Zobacz "
"https://www.iana.org/assignments/media-types/media-types.xhtml"

msgid ""
"Enables players to customize specific attributes (name, pronoun, public "
"info, etc.) of the characters they're assigned"
msgstr ""
"Umożliwia graczom dostosowanie określonych atrybutów (imię, zaimek, "
"informacje publiczne itp.) przydzielonych im postaci"

msgid ""
"If you select one (or more) tickets, the question will only be shown to "
"players who have selected one of those tickets"
msgstr ""
"Jeśli wybierzesz jeden (lub więcej) biletów, pytanie zostanie wyświetlone "
"tylko graczom, którzy wybrali jeden z tych biletów"

msgid ""
"This page allows you to change the appearance settings and presentation of "
"the management system for your Organization"
msgstr ""
"Ta strona umożliwia zmianę ustawień wyglądu i prezentacji systemu "
"zarządzania organizacją"

msgid ""
"Are you a doctor, a nurse, or a licensed rescuer? We can ask you to "
"intervene in case accidents occur during the event?"
msgstr ""
"Czy jesteś lekarzem, pielęgniarką lub licencjonowanym ratownikiem? Czy "
"możemy poprosić Cię o interwencję w razie wypadku podczas wydarzenia?"

msgid ""
"Enables basic inventory management. Users can add items to a warehouse "
"table, track quantities, and note item locations"
msgstr ""
"Umożliwia podstawowe zarządzanie zapasami. Użytkownicy mogą dodawać pozycje "
"do tabeli magazynu, śledzić ilości i odnotowywać lokalizacje pozycji"

msgid ""
"If your question is about a specific event, please select it! If  is a "
"general question instead, please leave it blank."
msgstr ""
"Jeśli pytanie dotyczy konkretnego wydarzenia, wybierz je! Jeśli jest to "
"pytanie ogólne, pozostaw je puste."

msgid ""
"Once you have made the payment, return to this page, and upload below the "
"screenshot of the confirmation sent by Paypal"
msgstr ""
"Po dokonaniu płatności wróć na tę stronę i prześlij poniżej zrzut ekranu "
"potwierdzenia wysłanego przez Paypal"

#, python-format
msgid ""
"There are past runs still open: <b>%(list)s</b>. Once all tasks (accounting,"
" etc.) are finished, mark them as completed"
msgstr ""
"Nadal dostępne są poprzednie rundy: <b>%(list)s</b>. Po zakończeniu "
"wszystkich zadań (księgowanie itp.) oznacz je jako ukończone"

msgid ""
"Total of all expenses incurred for the event, both personal and "
"organizational, including any tokens and credits issued"
msgstr ""
"Suma wszystkich wydatków poniesionych w związku z wydarzeniem, zarówno "
"osobistych, jak i organizacyjnych, w tym wszelkie wydane żetony i kredyty"

#, python-format
msgid ""
"We confirm we received the donation of %(amount)d %(currency)s. We thank you"
" for your support, and for believing in us!"
msgstr ""
"Potwierdzamy, że otrzymaliśmy darowiznę w wysokości %(amount)d %(currency)s."
" Dziękujemy za wsparcie i wiarę w nas!"

#, python-format
msgid ""
"You have some fixed installments with both date and days set, but those "
"values cannot be set at the same time: %(list)s"
msgstr ""
"Masz kilka stałych rat z ustawioną datą i dniami, ale te wartości nie mogą "
"być ustawione w tym samym czasie: %(list)s"

msgid ""
"Enables a ticket-like system for in-game 'problems,' where staff can log "
"issues, assign severity/urgency, and track them"
msgstr ""
"Umożliwia stworzenie systemu podobnego do biletów dla \"problemów\" w grze, "
"w którym pracownicy mogą rejestrować problemy, przypisywać ich wagę/pilność "
"i śledzić je"

msgid ""
"for each option five columns: name, description, available seats (0 for "
"infinite), prerequisite options, ticket required"
msgstr ""
"dla każdej opcji pięć kolumn: nazwa, opis, dostępne miejsca (0 dla "
"nieskończonych), opcje wstępne, wymagany bilet"

msgid ""
"Allows you to upload financial system statements (e.g., bank statements) to "
"match and approve corresponding wire payments"
msgstr ""
"Umożliwia przesyłanie wyciągów z systemu finansowego (np. wyciągów "
"bankowych) w celu dopasowania i zatwierdzenia odpowiednich płatności "
"przelewem"

msgid ""
"Indicate the special discount code, to be communicated to the players, which"
" will need to be entered during registration."
msgstr ""
"Wskaż specjalny kod rabatowy, który zostanie przekazany graczom i który "
"należy wprowadzić podczas rejestracji."

msgid ""
"Indicate whether the discount can be used only on new enrollment, or whether"
" it can be used by already registered players."
msgstr ""
"Wskaż, czy zniżka może być wykorzystana tylko przy nowej rejestracji, czy "
"może być wykorzystana przez już zarejestrowanych graczy."

msgid ""
"Lets you specify a set of users who receive payment confirmation emails for "
"all events, instead of each event's organizers"
msgstr ""
"Pozwala określić zestaw użytkowników, którzy otrzymają wiadomości e-mail z "
"potwierdzeniem płatności za wszystkie wydarzenia, zamiast organizatorów "
"każdego wydarzenia"

#, python-format
msgid ""
"Please also note that payment of the annual membership fee (%(amount)d "
"%(currency)s) is required to participate in events."
msgstr ""
"Należy również pamiętać, że aby wziąć udział w wydarzeniach, należy uiścić "
"roczną opłatę członkowską (%(amount)d %(currency)s)."

msgid ""
"The optimal allocation based on the set values is simulated; you can run it "
"as many times as you like before final loading"
msgstr ""
"Symulowana jest optymalna alokacja oparta na ustawionych wartościach; można "
"ją uruchomić dowolną liczbę razy przed ostatecznym załadowaniem"

msgid ""
"This page shows the total membership accounts, dues, donations, expenses, "
"the overall cash and individual event/run budget"
msgstr ""
"Ta strona pokazuje całkowite konta członkowskie, składki, darowizny, "
"wydatki, ogólny budżet gotówkowy i budżet na poszczególne wydarzenia/biegi"

msgid ""
"Optional - For text questions, maximum number of characters; For multiple "
"options, maximum number of options (0 = no limit)"
msgstr ""
"Opcjonalnie - w przypadku pytań tekstowych, maksymalna liczba znaków; w "
"przypadku opcji wielokrotnych, maksymalna liczba opcji (0 = brak limitu)"

msgid ""
"Allows players to purchase tickets as gifts. A special code is generated and"
" provided to the gift recipient for registration"
msgstr ""
"Umożliwia graczom zakup biletów jako prezentów. Specjalny kod jest "
"generowany i dostarczany odbiorcy prezentu w celu rejestracji"

#, python-format
msgid ""
"Every friend who signs up and uses this code in the 'Discounts' field will "
"receive %(amount_to)s %(currency)s off the ticket"
msgstr ""
"Każdy znajomy, który zarejestruje się i użyje tego kodu w polu \"Zniżki\", "
"otrzyma %(amount_to)s %(currency)s zniżki na bilet"

msgid ""
"Specify your custom character name (depending on the event you can choose "
"the name, or adapt the name to your chosen gender)"
msgstr ""
"Określ niestandardowe imię postaci (w zależności od wydarzenia możesz wybrać"
" imię lub dostosować imię do wybranej płci)"

msgid ""
"Enables 'lottery' tickets with unlimited availability and no cost, from "
"which a random subset is converted into normal tickets"
msgstr ""
"Umożliwia \"loteryjne\" bilety z nieograniczoną dostępnością i bez kosztów, "
"z których losowy podzbiór jest przekształcany w normalne bilety"

msgid ""
"This page shows the casting preferences expressed by players, and allows "
"them to be assigned through an optimization algorithm"
msgstr ""
"Ta strona pokazuje preferencje obsady wyrażone przez graczy i umożliwia ich "
"przypisanie za pomocą algorytmu optymalizacji"

msgid ""
"You can now freely explore the system. You'll find below some suggestions on"
" what you could do now to set up everything nicely"
msgstr ""
"Możesz teraz swobodnie eksplorować system. Poniżej znajdziesz kilka "
"sugestii, co możesz teraz zrobić, aby wszystko ładnie skonfigurować"

msgid ""
"You have completed your application for association membership: therefore, "
"your event registrations are temporarily confirmed."
msgstr ""
"Wypełniłeś wniosek o członkostwo w stowarzyszeniu: w związku z tym Twoje "
"rejestracje na wydarzenia są tymczasowo potwierdzone."

msgid ""
"If checked, players may add abilities themselves, by selecting from those "
"that are visible, and whose pre-requisites they meet."
msgstr ""
"Jeśli opcja ta jest zaznaczona, gracze mogą samodzielnie dodawać zdolności, "
"wybierając spośród tych, które są widoczne i których wymagania wstępne "
"spełniają."

msgid ""
"If checked, enables to set for each registration question the list of staff "
"members allowed to see it's answers from the players"
msgstr ""
"Jeśli zaznaczone, umożliwia ustawienie dla każdego pytania rejestracyjnego "
"listy członków personelu, którzy mogą zobaczyć odpowiedzi od graczy"

msgid ""
"Please remember that the information on this page was given with the "
"implicit trust that it will be treated with the utmost care"
msgstr ""
"Należy pamiętać, że informacje zawarte na tej stronie zostały podane w "
"zaufaniu, że będą traktowane z najwyższą starannością"

msgid ""
"The payment of your membership fee for this year has been received. You have"
" the right to participate to the organization events"
msgstr ""
"Wpłata składki członkowskiej za ten rok została otrzymana. Masz prawo "
"uczestniczyć w wydarzeniach organizowanych przez organizację"

msgid ""
"Allows a user to create 'delegated' accounts they fully manage (e.g., "
"children), avoiding the need for separate login credentials"
msgstr ""
"Umożliwia użytkownikowi tworzenie \"delegowanych\" kont, którymi w pełni "
"zarządza (np. dzieci), unikając konieczności podawania oddzielnych danych "
"logowania"

msgid ""
"You have submitted your dues payment, and it is now being approved by the "
"staff. You don't have to do anything for the time being"
msgstr ""
"Dokonałeś płatności składek i jest ona teraz zatwierdzana przez personel. Na"
" razie nie musisz nic robić"

msgid ""
"Your request will be approved at the next Board meeting. You will receive "
"confirmation of the outcome of its evaluation very soon"
msgstr ""
"Twój wniosek zostanie zatwierdzony na następnym posiedzeniu zarządu. Wkrótce"
" otrzymasz potwierdzenie wyniku oceny"

msgid ""
"Given a payment deadline, indicates the number of days under which it "
"notifies the player to proceed with the payment. Default 30."
msgstr ""
"Biorąc pod uwagę termin płatności, wskazuje liczbę dni, w ciągu których "
"powiadamia gracza o dokonaniu płatności. Domyślnie 30."

msgid ""
<<<<<<< HEAD
"Optional - If you select one (or more) factions, the question will only be "
"shown to players with characters in all chosen factions"
msgstr ""
"Opcjonalnie - jeśli wybierzesz jedną (lub więcej) frakcji, pytanie zostanie "
"wyświetlone tylko graczom posiadającym postacie we wszystkich wybranych "
"frakcjach"
=======
"Selected fields will be displayed as follows: public fields visible to all "
"players, private fields visible only to assigned players"
msgstr ""
"Wybrane pola będą wyświetlane w następujący sposób: pola publiczne widoczne "
"dla wszystkich graczy, pola prywatne widoczne tylko dla przypisanych graczy"
>>>>>>> ba544256

msgid ""
"This page allows you to select the features activated for this event, and "
"all its runs (click on a feature to show its description)"
msgstr ""
"Ta strona pozwala wybrać funkcje aktywowane dla tego wydarzenia i wszystkich"
" jego przebiegów (kliknij funkcję, aby wyświetlić jej opis)"

msgid ""
"Adds a quiz-style system for workshop questions. Organizers can define "
"forms, questions, and correct answers for players to complete"
msgstr ""
"Dodaje system w stylu quizu dla pytań warsztatowych. Organizatorzy mogą "
"definiować formularze, pytania i poprawne odpowiedzi dla graczy"

msgid ""
"Select from the drop-down list the characters to be added to the faction. "
"The text private to the faction will be shown only to them"
msgstr ""
"Wybierz z listy rozwijanej postacie, które mają zostać dodane do frakcji. "
"Tekst prywatny dla frakcji będzie wyświetlany tylko dla nich"

msgid ""
"This is the associative positive operating margin, taking into account the "
"budgets of completed runs, minus credits or tokens issued"
msgstr ""
"Jest to skojarzona dodatnia marża operacyjna, uwzględniająca budżety "
"ukończonych serii, pomniejszona o wydane kredyty lub tokeny"

msgid ""
"This page shows the deadlines of upcoming organization events, the "
"activities to be monitored, and the list of users to be solicited"
msgstr ""
"Na tej stronie wyświetlane są terminy nadchodzących wydarzeń "
"organizacyjnych, działania, które mają być monitorowane, oraz lista "
"użytkowników, których należy poprosić o pomoc"

msgid ""
"When the text is displayed to the player, the number is automatically "
"replaced with the character’s name and a link to their profile"
msgstr ""
"Gdy tekst jest wyświetlany graczowi, numer jest automatycznie zastępowany "
"imieniem postaci i linkiem do jej profilu"

msgid ""
"Leave blank if the document has no expiration date - Please check that it "
"does not expire before the event you want to signup up for."
msgstr ""
"Pozostaw puste, jeśli dokument nie ma daty ważności - sprawdź, czy nie "
"wygasa przed wydarzeniem, na które chcesz się zapisać."

msgid ""
"Lets you upload and host files directly on larpmanager, making them "
"available either to staff or to players via secret external links"
msgstr ""
"Umożliwia przesyłanie i hostowanie plików bezpośrednio w larpmanager, "
"udostępniając je pracownikom lub graczom za pośrednictwem tajnych linków "
"zewnętrznych"

msgid ""
"Please indicate below the exact method of payment you made. Remember to "
"submit the form, otherwise your payment will not be processed"
msgstr ""
"Prosimy o wskazanie poniżej dokładnej metody płatności. Pamiętaj, aby "
"przesłać formularz, w przeciwnym razie płatność nie zostanie przetworzona"

msgid ""
"Select a zip file for upload. Directories will become albums, photos and the"
" videos inside will be placed in the corresponding albums"
msgstr ""
"Wybierz plik zip do przesłania. Katalogi staną się albumami, a zdjęcia i "
"filmy zostaną umieszczone w odpowiednich albumach"

msgid ""
"this figure is the net that should result as availability of financial "
"instruments - it does not take into account tokens and credits"
msgstr ""
"liczba ta jest wartością netto, która powinna wynikać z dostępności "
"instrumentów finansowych - nie uwzględnia tokenów i kredytów"

msgid ""
"Notes: Try to group as many passengers per request as possible; if you "
"notice any delays, write us directly, do not enter new requests"
msgstr ""
"Uwagi: Postaraj się zgrupować jak najwięcej pasażerów na jedno zgłoszenie; "
"jeśli zauważysz jakiekolwiek opóźnienia, napisz do nas bezpośrednio, nie "
"wpisuj nowych zgłoszeń"

msgid ""
"Allows managing Tokens and Credits, which players can use instead of money "
"for registration fees. Credits can also be redeemed for cash"
msgstr ""
"Umożliwia zarządzanie tokenami i kredytami, które gracze mogą wykorzystać "
"zamiast pieniędzy na opłaty rejestracyjne. Kredyty mogą być również "
"wymieniane na gotówkę"

msgid ""
"Enables 'bring a friend' discount. A registered player provides their unique"
" code to a new registrant, granting both a discounted price"
msgstr ""
"Włącza zniżkę \"przyprowadź znajomego\". Zarejestrowany gracz przekazuje "
"swój unikalny kod nowemu zarejestrowanemu graczowi, dzięki czemu obaj "
"otrzymują zniżkę"

#, python-format
msgid ""
"In the event <b>%(event)s</b> to which you are enrolled, you have been "
"assigned the trait: <b>%(trait)s</b> of quest: <b>%(quest)s</b>."
msgstr ""
"W wydarzeniu <b>%(event)s</b>, do którego jesteś zapisany, przypisano ci "
"cechę: <b>%(trait)s</b> zadania: <b>%(quest)s</b>."

msgid ""
"Manages pre-larp 'mini-scenes.' You can create any number of scenes and "
"assign players to them, with checks to avoid scheduling conflicts"
msgstr ""
"Zarządza \"mini-scenami\" przed grą. Możesz utworzyć dowolną liczbę scen i "
"przypisać do nich graczy, sprawdzając je w celu uniknięcia konfliktów w "
"harmonogramie"

msgid ""
"We confirm that your votes are correctly registered in the system! Thank you"
" for participating in the democratic life of the Organization"
msgstr ""
"Potwierdzamy, że Twoje głosy zostały poprawnie zarejestrowane w systemie! "
"Dziękujemy za udział w demokratycznym życiu Organizacji"

msgid ""
"This page allows you to select the features activated for the organization, "
"and all its events (click on a feature to show its description)"
msgstr ""
"Ta strona umożliwia wybranie funkcji aktywowanych dla organizacji i "
"wszystkich jej wydarzeń (kliknij funkcję, aby wyświetlić jej opis)"

msgid ""
"Enables 'Filler' characters: simpler character sheets, assigned to players "
"who are ready to replacing last-minute dropout of main characters."
msgstr ""
"Umożliwia \"wypełnianie\" postaci: prostsze arkusze postaci, przydzielane "
"graczom, którzy są gotowi zastąpić porzucone w ostatniej chwili główne "
"postacie."

msgid ""
"If enabled, the system will automatically add payment gateway fees to the "
"ticket price, so the player covers them instead of the organization"
msgstr ""
"Jeśli opcja ta jest włączona, system automatycznie doda opłaty za bramkę "
"płatniczą do ceny biletu, dzięki czemu gracz pokryje je zamiast organizacji"

msgid ""
"In the text search, you can enter any text; the search will be done on the "
"number, name, teaser, player, groups to which the character belong"
msgstr ""
"W wyszukiwaniu tekstowym można wprowadzić dowolny tekst; wyszukiwanie "
"zostanie przeprowadzone na podstawie numeru, nazwy, teasera, gracza, grup, "
"do których należy postać"

msgid ""
"Click on the roles you'd like to collaborate on, then enter your degree of "
"experience, and finally indicate precisely your field of experience"
msgstr ""
"Kliknij role, przy których chciałbyś współpracować, następnie wprowadź swój "
"stopień doświadczenia, a na koniec wskaż dokładnie swoją dziedzinę "
"doświadczenia"

msgid ""
"If checked, players may sign up as fillers at any time; otherwise, they may "
"only do so if the stipulated number of characters has been reached"
msgstr ""
"Jeśli zaznaczone, gracze mogą rejestrować się jako wypełniający w dowolnym "
"momencie; w przeciwnym razie mogą to zrobić tylko wtedy, gdy osiągnięta "
"zostanie określona liczba postaci"

msgid ""
"These are the event signup for which you submitted a payment, and it's being"
" reviewed by the staff. You don't have to do anything at this time"
msgstr ""
"Są to zapisy na wydarzenia, za które dokonano płatności i które są "
"sprawdzane przez personel. W tym momencie nie musisz nic robić"

msgid ""
"If we don't hear from you, we'll assume you're no longer interested in the "
"event and will cancel your registration to make room for other players"
msgstr ""
"Jeśli się nie odezwiesz, założymy, że nie jesteś już zainteresowany "
"wydarzeniem i anulujemy Twoją rejestrację, aby zrobić miejsce dla innych "
"graczy"

msgid ""
"If you press once, it will be *included* in the search. If a character "
"belongs to at least one inclusion category, it will be shown in the search"
msgstr ""
"Po jednokrotnym naciśnięciu zostanie ona *uwzględniona* w wyszukiwaniu. "
"Jeśli znak należy do co najmniej jednej kategorii włączenia, zostanie "
"wyświetlony w wyszukiwaniu"

msgid ""
"By pressing confirm, the collection total will be credited to your account, "
"and will be used automatically when you register for one of our events"
msgstr ""
"Po naciśnięciu przycisku Potwierdź, suma zbiórki zostanie dodana do Twojego "
"konta i zostanie wykorzystana automatycznie podczas rejestracji na jedno z "
"naszych wydarzeń"

#, python-format
msgid ""
"Enter here the 'bring a friend' code given to you by an already registered "
"player, and you can receive a discount on your membership of %(amount)d!"
msgstr ""
"Wpisz tutaj kod \"przyprowadź znajomego\", który otrzymałeś od już "
"zarejestrowanego gracza, a otrzymasz zniżkę na członkostwo w wysokości "
"%(amount)d!"

msgid ""
"Indicates a way for other players to contact you. It can be an email, a "
"social profile, whatever you want. It will be made public to others players"
msgstr ""
"Wskazuje sposób, w jaki inni gracze mogą się z tobą skontaktować. Może to "
"być e-mail, profil społecznościowy, cokolwiek chcesz. Zostanie on "
"upubliczniony innym graczom"

msgid ""
"At the top, you'll find shortcuts to access your organization dashboard "
"(this page), as well as the active event dashboards, when you'll create them"
msgstr ""
"U góry znajdują się skróty umożliwiające dostęp do pulpitu nawigacyjnego "
"organizacji (ta strona), a także do aktywnych pulpitów nawigacyjnych "
"zdarzeń, po ich utworzeniu"

msgid ""
"Generates a special, hidden link that lets certain players register even if "
"general registration is closed (e.g., early access for a specific group)"
msgstr ""
"Generuje specjalny, ukryty link, który pozwala niektórym graczom "
"zarejestrować się, nawet jeśli ogólna rejestracja jest zamknięta (np. "
"wczesny dostęp dla określonej grupy)"

msgid ""
"In the text of the element on the left, it is referenced a character with "
"the number indicated on the right, but the latter does not appear to exist"
msgstr ""
"W tekście elementu po lewej stronie znajduje się znak o numerze wskazanym po"
" prawej stronie, ale ten ostatni wydaje się nie istnieć"

msgid ""
"Once the transfer is confirmed, request the slip (the receipt of "
"confirmation) and upload it below. You can upload a file in pdf format, or "
"an image"
msgstr ""
"Po potwierdzeniu przelewu poproś o odcinek (potwierdzenie przelewu) i "
"prześlij go poniżej. Możesz przesłać plik w formacie pdf lub obraz"

msgid ""
"The larpmanager has a over 100 different features. There is one for every "
"single aspect of event organising: signups, accounting, writing, logistics"
msgstr ""
"Larpmanager ma ponad 100 różnych funkcji. Jest jeden dla każdego aspektu "
"organizacji wydarzeń: zapisy, księgowość, pisanie, logistyka"

msgid ""
"Freely insert CSS commands, they will be reported in all pages  in the space"
" of your Organization. In this way you can customize freely the appearance."
msgstr ""
"Dowolnie wstawiaj polecenia CSS, będą one zgłaszane na wszystkich stronach w"
" przestrzeni Twojej organizacji. W ten sposób można dowolnie dostosowywać "
"wygląd."

msgid ""
"Below you will find all the features available; you can write a search "
"keyword to filter them. Then click on 'Video', and you will see the video "
"directly"
msgstr ""
"Poniżej znajdziesz wszystkie dostępne funkcje; możesz wpisać słowo kluczowe "
"wyszukiwania, aby je przefiltrować. Następnie kliknij \"Wideo\", a zobaczysz"
" bezpośrednio wideo"

msgid ""
"This is the information with which your character will begin each act. We "
"ask that you do NOT read this information before the act to which it "
"referenced"
msgstr ""
"Są to informacje, od których twoja postać rozpocznie każdy akt. Prosimy o "
"NIE czytanie tych informacji przed aktem, do którego się odnoszą"

msgid ""
"If you press a second time, it will be *excluded* in the search. If a "
"character belongs to even one exclusion category, it will not be shown in "
"the search"
msgstr ""
"Jeśli naciśniesz przycisk po raz drugi, zostanie on *wykluczony* z "
"wyszukiwania. Jeśli znak należy do choćby jednej kategorii wykluczenia, nie "
"zostanie wyświetlony w wyszukiwaniu"

msgid ""
"When putting in WORKING, indicate in the comments the specific actions that"
"  are being performed; when putting in CLOSED, indicate showd in the  "
"comments."
msgstr ""
"W przypadku wpisania WORKING, należy wskazać w komentarzach konkretne "
"działania, które są wykonywane; w przypadku wpisania CLOSED, należy wskazać "
"showd w komentarzach."

msgid ""
"You have activated both fixed and dynamic installments; they are not meant "
"to be used together, deactivate one of the two in the features management "
"panel"
msgstr ""
"Aktywowałeś zarówno raty stałe, jak i dynamiczne; nie są one przeznaczone do"
" używania razem, dezaktywuj jedną z nich w panelu zarządzania funkcjami"

msgid ""
"The payment of your membership fee for this year has NOT been received: it "
"is necessary in order to participate to the events, and the organization "
"meetings"
msgstr ""
"Składka członkowska za ten rok NIE została jeszcze opłacona: jest ona "
"niezbędna do uczestnictwa w wydarzeniach i spotkaniach organizacyjnych"

msgid ""
"This page shows the questions submitted by users, divided by the events they"
" refer to. You can answer the question or close it if requires no further "
"action"
msgstr ""
"Ta strona pokazuje pytania przesłane przez użytkowników, podzielone według "
"wydarzeń, do których się odnoszą. Możesz odpowiedzieć na pytanie lub zamknąć"
" je, jeśli nie wymaga dalszych działań"

msgid ""
"Indicates how you can be recognized, if you will be found near some point "
"specific, if you have a lot of luggage: any information that might help us "
"help you"
msgstr ""
"Wskazuje, w jaki sposób możesz zostać rozpoznany, jeśli zostaniesz "
"znaleziony w pobliżu jakiegoś konkretnego punktu, jeśli masz dużo bagażu: "
"wszelkie informacje, które mogą nam pomóc"

msgid ""
"By proceeding with your registration for this event, you are giving us your "
"authorisation to share your data saved on our platform with the organisers "
"of the event"
msgstr ""
"Kontynuując rejestrację na to wydarzenie, użytkownik upoważnia nas do "
"udostępnienia jego danych zapisanych na naszej platformie organizatorom "
"wydarzenia"

msgid ""
"Want to help one of your friends play with us? Organize a collection: you "
"and anyone who wants to contribute will be able to donate part of their "
"registration fees"
msgstr ""
"Chcesz pomóc jednemu ze swoich znajomych zagrać z nami? Zorganizuj zbiórkę: "
"Ty i każdy, kto chce pomóc, będzie mógł przekazać część swoich opłat "
"rejestracyjnych"

#, python-format
msgid ""
"In addition, you must be up to date with the payment of your membership fee "
"in order to participate in events. Make your payment <a href='%(url)s'>on "
"this page</a>."
msgstr ""
"Ponadto, aby móc uczestniczyć w wydarzeniach, należy na bieżąco opłacać "
"składkę członkowską. Dokonaj płatności <a href='%(url)s'>na tej stronie</a>."

msgid ""
"In order to confirm your registration, you must request to register as a "
"member of the Association. The procedure will automatically take you through"
" the required steps"
msgstr ""
"Aby potwierdzić rejestrację, należy złożyć wniosek o rejestrację jako "
"członek Stowarzyszenia. Procedura automatycznie przeprowadzi Cię przez "
"wymagane kroki"

msgid ""
"Primary: main grouping / affiliation for characters. Transversal: secondary "
"grouping across primary factions. Secret: hidden faction visible only to "
"assigned characters"
msgstr ""
"Podstawowa: główna grupa / przynależność postaci. Poprzeczna: drugorzędne "
"ugrupowanie między głównymi frakcjami. Tajna: ukryta frakcja widoczna tylko "
"dla przypisanych postaci"

msgid ""
"By clicking the button below, you confirm that you consent to the sharing of"
" your personal data with this organization, in accordance with the GDPR and "
"our Privacy Policy"
msgstr ""
"Klikając poniższy przycisk, użytkownik potwierdza, że wyraża zgodę na "
"udostępnianie swoich danych osobowych tej organizacji, zgodnie z RODO i "
"naszą Polityką prywatności"

msgid ""
"Enables dynamic installment management: the total fee is evenly split into "
"multiple installments, each due on a date determined by dividing the "
"remaining days until the event."
msgstr ""
"Umożliwia dynamiczne zarządzanie ratami: całkowita opłata jest równomiernie "
"podzielona na wiele rat, z których każda jest płatna w dniu określonym przez"
" podzielenie pozostałych dni do wydarzenia."

msgid ""
"Fill in this field if you follow a personal diet for reasons of choice(e.g. "
"vegetarian, vegan) or health (celiac disease, allergies). Leave empty if you"
" do not have things to report!"
msgstr ""
"Wypełnij to pole, jeśli stosujesz osobistą dietę z wyboru (np. "
"wegetariańską, wegańską) lub ze względów zdrowotnych (celiakia, alergie). "
"Pozostaw puste, jeśli nie masz nic do zgłoszenia!"

msgid ""
"For our part, we will use pre-registrations as a measure of how much an "
"event is desired. If you want a new run of an event, spread the voice and "
"invites others to pre-register to it"
msgstr ""
"Z naszej strony wykorzystamy wstępne rejestracje jako miarę tego, jak bardzo"
" wydarzenie jest pożądane. Jeśli chcesz, aby wydarzenie zostało "
"zorganizowane po raz kolejny, rozgłaszaj to i zachęcaj innych do wstępnej "
"rejestracji"

msgid ""
"When you press one of the special reference symbols, a popup will help you "
"get the reference number of a character; you can also select a reference "
"number to see the character’s name"
msgstr ""
"Po naciśnięciu jednego ze specjalnych symboli referencyjnych wyskakujące "
"okienko pomoże ci uzyskać numer referencyjny postaci; możesz także wybrać "
"numer referencyjny, aby zobaczyć nazwę postaci"

msgid ""
"We only ask you to indicate a <b>order</b> of preference for the your pre-"
"registrations (imagining you have to choose which one to play, indicates in "
"what order you want to play them)"
msgstr ""
"Prosimy tylko o wskazanie <b>kolejności</b> preferencji dla wstępnych "
"rejestracji (wyobrażając sobie, że musisz wybrać, w którą chcesz zagrać, "
"wskaż, w jakiej kolejności chcesz w nie zagrać)"

msgid ""
"As per the statutes, we will review your request at the next board meeting "
"and send you an update e-mail as soon as possible (you should receive a "
"reply within a few weeks at the latest)."
msgstr ""
"Zgodnie ze statutem, przeanalizujemy Twoją prośbę na następnym spotkaniu "
"zarządu i wyślemy Ci wiadomość e-mail z aktualizacją tak szybko, jak to "
"możliwe (powinieneś otrzymać odpowiedź najpóźniej w ciągu kilku tygodni)."

msgid ""
"You have not yet submitted your application for membership to the "
"Organization. If you are not a Member, we cannot accept payment from you, "
"and you cannot confirm your event registrations"
msgstr ""
"Użytkownik nie złożył jeszcze wniosku o członkostwo w Organizacji. Jeśli nie"
" jesteś członkiem, nie możemy przyjąć od Ciebie płatności i nie możesz "
"potwierdzić rejestracji na wydarzenia"

msgid ""
"This <b>is</b> not binding, and <b>does</b> not automatically secure you a "
"place at the event, but you will be offered a preferential registration "
"before the public opening of registration"
msgstr ""
"To <b>nie jest</b> wiążące i <b>nie zapewnia</b> automatycznie miejsca na "
"wydarzeniu, ale zostanie ci zaoferowana preferencyjna rejestracja przed "
"publicznym otwarciem rejestracji"

msgid ""
"You have submitted a deposit, and it is being reviewed by the staff. You "
"don't have to do anything for the time being, as soon as it is confirmed the"
" accounting of the event will be updated"
msgstr ""
"Złożyłeś depozyt i jest on sprawdzany przez personel. Na razie nie musisz "
"nic robić, jak tylko zostanie to potwierdzone, księgowość wydarzenia "
"zostanie zaktualizowana"

msgid ""
"The character on the left has in relationships the one on the right, but the"
" reverse is not true. Check whether to remove the relationship to the one on"
" the left, or add it on the one on the right"
msgstr ""
"Postać po lewej stronie ma relacje z postacią po prawej stronie, ale nie "
"jest to prawdą. Sprawdź, czy usunąć relację z postacią po lewej, czy dodać "
"ją do postaci po prawej"

msgid ""
"This page summarises the list of members, formatted ready to be sent to the "
"insurance company. It only displays members who have renewed their "
"membership in this calendar year, in order of renewal"
msgstr ""
"Ta strona podsumowuje listę członków, sformatowaną i gotową do wysłania do "
"firmy ubezpieczeniowej. Wyświetla tylko członków, którzy odnowili swoje "
"członkostwo w tym roku kalendarzowym, w kolejności odnowienia"

msgid ""
"This page allows you to check the payment items in the system. The source of"
" the data should be one of the verified payment systems,  from which to take"
" the list of payments, showing the code of the payment"
msgstr ""
"Ta strona umożliwia sprawdzenie pozycji płatności w systemie. Źródłem danych"
" powinien być jeden ze zweryfikowanych systemów płatności, z którego należy "
"pobrać listę płatności, pokazującą kod płatności"

#, python-format
msgid ""
"<i>Payment due</i> - You must pay <b>%(amount).2f %(currency)s</b> as soon "
"as possible. Make your payment <a href='%(url)s'>on this page</a>. If we do "
"not receive payment, your registration may be cancelled."
msgstr ""
"<i>Należna płatność</i> - Musisz zapłacić <b>%(amount).2f %(currency)s</b> "
"tak szybko, jak to możliwe. Dokonaj płatności <a href=\"%(url)s\">na tej "
"stronie</a>. Jeśli nie otrzymamy płatności, rejestracja może zostać "
"anulowana."

#, python-format
msgid ""
"You must pay at least <b>%(amount).2f %(currency)s</b> by %(deadline)d days."
" Make your payment <a href='%(url)s'>on this page</a>. If we do not receive "
"payment by the deadline, your registration may be cancelled."
msgstr ""
"Musisz zapłacić co najmniej <b>%(amount).2f %(currency)s</b> do %(deadline)d"
" dni. Dokonaj płatności <a href='%(url)s'>na tej stronie</a>. Jeśli nie "
"otrzymamy płatności przed upływem terminu, rejestracja może zostać "
"anulowana."

msgid ""
"Indicates the ratio between reduced and patron tickets, multiplied by 10. "
"Example: 10 -> 1 reduced ticket for 1 patron ticket. 20 -> 2 reduced tickets"
" for 1 patron ticket. 5 -> 1 reduced ticket for 2 patron tickets"
msgstr ""
"Wskazuje stosunek biletów ulgowych do biletów patronackich pomnożony przez "
"10. Przykład: 10 -> 1 bilet ulgowy za 1 bilet patronacki. 20 -> 2 bilety "
"ulgowe za 1 bilet patronacki. 5 -> 1 bilet ulgowy za 2 bilety patronackie"

msgid ""
"this figure is the main positive, the operating margin. It takes into "
"account of budgets for events that have been over two months, which are "
"considered to be closed, and treats all tokens and credits as reimbursed"
msgstr ""
"Liczba ta jest główną wartością dodatnią, marżą operacyjną. Uwzględnia ona "
"budżety na wydarzenia trwające ponad dwa miesiące, które są uważane za "
"zamknięte, i traktuje wszystkie tokeny i kredyty jako zwrócone"

msgid ""
"You are registered for an event to be held in this calendar year, but we are"
" not aware of your dues payment. Be careful: if you don't complete it, "
"<b>you won't be able to attend events</b>, nor vote at the Membership "
"Meeting"
msgstr ""
"Jesteś zarejestrowany na wydarzenie, które odbędzie się w tym roku "
"kalendarzowym, ale nie wiemy, czy opłaciłeś składki. Uważaj: jeśli tego nie "
"zrobisz, <b>nie będziesz mógł uczestniczyć w wydarzeniach</b>, ani głosować "
"na Zebraniu Członków"

msgid ""
"You have submitted your application for membership in the Organization. The "
"request will be considered at the next meeting of the Board. When it is "
"approved, you will be able to settle payments for the events you have signed"
" up for"
msgstr ""
"Złożyłeś wniosek o członkostwo w Organizacji. Wniosek zostanie rozpatrzony "
"na najbliższym posiedzeniu Zarządu. Po jego zatwierdzeniu będziesz mógł "
"regulować płatności za wydarzenia, na które się zapisałeś"

msgid ""
"Searchable: Characters can be filtered according to this question. Public: "
"The answer to this question is publicly visible. Private: The answer to this"
" question is only visible to the player. Hidden: The answer is hidden to all"
" players."
msgstr ""
"Możliwość wyszukiwania: Znaki mogą być filtrowane według tego pytania. "
"Publiczne: Odpowiedź na to pytanie jest widoczna publicznie. Prywatne: "
"Odpowiedź na to pytanie jest widoczna tylko dla gracza. Ukryte: Odpowiedź "
"jest ukryta dla wszystkich graczy."

msgid ""
"If for whatever reason the first and last name shown on your documents is "
"different from the one you prefer to use, then write it here. It will only "
"be used for internal bureaucratic purposes, and will NEVER be displayed to "
"other players."
msgstr ""
"Jeśli z jakiegokolwiek powodu imię i nazwisko widniejące w dokumentach różni"
" się od tego, którego wolisz używać, wpisz je tutaj. Będzie ono używane "
"wyłącznie do wewnętrznych celów biurokratycznych i NIGDY nie będzie "
"pokazywane innym graczom."

msgid ""
"Click here to confirm that you have completed the character and are ready to"
" propose it to the staff. Be careful: some fields may no longer be editable."
" Leave the field blank to save your changes and to be able to continue them "
"in the future."
msgstr ""
"Kliknij tutaj, aby potwierdzić ukończenie postaci i gotowość do "
"zaproponowania jej personelowi. Uwaga: niektóre pola mogą nie być już "
"edytowalne. Pozostaw pole puste, aby zapisać zmiany i móc je kontynuować w "
"przyszłości."

msgid ""
"Optional: The question is shown, and can be filled by the player. Mandatory:"
" The question needs to be filled by the player. Disabled: The question is "
"shown, but cannot be changed by the player. Hidden: The question is not "
"shown to the player."
msgstr ""
"Opcjonalnie: Pytanie jest wyświetlane i może zostać wypełnione przez gracza."
" Obowiązkowe: Pytanie musi zostać wypełnione przez gracza. Wyłączone: "
"Pytanie jest wyświetlane, ale gracz nie może go zmienić. Ukryte: Pytanie nie"
" jest wyświetlane graczowi."

msgid ""
"Indicate severity: RED (risks ruining the game for more than half of the "
"players), ORANGE (risks ruining the game for more than ten players),  YELLOW"
" (risks ruining the game for a few players), GREEN (more than  problems, "
"finesses to be fixed)"
msgstr ""
"Wskaż dotkliwość: CZERWONY (grozi zrujnowaniem gry dla ponad połowy graczy),"
" POMARAŃCZOWY (grozi zrujnowaniem gry dla ponad dziesięciu graczy), ŻÓŁTY "
"(grozi zrujnowaniem gry dla kilku graczy), ZIELONY (więcej niż problemy, "
"drobiazgi do naprawienia)"

msgid ""
"Upload your portrait photo. It will be shown to other players together with "
"the your character, so as to help recognize you in the game. Choose a photo "
"that you would put in an official document (in which you are alone, centered"
" on your face)."
msgstr ""
"Prześlij swoje zdjęcie portretowe. Będzie ono pokazywane innym graczom wraz "
"z twoją postacią, aby ułatwić rozpoznanie cię w grze. Wybierz zdjęcie, które"
" umieściłbyś w oficjalnym dokumencie (na którym jesteś sam, z wyśrodkowaną "
"twarzą)."

msgid ""
"If you prefer that your real name and surname not be publicly visible, "
"please indicate an alias that will be displayed instead. Note: If you "
"register for an event, your real first and last name will be shown to other "
"players, and to the organisers."
msgstr ""
"Jeśli wolisz, aby Twoje prawdziwe imię i nazwisko nie były widoczne "
"publicznie, podaj pseudonim, który będzie wyświetlany zamiast nich. Uwaga: "
"Jeśli zarejestrujesz się w wydarzeniu, Twoje prawdziwe imię i nazwisko będą "
"widoczne dla innych graczy i organizatorów."

msgid ""
"In the text of the element on the left, it appears a character with the "
"number indicated on the right, but instead in the relationships the "
"character was not related. Check whether it is necessary to create a "
"relationship, or remove the reference from the text"
msgstr ""
"W tekście elementu po lewej stronie pojawia się znak o numerze wskazanym po "
"prawej stronie, ale zamiast tego w relacjach znak nie został powiązany. "
"Sprawdź, czy konieczne jest utworzenie relacji lub usunięcie odniesienia z "
"tekstu"

msgid ""
"In the text of the element on the left, a character is NOT indicated with "
"the number shown on the right, but instead in the relationships the "
"character is related. Check whether it is necessary to remove the "
"relationship, or indicate in the text a reference to the character"
msgstr ""
"W tekście elementu po lewej stronie znak NIE jest oznaczony numerem "
"pokazanym po prawej stronie, ale zamiast tego w relacjach znak jest "
"powiązany. Sprawdź, czy konieczne jest usunięcie relacji lub wskazanie w "
"tekście odniesienia do znaku"

msgid ""
"In the text of the element on the left, it appears a character with the "
"number indicated on the right, but in the relationships instead that "
"character was not related. Check whether it is necessary to create a "
"relationship to the character, or remove the reference from the text"
msgstr ""
"W tekście elementu po lewej stronie pojawia się znak o numerze wskazanym po "
"prawej stronie, ale w relacjach ten znak nie został powiązany. Sprawdź, czy "
"konieczne jest utworzenie relacji do znaku lub usunięcie odniesienia z "
"tekstu"

msgid ""
"In the text of the element on the left, a character is NOT indicated with "
"the number shown on the right, but in the relationships instead it is "
"related. Check whether it is necessary to remove the relationship to the "
"character, or indicate in the text a reference to the character"
msgstr ""
"W tekście elementu po lewej stronie znak NIE jest oznaczony numerem "
"pokazanym po prawej stronie, ale w relacjach jest powiązany. Sprawdź, czy "
"konieczne jest usunięcie relacji do znaku lub wskazanie w tekście "
"odniesienia do znaku"

msgid ""
"Fill in this field if there is something you think is important that the "
"organizers know about you. It's up to you to decide what to share with us. "
"This information will be treated as strictly confidential: only a restricted"
" part of the organizers will have access to the answers, and will not be "
"transmitted in any form. This information may concern: physical health "
"problems, epilepsy, mental health problems (e.g. neurosis, bipolar disorder,"
" anxiety disorder, various phobias), trigger topics ('lines and veils', we "
"can't promise that you won't run into them in the event, but we'll make sure"
" they're not part of your main quests). Leave empty if you do not have "
"things to report!"
msgstr ""
"Wypełnij to pole, jeśli uważasz, że jest coś ważnego, co organizatorzy "
"powinni o Tobie wiedzieć. To Ty decydujesz, co chcesz nam udostępnić. "
"Informacje te będą traktowane jako ściśle poufne: tylko ograniczona część "
"organizatorów będzie miała dostęp do odpowiedzi i nie będą one przekazywane "
"w żadnej formie. Informacje te mogą dotyczyć: problemów ze zdrowiem "
"fizycznym, epilepsji, problemów ze zdrowiem psychicznym (np. nerwica, "
"choroba afektywna dwubiegunowa, zaburzenia lękowe, różne fobie), tematów "
"wyzwalających (\"linie i zasłony\", nie możemy obiecać, że nie natkniesz się"
" na nie podczas wydarzenia, ale upewnimy się, że nie są one częścią twoich "
"głównych zadań). Pozostaw puste, jeśli nie masz nic do zgłoszenia!"<|MERGE_RESOLUTION|>--- conflicted
+++ resolved
@@ -2378,15 +2378,9 @@
 msgid "Color background"
 msgstr "Kolor tła"
 
-<<<<<<< HEAD
 msgid "Confirm Payments"
 msgstr "Potwierdzanie płatności"
 
-msgid "Confirm payments"
-msgstr "Potwierdzanie płatności"
-
-=======
->>>>>>> ba544256
 msgid "Current template"
 msgstr "Aktualny szablon"
 
@@ -6479,15 +6473,9 @@
 msgstr ""
 "Jest ona automatycznie odliczana od kwoty rejestracji na przyszłe wydarzenie"
 
-<<<<<<< HEAD
-=======
-msgid "This page allows you to set your personal preferences on the interface"
-msgstr "Ta strona umożliwia ustawienie osobistych preferencji interfejsu"
-
 msgid "To activate new features and enhance the functionality of the platform"
 msgstr "Aby aktywować nowe funkcje i zwiększyć funkcjonalność platformy"
 
->>>>>>> ba544256
 msgid "You can use the following fields, they will be filled in automatically"
 msgstr "Możesz użyć następujących pól, zostaną one wypełnione automatycznie"
 
@@ -9130,22 +9118,6 @@
 msgstr ""
 "Biorąc pod uwagę termin płatności, wskazuje liczbę dni, w ciągu których "
 "powiadamia gracza o dokonaniu płatności. Domyślnie 30."
-
-msgid ""
-<<<<<<< HEAD
-"Optional - If you select one (or more) factions, the question will only be "
-"shown to players with characters in all chosen factions"
-msgstr ""
-"Opcjonalnie - jeśli wybierzesz jedną (lub więcej) frakcji, pytanie zostanie "
-"wyświetlone tylko graczom posiadającym postacie we wszystkich wybranych "
-"frakcjach"
-=======
-"Selected fields will be displayed as follows: public fields visible to all "
-"players, private fields visible only to assigned players"
-msgstr ""
-"Wybrane pola będą wyświetlane w następujący sposób: pola publiczne widoczne "
-"dla wszystkich graczy, pola prywatne widoczne tylko dla przypisanych graczy"
->>>>>>> ba544256
 
 msgid ""
 "This page allows you to select the features activated for this event, and "
