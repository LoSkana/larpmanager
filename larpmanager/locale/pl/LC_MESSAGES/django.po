--- conflicted
+++ resolved
@@ -6378,17 +6378,16 @@
 msgstr "Ta postać reprezentuje prawdziwą sekretną tożsamość innej postaci"
 
 msgid ""
-<<<<<<< HEAD
 "This page provides a summary of all expenses submitted by collaborators"
 msgstr ""
 "Ta strona zawiera podsumowanie wszystkich wydatków zgłoszonych przez "
 "współpracowników"
-=======
+
+msgid ""
 "Allows players to add an optional extra amount to their registration fee"
 msgstr ""
 "Umożliwia graczom dodanie opcjonalnej dodatkowej kwoty do opłaty "
 "rejestracyjnej"
->>>>>>> 08f36ef8
 
 msgid ""
 "Do you want to enable a secret registration link to allow early sign-ups"
