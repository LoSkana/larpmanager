--- conflicted
+++ resolved
@@ -6252,13 +6252,11 @@
 msgid "This page summarises the assignments in this event of"
 msgstr "Na této stránce jsou shrnuty úkoly v rámci této akce"
 
-<<<<<<< HEAD
+msgid "This page summarizes the organizations's custom texts"
+msgstr "Tato stránka shrnuje vlastní texty organizací"
+
 msgid "Warehouse quantities already committed for this event"
 msgstr "Množství skladových zásob, které již bylo pro tuto akci přiděleno"
-=======
-msgid "This page summarizes the organizations's custom texts"
-msgstr "Tato stránka shrnuje vlastní texty organizací"
->>>>>>> 7779db76
 
 msgid "You have been gifted a registration to this event, by"
 msgstr "Vstup na tuto událost vám darovali"
