#
msgid ""
msgstr "Content-Type: text/plain; charset=UTF-8\n"

msgid "e"
msgstr "e"

msgid "By"
msgstr "Podle"

msgid "Hi"
msgstr "Ahoj"

msgid "To"
msgstr "A"

msgid "XP"
msgstr "px"

msgid "by"
msgstr "podle"

msgid "of"
msgstr "podle"

msgid "Add"
msgstr "Přidat"

msgid "Age"
msgstr "Věk"

msgid "All"
msgstr "Všechny"

msgid "CSS"
msgstr "CSS"

msgid "Cap"
msgstr "Čepice"

msgid "End"
msgstr "Konec"

msgid "Fee"
msgstr "Poplatek"

msgid "NPC"
msgstr "NPC"

msgid "Net"
msgstr "Net"

msgid "New"
msgstr "Nový"

msgid "PDF"
msgstr "PDF"

msgid "Pdf"
msgstr "Pdf"

msgid "Run"
msgstr "Run"

msgid "VAT"
msgstr "DPH"

msgid "Who"
msgstr "Kdo"

msgid "age"
msgstr "věk"

msgid "for"
msgstr "pro"

msgid "Band"
msgstr "Fascie"

msgid "Body"
msgstr "Tělo"

msgid "Card"
msgstr "Karta"

msgid "Chat"
msgstr "Chat"

msgid "Code"
msgstr "Kód"

msgid "Copy"
msgstr "Kopírovat"

msgid "Cost"
msgstr "Náklady"

msgid "Date"
msgstr "Datum"

msgid "Days"
msgstr "Dny"

msgid "Diet"
msgstr "Dieta"

msgid "Done"
msgstr "Obraty"

msgid "Form"
msgstr "Formulář"

msgid "Free"
msgstr "Zdarma"

msgid "From"
msgstr "Z"

msgid "Gift"
msgstr "Dárek"

msgid "Help"
msgstr "Nápověda"

msgid "Hide"
msgstr "Skrýt"

msgid "Home"
msgstr "Home"

msgid "IBAN"
msgstr "IBAN"

msgid "Info"
msgstr "Informace"

msgid "Item"
msgstr "Vstup"

msgid "LAOG"
msgstr "LAOG"

msgid "Last"
msgstr "Poslední"

msgid "Link"
msgstr "Odkaz"

msgid "List"
msgstr "Seznam"

msgid "Logo"
msgstr "Logo"

msgid "Mail"
msgstr "Mail"

msgid "Main"
msgstr "Hlavní stránka"

msgid "Male"
msgstr "Muži"

msgid "Name"
msgstr "Název"

msgid "Next"
msgstr "Další"

msgid "None"
msgstr "Žádné"

msgid "Note"
msgstr "Poznámky"

msgid "Only"
msgstr "Pouze"

msgid "Open"
msgstr "Otevřít"

msgid "Over"
msgstr "Více než"

msgid "PWYW"
msgstr "PWYW"

msgid "Page"
msgstr "Stránka"

msgid "Plot"
msgstr "Pozemek"

msgid "Port"
msgstr "Připojovací port"

msgid "Prev"
msgstr "Předchozí"

msgid "Role"
msgstr "Role"

msgid "Runs"
msgstr "Běží na"

msgid "Sent"
msgstr "Odesláno"

msgid "Show"
msgstr "Zobrazit"

msgid "Size"
msgstr "Subjekty"

msgid "Song"
msgstr "Píseň"

msgid "Spam"
msgstr "Spam"

msgid "Text"
msgstr "Text"

msgid "Tier"
msgstr "Úroveň"

msgid "Time"
msgstr "Nyní"

msgid "Tipo"
msgstr "Tipo"

msgid "Type"
msgstr "Typ"

msgid "Used"
msgstr "Použité"

msgid "User"
msgstr "Uživatel"

msgid "Vote"
msgstr "Hlasujte na"

msgid "What"
msgstr "Co"

msgid "When"
msgstr "Když"

msgid "days"
msgstr "dny"

msgid "gift"
msgstr "dárek"

msgid "hide"
msgstr "skrýt"

msgid "past"
msgstr "minulost"

msgid "Album"
msgstr "Alba"

msgid "Alert"
msgstr "Upozornění"

msgid "Alias"
msgstr "Alias"

msgid "Avoid"
msgstr "Vyhněte se"

msgid "Badge"
msgstr "Odznaky"

msgid "Check"
msgstr "Podívejte se na stránky"

msgid "Close"
msgstr "Uzavřeno"

msgid "Cover"
msgstr "Obálka"

msgid "Descr"
msgstr "Descr"

msgid "Email"
msgstr "E-mail"

msgid "Error"
msgstr "Chyba"

msgid "Event"
msgstr "Událost"

msgid "First"
msgstr "První"

msgctxt "event"
msgid "Genre"
msgstr "Žánr"

msgid "Given"
msgstr "Data"

msgid "Graph"
msgstr "Graf"

msgid "Gross"
msgstr "Hrubý"

msgid "Image"
msgstr "Obrázek"

msgid "Italy"
msgstr "Itálie"

msgid "Login"
msgstr "Přihlášení"

msgid "Money"
msgstr "Peníze"

msgid "Names"
msgstr "Jména"

msgid "Order"
msgstr "Objednávka"

msgid "Other"
msgstr "Více na"

msgid "Owing"
msgstr "Bude vyplaceno"

msgid "Payed"
msgstr "Placené"

msgid "Photo"
msgstr "Fotografie"

msgid "Plots"
msgstr "Pozemky"

msgid "Price"
msgstr "Cena"

msgid "Print"
msgstr "Tisk"

msgid "Quest"
msgstr "Quest"

msgid "Quota"
msgstr "Kvóta"

msgid "Retry"
msgstr "Zkuste to znovu"

msgid "Roles"
msgstr "Role"

msgid "Sheet"
msgstr "Fiche"

msgid "Staff"
msgstr "Zaměstnanci"

msgid "Start"
msgstr "Start"

msgid "Swift"
msgstr "Swift"

msgid "Taxes"
msgstr "Daně"

msgid "Texts"
msgstr "Texty"

msgid "Title"
msgstr "Název"

msgid "Total"
msgstr "Celkové součty"

msgid "Trait"
msgstr "Trať"

msgid "Users"
msgstr "Uživatelé"

msgid "Utils"
msgstr "Utils"

msgid "Value"
msgstr "Hodnota"

msgid "Video"
msgstr "Video"

msgid "Where"
msgstr "Kde"

msgid "email"
msgstr "e-mail"

msgid "money"
msgstr "peníze"

msgid "other"
msgstr "více"

msgid "quick"
msgstr "rychlý"

msgid "title"
msgstr "název"

msgid "Absent"
msgstr "Nepřítomný"

msgid "Action"
msgstr "Akce"

msgid "Active"
msgstr "Aktivní"

msgid "Amount"
msgstr "Součet"

msgid "Answer"
msgstr "Odpověď"

msgid "Badges"
msgstr "Odznaky"

msgid "Causal"
msgstr "Causale"

msgid "Change"
msgstr "Upravit"

msgid "Delete"
msgstr "Odstranit"

msgid "Detail"
msgstr "Detail"

msgid "Direct"
msgstr "Přímý"

msgid "Events"
msgstr "Události"

msgid "Export"
msgstr "Export"

msgid "Female"
msgstr "Samice"

msgid "Filler"
msgstr "Výplň"

msgid "Footer"
msgstr "Zápatí"

msgid "Gender"
msgstr "Žánr"

msgid "Header"
msgstr "Záhlaví"

msgid "Hidden"
msgstr "Skryté stránky"

msgid "Income"
msgstr "Představení"

msgid "Insert"
msgstr "Vstupte na"

msgid "Joined"
msgstr "Připojil se k"

msgid "Legend"
msgstr "Legenda"

msgid "Log in"
msgstr "Přihlášení"

msgid "Manage"
msgstr "Správa"

msgid "Marked"
msgstr "Mark"

msgid "Master"
msgstr "Otec"

msgid "Member"
msgstr "Člen"

msgid "Method"
msgstr "Metoda"

msgid "Mirror"
msgstr "Zrcadlo"

msgid "Module"
msgstr "Modul"

msgid "Nation"
msgstr "Národ"

msgid "Nature"
msgstr "Příroda"

msgid "Number"
msgstr "Číslo"

msgid "Object"
msgstr "Objekt"

msgid "Patron"
msgstr "Patron"

msgid "Player"
msgstr "Hráč"

msgid "Public"
msgstr "Veřejnost"

msgid "Quotas"
msgstr "Citace"

msgid "Refund"
msgstr "Vrácení peněz"

msgid "Safety"
msgstr "Bezpečnost"

msgid "Search"
msgstr "Vyhledávání"

msgid "Secret"
msgstr "Tajné"

msgid "Select"
msgstr "Vyberte"

msgid "Seller"
msgstr "Prodejce"

msgid "Shared"
msgstr "Sdílené stránky"

msgid "Status"
msgstr "Stav"

msgid "Street"
msgstr "Ulice"

msgid "Submit"
msgstr "Odeslat"

msgid "Ticket"
msgstr "Vstupenka"

msgid "Titolo"
msgstr "Titolo"

msgid "Tokens"
msgstr "Žetony"

msgid "Traits"
msgstr "Vlastnosti"

msgid "Unread"
msgstr "Nepřečtené"

msgid "Update"
msgstr "Aktualizace"

msgid "Upload"
msgstr "Nabíjení"

msgid "VAT No"
msgstr "Číslo DPH"

msgid "Voting"
msgstr "Hlasování"

msgid "XP tot"
msgstr "Px Tot"

msgid "issued"
msgstr "vydáno"

msgid "member"
msgstr "člen"

msgid "player"
msgstr "hráč"

msgid "status"
msgstr "stav"

msgid "within"
msgstr "v rámci"

msgid "Ability"
msgstr "Dovednosti"

msgid "Actions"
msgstr "Akce"

msgid "Add new"
msgstr "Přidat nový"

msgid "Address"
msgstr "Adresa"

msgid "Allowed"
msgstr "Povolené"

msgid "Answers"
msgstr "Odpovědi"

msgid "Approve"
msgstr "Schválit"

msgid "Archive"
msgstr "Archiv"

msgid "Authors"
msgstr "Autoři"

msgid "Average"
msgstr "Média"

msgid "Balance"
msgstr "Pájka"

msgid "Casting"
msgstr "Casting"

msgid "Concept"
msgstr "Koncept"

msgid "Confirm"
msgstr "Použít"

msgid "Contact"
msgstr "Kontakt"

msgid "Correct"
msgstr "Správně"

msgid "Credits"
msgstr "Kredity"

msgid "Default"
msgstr "Výchozí"

msgid "Details"
msgstr "Podrobnosti na"

msgid "Display"
msgstr "Zobrazit"

msgid "Example"
msgstr "Příklad"

msgid "Faction"
msgstr "Skupina"

msgid "Gallery"
msgstr "Galerie"

msgid "Handout"
msgstr "Materiál pro rozdávání"

msgid "History"
msgstr "Historické stránky"

msgid "ID Card"
msgstr "Průkaz totožnosti"

msgid "Inflows"
msgstr "Příjmy"

msgid "Inverse"
msgstr "Inverzní"

msgid "Invoice"
msgstr "Faktura"

msgid "Lottery"
msgstr "Loterie"

msgid "Maximum"
msgstr "Massimo"

msgid "Members"
msgstr "Členové"

msgid "Modules"
msgstr "Moduly"

msgid "Nothing"
msgstr "Nic"

msgid "Options"
msgstr "Možnosti"

msgid "Partial"
msgstr "Částečně"

msgid "Payment"
msgstr "Platba"

msgid "Players"
msgstr "Hráči"

msgid "Primary"
msgstr "Primární"

msgid "Privacy"
msgstr "Ochrana osobních údajů"

msgid "Private"
msgstr "Soukromé"

msgid "Problem"
msgstr "Problém"

msgid "Proceed"
msgstr "Postupujte podle"

msgid "Profile"
msgstr "Profil"

msgid "Pronoun"
msgstr "Zájmena"

msgid "Reading"
msgstr "Čtení"

msgid "Receipt"
msgstr "Příjem"

msgid "Reduced"
msgstr "Snížení"

msgid "Refunds"
msgstr "Náhrady"

msgid "Request"
msgstr "Žádost"

msgid "Section"
msgstr "Sekce"

msgid "Setting"
msgstr "Nastavení"

msgid "Sharing"
msgstr "Sdílení"

msgid "Shuttle"
msgstr "Kyvadlová doprava"

msgid "Sign In"
msgstr "Přihlásit se"

msgid "Station"
msgstr "Pracovní stanice"

msgid "Statute"
msgstr "Statut"

msgid "Subject"
msgstr "Předmět"

msgid "Summary"
msgstr "Souhrn"

msgid "Support"
msgstr "Podpora"

msgid "Surname"
msgstr "Příjmení"

msgid "Tagline"
msgstr "Tagline"

msgid "Tickets"
msgstr "Vstupenky"

msgid "Tooltip"
msgstr "Nápověda k nástrojům"

msgid "Updated"
msgstr "Aktualizováno"

msgid "Use TLD"
msgstr "Použití TLD"

msgid "Utility"
msgstr "Utility"

msgid "Visible"
msgstr "Viditelné"

msgid "Waiting"
msgstr "Čekání"

msgid "Website"
msgstr "Webové stránky"

msgid "Welcome"
msgstr "Vítejte na"

msgid "Writing"
msgstr "Psaní"

msgid "XP used"
msgstr "Použité Px"

msgid "address"
msgstr "adresa"

msgid "options"
msgstr "možnosti"

msgid "website"
msgstr "webové stránky"

msgid "Accepted"
msgstr "Přijato"

msgid "Activate"
msgstr "Aktivace"

msgid "Approval"
msgstr "Schválení"

msgid "Approved"
msgstr "Schváleno"

msgid "Assigned"
msgstr "Přiřaďte"

msgid "Calendar"
msgstr "Kalendář"

msgid "Campaign"
msgstr "Kampaň"

msgid "Carousel"
msgstr "Kolotoč"

msgid "Centaurs"
msgstr "Kentauři"

msgid "Claimant"
msgstr "Žadatel"

msgid "Complete"
msgstr "Kompletní"

msgid "Consumed"
msgstr "Spotřebováno"

msgid "Continue"
msgstr "Pokračování"

msgid "Creation"
msgstr "Vytvoření"

msgid "Currency"
msgstr "Měna"

msgid "Deadline"
msgstr "Termín"

msgid "Delivery"
msgstr "Výplaty"

msgid "Disabled"
msgstr "Bezbariérový"

msgid "Discount"
msgstr "Sleva"

msgid "Donation"
msgstr "Dary"

msgid "Download"
msgstr "Stáhnout"

msgid "Editable"
msgstr "Upravitelné"

msgid "End date"
msgstr "Datum ukončení"

msgid "Excluded"
msgstr "S výjimkou"

msgid "Expected"
msgstr "Očekávané"

msgid "Expenses"
msgstr "Výdaje"

msgid "External"
msgstr "Externí"

msgid "Factions"
msgstr "Frakce"

msgid "Features"
msgstr "Funkce"

msgid "Giftable"
msgstr "Dárkové"

msgid "Handouts"
msgstr "Handouts"

msgid "Holidays"
msgstr "Dovolená"

msgid "Included"
msgstr "Včetně"

msgid "Invoices"
msgstr "Faktury"

msgid "Keywords"
msgstr "Klíčová slova"

msgid "Language"
msgstr "Jazyk"

msgid "Location"
msgstr "Umístění"

msgid "Max uses"
msgstr "Maximální použití"

msgid "New gift"
msgstr "Nový dárek"

msgid "Nickname"
msgstr "Přezdívka"

msgid "Optional"
msgstr "Volitelně"

msgid "Original"
msgstr "Originál"

msgid "Outflows"
msgstr "Výstupy"

msgid "Passport"
msgstr "Pas"

msgid "Payments"
msgstr "Platby"

msgid "Personal"
msgstr "Zaměstnanci"

msgid "Portrait"
msgstr "Fotografický portrét"

msgid "Priority"
msgstr "Priority"

msgid "Problems"
msgstr "Problémy"

msgid "Profiles"
msgstr "Profily"

msgid "Progress"
msgstr "Progress"

msgid "Prologue"
msgstr "Prolog"

msgid "Pronouns"
msgstr "Zájmena"

msgid "Proposed"
msgstr "Navrhované stránky"

msgid "Province"
msgstr "Provincie"

msgid "Question"
msgstr "Otázka"

msgid "Redirect"
msgstr "Přesměrování"

msgid "Refunded"
msgstr "Vrácené prostředky"

msgid "Register"
msgstr "Registrace"

msgid "Registry"
msgstr "Registrace"

msgid "Reminder"
msgstr "Připomínka"

msgid "Returned"
msgstr "Vrácené"

msgid "Revision"
msgstr "Revize"

msgid "Sections"
msgstr "Sekce"

msgid "Services"
msgstr "Služby"

msgid "Settings"
msgstr "Nastavení"

msgid "Severity"
msgstr "Gravitace"

msgid "Show all"
msgstr "Zobrazit všechny"

msgid "Show the"
msgstr "Zobrazit"

msgid "Standard"
msgstr "Standardní"

msgid "Supplied"
msgstr "Dodává se na adrese"

msgid "Template"
msgstr "Šablona"

msgid "Treasury"
msgstr "Pokladna"

msgid "Uploaded"
msgstr "Nahráno"

msgid "VAT rate"
msgstr "Sazba DPH"

msgid "Versions"
msgstr "Verze"

msgid "Workshop"
msgstr "Workshop"

msgid "XP avail"
msgstr "Px k dispozici"

msgid "assigned"
msgstr "přidělené"

msgid "discount"
msgstr "sleva"

msgid "download"
msgstr "ke stažení"

msgid "factions"
msgstr "frakce"

msgid "payments"
msgstr "platby"

msgid "positive"
msgstr "pozitivní"

msgid "residues"
msgstr "rezidua"

msgid "--- Empty"
msgstr "--- Prázdný"

msgid "Abilities"
msgstr "Schopnosti"

msgid "Additions"
msgstr "Dodatky"

msgid "Available"
msgstr "Dostupné na"

msgid "Cancelled"
msgstr "Zrušeno"

msgid "Character"
msgstr "Postava"

msgid "Concluded"
msgstr "Uzavřeno"

msgid "Copy done"
msgstr "Provedená kopie"

msgid "Custodies"
msgstr "Případy"

msgid "Customize"
msgstr "Přizpůsobení"

msgid "Dashboard"
msgstr "Přístrojová deska"

msgid "Deadlines"
msgstr "Termíny"

msgid "Delivered"
msgstr "Doručeno na"

msgid "Dimension"
msgstr "Velikost"

msgid "Discounts"
msgstr "Zařízení"

msgid "Donations"
msgstr "Dary"

msgid "Enrolment"
msgstr "Zápis na"

msgid "First aid"
msgstr "První pomoc"

msgid "Frequency"
msgstr "Frekvence"

msgid "Inventory"
msgstr "Inventura"

msgid "Load list"
msgstr "Seznam zatížení"

msgid "Mandatory"
msgstr "Povinné"

msgid "Movements"
msgstr "Pohyby"

msgid "Need help"
msgstr "Potřebujete pomoc"

msgid "Next runs"
msgstr "Další běhy"

msgid "Operation"
msgstr "Operace"

msgid "Organizer"
msgstr "Organizátor"

msgid "Past runs"
msgstr "Minulé běhy"

msgid "Portraits"
msgstr "Portréty"

msgid "Preaching"
msgstr "Kázání"

msgid "Printable"
msgstr "Tisknutelné"

msgid "Profiling"
msgstr "Profilování"

msgid "Prologues"
msgstr "Prology"

msgid "Questions"
msgstr "Otázky"

msgid "Recipient"
msgstr "Příjemce"

msgid "Reminders"
msgstr "Připomínky"

msgid "Residence"
msgstr "Rezidence"

msgid "Retention"
msgstr "Zadržení"

msgid "Returning"
msgstr "Návrat na"

msgid "Seniority"
msgstr "Seniorita"

msgid "Short url"
msgstr "Krátká url adresa"

msgid "SpeedLarp"
msgstr "SpeedLarp"

msgid "Speedlarp"
msgstr "Speedlarp"

msgid "Start day"
msgstr "Počáteční den"

msgid "Statement"
msgstr "Odůvodnění"

msgid "Submitted"
msgstr "Submisivní"

msgid "Surcharge"
msgstr "Příplatek"

msgid "Tolerance"
msgstr "Tolerance"

msgid "Translate"
msgstr "Přeložit"

msgid "Treasurer"
msgstr "Pokladník"

msgid "Workshops"
msgstr "Workshopy"

msgid "Your user"
msgstr "Váš uživatel"

msgid "negatives"
msgstr "negativy"

msgid "speedlarp"
msgstr "speedlarp"

msgid "surcharge"
msgstr "příplatek"

msgid "this link"
msgstr "tento odkaz"

msgid "Accounting"
msgstr "Účetnictví"

msgid "Annual fee"
msgstr "Roční poplatek"

msgid "Answers WS"
msgstr "Odpovědi WS"

msgid "Appearance"
msgstr "Vzhled"

msgid "Applicable"
msgstr "Použitelné"

msgid "Appointees"
msgstr "Jmenovaní"

msgid "Assignment"
msgstr "Zadání"

msgid "Attachment"
msgstr "Příloha"

msgid "Birth date"
msgstr "Datum narození"

msgid "Calculated"
msgstr "Vypočítáno"

msgid "Candidates"
msgstr "Kandidáti"

msgid "Characters"
msgstr "Postavy"

msgid "Collection"
msgstr "Sbírejte"

msgid "Contact us"
msgstr "Kontaktujte nás"

msgid "Cover link"
msgstr "Obal odkazu"

msgid "Easter egg"
msgstr "Velikonoční vajíčko"

msgid "Email list"
msgstr "e-mailový seznam"

msgid "Event link"
msgstr "Odkaz na událost"

msgid "Experience"
msgstr "Zkušenosti"

msgid "Historical"
msgstr "Historické stránky"

msgid "Kicked out"
msgstr "Hunted"

msgid "Legal name"
msgstr "Právní název"

msgid "Management"
msgstr "Management"

msgid "Membership"
msgstr "Členství"

msgid "Miscellany"
msgstr "Různé"

msgid "Modifiable"
msgstr "Modifikovatelné"

msgid "Modules WS"
msgstr "Moduly WS"

msgid "Motivation"
msgstr "Motivace"

msgid "Navigation"
msgstr "Navigace"

msgid "Net profit"
msgstr "Čistý zisk"

msgid "New answer"
msgstr "Nová odpověď"

msgid "New member"
msgstr "Nový člen"

msgid "New signup"
msgstr "Nové položky"

msgid "Newsletter"
msgstr "Zpravodaj"

msgid "Next quota"
msgstr "Další kvóta"

msgid "Passengers"
msgstr "Cestující"

msgid "Percentage"
msgstr "Procento"

msgid "Play Again"
msgstr "Znovu si zahrát"

msgid "Preference"
msgstr "Preference"

msgid "Quest Type"
msgstr "Typ úkolu"

msgid "Quest type"
msgstr "Typ úkolu"

msgid "Quick Help"
msgstr "Rychlá nápověda"

msgid "Refund for"
msgstr "Úhrada za"

msgid "Registered"
msgstr "S nápisem"

msgid "Repertoire"
msgstr "Repertoár"

msgid "Run active"
msgstr "Aktivní běhy"

msgid "Run hidden"
msgstr "Skrytý běh"

msgid "Searchable"
msgstr "Vyhledávání na"

msgid "Selectable"
msgstr "Volitelný"

msgid "Short name"
msgstr "Krátký název"

msgid "Speed Larp"
msgstr "Speed Larp"

msgid "Speed larp"
msgstr "Rychlostní larp"

msgid "Start date"
msgstr "Datum zahájení"

msgid "Statistics"
msgstr "Statistiky"

msgid "Step 3 / 4"
msgstr "Krok 3 / 4"

msgid "Surcharges"
msgstr "Příplatky"

msgid "Table list"
msgstr "Tabulka seznamu"

msgid "Tax regime"
msgstr "Daňový režim"

msgid "Ties (Pdf)"
msgstr "Vazby (Pdf)"

msgid "Title font"
msgstr "Titulní písma"

msgid "To be done"
msgstr "Překonat"

msgid "Token name"
msgstr "Název tokenu"

msgid "Two quotas"
msgstr "Dvě kvóty"

msgid "Visibility"
msgstr "Viditelnost"

msgid "Welcome to"
msgstr "Vítejte v"

msgid "Write here"
msgstr "Napište sem"

msgid "accounting"
msgstr "účetnictví"

msgid "additional"
msgstr "další"

msgid "characters"
msgstr "znaky"

msgid "chronology"
msgstr "chronologie"

msgid "click here"
msgstr "klikněte zde"

msgid "no payment"
msgstr "bez platby"

msgid "overdue by"
msgstr "zpoždění o"

msgid "press here"
msgstr "stiskněte zde"

msgid "reply here"
msgstr "odpovězte zde"

msgid "Actual paid"
msgstr "Skutečně vyplacené"

msgid "Assignments"
msgstr "Zadání"

msgid "Beneficiary"
msgstr "Příjemce"

msgid "Birth place"
msgstr "Místo narození"

msgid "Carbon copy"
msgstr "Uhlíkové kopie"

msgid "Card number"
msgstr "Číslo karty"

msgid "Change gift"
msgstr "Dárek ke změně"

msgid "Collections"
msgstr "Collette"

msgid "Color links"
msgstr "Barevné odkazy"

msgid "Color texts"
msgstr "Barva textu"

msgid "Coming soon"
msgstr "Již brzy"

msgid "Competences"
msgstr "Odbornost"

msgid "Description"
msgstr "Popis"

msgid "Direct link"
msgstr "Přímý odkaz"

msgid "Event texts"
msgstr "Texty událostí"

msgid "Fiscal code"
msgstr "Daňový zákoník"

msgid "Five quotas"
msgstr "Pět kvót"

msgid "Four quotas"
msgstr "Čtyři kvóty"

msgid "Gallery Pdf"
msgstr "Galerie Pdf"

msgid "Installment"
msgstr "Splátky"

msgid "Last change"
msgstr "Naposledy upraveno"

msgid "Leaderboard"
msgstr "Žebříček"

msgid "Lightweight"
msgstr "Lehké"

msgid "Limitations"
msgstr "Omezení"

msgid "Max fillers"
msgstr "Max výplně"

msgid "Max players"
msgstr "Maximální počet hráčů"

msgid "Nationality"
msgstr "Státní příslušnost"

msgid "Need a ride"
msgstr "Potřebujete odvézt"

msgid "Next events"
msgstr "Nadcházející události"

msgid "Past events"
msgstr "Minulé události"

msgid "Postal code"
msgstr "Poštovní směrovací číslo"

msgid "Preferences"
msgstr "Předvolby"

msgid "Probability"
msgstr "Pravděpodobnost"

msgid "Progression"
msgstr "Postup"

msgid "Provisional"
msgstr "Provizorní"

msgid "Quick Setup"
msgstr "Rychlé nastavení"

msgid "Recalculate"
msgstr "Přepočet"

msgid "Redeem code"
msgstr "Uplatnit kód"

msgid "Register to"
msgstr "Zaregistrujte se"

msgid "Request for"
msgstr "Žádost o"

msgid "Rotate left"
msgstr "Levé kolo"

msgid "Run balance"
msgstr "Rozpočet na provoz"

msgid "Secret code"
msgstr "Tajný kód"

msgid "Secret link"
msgstr "Tajný odkaz"

msgid "Select year"
msgstr "Zvolte rok"

msgid "Send e-mail"
msgstr "Odeslat e-mail"

msgid "Send emails"
msgstr "Odeslat e-mail"

msgid "Shorten URL"
msgstr "Zkrácení adresy URL"

msgid "Show / hide"
msgstr "Zobrazit / skrýt"

msgid "Show closed"
msgstr "Zobrazit uzavřeno"

msgid "Simple list"
msgstr "Jednoduchý seznam"

msgid "Suggestions"
msgstr "Návrhy"

msgid "Ticket list"
msgstr "Seznam vstupenek"

msgid "Ties (Test)"
msgstr "Vazby (test)"

msgid "Total costs"
msgstr "Celkové náklady"

msgid "Transversal"
msgstr "Příčná"

msgid "Unique code"
msgstr "Jedinečný kód"

msgid "immediately"
msgstr "okamžitě"

msgid "leaderboard"
msgstr "žebříčku"

msgid "text length"
msgstr "délka textu"

msgid "unique code"
msgstr "jedinečný kód"

msgid "Ability list"
msgstr "Seznam dovedností"

msgid "Ability type"
msgstr "Typ dovednosti"

msgid "Achievements"
msgstr "Úspěchy"

msgid "Archive mail"
msgstr "Archivovat poštu"

msgid "Bank address"
msgstr "Adresa banky"

msgid "Cache reset!"
msgstr "Obnovení mezipaměti!"

msgid "Cancellation"
msgstr "Zrušení"

msgid "Change photo"
msgstr "Změna fotografie"

msgid "Collaborator"
msgstr "Přispěvatel"

msgid "Event status"
msgstr "Stav události"

msgid "Experimental"
msgstr "Experimentální"

msgid "Faction list"
msgstr "Seznam frakcí"

msgid "Faction logo"
msgstr "Logo skupiny"

msgid "Form Options"
msgstr "Možnosti formuláře"

msgid "Form element"
msgstr "Prvek formuláře"

msgid "Form section"
msgstr "Sekce formuláře"

msgid "Host Address"
msgstr "Adresa hostitele"

msgid "House number"
msgstr "Číslo domu"

msgid "Informations"
msgstr "Informace"

msgid "Installments"
msgstr "Hodnotit"

msgid "Instructions"
msgstr "Pokyny"

msgid "Legal Notice"
msgstr "Právní upozornění"

msgid "Legal notice"
msgstr "Právní upozornění"

msgid "Max waitings"
msgstr "Maximální počet čekání"

msgid "Members list"
msgstr "Seznam členů"

msgid "More details"
msgstr "Více informací"

msgid "Municipality"
msgstr "Obec"

msgid "NOT ASSIGNED"
msgstr "NEPŘIDĚLENO"

msgid "Name credits"
msgstr "Jmenné kredity"

msgid "Next payment"
msgstr "Další platba"

msgid "Not selected"
msgstr "Nevybráno"

msgid "Opening date"
msgstr "Datum otevření"

msgid "Organization"
msgstr "Sdružení"

msgid "PDF Profiles"
msgstr "Pdf profily"

msgid "Parent empty"
msgstr "Rodič prázdný"

msgid "Payment date"
msgstr "Datum platby"

msgid "Pre-Register"
msgstr "Předběžná registrace"

msgid "Presentation"
msgstr "Prezentace"

msgid "Questbuilder"
msgstr "Questbuilder"

msgid "Questions WS"
msgstr "Otázky WS"

msgid "Refund given"
msgstr "Vydané náhrady"

msgid "Registration"
msgstr "Registrace"

msgid "Relationship"
msgstr "Odkaz"

msgid "Rensponsable"
msgstr "Zodpovědný"

msgid "Request date"
msgstr "Požadované datum"

msgid "Request time"
msgstr "Požadovaný čas"

msgid "Rotate right"
msgstr "Pravé kolo"

msgid "Run Settings"
msgstr "Nastavení spuštění"

msgid "Safe editing"
msgstr "Bezpečné úpravy"

msgid "See you soon"
msgstr "Čekáme na vás"

msgid "Show history"
msgstr "Historická výstava"

msgid "Subordinates"
msgstr "Podřízení"

msgid "Subscription"
msgstr "Předplatné"

msgid "Tell me more"
msgstr "Zjistěte více"

msgid "Tell us here"
msgstr "Napište sem"

msgid "Test gallery"
msgstr "Testovací galerie"

msgid "Three quotas"
msgstr "Tři kvóty"

msgid "Total issued"
msgstr "Vydáno celkem"

msgid "Total number"
msgstr "Celkový počet"

msgid "Transactions"
msgstr "Transakce"

msgid "Type of text"
msgstr "Typ textu"

msgid "Upload cover"
msgstr "Nahrát obálku"

msgid "Url Shortner"
msgstr "Zkracovač URL"

msgid "Verification"
msgstr "Ověřování"

msgid "Waiting list"
msgstr "Čekání"

msgid "We're coming"
msgstr "Přicházíme"

msgid "Will open at"
msgstr "Otevírají se v"

msgid "You must pay"
msgstr "Musíte zaplatit"

msgid "invalid form"
msgstr "neplatný formulář"

msgid "user profile"
msgstr "profil uživatele"

#, python-format
msgid " for %(user)s"
msgstr " pro %(user)s"

msgid "Ability types"
msgstr "Typy dovedností"

msgid "Access denied"
msgstr "Přístup odepřen"

msgid "Accessibility"
msgstr "Přístupnost"

msgid "Age selection"
msgstr "Výběr věku"

msgid "Authorisation"
msgstr "Autorizace"

msgid "Average value"
msgstr "Průměrná hodnota"

msgid "Cancellations"
msgstr "Storna"

msgid "Comunications"
msgstr "Komunikace"

msgid "Conditions of"
msgstr "Podmínky"

msgid "Configuration"
msgstr "Konfigurace"

msgid "Deadline date"
msgstr "Datum uzávěrky"

msgid "Delivery list"
msgstr "Seznam výplat"

msgid "Discount back"
msgstr "Sleva zpět"

msgid "Display order"
msgstr "Zobrazení objednávky"

msgid "Document type"
msgstr "Typ dokumentu"

msgid "Dynamic rates"
msgstr "Dynamické sazby"

msgid "Event history"
msgstr "Historie událostí"

msgid "External link"
msgstr "Externí url"

msgid "Faction cover"
msgstr "Skupinové krytí"

msgid "Fiscal Budget"
msgstr "Fiskální rozpočet"

msgid "Free donation"
msgstr "Bezplatný příspěvek"

msgid "Inflows total"
msgstr "Celkové příjmy"

msgid "Internal link"
msgstr "Interní odkaz"

msgid "Manage events"
msgstr "Správa událostí"

msgid "Maximum votes"
msgstr "Maximální počet hlasů"

msgid "Message sent!"
msgstr "Zpráva odeslána!"

msgid "Minimum votes"
msgstr "Minimální počet hlasů"

msgid "New character"
msgstr "Nová postava"

msgid "Not completed"
msgstr "Není dokončeno"

msgid "Number events"
msgstr "Počet událostí"

msgid "Passages made"
msgstr "Přijaté kroky"

msgid "Paste as text"
msgstr "Vložit jako text"

msgid "Payment order"
msgstr "Platební příkaz"

msgid "Personal code"
msgstr "Osobní kód"

msgid "Personal data"
msgstr "Osobní údaje"

msgid "Phone contact"
msgstr "Telefonní kontakt"

msgid "Player editor"
msgstr "Editor hráčů"

msgid "Prerequisites"
msgstr "Předpoklady"

msgid "Progress step"
msgstr "Krok vpřed"

msgid "Question type"
msgstr "Typ otázky"

msgid "Registrations"
msgstr "Registrace"

msgid "Relationships"
msgstr "Kravaty"

msgid "Request login"
msgstr "Žádost o přihlášení"

msgid "Requests open"
msgstr "Otevřené dotazy"

msgid "Show inactive"
msgstr "Zobrazit neaktivní"

msgid "Signup update"
msgstr "Aktualizace registrace"

msgid "Single choice"
msgstr "Jediná volba"

msgid "Text language"
msgstr "Jazyk textu"

msgid "Ticket Filler"
msgstr "Výplň vstupenek"

msgid "Ticket chosen"
msgstr "Vybraná vstupenka"

msgid "Total members"
msgstr "Celkový počet členů"

msgid "Total revenue"
msgstr "Celkové příjmy"

msgid "URL shortener"
msgstr "Zkracovač URL"

msgid "Visualisation"
msgstr "Vizualizace"

msgid "Wanna connect"
msgstr "Chcete se připojit"

msgid "Your messages"
msgstr "Vaše zprávy"

#, python-format
msgid "for %(event)s"
msgstr "pro %(event)s"

msgid "personal data"
msgstr "osobní údaje"

msgid "registrations"
msgstr "zápisy"

msgid "Available days"
msgstr "Dostupné dny"

msgid "Bring a friend"
msgstr "Přiveďte kamaráda"

msgid "Carousel image"
msgstr "Kolotoč obrázků"

msgid "Character Edit"
msgstr "Úprava postavy"

msgid "Character form"
msgstr "Podoba postavy"

msgid "Character name"
msgstr "Jméno postavy"

msgid "Collection for"
msgstr "Sbírejte pro"

msgid "Disable Tokens"
msgstr "Zakázat tokeny"

msgid "Donation given"
msgstr "Vyplacený dar"

msgid "Donations done"
msgstr "Poskytnuté dary"

msgid "Event Settings"
msgstr "Nastavení události"

msgid "Event Template"
msgstr "Šablona události"

msgid "Event features"
msgstr "Funkce události"

msgid "Executive Vote"
msgstr "Hlasování vedení"

msgid "Form questions"
msgstr "Formulářové otázky"

msgid "Full returning"
msgstr "Celková návratnost"

msgid "Global balance"
msgstr "Globální rozpočet"

msgid "Handout Models"
msgstr "Modely pro rozdávání"

msgid "List of voters"
msgstr "Seznam voličů"

msgid "Mail signature"
msgstr "Podpis pošty"

msgid "Manage it here"
msgstr "Spravujte ji zde"

msgid "Maximum length"
msgstr "Maximální délka"

msgid "Maximum number"
msgstr "Maximální počet"

msgid "Member revoked"
msgstr "Odvolání partnera"

msgid "Membership fee"
msgstr "Poplatky"

msgid "Obtain ability"
msgstr "Získání dovedností"

msgid "Ongoing events"
msgstr "Probíhající akce"

msgid "Outflows total"
msgstr "Celkové výdaje"

msgid "PDF generation"
msgstr "Generace PDF"

msgid "Password reset"
msgstr "Zapomenuté heslo"

msgid "Payment quotas"
msgstr "Platební kvóty"

msgid "Photo of an ID"
msgstr "Fotodokument"

msgid "Pre-registered"
msgstr "Předběžná registrace"

msgid "Pre-requisites"
msgstr "Předpoklady"

msgid "Print registry"
msgstr "Tisk registru"

msgid "Privacy Policy"
msgstr "Zásady ochrany osobních údajů"

msgid "Profiles (PDF)"
msgstr "Profily (PDF)"

msgid "Prologues type"
msgstr "Typ prologů"

msgid "Recipient Code"
msgstr "Kód příjemce"

msgid "Remove consent"
msgstr "Odstranění souhlasu"

msgid "Request refund"
msgstr "Žádosti o vrácení peněz"

msgid "Request signed"
msgstr "Podepsaná žádost"

msgid "Returning type"
msgstr "Typ návratu"

msgid "Sensitive data"
msgstr "Citlivé údaje"

msgid "Show past runs"
msgstr "Zobrazit minulé běhy"

msgid "Show shortcuts"
msgstr "Zobrazit zkratky"

msgid "Single payment"
msgstr "Jednorázová platba"

msgid "Tax code check"
msgstr "Kontrola daňového kódu"

msgid "Total payments"
msgstr "Platby celkem"

msgid "Total required"
msgstr "Celkem požadováno"

msgid "Type of ticket"
msgstr "Typ letenky"

msgid "Type prologues"
msgstr "Typ prologu"

msgid "URL identifier"
msgstr "Idenominativní adresa URL"

msgid "Writing option"
msgstr "Možnost psaní"

msgid "Your character"
msgstr "Vaše postava"

msgid "customisations"
msgstr "přizpůsobení"

msgid "refund request"
msgstr "žádost o proplacení"

msgid "Ability missing"
msgstr "Chybějící schopnost"

msgid "Cache Reloading"
msgstr "Doplňování mezipaměti"

msgid "Change password"
msgstr "Obnovení hesla"

msgid "Character cover"
msgstr "Obal postavy"

msgid "Characters link"
msgstr "Odkazy na postavy"

msgid "Characters list"
msgstr "Seznam postav"

msgid "Collected votes"
msgstr "Obdržené hlasy"

msgid "Deadline (date)"
msgstr "Termín (datum)"

msgid "Deadline (days)"
msgstr "Lhůta (dny)"

msgid "Disable credits"
msgstr "Zakázat kredity"

msgid "Document number"
msgstr "Číslo dokumentu"

msgid "Event not found"
msgstr "Událost nebyla nalezena"

msgid "Events attended"
msgstr "Zúčastněné akce"

msgid "Filter factions"
msgstr "Skupiny filtrů"

msgid "Mail assignment"
msgstr "Přiřazení pošty"

msgid "Member refused!"
msgstr "Člen odmítl!"

msgid "Membership fees"
msgstr "Poplatky sdružení"

msgid "Multi-line text"
msgstr "Víceřádkový text"

msgid "Multiple choice"
msgstr "Vícenásobná volba"

msgid "Overall balance"
msgstr "Peněžní rozpočet"

msgid "Payment Methods"
msgstr "Způsoby platby"

msgid "Payment details"
msgstr "Platební údaje"

msgid "Portraits (PDF)"
msgstr "Portréty (PDF)"

msgid "Private message"
msgstr "Soukromá zpráva"

msgid "Profile updated"
msgstr "Aktualizované členství"

msgid "Progress status"
msgstr "Progress"

msgid "Question saved!"
msgstr "Submisivní otázka!"

msgid "Replacing names"
msgstr "Nahrazování názvů"

msgid "Show statistics"
msgstr "Zobrazit statistiky"

msgid "Shuttle service"
msgstr "Kyvadlová doprava"

msgid "Start algorithm"
msgstr "Algoritmus spuštění"

msgid "Upload Expenses"
msgstr "Nahrávání výdajů"

msgid "Volounteer data"
msgstr "Dobrovolné údaje"

msgid "You can consult"
msgstr "Můžete konzultovat"

msgid "Your accounting"
msgstr "Vaše účetnictví"

msgid "Your characters"
msgstr "Vaše postavy"

msgid "Your membership"
msgstr "Vaše členství"

msgid "expected within"
msgstr "očekává se v rámci"

msgid "upcoming events"
msgstr "Naplánované události"

msgid "Ability acquired"
msgstr "Získané schopnosti"

msgid "Activate feature"
msgstr "Aktivace funkce"

msgid "Background image"
msgstr "Obrázek na pozadí"

msgid "Casting priority"
msgstr "Priorita obsazování"

msgid "Character review"
msgstr "Recenze postavy"

msgid "Collection links"
msgstr "Odkazy na sbírku"

msgid "Collection total"
msgstr "Celková sbírka"

msgid "Color background"
msgstr "Textové pozadí"

msgid "Confirm Payments"
msgstr "Potvrzení plateb"

msgid "Current template"
msgstr "Aktuální šablona"

msgid "Delay in payment"
msgstr "Zpoždění platby"

msgid "Delay in profile"
msgstr "Zpoždění v profilu"

msgid "Desalt thumbnail"
msgstr "Miniatura Desalt"

msgid "Discounts active"
msgstr "Aktivní dotace"

msgid "Driver's License"
msgstr "Licence"

msgid "Element approved"
msgstr "Schválený prvek"

msgid "Event Appearance"
msgstr "Vystoupení na akci"

msgid "Event accounting"
msgstr "Účtování událostí"

msgid "Event navigation"
msgstr "Navigace v událostech"

msgid "Forward discount"
msgstr "Forwardová sleva"

msgid "Handout template"
msgstr "Šablona letáku"

msgid "Italian features"
msgstr "Italské rysy"

msgid "Loading template"
msgstr "Načítání šablony"

msgid "Long description"
msgstr "Dlouhý popis"

msgid "May the best win"
msgstr "Ať vyhraje ten nejlepší"

msgid "Member approved!"
msgstr "Člen schválen!"

msgid "Membership check"
msgstr "Kontrola členství"

msgid "No comunications"
msgstr "Žádná komunikace"

msgid "Number not found"
msgstr "Číslo nebylo nalezeno"

msgid "Options required"
msgstr "Požadované možnosti"

msgid "Organisation fee"
msgstr "Organizační poplatek"

msgid "Organisation tax"
msgstr "Organizační daň"

msgid "Organization fee"
msgstr "Členský poplatek"

msgid "Organization tax"
msgstr "Členský poplatek"

msgid "Other characters"
msgstr "Ostatní postavy"

msgid "Password changed"
msgstr "Změna hesla"

msgid "Patron / Reduced"
msgstr "Maecenas / Snížené"

msgid "Payment Settings"
msgstr "Nastavení plateb"

msgid "Payment currency"
msgstr "Platební měna"

msgid "Payment to check"
msgstr "Platba, která má být zkontrolována"

msgid "Pending payments"
msgstr "Čekající platby"

msgid "Player Questions"
msgstr "Otázky pro hráče"

msgid "Player selection"
msgstr "Výběr hráčů"

msgid "Pre-registration"
msgstr "Předběžná registrace"

msgid "Registration fee"
msgstr "Vstupní poplatek"

msgid "Reminder payment"
msgstr "Připomínková platba"

msgid "Reminder profile"
msgstr "Připomínkový profil"

msgid "Request approved"
msgstr "Žádost schválena"

msgid "Selected options"
msgstr "Vybrané možnosti"

msgid "Show collections"
msgstr "Zobrazit sbírky"

msgid "Show event links"
msgstr "Zobrazit odkazy na události"

msgid "Show explanation"
msgstr "Zobrazit vysvětlení"

msgid "Single-line text"
msgstr "Jednořádkový text"

msgid "Ticket selection"
msgstr "Výběr vstupenek"

msgid "Tokens / Credits"
msgstr "Žetony / kredity"

msgid "Total collection"
msgstr "Celková sbírka"

msgid "Transaction fees"
msgstr "Transakční poplatky"

msgid "Where it is held"
msgstr "Kde se koná"

msgid "Writing Question"
msgstr "Psaní otázky"

msgid "Your competences"
msgstr "Vaše dovednosti"

msgid "are not yet open"
msgstr "ještě nejsou otevřeny"

msgid "download it here"
msgstr "stáhněte si ji zde"

msgid "follow this link"
msgstr "následujte tento odkaz"

msgid "'pwyw' (donation)"
msgstr "\"pwyw\" (dar)"

msgid "Activation failed"
msgstr "Aktivace se nezdařila"

msgid "Active collection"
msgstr "Aktivní sběr"

msgid "Add a new request"
msgstr "Zadejte nový požadavek"

msgid "Additional fields"
msgstr "Další pole"

msgid "All comunications"
msgstr "Veškerá komunikace"

msgid "Answer submitted!"
msgstr "Submisivní odpověď!"

msgid "Cancellation date"
msgstr "Datum zrušení předplatného"

msgid "Casting algorithm"
msgstr "Algoritmus obsazování"

msgid "Character profile"
msgstr "Profil postavy"

msgid "Closed collection"
msgstr "Uzavřená sbírka"

msgid "Code already used"
msgstr "Již použitý kód"

msgid "Collection closed"
msgstr "Uzavřená sbírka"

msgid "Conversion ticket"
msgstr "Konverzní lístek"

msgid "Credit assignment"
msgstr "Přiřazení zápočtu"

msgid "Download document"
msgstr "Stáhnout dokument"

msgid "Elements uploaded"
msgstr "Prvky jsou načteny"

msgid "Experience Points"
msgstr "Zkušenostní body"

msgid "Experience points"
msgstr "Zkušenostní body"

msgid "Faction selection"
msgstr "Výběr frakce"

msgid "Feature activated"
msgstr "Aktivovaná funkce"

msgid "Fiscal code check"
msgstr "Kontrola daňového kódu"

msgid "Fixed instalments"
msgstr "Pevné splátky"

msgid "Free registration"
msgstr "Vstup zdarma"

msgid "Give a new answer"
msgstr "Odpovězte"

msgid "Inventory objects"
msgstr "Inventární položky"

msgid "Invoice not found"
msgstr "Faktura nebyla nalezena"

msgid "Maximum available"
msgstr "Maximální dostupný počet"

msgid "Months free quota"
msgstr "Měsíční volná kvóta"

msgid "Paid current year"
msgstr "Zaplaceno v běžném roce"

msgid "Pay what you want"
msgstr "Zaplaťte, kolik chcete"

msgid "Payment confirmed"
msgstr "Platba potvrzena"

msgid "Payments received"
msgstr "Přijaté platby"

msgid "Pre registrations"
msgstr "Předběžná registrace"

msgid "Pre-Registrations"
msgstr "Předběžné registrace"

msgid "Pre-register here"
msgstr "Předběžná registrace zde"

msgid "Quests and Traits"
msgstr "Úkoly a vlastnosti"

msgid "Redeem collection"
msgstr "Sbírka Redeem"

msgid "Registration form"
msgstr "Registrační formulář"

msgid "Registration link"
msgstr "Odkazy pro registraci"

msgid "Registration mail"
msgstr "Registrační pošta"

msgid "Request submitted"
msgstr "Submisivní žádost"

msgid "Residence address"
msgstr "Adresa bydliště"

msgid "Seleziona abilità"
msgstr "Seleziona abilità"

msgid "Short description"
msgstr "Krátký popis"

msgid "Standard features"
msgstr "Standardní funkce"

msgid "Technical Support"
msgstr "Technická podpora"

msgid "Tokens assignment"
msgstr "Přiřazení žetonů"

msgid "Use these formats"
msgstr "Použijte tyto formáty"

msgid "Verified payments"
msgstr "Ověřené platby"

msgid "Vote not yet open"
msgstr "Hlasování ještě není otevřeno"

msgid "Your achievements"
msgstr "Vaše úspěchy"

msgid "Your character is"
msgstr "Vaše postava je"

msgid "already delivered"
msgstr "již dodané"

msgid "download document"
msgstr "stáhnout dokument"

msgid "this is important"
msgstr "to je důležité"

msgid "Access the history"
msgstr "Přístup k historii"

msgid "Account activation"
msgstr "Aktivace účtu"

msgid "Additional tickets"
msgstr "Další vstupenky"

msgid "Approved character"
msgstr "Schválená postava"

msgid "Character portrait"
msgstr "Portrét postavy"

msgid "Competences events"
msgstr "Dovednosti v oblasti událostí"

msgid "Competences member"
msgstr "Osobní dovednosti"

msgid "Cover (thumb) link"
msgstr "Kryt odkazu (palec)"

msgid "Delegated accounts"
msgstr "Delegované účty"

msgid "Disable assignment"
msgstr "Zakázat přiřazení"

msgid "Electronic invoice"
msgstr "Elektronická faktura"

msgid "Go to the form for"
msgstr "Přejděte na formulář pro"

msgid "Hide not available"
msgstr "Skrýt není k dispozici"

msgid "Informations saved"
msgstr "Informace uloženy"

msgid "Member Data Checks"
msgstr "Kontroly členských údajů"

msgid "New refund request"
msgstr "Nová žádost o vrácení peněz"

msgid "Patron and Reduced"
msgstr "Patron a snížené"

msgid "Pay the annual fee"
msgstr "Zaplatit roční poplatek"

msgid "Payment processing"
msgstr "Zpracování plateb"

msgid "Perform extraction"
msgstr "Proveďte extrakci"

msgid "Preferences saved!"
msgstr "Předvolby uloženy!"

msgid "Proposed character"
msgstr "Navrhovaný charakter"

msgid "Reason for payment"
msgstr "Důvod platby"

msgid "Registrations open"
msgstr "Otevření registrací"

msgid "Review all members"
msgstr "Přezkoumání všech členů"

msgid "Show cancellations"
msgstr "Zrušení výstavy"

msgid "Total payment sent"
msgstr "Celková odeslaná platba"

msgid "Transaction totals"
msgstr "Celkový počet transakcí"

msgid "Voluntary donation"
msgstr "Dobrovolné dárcovství"

msgid "Volunteer Registry"
msgstr "Registr dobrovolníků"

msgid "Your personal data"
msgstr "Vaše údaje"

msgid "Your registrations"
msgstr "Vaše příspěvky"

msgid "by the deadline of"
msgstr "do termínu"

msgid "global preferences"
msgstr "globální preference"

msgid "Accounting tracking"
msgstr "Sledování účetnictví"

msgid "Activate account on"
msgstr "Aktivace účtu na"

msgid "Activation complete"
msgstr "Aktivace dokončena"

msgid "Are you really sure"
msgstr "Jste si opravdu jistý"

msgid "Assigned character!"
msgstr "Přidělená postava!"

msgid "Change registration"
msgstr "Upravit položku"

msgid "Confirmation delete"
msgstr "Odstranění potvrzení"

msgid "Date of association"
msgstr "Datum přidružení"

msgid "Discounts available"
msgstr "Dostupná zařízení"

msgid "Elements NOT chosen"
msgstr "Položky, které NEbyly vybrány"

msgid "Email notifications"
msgstr "E-mailová oznámení"

msgid "Event Configuration"
msgstr "Konfigurace události"

msgid "History preferences"
msgstr "Historie předvoleb"

msgid "I am not interested"
msgstr "Nemám zájem"

msgid "List of other users"
msgstr "Seznam dalších uživatelů"

msgid "Manage url shortner"
msgstr "Správa zkrácené adresy url"

msgid "Maximum preferences"
msgstr "Maximální preference"

msgid "Membership requests"
msgstr "Dotazy týkající se členství"

msgid "Minimum preferences"
msgstr "Minimální preference"

msgid "Navigation language"
msgstr "Navigační jazyk"

msgid "New shuttle request"
msgstr "Nová žádost o kyvadlovou dopravu"

msgid "Non-cumulative code"
msgstr "Nekumulativní kód"

msgid "Number of event run"
msgstr "Číslo běhu události"

msgid "Operation completed"
msgstr "Operace dokončena"

msgid "Password of account"
msgstr "Heslo účtu"

msgid "Player cancellation"
msgstr "Zrušení hráče"

msgid "Preferences - Total"
msgstr "Preference - celkem"

msgid "Public informations"
msgstr "Informace pro veřejnost"

msgid "Quotas total number"
msgstr "Celkový počet kvót"

msgid "Redeem registration"
msgstr "Uplatnit vstup"

msgid "Registration closed"
msgstr "Registrace uzavřena"

msgid "Results not present"
msgstr "Výsledky nejsou k dispozici"

msgid "Signup cancellation"
msgstr "Zrušení předplatného"

msgid "Treasury appointees"
msgstr "Úředníci ministerstva financí"

msgid "Username of account"
msgstr "Uživatelské jméno účtu"

msgid "Your characters are"
msgstr "Vaše postavy jsou"

msgid "--- NOT ASSIGNED ---"
msgstr "--- NEPŘIDĚLENO ---"

msgid "Ability type missing"
msgstr "Chybějící typ schopnosti"

msgid "Accounting - History"
msgstr "Účetnictví - historické"

msgid "Advanced text editor"
msgstr "Pokročilý textový editor"

msgid "Carousel description"
msgstr "Popis kolotoče"

msgid "Complete sheet (Pdf)"
msgstr "Kompletní list (Pdf)"

msgid "Confirm your choices"
msgstr "Potvrzujete své volby"

msgid "Create new character"
msgstr "Vytvoření nové postavy"

msgid "Display sent e-mails"
msgstr "Zobrazení odeslaných e-mailů"

msgid "Download light sheet"
msgstr "Stáhnout světelný list"

msgid "Event already played"
msgstr "Již odehrané události"

msgid "Extended description"
msgstr "Rozšířený popis"

msgid "External mail server"
msgstr "Externí poštovní server"

msgid "Field for exclusions"
msgstr "Pole pro vyloučení"

msgid "Filler registrations"
msgstr "Výplňové registrace"

msgid "Gift card cancelled!"
msgstr "Dárková karta zrušena!"

msgid "Independent factions"
msgstr "Nezávislé frakce"

msgid "Last membership date"
msgstr "Datum posledního členství"

msgid "Mail added to queue!"
msgstr "Mail přidán do fronty!"

msgid "Make the request now"
msgstr "Přihlaste se nyní"

msgid "Manage players' data"
msgstr "Správa dat hráčů"

msgid "Name - international"
msgstr "Anglický název"

msgid "Not available, kiddo"
msgstr "Není k dispozici, chlapče"

msgid "Number of passengers"
msgstr "Počet cestujících"

#, python-format
msgid "Opening at: %(date)s"
msgstr "Otevření v: %(date)s"

msgid "Organization inflows"
msgstr "Příjmy sdružení"

msgid "Payment Verification"
msgstr "Ověřování plateb"

msgid "Payment confirmation"
msgstr "Potvrzení plateb"

msgid "Payment installments"
msgstr "Splátky"

msgid "Payments in approval"
msgstr "Platby v rámci schvalování"

msgid "Please wait a moment"
msgstr "Chvíli prosím počkejte"

msgid "Preference not valid"
msgstr "Neplatná předvolba"

msgid "Registration history"
msgstr "Historie vstupu"

msgid "Reimbursement payout"
msgstr "Výplata náhrad"

msgid "Request registration"
msgstr "Žádost o registraci"

msgid "Returning percentage"
msgstr "Procento návratnosti"

msgid "Selezione non valida"
msgstr "Selezione non valida"

msgid "Sign up as a filler!"
msgstr "Zaregistrujte se jako výplň!"

msgid "Terms and Conditions"
msgstr "Podmínky a pravidla"

msgid "Terms and conditions"
msgstr "Podmínky a pravidla"

msgid "The tax code matches"
msgstr "Daňový zákoník odpovídá"

#, python-format
msgid "Welcome to %(name)s!"
msgstr "Vítejte v %(name)s!"

msgid "Yes, keep me posted!"
msgstr "Ano, informujte mě!"

msgid "Your delegated users"
msgstr "Vaši delegovaní uživatelé"

msgid "Access your character"
msgstr "Získejte přístup ke své postavě"

msgid "Approve reimbursement"
msgstr "Schválit vrácení peněz"

msgid "Assigned staff member"
msgstr "Přidělený zaměstnanec"

msgid "Character not allowed"
msgstr "Postava není povolena"

msgid "Character not visible"
msgstr "Znak není viditelný"

msgid "Character sheet intro"
msgstr "Úvodní list postavy"

msgid "Code 'Bring a friend'"
msgstr "Přineste kód přítele"

msgid "Collections delivered"
msgstr "Dodané sbírky"

msgid "Complete sheet (Test)"
msgstr "Kompletní list (Test)"

msgid "Current profile image"
msgstr "Aktuální profilový obrázek"

msgid "Disable amount change"
msgstr "Zakázat změnu částky"

msgid "Discover the web site"
msgstr "Objevte webové stránky"

msgid "External registration"
msgstr "Externí registrace"

msgid "Failed password reset"
msgstr "Obnovení hesla se nezdařilo"

msgid "Go to the casting for"
msgstr "Přejděte na casting"

msgid "Historical accounting"
msgstr "Historické účetnictví"

msgid "If absent, indicate 0"
msgstr "Pokud chybí, uveďte 0"

msgid "Manage in-game issues"
msgstr "Správa problémů ve hře"

msgid "New character created"
msgstr "Vytvořena nová postava"

msgid "New pre-registrations"
msgstr "Nová předběžná registrace"

msgid "No organization found"
msgstr "Nebyla nalezena žádná organizace"

msgid "Number of extractions"
msgstr "Počet extrakcí"

msgid "Object does not exist"
msgstr "Objekt neexistuje"

msgid "Participants included"
msgstr "Zúčastnili se"

#, python-format
msgid "Payment per %(event)s"
msgstr "Platba za %(event)s"

msgid "Payments Verification"
msgstr "Ověřování plateb"

msgid "Personal data updated"
msgstr "Aktualizace osobních údajů"

msgid "Pre-registration link"
msgstr "Odkazy pro předběžnou registraci"

msgid "Prop - weapons, props"
msgstr "Rekvizity - zbraně, rekvizity"

msgid "Question display text"
msgstr "Text otázky"

msgid "Register to the event"
msgstr "Přihlaste se na akci"

msgid "Registration complete"
msgstr "Úplná registrace"

msgid "Registration is open!"
msgstr "Registrace jsou otevřeny!"

msgid "Registration not open"
msgstr "Registrace není otevřena"

msgid "Registration sections"
msgstr "Sekce členství"

msgid "Submit a new question"
msgstr "Odeslat novou otázku"

msgid "Tax code verification"
msgstr "Ověření daňového kódu"

msgid "Template instructions"
msgstr "Pokyny k šabloně"

msgid "To access the history"
msgstr "Přístup k historii"

msgid "Verification payments"
msgstr "Ověřovací platby"

msgid "You have already paid"
msgstr "Již jste zaplatili"

msgid "submit your vote here"
msgstr "hlasujte zde"

msgid "Additional Preferences"
msgstr "Další předvolby"

msgid "Age (during the event)"
msgstr "Věk (při události)"

msgid "Arrived safe and sound"
msgstr "Bezpečně dorazil"

msgid "Casting management for"
msgstr "Správa odlitků pro"

msgid "Character Relationship"
msgstr "Vztah postav"

msgid "Confirm password reset"
msgstr "Potvrzení obnovení hesla"

msgid "Customised mail server"
msgstr "Přizpůsobený poštovní server"

msgid "Display all users data"
msgstr "Zobrazení údajů všech uživatelů"

msgid "Do you want to proceed"
msgstr "Chcete pokračovat"

msgid "Download relationships"
msgstr "Vztahy ke stažení"

msgid "Expenses collaborators"
msgstr "Výdaje na zaměstnance"

msgid "External register link"
msgstr "Odkaz na externí registr"

msgid "Filter for every field"
msgstr "Filtrování podle pole"

msgid "Follow the steps below"
msgstr "Postupujte podle následujících kroků"

msgid "Join the waiting list!"
msgstr "Připojte se k čekací listině!"

msgid "Lightweight card (Pdf)"
msgstr "Lehká karta (Pdf)"

msgid "Link to participate in"
msgstr "Odkazy k účasti"

msgid "Manage refund requests"
msgstr "Správa žádostí o vrácení peněz"

msgid "Manage the event plots"
msgstr "Správa pozemků události"

msgid "Manages event revenues"
msgstr "Spravuje příjmy z akcí"

msgid "Modify shuttle request"
msgstr "Žádost o změnu kyvadlové dopravy"

msgid "Number of partecipants"
msgstr "Počet účastí"

msgid "Payment membership fee"
msgstr "Platba členského poplatku"

msgid "Register of volunteers"
msgstr "Rejstřík dobrovolníků"

msgid "Registration cancelled"
msgstr "Zrušení registrace"

msgid "Registration confirmed"
msgstr "Vstup potvrzen"

msgid "Registration questions"
msgstr "Aplikace"

msgid "Registration surcharge"
msgstr "Vstupní příplatek"

msgid "Reimbursement approved"
msgstr "Schválená úhrada"

#, python-format
msgid "Role approval %(role)s"
msgstr "Schválení role %(role)s"

msgid "Select your character!"
msgstr "Vyberte si svou postavu!"

msgid "Total registration fee"
msgstr "Celkový registrační poplatek"

msgid "Unknow error on upload"
msgstr "Neznámá chyba při nahrávání"

msgid "Welcome to LarpManager"
msgstr "Vítejte v LarpManageru"

msgid "Workshop already done!"
msgstr "Workshop již proběhl!"

msgid "give them this address"
msgstr "předejte jim tuto adresu"

msgid "history of preferences"
msgstr "historie preferencí"

msgid "A short tagline, slogan"
msgstr "Krátký slogan, heslo"

#, python-format
msgid "Assignment %(elements)s"
msgstr "Přiřazení %(elements)s"

msgid "Background of web pages"
msgstr "Pozadí webové stránky"

msgid "Candidates at the polls"
msgstr "Kandidáti na volebních lístcích"

msgid "Character customisation"
msgstr "Přizpůsobení postavy"

msgid "Character customization"
msgstr "Přizpůsobení postavy"

msgid "Character relationships"
msgstr "Odkazy na postavy"

msgid "Collection participated"
msgstr "Zúčastněné sbírky"

msgid "Create a new collection"
msgstr "Vytvoření nové kolekce"

msgid "Discount code not valid"
msgstr "Neplatný kód usnadnění"

msgid "Download complete sheet"
msgstr "Stáhněte si kompletní list"

msgid "Early registration link"
msgstr "Odkaz pro včasnou registraci"

msgid "Indicate only if rate 0"
msgstr "Uveďte pouze v případě sazby 0"

msgid "Join the collection for"
msgstr "Zúčastněte se sbírky pro"

msgid "List payments to verify"
msgstr "Seznam plateb, které mají být ověřeny"

msgid "Manage event accounting"
msgstr "Správa účtování událostí"

msgid "Manage the event quests"
msgstr "Správa úkolů událostí"

msgid "Maximum number of votes"
msgstr "Maximální počet hlasů"

#, python-format
msgid "Minimum age: %(number)d"
msgstr "Minimální věk: %(number)d"

msgid "Minimum number of votes"
msgstr "Minimální počet hlasů"

msgid "Move registration event"
msgstr "Přesun registrační události"

msgid "Please check them below"
msgstr "Podívejte se na ně níže"

msgid "Pre registrations total"
msgstr "Celkový počet předběžných registrací"

msgid "Pre-registration active"
msgstr "Předběžná registrace aktivní"

msgid "Pre-registrations saved"
msgstr "Předběžné registrace jsou uloženy"

msgid "Registration conditions"
msgstr "Vstupní podmínky"

msgid "Registrations not open!"
msgstr "Registrace ještě není otevřena!"

msgid "Reminder membership fee"
msgstr "Připomenutí členského poplatku"

msgid "Thanks for your support"
msgstr "Děkujeme vám za podporu"

msgid "Update your data in the"
msgstr "Aktualizujte data v"

msgid "What are you doing here"
msgstr "Co tady ještě děláš"

msgid "You have made a mistake"
msgstr "Špatně jste to pochopili"

msgid "display (question text)"
msgstr "zobrazení (text otázky)"

msgid "Cancel your registration"
msgstr "Odhlásit se z odběru"

msgid "Check double speed larps"
msgstr "Zkontrolujte duplicity rychlostních larpů"

msgid "Check missing speed larp"
msgstr "Zkontrolujte chybějící rychlosti larpů"

msgid "Code two capital letters"
msgstr "Kód dvě velká písmena"

msgid "Disable character finder"
msgstr "Zakázat vyhledávač znaků"

msgid "Display all sent e-mails"
msgstr "Zobrazení všech odeslaných e-mailů"

msgid "Go to the quests of type"
msgstr "Přejít na úkoly typu"

msgid "Go to the tokens history"
msgstr "Přístup k historii PT"

msgid "Lightweight board (Test)"
msgstr "Lehká deska (test)"

msgid "Manages event's expenses"
msgstr "Spravuje výdaje na událost"

msgid "New delegate user added!"
msgstr "Přidán nový uživatel delegáta!"

msgid "New organization created"
msgstr "Vytvoření nového sdružení"

#, python-format
msgid "New question by %(user)s"
msgstr "Nová otázka od %(user)s"

msgid "No, I don't want updates"
msgstr "Ne, nechci aktualizace"

msgid "Provisional registration"
msgstr "Prozatímní registrace"

msgid "Regeneration pdf started"
msgstr "pdf regenerace zahájena"

msgid "Reload cached event data"
msgstr "Načtení dat událostí z mezipaměti"

msgid "Secret registration link"
msgstr "Tajný registrační odkaz"

msgid "The subdomain identifier"
msgstr "Identifikátor subdomény"

msgid "Try the sheet generation"
msgstr "Vyzkoušejte generování karet"

msgid "Upload verified payments"
msgstr "Nahrávání ověřených plateb"

msgid "Your registration ticket"
msgstr "Vaše vstupenka"

msgid "check lack relationships"
msgstr "méně kontrolních hlášení"

msgid "not visible at this time"
msgstr "v tuto chvíli není viditelný"

msgid "'player' (player's email)"
msgstr "'player' (e-mail hráče)"

msgid "Choose the payment method"
msgstr "Zvolte způsob platby"

msgid "Go to the preferences for"
msgstr "Přejděte do předvoleb pro"

msgid "Initial experience points"
msgstr "Počáteční zkušenostní body"

msgid "Intermediary channel code"
msgstr "Kód zprostředkujícího kanálu"

msgid "Invoice already confirmed"
msgstr "Faktura již potvrzena"

msgid "Kitchen - food, tableware"
msgstr "Kuchyně - potraviny, nádobí"

msgid "Manage the event factions"
msgstr "Správa frakcí události"

msgid "Manage the event handouts"
msgstr "Správa materiálů k události"

msgid "Manage volunteer registry"
msgstr "Správa registru dobrovolníků"

#, python-format
msgid "New message from %(user)s"
msgstr "Nová zpráva od %(user)s"

msgid "Now you can create badges"
msgstr "Nyní můžete vytvářet odznaky"

msgid "Optional - email reply to"
msgstr "Nepovinné - odpověď e-mailem na adresu"

msgid "Payment already confirmed"
msgstr "Platba již potvrzena"

msgid "Receipt already confirmed"
msgstr "Příjem již potvrzen"

msgid "Registration opening date"
msgstr "Datum zahájení registrace"

#, python-format
msgid "Registration to %(event)s"
msgstr "Registrace v %(event)s"

msgid "Request sent for approval"
msgstr "Žádost zaslaná ke schválení"

msgid "Show available characters"
msgstr "Zobrazit dostupné znaky"

msgid "These are our past events"
msgstr "Toto jsou naše minulé akce"

msgid "Upload of photo and video"
msgstr "Nahrávání fotografií a videí"

msgid "Upload your profile photo"
msgstr "Nahrání profilové fotografie"

msgid "Use of third party assets"
msgstr "Použití majetku třetích stran"

msgid "We're sorry to see you go"
msgstr "Je nám líto, že odcházíte"

msgid "What would you like to do"
msgstr "Co byste chtěli dělat"

msgid "cancel your registrations"
msgstr "zrušit svou registraci"

msgid "Access character creation!"
msgstr "Přístup k tvorbě postavy!"

msgid "Access the event dashboard"
msgstr "Přístup k ovládacímu panelu události"

msgid "Can't copy from same event"
msgstr "Nelze kopírovat ze stejné události"

msgid "Check inverse relationship"
msgstr "kontrola inverzního vztahu"

msgid "Discover the game factions"
msgstr "Objevte herní skupiny"

msgid "Edit your character's data"
msgstr "Upravte údaje své postavy"

#, python-format
msgid "Feature %(name)s activated"
msgstr "Funkce %(name)s aktivována"

msgid "Give a card to your friend"
msgstr "Dejte přání svému příteli"

msgid "Hide unassigned characters"
msgstr "Skrytí nepřiřazených znaků"

msgid "Manage inventory and items"
msgstr "Správa zásob a položek"

msgid "Manage the event prologues"
msgstr "Správa prologů událostí"

msgid "Manages the runs of events"
msgstr "Řídí průběh událostí"

msgid "Now you can create inflows"
msgstr "Nyní můžete vytvářet přítoky"

msgid "Option no longer available"
msgstr "Možnost již není k dispozici"

msgid "Pre-register to the event!"
msgstr "Zapište se na seznam předběžných registrací!"

msgid "Registration not yet open!"
msgstr "Registrace ještě není otevřena."

msgid "Short name - international"
msgstr "Krátký název - v angličtině"

msgid "The following will be used"
msgstr "Budou použity tyto údaje"

msgid "The name of the competence"
msgstr "Název kompetence"

msgid "These fields are mandatory"
msgstr "Tato pole jsou povinná"

msgid "Total remaining to be paid"
msgstr "Zbývající částka k vyplacení"

msgid "View photos from the event"
msgstr "Prohlédněte si fotografie z akce"

msgid "Waiting list registrations"
msgstr "Registrace na čekací listině"

msgid "Wrong number of characters"
msgstr "Špatný počet znaků"

msgid "You can contact us at this"
msgstr "Můžete nás kontaktovat na této adrese"

msgid "You can't access this way!"
msgstr "Takto se přihlásit nelze!"

msgid "You have use a friend code"
msgstr "Použili jste kód přítele"

msgid "(click on image to enlarge)"
msgstr "(kliknutím na obrázek jej zvětšíte)"

msgid "Additional free payment fee"
msgstr "Dodatečný poplatek za bezplatnou platbu"

#, python-format
msgid "Bring a friend to %(event)s"
msgstr "Přiveďte na %(event)s kamaráda"

msgid "Confirmation of expenditure"
msgstr "Potvrzení výdajů"

msgid "Description - international"
msgstr "Anglický popis"

msgid "Enter your preferences here"
msgstr "Zde uveďte své preference"

msgid "Is it selectable by players"
msgstr "Mohou si ji hráči vybrat"

msgid "Loading performed, see logs"
msgstr "Provedeno načítání, viz protokoly"

msgid "Manage player registrations"
msgstr "Správa registrací hráčů"

msgid "Manage quiz-style workshops"
msgstr "Správa workshopů ve stylu kvízů"

msgid "Manage the event characters"
msgstr "Správa znaků události"

msgid "Members of the Organization"
msgstr "Člen sdružení"

msgid "Membership fees in approval"
msgstr "Podíl na schválení"

msgid "Missing casting preferences"
msgstr "Chybějící předvolby obsazení"

msgid "Name of badge to be awarded"
msgstr "Název odznaku, který má být udělen"

msgid "Now you can create outflows"
msgstr "Nyní můžete vytvářet odtoky"

msgid "Player registration process"
msgstr "Proces registrace hráče"

msgid "Pre-registration cancelled!"
msgstr "Předběžná registrace zrušena!"

msgid "Reminder membership request"
msgstr "Připomínka žádosti o členství"

msgid "Various additional features"
msgstr "Různé doplňkové funkce"

msgid "View limited ticket options"
msgstr "Zobrazit omezené možnosti vstupenek"

msgid "Withheld as transaction fee"
msgstr "Zadržení jako transakční náklady"

msgid "Would you like to change it"
msgstr "Chcete to změnit"

msgid "You are regularly signed up"
msgstr "Vstup potvrzen"

msgid "You are signed up as Filler"
msgstr "Jste registrován jako Filler"

msgid "options (number of options)"
msgstr "možnosti (počet možností)"

msgid "please fill in your profile"
msgstr "vyplňte prosím svůj profil"

msgid "Contents of the special page"
msgstr "Obsah speciální stránky"

msgid "Cover photo fo the character"
msgstr "Příklad fotografie postavy"

msgid "Description of free donation"
msgstr "Popis bezplatného daru"

#, python-format
msgid "Feature %(name)s deactivated"
msgstr "Funkce %(name)s deaktivována"

msgid "If checked: members can vote"
msgstr "Pokud je zaškrtnuto: členové mohou hlasovat"

msgid "Link to close the collection"
msgstr "Odkaz na uzavření sbírky"

msgid "List of content-related tags"
msgstr "Seznam značek souvisejících s obsahem"

msgid "Manage the event speed-larps"
msgstr "Správa rychlostních svorek událostí"

msgid "Membership request submitted"
msgstr "Žádost o submisivní členství"

msgid "Player customisation updated"
msgstr "Přizpůsobení hráče aktualizováno"

#, python-format
msgid "Trait assigned for %(event)s"
msgstr "Známka přiřazená pro %(event)s"

msgid "payment pending confirmation"
msgstr "platba čeká na potvrzení"

msgid "Already existing relationship"
msgstr "Již existující vztah"

#, python-format
msgid "Approval %(user)s as %(role)s"
msgstr "Schválení %(user)s jako %(role)s"

msgid "Buy skills for your character"
msgstr "Kupte si dovednosti pro svou postavu"

msgid "Date of issue of the document"
msgstr "Datum vydání dokumentu"

msgid "Indicate the outflow category"
msgstr "Uveďte kategorii, do které se výstup započítává"

msgid "List inverse relationships of"
msgstr "Vyjmenujte inverzní vztahy"

msgid "Manages modules for workshops"
msgstr "spravuje moduly pro workshopy"

msgid "Maximum number of preferences"
msgstr "Maximální počet preferencí"

msgid "Minimum number of preferences"
msgstr "Minimální počet preferencí"

msgid "Now you can create characters"
msgstr "Nyní můžete vytvářet postavy"

msgid "Number of tickets to be drawn"
msgstr "Počet losovaných vstupenek"

#, python-format
msgid "Personal code: <b>%(cod)s</b>"
msgstr "Osobní kód: <b>%(cod)s</b>"

#, python-format
msgid "Pre-registration at %(event)s"
msgstr "Předběžná registrace na %(event)s"

msgid "Preferred navigation language"
msgstr "Preferovaný jazyk navigace"

msgid "Promotion - site, advertising"
msgstr "Propagace - stránky, reklama"

msgid "Registrations opening not set"
msgstr "Otevření registrací není nastaveno"

#, python-format
msgid "Request refund from: %(user)s"
msgstr "Žádost o vrácení peněz od: %(user)s"

msgid "Select the new ability to get"
msgstr "Vyberte novou dovednost, kterou chcete získat"

msgid "The total registration fee is"
msgstr "Celková výše vstupního poplatku je"

msgid "Transportation - gas, highway"
msgstr "Doprava - benzín, dálnice"

msgid "Unconverted pre-registrations"
msgstr "Nepřepočtené předběžné registrace"

msgid "Your account is now activated"
msgstr "Váš účet je nyní aktivní"

msgid "check excessive relationships"
msgstr "zkontrolovat další zprávy"

#, python-format
msgid "Complete payment for %(event)s"
msgstr "Kompletní platba za %(event)s"

msgid "Delay in yearly membership fee"
msgstr "Zpoždění ročního členského poplatku"

msgid "Font to be used in page titles"
msgstr "písmo, které se má použít v nadpisech"

msgid "General event management tools"
msgstr "Obecné nástroje pro správu událostí"

msgid "Manage organization accounting"
msgstr "Správa účetnictví organizace"

msgid "Manage questions for workshops"
msgstr "Správa otázek pro workshopy"

msgid "Registrations on external link"
msgstr "Registrace na externím odkazu"

msgid "Review players' sensitive data"
msgstr "Kontrola citlivých údajů hráčů"

msgid "Select the new photo to upload"
msgstr "Vyberte novou fotografii, kterou chcete nahrát"

msgid "The registrations to the event"
msgstr "Registrace na akci"

msgid "Upload and host files directly"
msgstr "Přímé nahrávání a hostování souborů"

msgid "We are processing your payment"
msgstr "Zpracováváme vaši platbu"

msgid "Writing and storytelling tools"
msgstr "Nástroje pro psaní a vyprávění příběhů"

msgid "Your friend code has been used"
msgstr "Váš kód přítele byl použit"

msgid "Activate features for the event"
msgstr "Aktivace funkcí pro událost"

msgid "After confirmation, add another"
msgstr "Po potvrzení přidejte další"

msgid "Assigning characters to players"
msgstr "Přiřazení postav hráčům"

msgid "Browse the presentation website"
msgstr "Prohlédněte si prezentační stránky"

msgid "Choice available, click to lock"
msgstr "Možnost volby, klikněte pro uzamčení"

msgid "Data share removed successfully"
msgstr "Sdílení dat bylo úspěšně odstraněno"

msgid "Did you check and is it correct"
msgstr "Zkontrolovali jste to a je to správně"

msgid "Discover the coming soon events"
msgstr "Objevte připravované akce"

msgid "Filter or search the characters"
msgstr "Filtrujte nebo vyhledávejte postavy"

msgid "Manage the registration tickets"
msgstr "Správa registračních lístků"

msgid "Manage the type of event quests"
msgstr "Správa typu úkolů událostí"

#, python-format
msgid "Membership fee payment %(year)s"
msgstr "Výplata akcií %(year)s"

msgid "Name of the free donation field"
msgstr "Název pole pro bezplatné dary"

msgid "Name to be displayed for tokens"
msgstr "Název, který se má zobrazit u žetonů"

msgid "Now you can add inventory items"
msgstr "Nyní můžete přidávat položky inventáře"

#, python-format
msgid "Password reset of user %(user)s"
msgstr "Obnovení hesla uživatele %(user)s"

msgid "Relationships of your character"
msgstr "Odkazy vaší postavy"

msgid "Review the annual budget report"
msgstr "Přezkoumání výroční zprávy o rozpočtu"

msgid "Select only one primary faction"
msgstr "Vyberte pouze jednu primární frakci"

msgid "Set design - staging, materials"
msgstr "Scénografie - kování, materiály"

msgid "Show questions already answered"
msgstr "Zobrazit již zodpovězené otázky"

msgid "So far you have paid a total of"
msgstr "Dosud jste zaplatili celkem"

msgid "Surcharge applied to the ticket"
msgstr "Příplatek k jízdence"

msgid "This page shows the event plots"
msgstr "Tato stránka zobrazuje zákresy událostí"

msgid "This page shows the run signups"
msgstr "Tato stránka shrnuje přihlášky na běh"

msgid "To log back in with the account"
msgstr "Opětovné přihlášení pomocí účtu"

msgid "Total of recorded money inflows"
msgstr "Součet zaznamenaných přílivů peněz"

msgid "Will be shown in the event page"
msgstr "Zobrazí se na stránce události"

msgid "You have completed the payment!"
msgstr "Vklad jste dokončili!"

msgid "Your question has been answered"
msgstr "Vaše otázka byla zodpovězena"

msgid "check nonexistent relationships"
msgstr "kontrola neexistujících vztahů"

msgid "'ticket' (ticket name or number)"
msgstr "\"tip\" (název nebo číslo tipu)"

msgid "Added to the bottom of all pages"
msgstr "Přidáno do spodní části všech stránek"

msgid "Cancellation for missing payment"
msgstr "Zrušení z důvodu chybějící platby"

msgid "Cancellation for missing profile"
msgstr "Zrušení pro chybějící profil"

#, python-format
msgid "Character assigned for %(event)s"
msgstr "Znak přiřazený pro %(event)s"

msgid "Copy elements from another event"
msgstr "Kopírování prvků z jiné události"

msgid "Costumes - make up, cloth, armor"
msgstr "Kostýmy - make-up, látky, brnění"

msgid "Displays list of emails of users"
msgstr "Zobrazí seznam e-mailů uživatelů"

msgid "Do you want to tell us something"
msgstr "Chcete nám něco říct"

msgid "Hide players without a character"
msgstr "Skrýt hráče bez postavy"

msgid "Manage the registration sections"
msgstr "Správa registračních sekcí"

msgid "Managing money flow and finances"
msgstr "Řízení toku peněz a financí"

msgid "Membership request not submitted"
msgstr "Nepodaná žádost člena"

msgid "Miscellaneous operating expenses"
msgstr "Různé provozní výdaje"

msgid "Name to be displayed for credits"
msgstr "Název, který se má zobrazit u kreditů"

msgid "Now you can create url shortners"
msgstr "Nyní můžete vytvářet zkrácené adresy url"

msgid "Now you can set the vote options"
msgstr "Nyní můžete nastavit možnosti hlasování"

msgid "Now you can verify wire payments"
msgstr "Nyní můžete ověřit platby bankovním převodem"

msgid "Please upload your profile photo"
msgstr "Nahrajte prosím svou profilovou fotografii"

msgid "Reimbursement request item added"
msgstr "Přidána položka reklamace"

msgid "Select a file with extension csv"
msgstr "Vyberte soubor s příponou \"csv\""

msgid "Select the character's key words"
msgstr "Označuje klíčová slova postavy"

msgid "Sum of payments received through"
msgstr "Součet plateb přijatých prostřednictvím"

msgid "The setting / genre of the event"
msgstr "Prostředí / žánr akce"

msgid "This page shows the event quests"
msgstr "Tato stránka zobrazuje úkoly události"

msgid "Total of recorded money outflows"
msgstr "Součet zaznamenaných odlivů peněz"

msgid "Verify that the data are correct"
msgstr "Zkontrolujte, zda jsou údaje správné"

msgid "Voting for the Executive is open"
msgstr "Hlasování do výkonné rady je otevřené"

#, python-format
msgid "A question was asked by: %(user)s"
msgstr "Otázku položil: %(user)s"

msgid "Access the organization dashboard"
msgstr "Přístup k řídicímu panelu organizace"

#, python-format
msgid "Achievement assignment: %(badge)s"
msgstr "Přiřazení úspěchu: %(badge)s"

msgid "Ask the organisers to activate it"
msgstr "Požádejte organizátory o aktivaci"

msgid "Charge transaction fees to player"
msgstr "Účtování transakčních poplatků hráči"

msgid "Complete name of the Organization"
msgstr "Úplný název organizace"

#, python-format
msgid "Confirm registration to %(event)s"
msgstr "Potvrzení vstupu do %(event)s"

msgid "Discover what this event is about"
msgstr "Zjistěte, o čem tato akce je"

msgid "Fill out the event prep questions"
msgstr "Vyplňte přípravné otázky k události"

msgid "For more information, write to us"
msgstr "Pro více informací nám napište"

msgid "Go to the history preferences for"
msgstr "Přejděte do historie předvoleb pro"

msgid "Indicate your level of experience"
msgstr "Uveďte svou úroveň zkušeností"

msgid "Lottery tickets currently present"
msgstr "Existují losy"

msgid "Now you can set the taxes options"
msgstr "Nyní můžete nastavit možnosti daní"

msgid "This page shows the url shortners"
msgstr "Na této stránce jsou uvedeny zkrácené adresy url"

msgid "Total participation fees received"
msgstr "Celková výše přijatých účastnických poplatků"

msgid "Unfortunately these things happen"
msgstr "Bohužel se to stává"

msgid "Verify manually approved payments"
msgstr "Ověřování ručně schválených plateb"

msgid "View all event information in the"
msgstr "Zobrazení všech informací o události v"

msgid "Access the list of your characters"
msgstr "Přístup k seznamu postav"

msgid "Date of expiration of the document"
msgstr "Datum ukončení platnosti dokladu"

msgid "Delay in organization registration"
msgstr "Zpoždění při registraci organizace"

msgid "Empty relationship check (no text)"
msgstr "Kontrola prázdného hlášení (bez textu)"

#, python-format
msgid "Feature %(name)s already activated"
msgstr "Funkce %(name)s je již aktivována"

msgid "Find out what quests are available"
msgstr "Objevte dostupné úkoly"

msgid "If checked, allow ticket tier: NPC"
msgstr "Pokud je zaškrtnuto, povolte úroveň tipu: NPC"

msgid "Manage the registration surcharges"
msgstr "Správa registračních příplatků"

msgid "Manage the type of event prologues"
msgstr "Správa typu prologů událostí"

msgid "Manages registration cancellations"
msgstr "spravuje zrušení registrace"

msgid "Manually confirm payments received"
msgstr "Ruční potvrzení přijatých plateb"

msgid "Now you can create event templates"
msgstr "Nyní můžete vytvářet šablony událostí"

msgid "Now you can set membership options"
msgstr "Nyní můžete nastavit možnosti členství"

#, python-format
msgid "Registration updated for %(event)s"
msgstr "Aktualizovaný záznam pro %(event)s"

#, python-format
msgid "Registration updated to %(event)s!"
msgstr "Registrace aktualizována na %(event)s!"

#, python-format
msgid "Registrations opening at: %(date)s"
msgstr "Registrace se otevírají na adrese: %(date)s"

msgid "Secretarial - stationery, printing"
msgstr "Sekretářské služby - kancelářské potřeby, tisk"

msgid "Select a file with extension 'zip'"
msgstr "Vyberte soubor s příponou 'zip'"

msgid "The amount of your contribution is"
msgstr "Výše vašeho příspěvku je"

msgid "The collection has been activated!"
msgstr "Sbírka byla aktivována!"

msgid "The collection has been delivered!"
msgstr "Sbírka byla doručena!"

msgid "The form is saved every 30 seconds"
msgstr "Formulář se ukládá každých 30 sekund"

msgid "The payment has not been completed"
msgstr "Platba nebyla dokončena"

#, python-format
msgid "Ticket selected: <b>%(ticket)s</b>"
msgstr "Vybraný tip: <b>%(ticket)s</b>"

msgid "You are about to make a payment of"
msgstr "Chystáte se provést platbu ve výši"

msgid "Your updated registration total is"
msgstr "Váš aktualizovaný celkový počet vstupů je"

msgid "to confirm it proceed with payment"
msgstr "potvrdit a provést platbu"

#, python-format
msgid "(<a href='%(url)s'>answer here</a>)"
msgstr "(<a href='%(url)s'>odpověď zde</a>)"

msgid "Image shown on homepage as promoter"
msgstr "Obrázek zobrazený na domovské stránce jako promotér"

msgid "Insert the html code for the footer"
msgstr "Zadejte html kód, kterým vyplníte patičku"

msgid "Insert the html code for the header"
msgstr "Zadejte html kód, kterým vyplníte záhlaví"

msgid "Manage the type of character skills"
msgstr "Správa typu dovedností postavy"

#, python-format
msgid "Membership registration of %(user)s"
msgstr "Předplatné členství %(user)s"

msgid "Message sent, thanks for writing us"
msgstr "Zpráva odeslána, díky za napsání"

msgid "Name of the discount - internal use"
msgstr "Název slevy - pro interní použití"

msgid "Now you can create the receipt text"
msgstr "Nyní můžete vytvořit text účtenky"

msgid "Now you can set the casting options"
msgstr "Nyní můžete nastavit možnosti odlévání"

msgid "Payments pending delegated accounts"
msgstr "Nevyřízené platby na delegovaných účtech"

#, python-format
msgid "Reimbursement request for %(event)s"
msgstr "Nárok na %(event)s"

msgid "Review historical financial records"
msgstr "Přezkoumání historických finančních záznamů"

msgid "You can't send messages to yourself"
msgstr "Nemůžete posílat zprávy sami sobě"

msgid "here the conditions of registration"
msgstr "zde podmínky registrace na akci"

msgid "Cast your vote for the new Executive"
msgstr "Hlasujte pro nového výkonného ředitele"

msgid "Confirmation of registration request"
msgstr "Potvrzení žádosti o registraci"

msgid "Error processing payment, contact us"
msgstr "Chyba při zpracování platby, kontaktujte nás"

msgid "Extended description - international"
msgstr "Rozšířený popis - v angličtině"

#, python-format
msgid "Feature %(name)s already deactivated"
msgstr "Funkce %(name)s je již deaktivována"

msgid "If checked, allow ticket tier: Staff"
msgstr "Pokud je zaškrtnuto, povolte úroveň tipu: Staff"

msgid "Indicate the amount of your donation"
msgstr "Uveďte výši svého daru"

msgid "Indicates the details of the request"
msgstr "Uvádí podrobnosti o nároku"

msgid "Manage the models for event handouts"
msgstr "Správa modelů pro materiály k událostem"

msgid "Now you can create the filler ticket"
msgstr "Nyní můžete vytvořit výplňový lístek"

msgid "Now you can set the discount options"
msgstr "Nyní můžete nastavit možnosti slev"

msgid "Now you can set the reminder options"
msgstr "Nyní můžete nastavit možnosti připomenutí"

msgid "Only really important communications"
msgstr "Pouze skutečně důležitá sdělení"

msgid "Regenerate (recreates all pdf: slow)"
msgstr "Regenerovat (obnoví všechna pdf: pomalu)"

#, python-format
msgid "Registration cancelled for %(event)s"
msgstr "Odhlášení odběru %(event)s"

msgid "Registration completed successfully!"
msgstr "Registrace byla úspěšně dokončena!"

#, python-format
msgid "Registration confirmed at %(event)s!"
msgstr "Registrace potvrzena na %(event)s!"

#, python-format
msgid "Role approval %(role)s per %(event)s"
msgstr "Schválení role %(role)s na %(event)s"

msgid "Show all the traits to those present"
msgstr "Ukázat přítomným všechny vlastnosti"

msgid "Terms and Conditions of registration"
msgstr "Podmínky vstupu"

msgid "They need to complete it immediately"
msgstr "Musí ji okamžitě dokončit"

msgid "Tickets that have already been drawn"
msgstr "Vstupenky jsou již vylosovány"

msgid "Update here the registration options"
msgstr "Aktualizujte své možnosti členství"

#, python-format
msgid "Utilisation %(tokens)s per %(event)s"
msgstr "Využití %(tokens)s na %(event)s"

msgid "View the complete list of our events"
msgstr "Prohlédněte si kompletní seznam našich akcí"

msgid "You are currently logged in with the"
msgstr "V současné době jste přihlášeni pomocí"

msgid "You have been awarded an achievement"
msgstr "Byl vám udělen úspěch"

msgid "Added to the bottom of all mails sent"
msgstr "Přidáno na konec všech odeslaných e-mailů"

msgid "Assign selected characters to players"
msgstr "Přiřaďte vybrané postavy hráčům"

msgid "If checked, allow ticket tier: Seller"
msgstr "Pokud je zaškrtnuto, povolte úroveň tipu: Prodejce"

msgid "Indicates accurate safety information"
msgstr "Uvádí přesné bezpečnostní informace"

msgid "Location - rent, gas, overnight stays"
msgstr "Poloha - nájemné, benzín, noclehy"

msgid "Manage answers for workshop questions"
msgstr "Správa odpovědí na otázky z workshopů"

msgid "Manage donations performed by players"
msgstr "Správa darů provedených hráči"

msgid "Manage questions asked by the players"
msgstr "Správa otázek kladených hráči"

msgid "Manage the organization main settings"
msgstr "Správa hlavních nastavení organizace"

msgid "Manage the pre-registrations received"
msgstr "Správa přijatých předběžných registrací"

msgid "Mirror type character, not selectable"
msgstr "Zrcadlový typ znaku, nelze vybrat"

msgid "Now you can create fixed installments"
msgstr "Nyní můžete vytvořit pevné splátky"

msgid "Now you can create the lottery ticket"
msgstr "Nyní můžete vytvořit los"

msgid "Now you can create the progress steps"
msgstr "Nyní můžete vytvořit kroky postupu"

msgid "Now you can create the waiting ticket"
msgstr "Nyní můžete vytvořit čekací lístek"

msgid "Now you can review players' questions"
msgstr "Nyní si můžete prohlédnout otázky hráčů"

msgid "Now you can review the annual balance"
msgstr "Nyní si můžete prohlédnout roční zůstatek"

msgid "Now you can review users mailing list"
msgstr "Nyní si můžete prohlédnout seznam uživatelů"

msgid "Now you can set customization options"
msgstr "Nyní můžete nastavit možnosti přizpůsobení"

msgid "Now you can set the legal notice text"
msgstr "Nyní můžete nastavit text právního upozornění"

msgid "Players that DID NOT send preferences"
msgstr "Hráči, kteří NEposlali preference"

#, python-format
msgid "Registration to %(event)s by %(user)s"
msgstr "Položka v %(event)s z %(user)s"

msgid "Select the organisation to proceed to"
msgstr "Vyberte organizaci, na kterou chcete přejít"

msgid "This page shows cancelled enrollments"
msgstr "Tato stránka shrnuje zrušené registrace"

msgid "Total amount refunded to participants"
msgstr "Celková částka vrácená účastníkům"

#, python-format
msgid "Utilisation %(credits)s per %(event)s"
msgstr "Využití %(credits)s na %(event)s"

msgid "You are signed up in the waiting list"
msgstr "Jste na čekací listině"

msgid "description (application description)"
msgstr "popis (popis aplikace)"

#, python-format
msgid " Hurry: only %(num)d tickets available"
msgstr " Pospěšte si: k dispozici jsou už jen %(num)d vstupenek"

#, python-format
msgid "Activate collection for: %(recipient)s"
msgstr "Aktivační sbírka pro: %(recipient)s"

msgid "Activate features for the organization"
msgstr "Aktivace funkcí pro organizaci"

msgid "Activation failed. Mail us the details"
msgstr "Aktivace účtu se nezdařila. Napište nám o tom a informujte nás"

msgid "Attention, the tax code does not match"
msgstr "Pozor, daňový kód nesouhlasí"

msgid "Briefly describe what the box contains"
msgstr "Stručně popište, co krabice obsahuje"

msgid "Check the validity of the fiscal code."
msgstr "Zkontrolujte platnost fiskálního kódu."

msgid "Event display and visual customization"
msgstr "Zobrazení události a vizuální přizpůsobení"

msgid "Fill in your character's relationships"
msgstr "Vyplňte vztahy své postavy"

msgid "Manage fields that track players’ data"
msgstr "Správa polí, která sledují údaje hráčů"

msgid "Membership of the Organization refused"
msgstr "Členství odmítnuto"

msgid "Now you can host files in the platform"
msgstr "Nyní můžete hostovat soubory v platformě"

msgid "Now you can start creating speed-larps"
msgstr "Nyní můžete začít vytvářet speed-larpy"

msgid "The following registrations were drawn"
msgstr "Byly vylosovány tyto položky"

msgid "We ask you to pay the remaining amount"
msgstr "Žádáme vás, abyste zaplatili zbývající částku"

msgid "You already have an assigned character"
msgstr "Již máte přidělenou postavu"

msgid "You are about to perform a donation of"
msgstr "Přispíváte částkou"

msgid "Click below to confirm the cancellation"
msgstr "Kliknutím níže potvrdíte zrušení rezervace"

#, python-brace-format
msgid "Completed module. Remaining: {number:d}"
msgstr "Dokončený modul. Zbývá: {number:d}"

msgid "Date from when the surcharge is applied"
msgstr "Datum, po kterém se uplatňuje příplatek"

msgid "Electronics - computers, hitech, lights"
msgstr "Elektronika - počítače, hitech, světla"

msgid "If checked, makes visible the speedlarp"
msgstr "Pokud je zaškrtnuto, zviditelní speedlarp"

msgid "If you need help, remember to check out"
msgstr "Pokud potřebujete pomoc, nezapomeňte se podívat na"

msgid "Manage player questions and answer them"
msgstr "Správa dotazů hráčů a jejich zodpovídání"

msgid "Manages and assigns tasks to characters"
msgstr "Správa a přidělování úkolů postavám"

msgid "Manages events or organization expenses"
msgstr "Spravuje výdaje na události nebo organizaci"

msgid "Manages events or organization revenues"
msgstr "Spravuje příjmy z akcí nebo organizací"

#, python-format
msgid "Membership fee of %(user)s for %(year)s"
msgstr "Podíl %(user)s na %(year)s"

msgid "Membership of the Organization accepted"
msgstr "Členství ve sdružení je přijato"

msgid "Now you can create quests for the event"
msgstr "Nyní můžete vytvářet úkoly pro tuto událost"

msgid "Now you can review the event's problems"
msgstr "Nyní můžete zkontrolovat problémy události"

msgid "Now you can se the special page options"
msgstr "Nyní můžete zobrazit speciální možnosti stránky"

msgid "Photos and videos successfully uploaded"
msgstr "Fotografie a videa byly úspěšně nahrány"

#, python-format
msgid "Registration cancellation for %(event)s"
msgstr "Odhlášení odběru %(event)s"

msgid "Sum of the signup fee, total to be paid"
msgstr "Účastnický poplatek, celková částka k úhradě"

msgid "The number of payments to split the fee"
msgstr "Počet splátek, které mají být zaplaceny"

msgid "This page shows inventory custody items"
msgstr "Na této stránce jsou zobrazeny položky inventární úschovy"

msgid "This page summarises the assignments of"
msgstr "Tato stránka shrnuje úkoly"

msgid "View the list of characters and players"
msgstr "Prohlédněte si seznam postav a hráčů"

msgid "You are logged in with an email address"
msgstr "Jste přihlášeni pomocí e-mailové adresy"

msgid "Characters are not visible at the moment"
msgstr "Postavy nejsou v tuto chvíli viditelné"

msgid "Copy this code and share it with friends"
msgstr "Zkopírujte tento kód a sdílejte ho s přáteli"

msgid "Describe exactly what condition it is in"
msgstr "Popište přesně, za jakých podmínek k tomu dochází"

msgid "Did you check the required data properly"
msgstr "Zkontrolovali jste správně požadované údaje"

msgid "Enables free pre-registration to events."
msgstr "Umožňuje bezplatnou předběžnou registraci na události."

msgid "If you no longer wish to attend, you can"
msgstr "Pokud si již nepřejete účastnit se, můžete"

msgid "If you wish to update your personal data"
msgstr "Pokud si přejete aktualizovat své osobní údaje"

msgid "Manage badges and assign them to players"
msgstr "Správa odznaků a jejich přidělování hráčům"

msgid "Name of the ticket into which to convert"
msgstr "Název tipu, do kterého se má převést"

msgid "Now you can set the dynamic installments"
msgstr "Nyní můžete nastavit dynamické splátky"

msgid "One character more or less than expected"
msgstr "O jeden znak více nebo méně, než se očekávalo"

msgid "Payment currently in review by the staff"
msgstr "Zaměstnanci v současné době přezkoumávají platbu"

msgid "The collection was delivered to the user"
msgstr "Sbírka byla doručena uživateli"

msgid "Well done, you've completed all modules!"
msgstr "Výborně, splnili jste všechny moduly!"

msgid "Who takes it upon themselves to solve it"
msgstr "Kdo je zodpovědný za jeho řešení"

msgid "Would you like to pay a different amount"
msgstr "Chcete zaplatit jinou částku"

msgid "You think you should have an achievement"
msgstr "Myslíte si, že máte nárok na úspěch"

#, python-format
msgid "Your card number is: <b>%(number)03d</b>"
msgstr "Číslo vaší karty je: <b>%(number)03d</b>"

msgid "if the character belongs to this element"
msgstr "pokud znak patří k tomuto prvku"

msgid "Added at the top of the user profile page"
msgstr "Přidáno v horní části stránky profilu uživatele"

msgid "Choice locked, click to make it available"
msgstr "Volba uzamčena, kliknutím ji zpřístupníte"

msgid "Describe exactly at which point it occurs"
msgstr "Popište, kde přesně se vyskytuje"

msgid "I do it routinely, I have good experience"
msgstr "Dělám to pravidelně, mám dobré zkušenosti"

msgid "Manage the pre-registration of all events"
msgstr "Správa předběžné registrace všech událostí"

msgid "Now you can create the plots of the event"
msgstr "Nyní můžete vytvořit pozemky události"

msgid "Now you can set the optional amount field"
msgstr "Nyní můžete nastavit pole nepovinné částky"

msgid "Request of membership to the Organization"
msgstr "Žádost o členství ve sdružení"

msgid "The first line is the names of the fields"
msgstr "Na prvním řádku jsou názvy polí"

msgid "This page shows the uploaded photo albums"
msgstr "Tato stránka shrnuje nahraná fotoalba"

msgid "You are excluding (none of these filters)"
msgstr "Vylučujete (žádný z těchto filtrů)"

msgid "You have exceeded the maximum text length"
msgstr "Překročili jste maximální délku textu"

msgid "Added at the top of the main calendar page"
msgstr "Přidáno v horní části hlavní stránky kalendáře"

msgid "Character already assigned, not selectable"
msgstr "Znak již přiřazen, nelze vybrat"

msgid "Click on a name to go and view it directly"
msgstr "Kliknutím na název jej můžete přímo zobrazit"

#, python-format
msgid "Confirmation of registration for %(event)s"
msgstr "Potvrzení registrace pro %(event)s"

#, python-format
msgid "Details: %(details)s (<b>%(amount).2f</b>)"
msgstr "Podrobnosti: %(details)s (<b>%(amount).2f</b>)"

msgid "Display all users data as members registry"
msgstr "Zobrazení údajů všech uživatelů jako registru členů"

msgid "Display order with respect to all sections"
msgstr "Pořadí zobrazení všech sekcí"

msgid "For which day you will need transportation"
msgstr "Na který den budete potřebovat dopravu"

msgctxt "event"
msgid "If checked: shows the genre for each event"
msgstr "Pokud je zaškrtnuto: zobrazí žánr pro každou událost"

msgid "Manage collections participated by players"
msgstr "Správa sbírek, kterých se účastní hráči"

msgid "Now you can create discounts for the event"
msgstr "Nyní můžete vytvářet slevy pro událost"

msgid "Now you can create prologues for the event"
msgstr "Nyní můžete vytvářet prology k události"

msgid "Now you can create registration surcharges"
msgstr "Nyní můžete vytvářet registrační příplatky"

msgid "Now you can review the volunteers registry"
msgstr "Nyní si můžete prohlédnout registr dobrovolníků"

msgid "Now you can set the PDF generation options"
msgstr "Nyní můžete nastavit možnosti generování PDF"

#, python-format
msgid "Profile compilation reminder for %(event)s"
msgstr "Připomenutí sestavení profilu pro %(event)s"

msgid "Select randomly lottery tickets to upgrade"
msgstr "Vyberte náhodně losy pro upgrade"

#, python-format
msgid "The sum was assigned to you as %(credits)s"
msgstr "Částka vám byla přidělena jako %(credits)s"

msgid "This page performs checks on members' data"
msgstr "Tato stránka provádí kontroly údajů členů"

msgid "This page shows for an element its history"
msgstr "Tato stránka zobrazuje pro prvek historické"

msgid "This page shows the organization inventory"
msgstr "Tato stránka zobrazuje inventář organizace"

msgid "This page shows the prologues of the event"
msgstr "Tato stránka shrnuje prology této události"

msgid "This page summarises the system entries of"
msgstr "Na této stránce jsou shrnuty systémové záznamy o"

msgid "Warning! Other users are editing this item"
msgstr "Pozor! Tuto položku upravují další uživatelé"

msgid "Allow to switch registration between events"
msgstr "Umožnit přepínání registrace mezi událostmi"

#, python-format
msgid "Approval %(user)s as %(role)s for %(event)s"
msgstr "Schválení %(user)s jako %(role)s pro %(event)s"

#, python-format
msgid "Collection participation for: %(recipient)s"
msgstr "Účast na sbírce pro: %(recipient)s"

msgid "Describe exactly which players are involved"
msgstr "Popište přesně, kteří hráči jsou zapojeni"

msgid "Description to be shown on the special page"
msgstr "Popis, který se zobrazí na speciální stránce"

msgid "Discount not combinable with other benefits"
msgstr "Slevu nelze kombinovat s jinými úlevami"

msgid "Display order with respect to all questions"
msgstr "Zobrazení pořadí u všech otázek"

msgid "Freely indicate the amount of your donation"
msgstr "Volně uveďte výši svého daru"

msgid "If checked, allow ticket tier: Collaborator"
msgstr "Pokud je zaškrtnuto, povolte úroveň tipu: Spolupracovník"

msgid "If checked, makes quests and traits visible"
msgstr "Pokud je zaškrtnuto, zviditelní úkoly a vlastnosti"

msgid "If there are wrong data you can update your"
msgstr "Pokud jsou údaje nesprávné, aktualizujte je"

msgid "Indicate precisely your field of experience"
msgstr "Přesně uveďte obor své praxe"

msgid "Indicate the tickets for which it is active"
msgstr "Uveďte tipy, pro které je aktivní"

msgid "Now you can set the player editing settings"
msgstr "Nyní můžete nastavit úpravy přehrávače"

msgid "Review players' safety-related informations"
msgstr "Kontrola informací o bezpečnosti hráčů"

msgid "This page allows you to translate the event"
msgstr "Tato stránka umožňuje přeložit událost"

msgid "This page shows the characters of the event"
msgstr "Na této stránce jsou shrnuty znaky této události"

msgid "This page shows the pre-signups for the run"
msgstr "Tato stránka shrnuje předběžné registrace na běh"

msgid "This page shows the registration surcharges"
msgstr "Na této stránce jsou shrnuty příplatky za registraci"

msgid "This page shows the roles of the characters"
msgstr "Na této stránce jsou uvedeny role postav"

msgid "This page shows the speedlarps of the event"
msgstr "Tato stránka shrnuje rychlostní mapy této události"

msgid "This page shows the types of event prologue"
msgstr "Tato stránka shrnuje typy prologů událostí"

msgid "Your gifted registration has been redeemed!"
msgstr "Vaše darovaná registrace byla uplatněna!"

msgid "Background image used across all event pages"
msgstr "Obrázek na pozadí použitý na všech stránkách události"

msgid "Displays list of emails of signed-up players"
msgstr "Zobrazí seznam e-mailů přihlášených hráčů"

msgid "Do you wish to be reimbursed? Open a new one"
msgstr "Chcete, aby vám byly náklady proplaceny? Otevřete novou"

msgid "Elements you wish to avoid in the assignment"
msgstr "Prvky, kterým se chcete v zadání vyhnout"

msgid "If checked: shows the tagline for each event"
msgstr "Pokud je zaškrtnuto: zobrazuje slogan pro každou událost"

msgid "If checked: shows the website for each event"
msgstr "Pokud je zaškrtnuto: zobrazí webové stránky pro každou událost"

msgid "If you don't see an user, ask them to access"
msgstr "Pokud uživatele nevidíte, požádejte ho o přístup k"

msgid "Manage invoices of payments and approve them"
msgstr "Správa faktur a jejich schvalování"

msgid "Now you can create the factions of the event"
msgstr "Nyní můžete vytvořit frakce události"

msgid "Now you can create the handouts of the event"
msgstr "Nyní můžete vytvářet materiály k události"

msgid "Now you can set the organization tax options"
msgstr "Nyní můžete nastavit možnosti zdanění organizace"

msgid "Now you can set the registration secret link"
msgstr "Nyní můžete nastavit tajný odkaz pro registraci"

msgid "Oops! You gave one or more incorrect answers"
msgstr "Ups! Uvedli jste jednu nebo více nesprávných odpovědí"

msgid "Remember to put the prefix at the beginning!"
msgstr "Nezapomeňte uvést předponu na začátku!"

msgid "Select a character to add a new relationship"
msgstr "Výběrem postavy přidáte nový vztah"

msgid "There are no new runs scheduled at this time"
msgstr "V současné době nejsou naplánovány žádné nové jízdy"

msgid "This page allows you to add or edit an album"
msgstr "Na této stránce můžete přidat nebo upravit album"

msgid "This page shows organization inventory items"
msgstr "Tato stránka zobrazuje položky inventáře organizace"

msgid "This page shows your personal spending items"
msgstr "Tato stránka shrnuje položky vašich osobních výdajů"

msgid "You are not yet a Member of the Organization"
msgstr "Ještě nejste členem asociace"

msgid "You are now logged in with your main account"
msgstr "Nyní jste přihlášeni pomocí svého hlavního účtu"

msgid "You can upload data directly from a csv file"
msgstr "Data můžete nahrát přímo ze souboru csv"

msgid "Configure gateways to process player payments"
msgstr "Konfigurace bran pro zpracování plateb hráčů"

msgid "Customize buttons in the event navigation bar"
msgstr "Přizpůsobení tlačítek na navigačním panelu události"

msgid "If checked: shows the position for each event"
msgstr "Pokud je zaškrtnuto: zobrazuje pozici pro každou událost"

msgid "Indicates the amount of reimbursement desired"
msgstr "Uvádí požadovanou výši úhrady"

msgid "Manage the registration questions and options"
msgstr "Správa registračních otázek a možností"

msgid "Now you can copy elements from an other event"
msgstr "Nyní můžete kopírovat prvky z jiné události"

msgid "Now you can define registration form sections"
msgstr "Nyní můžete definovat sekce registračního formuláře"

msgid "Now you can set the payment gateways settings"
msgstr "Nyní můžete nastavit platební brány"

msgid "Now you can set the registration opening date"
msgstr "Nyní můžete nastavit datum zahájení registrace"

msgid "Place of birth not included in the ISTAT list"
msgstr "Místo narození neuvedené v seznamu ISTAT"

msgid "Please indicate an email for the organization"
msgstr "Označuje oficiální poštu sdružení"

#, python-format
msgid "Registration updated to %(event)s by %(user)s"
msgstr "Aktualizované zadání %(event)s podle %(user)s"

msgid "Select the event you wish to pre-register for"
msgstr "Vyberte událost, na kterou se chcete předběžně zaregistrovat"

msgid "The user has been assigned the specified role"
msgstr "Uživateli byla přidělena zadaná role"

msgid "This page shows the settings for PDF printing"
msgstr "Tato stránka shrnuje nastavení pro tisk PDF"

msgid "Amount of the next payment instalment required"
msgstr "Výše další požadované splátky"

msgid "Cancellation for missing yearly membership fee"
msgstr "Zrušení z důvodu chybějícího ročního členského poplatku"

msgid "Characters are only visible to logged in users"
msgstr "Znaky jsou viditelné pouze pro přihlášené uživatele"

msgid "Do you wish to be always updated on our events"
msgstr "Chcete být informováni o našich akcích"

msgid "Hint: The correct answers to this question are"
msgstr "Nápověda: Správné odpovědi na tuto otázku jsou tyto"

msgid "Indicates what gender you identify yourself as"
msgstr "Uveďte, ke kterému pohlaví se hlásíte"

msgid "Manage your event expenses and upload receipts"
msgstr "Správa výdajů na události a nahrávání účtenek"

msgid "Maximum number of filler spots (0 = unlimited)"
msgstr "Maximální počet výplňových míst (0 = neomezeně)"

msgid "Maximum number of player spots (0 = unlimited)"
msgstr "Maximální počet míst pro hráče (0 = neomezeně)"

msgid "Now you can select which tickets can be gifted"
msgstr "Nyní můžete vybrat, které vstupenky lze darovat"

msgid "Now you can set the experience points settings"
msgstr "Nyní můžete nastavit body zkušeností"

msgid "Now you can set the external registration link"
msgstr "Nyní můžete nastavit externí registrační odkaz"

msgid "Photo (clear and understandable) of the object"
msgstr "Fotografie (jasná a srozumitelná) objektu"

msgid "Registered users will be granted normal access"
msgstr "Registrovaní uživatelé budou mít běžný přístup"

msgid "Remember to put recipients separated by commas"
msgstr "Nezapomeňte příjemce oddělit čárkami"

msgid "Something went wrong in the account activation"
msgstr "Něco se pokazilo při aktivaci účtu"

msgid "Sum of payments received with means of payment"
msgstr "Součet přijatých plateb s platebními prostředky"

msgid "Text show at the start of all character sheets"
msgstr "Zobrazení textu na začátku všech listů postav"

msgid "This page allows you to add or edit a discount"
msgstr "Na této stránce můžete přidat nebo upravit slevu"

msgid "This page allows you to add or edit an invoice"
msgstr "Na této stránce můžete přidat nebo upravit fakturu"

msgid "This page allows you to fully view a character"
msgstr "Na této stránce si můžete plně prohlédnout postavu"

msgid "This page shows the email lists of subscribers"
msgstr "Tato stránka zobrazuje seznamy e-mailových odběratelů"

msgid "This page summarizes px delivery to characters"
msgstr "Tato stránka shrnuje doručení px znakům"

#, python-brace-format
msgid "This text will be added to the sheet of {name}"
msgstr "Tento text bude přidán do listu {name}"

msgid "Total amount withheld for transfer commissions"
msgstr "Celková částka sražená na provize za převod"

msgid "Your preferences have been saved in the system"
msgstr "Vaše předvolby byly uloženy do systému"

msgid "Added to the registration page, before the form"
msgstr "Přidáno na registrační stránku před formulář"

msgid "Check consistency of the members’ personal data"
msgstr "Kontrola konzistence osobních údajů členů"

msgid "Customize specific texts on the event interface"
msgstr "Přizpůsobení konkrétních textů v rozhraní události"

#, python-format
msgid "Donation of %(user)s, with reason: '%(reason)s'"
msgstr "Darování %(user)s, s důvodem: \"%(reason)s"

msgid "Email sent with instructions for password reset"
msgstr "Odeslání e-mailu s pokyny pro obnovení hesla"

msgid "Indicate the country of which you are a citizen"
msgstr "Uveďte zemi, jejímž jste občanem"

msgid "Indicates whether it can be selected by players"
msgstr "Označuje, zda jej mohou vybrat hráči"

msgid "Manage the traits available in the event quests"
msgstr "Správa vlastností dostupných v úkolech událostí"

msgid "Maximum number of waiting spots (0 = unlimited)"
msgstr "Maximální počet čekajících míst (0 = neomezeně)"

msgid "Modify some character elements to make it yours"
msgstr "Upravte si některé vlastnosti postavy podle sebe"

msgid "Now you can review the organization's deadlines"
msgstr "Nyní můžete zkontrolovat termíny organizace"

msgid "Number of characters to be assigned (default 1)"
msgstr "Počet znaků, které mají být přiřazeny (výchozí 1)"

msgid "They are regularly paid for the following years"
msgstr "Pravidelně se vyplácejí za následující roky"

msgid "This page allows you to add or edit a character"
msgstr "Na této stránce můžete přidat nebo upravit postavu"

msgid "This page allows you to edit a member's profile"
msgstr "Na této stránce můžete upravit profil člena"

msgid "Warning. The form contains errors to the fields"
msgstr "Pozor! Formulář obsahuje chyby v polích"

msgid "You are now logged in with the delegate account"
msgstr "Nyní jste přihlášeni pomocí účtu delegáta"

msgid "to confirm it, send your membership application"
msgstr "pro potvrzení zašlete přihlášku k členství"

msgid "you can review, edit, and mark them as assigned"
msgstr "si je můžete prohlédnout, upravit a označit jako přiřazené"

msgid "A description of the skills / abilities involved"
msgstr "Popis kompetenčních dovedností"

#, python-format
msgid "Access your character <a href='%(url)s'>here</a>"
msgstr "Přístup ke své postavě <a href='%(url)s'>zde</a>"

msgid "Describe exactly what risks it poses to the game"
msgstr "Popište přesně, jaká rizika to pro hru znamená"

msgid "Discounts only applicable with new registrations"
msgstr "Kód použitelný pouze při nové registraci"

msgid "Displays lists of players to persuade to sign up"
msgstr "Zobrazuje seznamy hráčů, které je třeba přesvědčit k registraci"

msgid "Font used for title texts across all event pages"
msgstr "Písmo použité pro texty nadpisů na všech stránkách události"

msgid "Here are the sign up options with limited number"
msgstr "Zde je omezený počet možností vstupu"

msgid "I'm interested, but I don't have much experience"
msgstr "Mám zájem, ale nemám mnoho zkušeností"

msgid "If checked: shows the description for each event"
msgstr "Pokud je zaškrtnuto: zobrazí popis každé události"

msgid "Is there anything else you would like to tell us"
msgstr "Chcete nám ještě něco říct"

msgid "Manage the character skills purchaseable with XP"
msgstr "Správa dovedností postavy, které lze zakoupit za XP"

msgid "Names of the collaborators who are organizing it"
msgstr "Jména spolupracovníků, kteří ji organizují"

msgid "No additional payments are required at this time"
msgstr "V tuto chvíli nejsou vyžadovány žádné další platby"

#, python-format
msgid "Registration cancelled for %(event)s by %(user)s"
msgstr "Zrušení odběru %(event)s pomocí %(user)s"

msgid "Shows the calculated tax amount on each payment."
msgstr "Zobrazuje vypočtenou částku daně u každé platby."

msgid "This page allows you to add or edit a competency"
msgstr "Na této stránce můžete přidat nebo upravit kompetenci"

msgid "This page allows you to upload a new photo album"
msgstr "Na této stránce můžete nahrát nové fotoalbum"

msgid "This page shows all emails, both queued and sent"
msgstr ""
"Na této stránce jsou zobrazeny všechny e-maily, a to jak ty, které jsou ve "
"frontě, tak ty, které byly odeslány"

msgid "This page shows character assignments to players"
msgstr "Tato stránka shrnuje přiřazení postav hráčům"

msgid "This page shows the templates for event handouts"
msgstr ""
"Na této stránce najdete přehled šablon pro rozdávání materiálů k událostem"

msgid "This page shows the types of quests in the event"
msgstr "Tato stránka shrnuje typy úkolů v této akci"

msgid "To access this feature, you must first register!"
msgstr "Pro přístup k této funkci se musíte nejprve zaregistrovat!"

msgid "You don't have a character assigned for this run"
msgstr "K tomuto běhu jste nepřidělili žádnou postavu"

msgid "You have already paid this year's membership fee"
msgstr "Již jste zaplatili letošní členský příspěvek"

msgid "awaiting member approval to proceed with payment"
msgstr "čeká na souhlas členů s platbou"

msgid "Added at the top of the search page of characters"
msgstr "Přidáno v horní části stránky vyhledávání znaků"

msgid "Attention! The form contains errors in the fields"
msgstr "Pozor! Formulář obsahuje chyby v polích"

msgid "Characters are only visible to registered players"
msgstr "Postavy jsou viditelné pouze registrovaným hráčům"

msgid "Insert the css code to customize the pdf printing"
msgstr "Zadejte kód css pro přizpůsobení tisku"

msgid "Minimum age of members (leave empty for no limit)"
msgstr "Minimální věk členů (pro neomezený věk nechte prázdné)"

msgid "Now you can peform the fiscal code validity check"
msgstr "Nyní můžete provést kontrolu platnosti fiskálního kódu"

msgid "Now you can set the external mail server settings"
msgstr "Nyní můžete nastavit externí poštovní server"

msgid "Raw materials, auxiliaries, consumables and goods"
msgstr "Suroviny, spotřební materiál a zboží"

#, python-format
msgid "Reminder payment of membership fees for %(event)s"
msgstr "Připomenutí platby členských příspěvků za %(event)s"

msgid "Select a character to insert their reference code"
msgstr "Vyberte znak a vložte jeho referenční kód"

msgid "Select your preferences on the characters to play"
msgstr "Vyberte si postavy, které chcete hrát"

#, python-format
msgid "The sum is %(amount).2f, with reason '%(reason)s'"
msgstr "Součet je %(amount).2f s důvodem \"%(reason)s\""

msgid "This page allows you to edit event-specific texts"
msgstr "Na této stránce můžete upravovat texty specifické pro danou událost"

msgid "This page shows all inflows received for this run"
msgstr "Tato stránka shrnuje všechny záznamy tohoto běhu"

msgid "This page shows the collections opened by players"
msgstr "Tato stránka zobrazuje sbírky otevřené hráči"

msgid "Tolerance exceeded, proceed with the cancellation"
msgstr "Překročení tolerance, pokračujte ve zrušení"

msgid "Unique registration code, used for payment checks"
msgstr "Jedinečný registrační kód, který se používá při kontrolách plateb"

msgid "You are including (at least one of these filters)"
msgstr "Zahrnujete (alespoň jeden z) těchto filtrů"

msgid "You cannot create a relationship towards yourself"
msgstr "Nemůžete si vytvořit vztah sami k sobě"

msgid "Allows authors to add relationships to characters."
msgstr "Umožňuje autorům přidávat vztahy k postavám."

msgid "Cancellation for missing organization registration"
msgstr "Zrušení registrace pro chybějící organizaci"

msgid "Fill in this field if you have accessibility needs"
msgstr "Toto pole vyplňte, pokud máte požadavky na přístupnost"

msgid "If checked, do not use the parent event's factions"
msgstr "Pokud je zaškrtnuto, nepoužívejte frakce nadřazené události"

msgid "If you wish, indicate a pronoun for your character"
msgstr "Pokud si přejete, uveďte zájmeno pro svou postavu"

msgid "If you wish, you can delete past pre-registrations"
msgstr "Pokud chcete, můžete předchozí předběžné registrace smazat"

msgid "Indicate the color that will be used for the links"
msgstr "Označuje barvu, která bude použita pro odkazy"

msgid "Indicate the color that will be used for the texts"
msgstr "Označuje barvu, která bude použita pro texty"

msgid "Indicate the runs for which the discount is active"
msgstr "Uveďte běhy, pro které je sleva aktivní"

msgid "Manage payments performed by players on all events"
msgstr "Správa plateb provedených hráči ve všech událostech"

msgid "Manage the configuration of the activated features"
msgstr "Správa konfigurace aktivovaných funkcí"

msgid "Manage the progress steps for the writing elements"
msgstr "Správa kroků postupu pro prvky psaní"

msgid "Maximum number of characters the player can create"
msgstr "Maximální počet postav, které může hráč vytvořit"

msgid "Select which of your characters you want to access"
msgstr "Vyberte, ke které z vašich postav chcete získat přístup"

msgid "Set the casting options in the configuration panel"
msgstr "Nastavení možností odlévání v konfiguračním panelu"

msgid "Set visual aspect: colors, background, cover image"
msgstr "Nastavení vizuální stránky: barvy, pozadí, obrázek obálky"

msgid "Thank you for choosing to be part of our community"
msgstr "Děkujeme, že jste se rozhodli být součástí naší komunity"

msgid "The registration for this event has been cancelled"
msgstr "Registrace na akci byla zrušena"

msgid "This feature is available for non-waiting tickets!"
msgstr "Tato funkce je k dispozici pro nečekané tipy!"

msgid "This page allows you to add or edit a payment item"
msgstr "Na této stránce můžete přidat nebo upravit platební položku"

msgid "This page allows you to add or edit a url shortner"
msgstr "Na této stránce můžete přidat nebo upravit zkrácenou adresu url"

msgid "This page allows you to answer a player's question"
msgstr "Na této stránce můžete odpovědět na otázku hráče"

msgid "This page shows all payments received for this run"
msgstr "Na této stránce jsou shrnuty všechny platby přijaté za tento běh"

msgid "This page shows the questions submitted by players"
msgstr "Na této stránce jsou zobrazeny otázky, které zadali hráči"

msgid "This page summarises the organization's volunteers"
msgstr "Tato stránka shrnuje dobrovolníky organizace"

msgid "Total participation fees reduced through discounts"
msgstr "Celkové účastnické poplatky snížené díky slevám"

msgid "you can still pay the remaining amount if you wish"
msgstr "pokud si přejete, můžete zaplatit zbývající částku"

#, python-format
msgid "Assigned %(amount).2f %(elements)s for '%(reason)s'"
msgstr "Přiřazeno %(amount).2f %(elements)s pro '%(reason)s'"

msgid "I've done it a few times, I have a basic experience"
msgstr "Několikrát jsem to dělal, mám základní zkušenosti"

msgid "If checked, makes characters visible to all players"
msgstr "Pokud je zaškrtnuto, postavy jsou viditelné pro všechny hráče"

msgid "If you want to download an example file, click here"
msgstr "Pokud si chcete stáhnout ukázkový soubor, klikněte zde"

msgid "Indicates the currency in which to receive payments"
msgstr "Uvádí měnu, ve které se mají přijímat platby"

msgid "It is not possible for you to pay dues at this time"
msgstr "V tuto chvíli nemůžete zaplatit členský poplatek"

msgid "Join our Discord for help, ideas, or to report bugs"
msgstr ""
"Připojte se k našemu Discordu a získejte pomoc, nápady nebo nahlaste chyby"

msgid "Manage registrations discounts available to players"
msgstr "Správa slev pro hráče při registraci"

msgid "Maximum number of tickets available (0 = unlimited)"
msgstr "Maximální počet dostupných vstupenek (0 = neomezeně)"

msgid "Please choose a clear and easily recognizable photo"
msgstr "Vyberte prosím jasnou a snadno rozpoznatelnou fotografii"

msgid "Review players' dietary restrictions and allergies."
msgstr "Zkontrolujte stravovací omezení a alergie hráčů."

msgid "Short guides to help you learn how the system works"
msgstr "Krátké průvodce, které vám pomohou naučit se, jak systém funguje"

msgid "This page allows you to set up your payment methods"
msgstr "Na této stránce můžete nastavit platební metody"

msgid "This page summarises the assignments in this run of"
msgstr "Na této stránce jsou shrnuty úkoly v tomto cyklu"

msgid "This page summarizes the association's custom texts"
msgstr "Tato stránka shrnuje vlastní texty sdružení"

msgid " here the conditions of disenrollment for this event"
msgstr "zde jsou uvedeny podmínky pro odhlášení z této akce"

msgid "As a final step, we ask you to complete your profile"
msgstr "V posledním kroku vás požádáme o vyplnění vašeho profilu"

#, python-format
msgid "Collected contribution of %(user)s for %(recipient)s"
msgstr "Vybraný příspěvek %(user)s pro %(recipient)s"

msgid "If checked: shows the list of authors for each event"
msgstr "Pokud je zaškrtnuto: zobrazí seznam autorů pro každou událost"

msgid "Indicates how many passengers require transportation"
msgstr "Uvádí, kolik cestujících potřebuje přepravu"

msgid "Last step, please upload your membership application"
msgstr "V posledním kroku nahrajte přihlášku ke členství"

msgid "Manages fixed installment payments for registrations"
msgstr "Správa pevných splátek za registrace"

msgid "Perform check on the consistency of character sheets"
msgstr "Provést kontrolu konzistence listů postav"

msgid "The first column the amount, the second the receipts"
msgstr "V prvním sloupci je částka, ve druhém příjem"

msgid "This page allows you to add or edit an assignment of"
msgstr "Na této stránce můžete přidat nebo upravit přiřazení"

msgid "This page shows all donations recorded in the system"
msgstr "Tato stránka zobrazuje všechny dary zaznamenané v systému"

msgid "This page shows the deadlines to be met for this run"
msgstr ""
"Na této stránce jsou shrnuty termíny, které je třeba pro tento běh dodržet"

msgid "This page shows the relationships between characters"
msgstr "Tato stránka shrnuje vazby mezi jednotlivými postavami"

msgid "This page shows the workshop questions for the event"
msgstr "Na této stránce jsou shrnuty otázky z workshopu"

msgid "You have already sent a payment pending verification"
msgstr "Již jste odeslali platbu, která čeká na ověření"

msgid "You will have our eternal thanks for believing in us"
msgstr "Za to, že jste nám věřili, vám patří náš věčný dík"

msgid "'character' (character name or number to be assigned)"
msgstr "'character' (jméno nebo číslo postavy, které má být přiřazeno)"

#, python-format
msgid "Casting preferences saved on '%(type)s' for %(event)s"
msgstr "Předvolby obsazení uložené na '%(type)s' pro %(event)s"

msgid "Differing by only one character from the expected one"
msgstr "lišící se pouze o jeden znak od očekávaného znaku"

msgid "Initial value of experience points for all characters"
msgstr "Počáteční hodnota zkušenostních bodů pro všechny postavy"

msgid "Manage dynamic installment payments for registrations"
msgstr "Správa dynamických splátek za registrace"

msgid "Now you can create the 'patron' and 'reduced' tickets"
msgstr "Nyní můžete vytvořit tipy \"patron\" a \"snížený\""

msgid "Optional - ram html code (substitute the text before)"
msgstr "Volitelně - nezpracovaný html kód (nahrazuje výše uvedený text)"

#, python-format
msgid "Registration fee %(number)d of %(user)s per %(event)s"
msgstr "Registrační poplatek %(number)d %(user)s na %(event)s"

msgid "Select which elements to copy, from which other event"
msgstr "Vyberte, které prvky se mají zkopírovat z které jiné události"

msgid "The total number of tickets to be drawn was indicated"
msgstr "Byl uveden celkový počet losů, které budou vylosovány"

msgid "This page allows you to add or edit a volunteer entry"
msgstr "Na této stránce můžete přidat nebo upravit záznam o dobrovolníkovi"

msgid "This page allows you to change general event settings"
msgstr "Na této stránce můžete změnit obecná nastavení události"

msgid "This page shows all invoices registered in the system"
msgstr "Na této stránce jsou zobrazeny všechny faktury zapsané v systému"

msgid "This page shows users who can be persuaded to sign up"
msgstr ""
"Tato stránka zobrazuje uživatele, které lze přesvědčit, aby se "
"zaregistrovali"

msgid "To create an event, access the events management page"
msgstr "Chcete-li vytvořit událost, přejděte na stránku správy událostí"

msgid "You have been gifted a registration to this event, by"
msgstr "Vstup na tuto událost vám darovali"

msgid "You have granted data sharing with this organisation!"
msgstr "S touto organizací jste povolili sdílení dat!"

msgid "Do you want to allow users to make voluntary donations"
msgstr "Chcete uživatelům umožnit dobrovolné dary"

msgid "Everything is in order about the payment of this event"
msgstr "Vše je v pořádku, abychom mohli tuto akci zaplatit"

msgid "Extended description (will be shown in gray, in small)"
msgstr "Rozšířený popis (bude zobrazen šedě, malým písmem)"

msgid "Indicate a song you want to dedicate to your character"
msgstr "Uveďte píseň, kterou chcete věnovat své postavě"

msgid "Indicate as precisely as possible where to pick you up"
msgstr "Co nejpřesněji uveďte, kde vás vyzvednout"

msgid "Indicate how spending is allocated at the budget level"
msgstr "Uveďte, jak jsou výdaje nastaveny na úrovni rozpočtu"

msgid "Indicates that payment is sent 'to friends and family'"
msgstr "Označuje, že platba je zasílána \"přátelům a rodině\""

msgid "Indicates the runs for which the discount is available"
msgstr "Označuje běhy, pro které je sleva k dispozici"

msgid "Manage XP distributions for character skill purchases."
msgstr "Správa rozdělování zkušeností pro nákup dovedností postavy."

msgid "Now you can add relationships when editing a character"
msgstr "Nyní můžete při úpravě postavy přidávat vztahy"

msgid "Set if you want to reserve tickets in addition to your"
msgstr "Nastavte, zda si chcete kromě vstupenek rezervovat také"

msgid "The registration request will be updated automatically"
msgstr "Aplikace se automaticky aktualizuje"

msgid "The user has confirmed its registration for this event"
msgstr "Uživatel potvrdil svou registraci na tuto událost"

msgid "The user has updated their registration for this event"
msgstr "Uživatel aktualizoval svou registraci na tuto událost"

msgid "This page shows the discounts activated for this event"
msgstr "Tato stránka shrnuje slevy aktivované pro tuto událost"

msgid "This page summarises the customised texts of the event"
msgstr "Tato stránka shrnuje přizpůsobené texty události"

msgid "This page summarises the list of members as a registry"
msgstr "Tato stránka shrnuje seznam členů jako rejstřík"

msgid "You have not reached the minimum number of preferences"
msgstr "Nedosáhli jste minimálního počtu preferencí, které je třeba uvést"

msgid "You must signed up in order to select your preferences"
msgstr "Abyste mohli vybrat své preference, musíte být zaregistrováni"

msgid "Your tax code has a problem that we ask you to correct"
msgstr "Váš daňový kód má problém, který vás žádáme opravit"

msgid "Application to be given to them to sign and then upload"
msgstr "Žádost je třeba podepsat a poté nahrát"

msgid "Content of mail reminding players to fill their profile"
msgstr "Obsah e-mailu, který hráčům připomíná, aby vyplnili svůj profil"

msgid "Content of the membership request filled with user data"
msgstr "Obsah žádosti o členství vyplněný údaji uživatele"

msgid "Displays players overdue for payment or other deadlines"
msgstr "Zobrazuje hráče po splatnosti nebo jiných termínech"

msgid "Displays statistics on player preferences on characters"
msgstr "Zobrazuje statistiky preferencí hráčů u postav"

msgid "If checked: shows a link in the calendar to past events"
msgstr "Pokud je zaškrtnuto: zobrazí v kalendáři odkaz na minulé události"

msgid "Review the users that are missing the event's deadlines"
msgstr "Přehled uživatelů, kteří nedodržují termíny události"

msgid "The link will be valid for the following number of days"
msgstr "Odkaz bude platný po dobu následujících dnů"

msgid "This page allows you to edit organization-specific text"
msgstr "Tato stránka umožňuje upravovat text specifický pro organizaci"

msgid "This page allows you to keep track of reported problems"
msgstr "Na této stránce můžete sledovat nahlášené problémy"

msgid "Total of what has already been paid at the current date"
msgstr "Součet toho, co již bylo vyplaceno k aktuálnímu datu"

msgid "We encountered a problem with the tax code you provided"
msgstr "Narazili jsme na problém s daňovým kódem, který jste nám poskytli"

msgid "Your membership application was successfully submitted!"
msgstr "Vaše žádost o členství byla úspěšně odeslána!"

msgid "Added at the bottom of mail confirming signup to players"
msgstr "Přidáno v dolní části e-mailu potvrzujícího registraci hráčům"

msgid "Assign the characters following the players' preferences"
msgstr "Přiřazení postav podle preferencí hráčů"

msgid "Click on the image below (Paypal.me) to open the payment"
msgstr "Pro otevření platby klikněte na obrázek níže (Paypal.me)"

msgid "Customize textual elements of the organization interface"
msgstr "Přizpůsobení textových prvků rozhraní organizace"

msgid "Date of birth characters do not match (check exact date)"
msgstr "Nesouhlasí znaky data narození (zkontrolujte přesné datum)"

msgid "Display full history of player preferences on characters"
msgstr "Zobrazení úplné historie preferencí hráčů u postav"

msgid "If no payment is received, registration may be cancelled"
msgstr "V případě, že platbu neobdržíte, může být registrace zrušena"

msgid "If you would like to make a donation to the Organization"
msgstr "Pokud chcete sdružení bezplatně přispět,"

msgid "Indicate whether the field is printed in PDF generations"
msgstr "Uveďte, zda se pole tiskne v generacích PDF"

msgid "Now players can submit donation, and you can review them"
msgstr "Nyní mohou hráči odesílat dary a vy je můžete kontrolovat"

msgid "Please check the address again, especially its beginning"
msgstr "Zkontrolujte prosím znovu adresu, zejména její začátek"

msgid "This page allows you to add or edit a credits assignment"
msgstr "Na této stránce můžete přidat nebo upravit přiřazení kreditů"

msgid "This page allows you to add or edit a signup to this run"
msgstr "Tato stránka umožňuje přidat nebo upravit přihlášení k tomuto běhu"

msgid "This page shows all expense items recorded in the system"
msgstr ""
"Tato stránka zobrazuje všechny nákladové položky zaznamenané v systému"

msgid "Content of mail reminding players to pay their signup fee"
msgstr ""
"Obsah e-mailu, který hráčům připomíná, aby zaplatili registrační poplatek"

msgid "Content of privacy page linked at the bottom of all pages"
msgstr ""
"Obsah stránky o ochraně osobních údajů s odkazem v dolní části všech stránek"

msgid "Indicate the pronouns you wish to be used to refer to you"
msgstr "Uveďte zájmena, která si přejete používat pro označení vaší osoby"

msgid "Now you can review the historical accounting informations"
msgstr "Nyní si můžete prohlédnout historické účetní informace"

msgid "Select the faction on which you want to filter characters"
msgstr "Vyberte skupiny, podle kterých chcete filtrovat znaky"

msgid "This page allows you to edit the event navigation buttons"
msgstr "Tato stránka umožňuje upravit navigační tlačítka události"

msgid "This page allows you to edit the roles of the association"
msgstr "Na této stránce můžete upravovat role sdružení"

msgid "Total of expenses submitted by collaborators and approved"
msgstr "Součet výdajů předložených spolupracovníky a schválených"

msgid "You cannot redeem a membership, you are already a member!"
msgstr "Členství nelze vyměnit, jste již členem!"

msgid "once approved, the corresponding amounts are assigned as "
msgstr "po schválení jsou příslušné částky přiděleny jako"

msgid "(Optional) an image that will be shown inside the question"
msgstr "(nepovinné) obrázek, který se zobrazí uvnitř otázky"

msgid "Displays full lists of usual players not already signed up"
msgstr "Zobrazí úplné seznamy obvyklých hráčů, kteří ještě nejsou přihlášeni"

msgid "Do you want to assign characters using a casting algorithm"
msgstr "Chcete přiřadit znaky pomocí algoritmu obsazování"

#, python-format
msgid "Hi! Your registration to <b>%(event)s</b> has been updated"
msgstr "Ahoj! Vaše registrace do <b>%(event)s</b> byla aktualizována"

msgid "I am not good what to say. I never thought it would happen"
msgstr "Nevím, co na to říct. Nikdy jsem si nemyslel, že se to stane"

msgid "If checked, makes the field content visible to all players"
msgstr "Pokud je zaškrtnuto, obsah pole je viditelný pro všechny hráče"

msgid "If checked, makes workshops visible for players to fill in"
msgstr "Pokud je zaškrtnuto, zviditelní se dílny, které mohou hráči vyplnit"

msgid "If instead you wish to upload a new photo of your document"
msgstr "Pokud si místo toho přejete nahrát novou fotografii dokumentu"

msgid "If you have a discount code, enter it here and press enter"
msgstr "Pokud máte kód usnadnění, zadejte jej zde a stiskněte klávesu enter"

msgid "Manage expenses uploaded by staff members and approve them"
msgstr "Správa výdajů nahraných zaměstnanci a jejich schvalování"

msgid "Probability of showing the special page (out of thousands)"
msgstr "Pravděpodobnost zobrazení speciální stránky (z tisíce)"

msgid "This page allows you to manually approve payments received"
msgstr "Na této stránce můžete ručně schvalovat přijaté platby"

msgid "This page allows you to upload a new personal expense item"
msgstr "Na této stránce můžete nahrát novou položku osobních výdajů"

msgid "This page shows all payment items registered in the system"
msgstr ""
"Tato stránka zobrazuje všechny platební položky zaregistrované v systému"

#, python-format
msgid "Total of your signup fee: <b>%(amount).2f %(currency)s</b>"
msgstr "Celková částka vašeho záznamu: <b>%(amount).2f %(currency)s</b>"

msgid "You have exceeded the maximum number of selectable options"
msgstr "Překročili jste maximální počet volitelných možností"

msgid "Allows you to copy any element directly from another event."
msgstr "Umožňuje zkopírovat libovolný prvek přímo z jiné události."

msgid "Content of mail reminding players to pay the membership fee"
msgstr "Obsah dopisu, který hráčům připomíná zaplacení členského příspěvku"

msgid "Do you want to accept payments processed through the system"
msgstr "Chcete přijímat platby zpracované prostřednictvím systému"

msgid "Do you want to allow players to create their own characters"
msgstr "Chcete umožnit hráčům vytvářet vlastní postavy"

msgid "If checked, makes pre-registration for this event available"
msgstr "Pokud je zaškrtnuto, zpřístupní předběžnou registraci na tuto událost"

msgid "If checked: shows a link to the event in the navigation bar"
msgstr "Pokud je zaškrtnuto: zobrazí odkaz na událost na navigačním panelu"

#, python-format
msgid "Name: %(name)s, slug: %(slug)s, creator: %(user)s %(email)s"
msgstr "Jméno: %(name)s, slug: %(slug)s, creator: %(user)s %(email)s"

msgid "Now players can submit collections, and you can review them"
msgstr "Nyní mohou hráči odesílat sbírky a vy je můžete kontrolovat"

msgid "Now you can start creating workshops, starting from modules"
msgstr "Nyní můžete začít vytvářet workshopy, počínaje moduly"

#, python-format
msgid "Payments already received: <b>%(amount).2f %(currency)s</b>"
msgstr "Již přijaté platby: <b>%(amount).2f %(currency)s</b>"

msgid "Percentage of VAT to be calculated on the ticket cost alone"
msgstr "Procento DPH, které se vypočítá pouze z ceny letenky"

msgid "This page allows you to add or edit a new item of inventory"
msgstr "Na této stránce můžete přidat nebo upravit novou položku inventáře"

msgid "This page allows you to change a member's membership status"
msgstr "Na této stránce můžete změnit stav členství člena"

msgid "This page presents the complete list of financial movements"
msgstr "Na této stránce je uveden úplný seznam finančních pohybů"

msgid "This page shows the payment deadline settings for the event"
msgstr "Na této stránce je shrnuto nastavení termínu platby pro danou událost"

msgid "This page shows the sections of the event registration form"
msgstr "Na této stránce jsou shrnuty jednotlivé části registračního formuláře"

msgid "You have chosen the same option in more than one preference"
msgstr "Stejnou možnost jste uvedli ve více než jedné preferenci"

#, python-format
msgid "%(amount)d %(tokens)s were used to participate in this event"
msgstr "K účasti na této akci bylo použito %(amount)d %(tokens)s"

msgid "ATTENTION: This action overwrites changes made to this event"
msgstr "UPOZORNĚNÍ: tato akce přepíše změny provedené v této události"

#, python-format
msgid "Access the management panel <a href= %(url)s'>from here!</a>"
msgstr "Přístup k panelu správy <a href= %(url)s'>zde!</a>"

msgid "If you wish to upload a new scan of your application instead"
msgstr "Chcete-li místo toho nahrát nový sken své žádosti"

msgid "In the membership book the number of your membership card is"
msgstr "V členské knize je vaše členské číslo"

msgid "Manages tokens used by players to cover the registration fee"
msgstr ""
"spravuje žetony, které hráči používají k úhradě registračního poplatku"

msgid "This page allows you to add or edit an expense item incurred"
msgstr ""
"Na této stránce můžete přidat nebo upravit výdajovou položku, která vznikla"

msgid "This page shows in detail the skills marked by a contributor"
msgstr ""
"Na této stránce jsou podrobně uvedeny dovednosti označené přispěvatelem"

msgid "This page shows the factions (character groups) of the event"
msgstr "Tato stránka shrnuje frakce (skupiny postav) této události"

msgid "This page shows the relationships of the indicated character"
msgstr "Tato stránka shrnuje odkazy uvedeného charakteru"

msgid "You have already granted data sharing with this organisation"
msgstr "Sdílení dat s touto organizací jste již povolili"

#, python-format
msgid "%(amount)d %(credits)s were used to participate in this event"
msgstr "K účasti na této akci bylo použito %(amount)d %(credits)s"

msgid "Added at the bottom of all mails confirming signup to players"
msgstr "Přidáno na konec všech e-mailů potvrzujících registraci hráčům"

msgid "Adds a page where you can define shorter URLs for long links."
msgstr ""
"Přidá stránku, kde můžete definovat kratší adresy URL pro dlouhé odkazy."

msgid "Allows players to cancel their own registrations at any time."
msgstr "Umožňuje hráčům kdykoli zrušit vlastní registraci."

msgid "If checked, an option can be chosen a maximum number of times"
msgstr "Pokud je možnost zaškrtnuta, lze ji zvolit maximálně několikrát"

msgid "If checked, makes prologues visible to the assigned character"
msgstr "Pokud je zaškrtnuto, zviditelní prology pro přiřazenou postavu"

msgid "Manage event templates used as starting points for new events"
msgstr ""
"Správa šablon událostí, které slouží jako výchozí body pro nové události"

msgid "Manage the event settings: name, description,  and other data"
msgstr "Správa nastavení události: název, popis a další údaje"

msgid "Manages credits used by players to cover the registration fee"
msgstr ""
"spravuje kredity, které hráči využívají k úhradě registračního poplatku"

msgid "Order in which the option is shown with respect to the others"
msgstr "Pořadí, v jakém je možnost v aplikaci uvedena"

msgid "Sets how often reminder emails are sent, in days (default: 5)"
msgstr ""
"Nastavuje četnost zasílání e-mailů s připomenutím ve dnech (výchozí: 5)"

msgid "These are the workshops you must complete before you can play"
msgstr "Tyto semináře musíte dokončit, abyste mohli hrát"

msgid "This page allows you to change the access roles for the event"
msgstr "Na této stránce můžete změnit přístupové role pro danou událost"

msgid "This page lists all reimbursement claims submitted by members"
msgstr ""
"Na této stránce jsou uvedeny všechny žádosti o úhradu předložené členy"

msgid "This page shows the general information of registered players"
msgstr "Tato stránka zobrazuje obecné informace o registrovaných hráčích"

msgid "This page shows the historical accounting of the organization"
msgstr "Tato stránka zobrazuje historické účetnictví organizace"

msgid "This page shows the uploaded resources available to the event"
msgstr ""
"Tato stránka shrnuje nahrané zdroje, které jsou pro tuto událost k dispozici"

msgid "This page summarizes all revenue items recorded in the system"
msgstr ""
"Na této stránce jsou shrnuty všechny příjmové položky zaznamenané v systému"

msgid "To confirm your registration, please pay the amount indicated"
msgstr "Pro potvrzení registrace prosím zaplaťte uvedenou částku"

msgid "for no relationship, only to display the other character name"
msgstr "pro žádný vztah, pouze pro zobrazení jména druhého znaku"

msgid "Added to the membership page as the paragraph for statute info"
msgstr "Přidáno na stránku členství jako odstavec pro informace o statutu"

msgid "Content of legal notice page linked at the bottom of all pages"
msgstr ""
"Obsah stránky s právním upozorněním, na kterou je odkazováno v dolní části "
"všech stránek"

msgid "Description of this payment method to be displayed to the user"
msgstr "Popis tohoto způsobu platby, který se zobrazí uživateli"

msgid "From this page you can send an email to any list of recipients"
msgstr "Na této stránce můžete odeslat e-mail na libovolný seznam příjemců"

msgid "If checked, shows players the histories of preferences entered"
msgstr "Pokud je zaškrtnuto, zobrazí hráčům historii zadaných předvoleb"

msgid "Indicate here each element you wish to avoid in the assignment"
msgstr "Zde uveďte každý prvek, kterému se chcete v zadání vyhnout"

msgid "It will be shown to other players together with your character"
msgstr "Spolu s vaší postavou se zobrazí ostatním hráčům"

msgid "Now staff members can upload expenses, and you can review them"
msgstr "Nyní mohou zaměstnanci nahrávat výdaje a vy je můžete kontrolovat"

msgid "We ask you to pay the amount requested for the next instalment"
msgstr "Žádáme vás, abyste zaplatili požadovanou částku na další splátku"

msgid "You can give a preference to play it, as with other characters"
msgstr "Stejně jako u ostatních postav můžete dát přednost jeho hraní"

msgid "You must complete payment of membership dues in order to vote!"
msgstr "Abyste mohli hlasovat, musíte uhradit členský poplatek!"

msgid "Your request has been sent, we will reply as soon as possible!"
msgstr "Vaše žádost byla odeslána, odpovíme vám co nejdříve!"

msgid "Description - will be displayed at the beginning of the section"
msgstr "Popis - zobrazí se na začátku sekce"

msgid "Do you want to manage characters assigned to registered players"
msgstr "Chcete spravovat postavy přiřazené registrovaným hráčům"

msgid "Do you want users to join events only after an approval process"
msgstr "Chcete, aby se uživatelé připojovali k událostem až po schválení"

#, python-format
msgid "Hello! Your registration at <b>%(event)s</b> has been confirmed"
msgstr "Dobrý den! Vaše registrace na <b>%(event)s</b> byla potvrzena"

msgid "If checked, no tokens will be used in the entries of this event"
msgstr ""
"Pokud je zaškrtnuto, nebudou při zadávání této události použity žádné žetony"

msgid "Indicate the exact date in which the payment has been performed"
msgstr "Uveďte, ke kterému dni byl proveden pohyb ve finančním nástroji"

msgid "Indicates whether the discount is visible and usable by players"
msgstr "Označuje, zda je sleva viditelná a použitelná pro hráče"

msgid "Manage staff expenses based on receipts uploaded for all events"
msgstr ""
"Správa výdajů zaměstnanců na základě účtenek nahraných pro všechny události"

msgid "Now players can create refund requests, and you can review them"
msgstr ""
"Nyní mohou hráči vytvářet žádosti o vrácení peněz a vy je můžete kontrolovat"

msgid "Select from the dropdown the characters to be added to the plot"
msgstr ""
"Vyberte z rozevíracího seznamu postavy, které mají být přidány do děje"

msgid "This page allows you to add or edit the registration surcharges"
msgstr "Na této stránce můžete přidat nebo změnit příplatky za předplatné"

msgid "This page allows you to change the general settings of this run"
msgstr "Tato stránka umožňuje změnit obecná nastavení tohoto běhu"

msgid "This page shows all runs; you can edit them, or create new ones"
msgstr ""
"Na této stránce jsou zobrazeny všechny běhy; můžete je upravovat nebo "
"vytvářet nové"

msgid "To be able to pay, your membership application must be approved"
msgstr "Abyste mohli platit, musí být vaše žádost o členství schválena"

msgid "Warning: there is already an approved member with the same name"
msgstr "Upozornění: již existuje schválený člen se stejným jménem"

msgid "You will receive confirmation of the outcome of its  evaluation"
msgstr "Obdržíte potvrzení o výsledku hodnocení"

msgid "Allows a user to reserve extra tickets in addition to their own."
msgstr "Umožňuje uživateli rezervovat další vstupenky kromě svých vlastních."

msgid "Allows players to create and modify their own characters freely."
msgstr "Umožňuje hráčům volně vytvářet a upravovat vlastní postavy."

msgid "In the text refer to the other characters solely by their number"
msgstr "V textu se na ostatní znaky odkazuje pouze jejich číslem"

msgid "Indicate the color that will be used for the background of texts"
msgstr "Určuje barvu, která bude použita pro pozadí textu"

msgid "Indicate the payment methods you wish to be available to players"
msgstr "Uveďte platební metody, které chcete mít k dispozici pro hráče"

msgid "Indicates whether the ticket can be selected in the free entries"
msgstr "Označuje, zda lze tip vybrat ve volných položkách"

msgid "Manage questions and options for characters and writing elements"
msgstr "Správa otázek a možností pro postavy a prvky psaní"

msgid "Now players can submit preregistrations, and you can review them"
msgstr ""
"Nyní mohou hráči odesílat předběžné registrace a vy si je můžete prohlédnout"

msgid "Part of the registration fee derived only from the ticket chosen"
msgstr "Část registračního poplatku odvozená pouze od vybrané vstupenky"

msgid "The payment was not completed. Please contact us to find out why"
msgstr "Platba nebyla dokončena. Kontaktujte nás a zjistěte, proč"

msgid "They will be used automatically when you sign up for a new event"
msgstr "Budou vám automaticky odečteny při registraci do nové události"

msgid "This page allows you to add or edit the expense of a contributor"
msgstr "Na této stránce můžete přidat nebo upravit výdaje přispěvatele"

msgid "This page allows you to copy the event settings from another one"
msgstr "Tato stránka umožňuje zkopírovat nastavení z jiné události"

msgid "This page shows the settings available for the membership voting"
msgstr ""
"Na této stránce jsou uvedena nastavení dostupná pro hlasování o členství"

msgid "This page shows the traits assigned to the characters in the run"
msgstr "Tato stránka shrnuje vlastnosti přiřazené postavám v běhu"

msgid "Use the information below to request the transfer from your bank"
msgstr "Pro vyžádání převodu z vaší banky použijte níže uvedené informace"

msgid "You have indicated several preferences towards the same element!"
msgstr "Uvedli jste několik preferencí vůči stejnému prvku!"

msgid "Your request will be considered at the next meeting of the Board"
msgstr "Vaše žádost bude projednána na příštím zasedání správní rady"

msgid "Copy and paste exactly all the coloured text below into the notes"
msgstr "Zkopírujte a vložte do poznámek přesně celý níže uvedený barevný text"

msgid "Error loading. Invalid file format (we accept only pdf or images)"
msgstr ""
"Chybné načítání. Nesprávný formát souboru - přijímáme pouze pdf a obrázky"

msgid "If checked, makes visible the PDF version of the character sheets"
msgstr "Pokud je zaškrtnuto, zviditelní se verze karet ve formátu PDF"

msgid "If checked, no credits will be used in the entries for this event"
msgstr ""
"Pokud je zaškrtnuto, nebudou v položkách pro tuto událost použity žádné "
"kredity"

msgid "If checked: Show summary page with number of tickets/options used"
msgstr ""
"Pokud je zaškrtnuto: Zobrazit souhrnnou stránku s počtem použitých "
"tipů/možností"

msgid "If you think this is an error, get in touch with us to resolve it"
msgstr "Pokud se domníváte, že se jedná o chybu, kontaktujte nás a vyřešte ji"

msgid "List of newsletter subscribers who have not yet played this event"
msgstr "Seznam odběratelů newsletteru, kteří tuto událost ještě nehráli"

msgid "Manage the run settings: date, registrations, elements visibility"
msgstr "Správa nastavení běhu: datum, registrace, viditelnost prvků"

#, python-format
msgid "New participation in the collection for %(recipient)s by %(user)s"
msgstr "Nová účast na sbírce pro %(recipient)s od %(user)s"

msgid "Please enter the occasion for which you wish to make the donation"
msgstr "Uveďte prosím, při jaké příležitosti si přejete dar poskytnout"

msgid "This page shows all events; you can edit them, or create new ones"
msgstr ""
"Na této stránce jsou zobrazeny všechny události; můžete je upravovat nebo "
"vytvářet nové"

msgid "This page shows the factions and plots of the indicated character"
msgstr "Tato stránka shrnuje frakce a zápletky uvedené postavy"

msgid "Write here questions about your character directly to the authors"
msgstr "Napište sem otázky týkající se vaší postavy přímo autorům"

msgid "whether the character is aware of the identity of the other trait"
msgstr "zda si je postava vědoma identity druhého rysu"

#, python-format
msgid "A payment of %(amount).2f %(currency)s was received for this event"
msgstr "Za tuto událost byla přijata platba ve výši %(amount).2f %(currency)s"

msgid "Content of mail reminding players to fill their membership request"
msgstr "Obsah e-mailu, který hráčům připomíná, aby vyplnili žádost o členství"

msgid "Enter your email below to receive instructions on how to change it"
msgstr "Zadejte svůj e-mail níže a obdržíte pokyny, jak jej změnit"

msgid "If checked, makes the field content visible to the assigned player"
msgstr "Pokud je zaškrtnuto, obsah pole je viditelný pro přiřazeného hráče"

msgid "Indicates whether the option can be included in the gifted signups"
msgstr "Označuje, zda lze možnost zahrnout do volných položek"

msgid "Manage payments performed by players to cover the registration fee"
msgstr "Správa plateb provedených hráči na pokrytí registračního poplatku"

msgid "Select the types of writing elements that this question applies to"
msgstr "Vyberte typy prvků psaní, kterých se tato otázka týká"

msgid "The payment of your membership fee for this year has been received"
msgstr "Potvrzujeme zaplacení členského příspěvku na aktuální rok"

msgid "This page summarises the available questions of the character form"
msgstr ""
"Na této stránce jsou shrnuty dostupné otázky formuláře pro zadávání znaků"

msgid "To confirm your registration, please fill in your personal profile"
msgstr "Pro potvrzení registrace vyplňte svůj osobní profil"

msgid "Upload the scan of your signed application (image or pdf document)"
msgstr "Nahrajte sken podepsané přihlášky (obrázek nebo dokument pdf)"

msgid "With these tutorials, you can learn how to use the tool in no time"
msgstr "Díky těmto návodům se tento nástroj naučíte používat během chvilky"

msgid "Content of the receipt created for each payment and sent to players"
msgstr "Obsah účtenky vytvořené pro každou platbu a zaslané hráčům"

msgid "I confirm that my face and name are clearly visible in the document"
msgstr "Potvrzuji, že moje tvář a jméno jsou v dokumentu zřetelně viditelné"

msgid "If checked: Sends the main mail a copy of all mails sent to players"
msgstr ""
"Pokud je zaškrtnuto: odešle hlavní poště kopii všech e-mailů odeslaných "
"hráčům"

msgid "List of users who have not registered for a future run of the event"
msgstr "Seznam uživatelů, kteří se nezaregistrovali do budoucího běhu akce"

msgid "Manage player votes for the assignment of roles in the organization"
msgstr "Správa hlasování hráčů o přidělení rolí v organizaci"

msgid "Minimum amount of net profit to be retained for the association tax"
msgstr ""
"Minimální částka čistého zisku, která má být ponechána pro účely daně ze "
"sdružení"

msgid "The searched object does not exist, perhaps it was recently deleted"
msgstr "Hledaný objekt neexistuje, možná byl nedávno odstraněn"

msgid "They will not be communicated, shared or processed in any other way"
msgstr "Nebudou sdělovány, sdíleny ani jinak zpracovávány"

msgid "This page allows you to add or edit a badge, or assign it  to users"
msgstr ""
"Na této stránce můžete přidat nebo upravit odznak nebo jej přiřadit "
"uživatelům"

msgid "This page shows the modules for the workshop questions of the event"
msgstr ""
"Na této stránce jsou shrnuty moduly, do kterých jsou rozděleny otázky "
"semináře"

msgid "This page summarises the customised navigation buttons of the event"
msgstr "Tato stránka shrnuje přizpůsobená navigační tlačítka události"

msgid "View all event information, and any specifics tickets costs, in its"
msgstr ""
"Veškeré informace o akci a podrobnosti o nákladech na registraci naleznete "
"na stránkách akce"

msgid "We confirm that your registration for this event has been cancelled"
msgstr "Potvrzujeme, že registrace na tuto akci byla zrušena"

msgid "Assign roles to collaborators and grant access to specific functions"
msgstr ""
"Přiřazení rolí spolupracovníkům a udělení přístupu ke konkrétním funkcím"

msgid "Assign roles to staff members, and give access to specific functions"
msgstr ""
"Přiřazení rolí zaměstnancům a přidělení přístupu ke konkrétním funkcím"

msgid "Does the character have a public role/archetype? If not, leave blank"
msgstr "Má postava veřejnou roli/archetyp? Pokud ne, nechte prázdné"

msgid "Number of days within which the player must pay his next installment"
msgstr "Počet dnů, které máte k dispozici na zaplacení další splátky"

msgid "The ticket will be divided equally in the number of quotas indicated"
msgstr "Vstupenka bude rozdělena rovným dílem na uvedený počet akcií"

msgid "This page allows you to add or edit a question from the sign up form"
msgstr ""
"Tato stránka umožňuje přidat nebo upravit otázku v registračním formuláři"

msgid "This page allows you to add or edit an expense item of a contributor"
msgstr ""
"Tato stránka umožňuje přidat nebo upravit výdajovou položku přispěvatele"

msgid "This page shows for each player their completion status of workshops"
msgstr "Na této stránce je u každého hráče shrnut stav dokončení workshopu"

msgid "This page shows the quota options available for payment of the event"
msgstr ""
"Na této stránce jsou shrnuty možnosti kvót, které jsou k dispozici pro "
"úhradu akce"

msgid "This page shows the total number of pre-registrations for each event"
msgstr ""
"Na této stránce je uveden celkový počet předběžných registrací pro každou "
"událost"

msgid "This page summarizes the abilities that players can purchase with px"
msgstr "Tato stránka shrnuje dovednosti, které mohou hráči získat pomocí px"

#, python-format
msgid "This text will be added to the sheet, in the plot paragraph %(name)s"
msgstr "Tento text bude přidán do listu do odstavce grafu %(name)s"

msgid "We will send you a confirmation e-mail when the change has been made"
msgstr "Po provedení změny vám zašleme potvrzující e-mail"

#, python-format
msgid "You have correctly cancelled the registration to the %(event)s event"
msgstr "Správně jste zrušili registraci na událost %(event)s"

msgid "Your user does not have the required permissions to access this page"
msgstr "Váš uživatel nemá potřebná oprávnění pro přístup na tuto stránku"

msgid "Added at the bottom of mail notifying players of character assignment"
msgstr "Přidáno v dolní části mailu s oznámením o přidělení postavy"

msgid "Content of mail notifying players of their character in review status"
msgstr ""
"Obsah e-mailu oznamujícího hráčům, že jejich postava je ve stavu přezkoumání"

msgid "Describe it in the field below and we will fix it as soon as possible"
msgstr "Popište ji do pole níže a my ji co nejdříve opravíme"

msgid "Do you want to allow users to cancel their registrations on their own"
msgstr "Chcete uživatelům umožnit, aby sami zrušili své registrace"

msgid "Do you want to split the registration fee into dynamic payment quotas"
msgstr "Chcete rozdělit registrační poplatek na dynamické platební kvóty"

msgid "Enables field 'hide', to be able to hide writing element from players"
msgstr "Povoluje pole 'hide', aby bylo možné skrýt prvek pro zápis před hráči"

msgid "Enter any useful information for the organizers to verify the payment"
msgstr ""
"Zadejte veškeré informace, které jsou pro organizátory užitečné pro ověření "
"platby"

msgid "Follow the link below to complete your payment on the Paypal platform"
msgstr ""
"Pro dokončení platby na platformě Paypal následujte níže uvedený odkaz"

msgid "If checked, activates a staff-managed approval process for characters"
msgstr ""
"Pokud je zaškrtnuto, aktivuje schvalovací proces pro znaky řízený "
"zaměstnanci"

msgid "If checked, it allows players to customise their characters' pronouns"
msgstr "Pokud je zaškrtnuto, umožňuje hráčům přizpůsobit zájmena svých postav"

msgid "If checked: Send an email to the organisers for each payment received"
msgstr ""
"Pokud je zaškrtnuto: Odeslat e-mail organizátorům za každou přijatou platbu"

msgid "If you need to attach a file, indicate it here, otherwise leave blank"
msgstr ""
"Pokud potřebujete přiložit soubor, uveďte jej zde, jinak jej nechte prázdný"

msgid "Present (in the relationships of this character is present the other)"
msgstr "Přítomnost (ve vztahu této postavy je přítomna druhá postava)"

msgid "Set the options for the automatic PDF generation of characters sheets"
msgstr ""
"Nastavení možností pro automatické generování znakových listů do formátu PDF"

#, python-format
msgid "Staff member %(user)s added a new reimbursement request for %(event)s"
msgstr "Zaměstnanec %(user)s přidal novou žádost o %(event)s"

msgid "Text visible only by the assigned player, when 'show text' is checked"
msgstr ""
"Text viditelný pouze přiřazeným hráčem, pokud je zaškrtnuto políčko "
"\"zobrazit text\""

msgid "This page allows you to change the main settings of your Organization"
msgstr "Na této stránce můžete změnit hlavní nastavení organizace"

msgid "This page performs several correctness checks of the character sheets"
msgstr "Tato stránka provádí různé kontroly správnosti karet znaků"

msgid "This page shows the information to perform the drawing of the lottery"
msgstr "Na této stránce jsou uvedeny informace k provedení losování"

msgid "This page summarizes the types of abilities that players can purchase"
msgstr "Tato stránka shrnuje typy dovedností, které si hráči mohou zakoupit"

msgid "You have reached the maximum number of characters that can be created"
msgstr "Dosáhli jste maximálního počtu znaků, které lze vytvořit"

msgid "whether the character is NOT aware of the identity of the other trait"
msgstr "zda si postava NENÍ vědoma identity druhého rysu"

msgid "Day of the year from which the membership year begins, in DD-MM format"
msgstr "Den roku, od kterého začíná rok sdružení, ve formátu DD-MM"

#, python-format
msgid "Display your achievements in your <a href= %(url)s'>public profile</a>"
msgstr "Zobrazte své úspěchy ve svém <a href= %(url)s'>veřejném profilu</a>"

msgid "Displays players overdue for payment or other deadlines for all events"
msgstr ""
"Zobrazuje hráče, kteří mají zpoždění s platbou nebo jiné termíny pro všechny"
" události"

msgid "Do you want to manage user help requests directly through the platform"
msgstr ""
"Chcete spravovat požadavky uživatelů na pomoc přímo prostřednictvím "
"platformy"

msgid "If checked, adds to all registrations an unique code to reference them"
msgstr ""
"Pokud je zaškrtnuto, přidá ke všem registracím jedinečný kód, který na ně "
"odkazuje"

msgid "If checked, it allows players to indicate the song of their characters"
msgstr "Pokud je zaškrtnuto, umožňuje hráčům uvést píseň jejich postavy"

msgid "If you like or are interested in an event, you can <b>pre-register</b>"
msgstr ""
"Pokud se vám nějaká událost líbí nebo vás zajímá, můžete se <b>předběžně "
"zaregistrovat</b>"

msgid "Set the initial amount of experience points in the configuration panel"
msgstr "Na konfiguračním panelu nastavte počáteční počet zkušenostních bodů"

msgid "These are the event registrations for which you have to make a payment"
msgstr "Jedná se o registrace událostí, za které je třeba zaplatit"

msgid "This is automatically deducted from the registration of a future event"
msgstr "Tato částka se automaticky odečte z registrace budoucí akce"

msgid "You can use the following fields, they will be filled in automatically"
msgstr "Můžete použít následující pole, která se vyplní automaticky"

msgid ""
"Absent (in the relationships of this character the other one is absent)"
msgstr "Nepřítomný (ve vztazích této postavy chybí druhá postava)"

msgid ""
"Content of mail notifying players of their character in approved status"
msgstr ""
"Obsah e-mailu oznamujícího hráčům, že jejich postava má schválený status"

msgid ""
"Content of mail notifying players of their character in proposed status"
msgstr "Obsah e-mailu oznamujícího hráčům jejich postavu v navrhovaném stavu"

msgid ""
"Download the list of characters with their interpreters' profile images"
msgstr "Stáhněte si seznam postav s profily hráčů"

msgid ""
"Enables a volunteer register, as required by Italian RUNTS regulations."
msgstr ""
"Umožňuje vést registr dobrovolníků, jak vyžadují italské předpisy RUNTS."

msgid ""
"Enables payment processing, specifying which payment methods to accept."
msgstr ""
"Umožňuje zpracování plateb a určuje, které platební metody se mají přijímat."

msgid ""
"Enter the number or code of the identification document indicated above"
msgstr "Zadejte prosím výše uvedené identifikační číslo nebo kód"

msgid ""
"Get this data from the bank or equivalent, to verify the entries marked"
msgstr ""
"Získejte tyto údaje od banky nebo rovnocenného subjektu, abyste ověřili "
"označené položky"

msgid ""
"Only lowercase characters and numbers are allowed, no spaces or symbols"
msgstr "Povoleny jsou pouze malé znaky a čísla, žádné mezery ani symboly"

msgid ""
"The request of removal from further communication has been successfull!"
msgstr "Vaše žádost o odhlášení z odběru zpráv byla úspěšná."

msgid ""
"The run you requested is only visible to players logged into the system"
msgstr ""
"Vámi požadovaný běh je viditelný pouze pro hráče přihlášené do systému"

msgid ""
"The taxes configuration is missing, set them in the configuration panel"
msgstr "Chybí konfigurace daní, nastavte je v konfiguračním panelu"

msgid ""
"This character represents the true secret identity of another character"
msgstr "Tato postava představuje skutečnou tajnou identitu jiné postavy"

msgid ""
<<<<<<< HEAD
"This page provides a summary of all expenses submitted by collaborators"
msgstr ""
"Na této stránce najdete přehled všech výdajů předložených spolupracovníky"
=======
"Allows players to add an optional extra amount to their registration fee"
msgstr ""
"Umožňuje hráčům přidat k registračnímu poplatku volitelnou částku navíc"
>>>>>>> 08f36ef8

msgid ""
"Do you want to enable a secret registration link to allow early sign-ups"
msgstr ""
"Chcete povolit tajný registrační odkaz, který umožní včasné přihlášení"

msgid ""
"If checked, it allows players to customise the names of their characters"
msgstr "Pokud je zaškrtnuto, umožňuje hráčům přizpůsobit jména jejich postav"

msgid ""
"If checked: Send an email notification to the organisers for new signups"
msgstr ""
"Pokud je zaškrtnuto: Odesílat organizátorům e-mailové oznámení o nových "
"přihláškách"

msgid ""
"If checked: the system will send reminds the days on which holidays fall"
msgstr ""
"Pokud je zaškrtnuto: systém posílá upomínky i ve dnech, na které připadají "
"svátky"

msgid ""
"If you are a candidate for the Board, please write an introduction here!"
msgstr ""
"Pokud jste kandidátem na člena představenstva, napište sem prosím své "
"představení!"

msgid ""
"On this page you can mark your specialties to collaborate on our  events"
msgstr ""
"Na této stránce můžete označit své speciality a spolupracovat na našich "
"akcích"

msgid ""
"Presentation visible to all players, when 'show presentation' is checked"
msgstr ""
"Prezentace viditelná pro všechny hráče, pokud je zaškrtnuto políčko "
"\"zobrazit prezentaci\""

msgid ""
"The collection is ready to be delivered, give this link to the recipient"
msgstr "Sbírka je připravena k doručení, předejte příjemci tento odkaz"

msgid ""
"This page allows you to add or edit an option in a sign up form question"
msgstr ""
"Tato stránka umožňuje přidat nebo upravit možnost v otázce formuláře žádosti"

msgid ""
"This page allows you to edit the configuration of the activated features"
msgstr "Tato stránka umožňuje upravit konfiguraci aktivovaných funkcí"

msgid ""
"To assign a user to a role, they must first be added to the organization"
msgstr ""
"Chcete-li uživateli přiřadit roli, musí být nejprve přidán do organizace"

msgid ""
"We value the privacy of your data and will treat it with the utmost care"
msgstr ""
"Vážíme si soukromí vašich údajů a budeme s nimi zacházet s maximální péčí"

msgid ""
"if the character does NOT belong to this element, but is only referenced"
msgstr "pokud znak NENÍ součástí tohoto prvku, ale pouze se na něj odkazuje"

msgid ""
"Allows the organisation to award badges and enables a public leaderboard."
msgstr "Umožňuje organizaci udělovat odznaky a umožňuje veřejný žebříček."

msgid ""
"Create the first character of the event in the character management panel"
msgstr "Vytvoření prvního znaku události na panelu správy znaků"

msgid ""
"Do you want to split the registration fee into fixed payment installments"
msgstr "Chcete rozdělit registrační poplatek do pevných splátek"

msgid ""
"Enter the order of preference of your pre-registration (1 is the maximum)"
msgstr "Zadejte pořadí, v jakém se chcete předběžně registrovat (maximálně 1)"

msgid ""
"I confirm that I have affixed the date and my signature wherever required"
msgstr ""
"Potvrzuji, že jsem připojil/a datum a svůj podpis všude tam, kde je to "
"vyžadováno"

msgid ""
"If checked, allows players to customise their characters' profile picture"
msgstr ""
"Pokud je zaškrtnuto, umožňuje hráčům přizpůsobit si profilový obrázek své "
"postavy"

msgid ""
"If checked, character names will be automatically replaced by a reference"
msgstr "Pokud je zaškrtnuto, názvy znaků budou automaticky nahrazeny odkazem"

msgid ""
"Indicates the maximum number of times it can be requested (0 = unlimited)"
msgstr "Udává maximální počet opakování požadavku (0 = neomezeně)"

msgid ""
"Inside this file must be the photos, named by the number of the character"
msgstr ""
"Uvnitř tohoto souboru musí být fotografie pojmenované podle čísla znaku"

msgid ""
"Net profit of the event, difference between total revenue and total costs"
msgstr "Čistý zisk akce, rozdíl mezi celkovými výnosy a celkovými náklady"

msgid ""
"Note: The special code is re-generated each time you change the gift card"
msgstr ""
"Poznámka: Speciální kód se generuje znovu při každé změně dárkové karty"

msgid ""
"This page shows in detail a contributor's skills for to which they marked"
msgstr ""
"Tato stránka podrobně zobrazuje dovednosti přispěvatele, které označil"

msgid ""
"To confirm your registration, apply to become a member of the Association"
msgstr ""
"Chcete-li potvrdit své členství, podejte žádost o členství ve sdružení"

msgid ""
"Total amount of payment to be received by this date (0 = all outstanding)"
msgstr ""
"Celková částka platby, kterou je třeba obdržet do tohoto data (0 = všechny "
"neuhrazené platby)"

#, python-format
msgid ""
"We confirm that you have successfully pre-registered for <b>%(event)s</b>"
msgstr "Potvrzujeme, že jste se úspěšně předregistrovali na <b>%(event)s</b>"

msgid ""
"We have pre-filled the application form based on the data you provided us"
msgstr "Aplikaci jsme předvyplnili na základě údajů, které jste nám poskytli"

msgid ""
"if you leave this empty, this can be the starting event of a new campaign"
msgstr ""
"pokud necháte tuto položku prázdnou, může se jednat o počáteční událost nové"
" kampaně"

msgid ""
"I confirm that all my required personal data have been filled in correctly"
msgstr "Potvrzuji, že všechny požadované osobní údaje byly vyplněny správně"

msgid ""
"Indicate the organization nationality to activate nation-specific features"
msgstr ""
"Uveďte státní příslušnost organizace, abyste aktivovali funkce specifické "
"pro danou zemi"

msgid ""
"On this page you can filter characters and directly view their information"
msgstr ""
"Na této stránce můžete filtrovat postavy a přímo zobrazit jejich informace"

msgid ""
"Payment received! As soon as it is approved, your accounts will be updated"
msgstr "Platba přijata! Jakmile bude schválena, vaše účty budou aktualizovány"

msgid ""
"This page shows all event templates; you can edit them, or create new ones"
msgstr ""
"Na této stránce jsou zobrazeny všechny šablony událostí; můžete je upravovat"
" nebo vytvářet nové"

msgid ""
"You can withdraw your consent to data sharing by clicking the related link"
msgstr "Souhlas se sdílením údajů můžete odvolat kliknutím na příslušný odkaz"

msgid ""
"Fill in the form and click on confirm, it will take you to the next passage"
msgstr ""
"Vyplňte formulář a klikněte na tlačítko potvrdit, čímž se dostanete k "
"dalšímu kroku"

msgid ""
"For what time you will need transportation (time zone of the larp location)"
msgstr ""
"Na jakou dobu budete potřebovat dopravu (časové pásmo místa konání akce)"

msgid ""
"Hover on the link, or click on the question icon, to see what the link does"
msgstr ""
"Najetím na odkaz nebo kliknutím na ikonu otázky zjistíte, co odkaz dělá"

msgid ""
"Indicates the title of the character - it will be shown along with the name"
msgstr "Uveďte název postavy - zobrazí se společně se jménem"

msgid ""
"Manages credits used by players to cover the registration fee on all events"
msgstr ""
"spravuje kredity, které hráči využívají k úhradě registračních poplatků ve "
"všech událostech"

msgid ""
"Manages tokens used by players to cover the registration fee for all events"
msgstr ""
"spravuje žetony, které hráči používají k úhradě registračních poplatků za "
"všechny události"

msgid ""
"There are no candidates for the voting, set them in the configuration panel"
msgstr ""
"Neexistují žádní kandidáti pro hlasování, nastavte je v konfiguračním panelu"

msgid ""
"This page allows you to add or modify a form question for a writing element"
msgstr ""
"Tato stránka umožňuje přidat nebo upravit otázku formuláře pro prvek zápisu"

msgid ""
"This page allows you to change the appearance and presentation of the event"
msgstr "Na této stránce můžete změnit vzhled a prezentaci události"

msgid ""
"This page shows the handouts (information dissemination tools) of the event"
msgstr ""
"Tato stránka shrnuje materiály (nástroje pro šíření informací) z této akce"

msgid ""
"This page shows the progress steps that can be assigned to writing elements"
msgstr ""
"Na této stránce jsou shrnuty postupové kroky, které lze označit v prvcích "
"psaní"

#, python-format
msgid ""
"(check the available number of discounts <a href='%(url)s'>on this page</a>)"
msgstr ""
"(zkontrolujte dostupný počet slev <a href='%(url)s'>na této stránce</a>)"

msgid ""
"Enables members to request a refund (a money transfer from the organization)"
msgstr "Umožňuje členům požádat o vrácení peněz (převod peněz z organizace)"

#, python-format
msgid ""
"Hello! We are contacting you regarding your registration at <b>%(event)s</b>"
msgstr ""
"Dobrý den! Obracíme se na vás ohledně vaší registrace na <b>%(event)s</b>"

msgid ""
"Here is the complete list of all organizations that have access to your data"
msgstr ""
"Zde je kompletní seznam všech organizací, které mají přístup k vašim datům"

msgid ""
"If checked, allows a option to be visible only if other options are selected"
msgstr ""
"Pokud je zaškrtnuto, je možnost viditelná pouze v případě, že jsou vybrány "
"jiné možnosti"

msgid ""
"If checked, makes factions visible, as the character assignments to factions"
msgstr ""
"Pokud je zaškrtnuto, zviditelní frakce, protože přiřazení postavy k frakcím"

msgid ""
"If checked, shows the original image in the cover, not the thumbnail version"
msgstr ""
"Pokud je zaškrtnuto, zobrazí se na obálce původní obrázek, nikoli jeho "
"zmenšenina"

msgid ""
"If checked: Send an email notification to the organisers for updated signups"
msgstr ""
"Pokud je zaškrtnuto: Odeslat organizátorům e-mailové oznámení o "
"aktualizovaných přihláškách"

msgid ""
"If you are an Italian citizen, indicate your tax code; otherwise leave blank"
msgstr ""
"Jste-li italský občan, uveďte své daňové identifikační číslo, jinak "
"nevyplňujte"

msgid ""
"Part of the registration fee derived only from the additional options chosen"
msgstr ""
"Část registračního poplatku odvozená pouze od zvolených doplňkových možností"

msgid ""
"This page prepares the cash balance already formatted for annual declaration"
msgstr ""
"Na této stránce se připravuje peněžní zůstatek již ve formátu pro roční "
"hlášení"

msgid ""
"This page shows larpmanager usage costs, total and divided by individual run"
msgstr ""
"Tato stránka zobrazuje náklady na používání aplikace larpmanager, celkové a "
"rozdělené podle jednotlivých běhů"

#, python-format
msgid ""
"To confirm it, we ask you to pay this amount as soon as possible: %(amount)s"
msgstr ""
"Pro potvrzení vás žádáme, abyste co nejdříve zaplatili tuto částku: "
"%(amount)s"

msgid ""
"To use the feature you requested, you need to activate the following feature"
msgstr ""
"Chcete-li používat požadovanou funkci, musí být aktivována následující "
"funkce"

msgid ""
"We could not find the event indicated in the url; perhaps it is one of these"
msgstr ""
"Událost uvedenou v url adrese jsme nenašli; možná se jedná o jednu z těchto "
"událostí"

msgid ""
"You cannot work on it at the same time: the work of one of you would be lost"
msgstr ""
"Nemůžete na něm pracovat současně: práce jednoho z vás by byla ztracena"

msgid ""
"Your data will be saved in the system, which is used by several associations"
msgstr "Vaše údaje budou uloženy v systému, který využívá několik sdružení"

msgid ""
"Answer the following questions. Select *all* of the answers that seem "
"correct"
msgstr ""
"Odpovězte na následující otázky. Vyberte *všechny* odpovědi, které se vám "
"zdají správné"

msgid ""
"Characters relating to place of birth do not match (check exact "
"municipality)"
msgstr ""
"Nesouhlasí znaky týkající se místa narození (zkontrolujte přesnou obec)"

msgid ""
"Enables field 'title', a short (2-3 words) text added to the character's "
"name"
msgstr "Povoluje pole \"title\", krátký (2-3 slova) text přidaný ke jménu postavy"

msgid ""
"Generates an annual summary of fiscal activity for the Italian budget "
"report."
msgstr ""
"Vytváří roční shrnutí fiskální činnosti pro zprávu o italském rozpočtu."

msgid ""
"If checked: in the public page of an user shows a list of all events "
"attended"
msgstr ""
"Pokud je zaškrtnuto: na veřejné stránce uživatele se zobrazí seznam všech "
"událostí, kterých se zúčastnil"

msgid ""
"If you have made a transfer, please upload the receipt for it to be "
"processed"
msgstr ""
"Pokud jste provedli převod, nahrajte prosím potvrzení o převodu, aby mohl "
"být zpracován"

msgid ""
"Indicate whether the ability is visible to users, and can be freely "
"purchased"
msgstr ""
"Uveďte, zda je dovednost viditelná pro uživatele a zda ji lze volně zakoupit"

msgid ""
"Theoretical total of income due to participation fees selected by the "
"players"
msgstr "Teoretický součet příjmů z účastnických poplatků vybraných hráči"

msgid ""
"This page shows for each event, the collaborators marked with which "
"expertise"
msgstr ""
"Na této stránce jsou u každé události uvedeni spolupracovníci, kteří jsou "
"označeni odbornými znalostmi"

msgid ""
"This page shows the available questions of the registration form of the "
"event"
msgstr ""
"Tato stránka shrnuje dostupné otázky v registračním formuláři události"

msgid ""
"Write your question, request or concern here. We will be happy to answer "
"you!"
msgstr "Zde napište svůj dotaz, požadavek nebo pochybnost. Rádi vám odpovíme!"

msgid ""
"Enables to set a character as a 'mirror' for another, to hide it's true "
"nature"
msgstr ""
"Umožňuje nastavit postavu jako \"zrcadlo\" pro jinou postavu a skrýt tak "
"její skutečnou povahu"

msgid ""
"If checked, allows a option to be visible only to players with selected "
"ticket"
msgstr ""
"Pokud je tato volba zaškrtnuta, bude viditelná pouze pro hráče s vybraným "
"tipem"

msgid ""
"If checked, enables players to write their own list of character "
"relationships"
msgstr ""
"Pokud je zaškrtnuto, umožňuje hráčům napsat vlastní seznam vztahů mezi "
"postavami"

msgid ""
"Indicate the name of the member for whom you want to activate a new "
"collection"
msgstr "Uveďte jméno člena, pro kterého chcete aktivovat novou sbírku"

msgid ""
"Indicates other options that must be selected for this option to be "
"selectable"
msgstr ""
"Označuje další možnosti, které musí být vybrány, aby bylo možné tuto možnost"
" vybrat"

msgid ""
"Sorry, this facilitation code has already been used the maximum number "
"allowed"
msgstr ""
"Omlouváme se, tento kód usnadnění již byl použit v maximálním povoleném "
"počtu"

msgid ""
"These CSS commands will be carried over to all pages in your Association "
"space"
msgstr "Tyto příkazy CSS se přenesou na všechny stránky v prostoru Asociace"

msgid ""
"These are delegated account registrations for which you have to make a "
"payment"
msgstr "Jedná se o registrace delegovaných účtů, za které je třeba zaplatit"

msgid ""
"This page allows you to return part of the quota to a player who has "
"cancelled"
msgstr "Tato stránka umožňuje vrátit část kvóty hráči, který ji zrušil"

msgid ""
"This page shows all expenses incurred by collaborators, recorded in the "
"system"
msgstr ""
"Na této stránce jsou uvedeny všechny výdaje vzniklé spolupracovníkům a "
"zaznamenané v systému"

msgid ""
"This page shows in detail, for each expertise, the users who have indicated "
"it"
msgstr ""
"Na této stránce jsou u každé odbornosti podrobně uvedeni uživatelé, kteří ji"
" uvedli"

msgid ""
"This page shows the sensitive information of registered players regarding "
"diet"
msgstr ""
"Tato stránka zobrazuje citlivé informace o registrovaných hráčích týkající "
"se stravy"

msgid ""
"Type a keyword in the search bar to find a reference - please write in "
"English"
msgstr ""
"Zadejte klíčové slovo do vyhledávacího řádku a najděte odkaz - pište prosím "
"v angličtině"

msgid ""
"You have activated the following features, for each here's the links to "
"follow"
msgstr ""
"Aktivovali jste následující funkce, pro každou z nich zde najdete odkazy, "
"které je třeba sledovat"

msgid ""
"Allows players to submit questions, and organizers to review and organize "
"them."
msgstr ""
"Umožňuje hráčům zadávat otázky a organizátorům je kontrolovat a organizovat."

msgid ""
"Terms and conditions of signup, shown in a page linked in the registration "
"form"
msgstr ""
"Podmínky registrace uvedené na stránce s odkazem v registračním formuláři"

msgid ""
"The membership request text is missing, create it in the texts management "
"panel"
msgstr ""
"Chybí text žádosti o členství, vytvořte jej na panelu pro správu textů"

msgid ""
"To participate in this event, you will have to pay the annual membership fee"
" of"
msgstr ""
"Abyste se mohli této akce zúčastnit, musíte zaplatit roční členský poplatek "
"ve výši"

msgid ""
"(If you need a hand feel free to let us know, we'll try to help as best we "
"can!)"
msgstr ""
"Pokud potřebujete pomoc, dejte nám vědět, pokusíme se vám pomoci, jak jen to"
" bude možné"

msgid ""
"Do you want a dashboard to track and manage deadlines missed by registered "
"users"
msgstr ""
"Chcete palubní desku pro sledování a správu termínů, které registrovaní "
"uživatelé zmeškali"

msgid ""
"Do you want to allow users to add a voluntary donation to their registration"
" fee"
msgstr ""
"Chcete uživatelům umožnit přidat k registračnímu poplatku dobrovolný dar"

msgid ""
"Lets players submit character preferences, then finds the optimal overall "
"match."
msgstr ""
"Umožňuje hráčům zadat preference postav a poté najde optimální celkovou "
"shodu."

msgid ""
"Logo image (you can upload a file of any size, it will be resized "
"automatically)"
msgstr ""
"Obrázek loga (můžete nahrát soubor libovolné velikosti, jeho velikost se "
"automaticky změní)"

msgid ""
"Request for reimbursement entered! You will receive notice when it is "
"processed."
msgstr "Žádost o proplacení zadána! Po jejím zpracování obdržíte oznámení."

msgid ""
"This page shows the sensitive information of registered players regarding "
"safety"
msgstr ""
"Na této stránce jsou uvedeny citlivé informace o registrovaných hráčích "
"týkající se bezpečnosti"

msgid ""
"Total amount of money received for this event, minus commission fees and "
"refunds"
msgstr ""
"Celková částka obdržená za tuto událost, snížená o poplatky za provizi a "
"náhrady"

msgid ""
"Where you find a button like this, you can press it to perform filtering "
"further"
msgstr ""
"Pokud najdete takové tlačítko, můžete jej stisknout a provést další "
"filtrování"

msgid ""
"Cover image shown on the organization's homepage — rectangular, ideally 4:3 "
"ratio"
msgstr ""
"Obrázek na titulní straně zobrazený na domovské stránce organizace - "
"obdélníkový, ideálně v poměru 4:3"

msgid ""
"Go ahead and click on this button to perform the extraction. Warning: it is "
"final"
msgstr ""
"Klikněte na toto tlačítko a proveďte extrakci. Pozor: tento krok je konečný"

msgid ""
"If checked: allow to export characters and registration in a easily readable"
" page"
msgstr ""
"Pokud je zaškrtnuto: umožňuje exportovat znaky a registraci do snadno "
"čitelné stránky"

msgid ""
"Sets how often reminder emails are sent, in days (if not set, no emails are "
"sent)"
msgstr ""
"Nastavuje četnost zasílání e-mailů s připomenutím v dnech (pokud není "
"nastaveno, nejsou zasílány žádné e-maily)"

msgid ""
"There are no payment gateway active, configure them in the payment settings "
"panel"
msgstr ""
"Nejsou aktivní žádné platební brány, nakonfigurujte je na panelu nastavení "
"plateb"

msgid ""
"To register for the event, please fill in the following form and click on "
"confirm"
msgstr ""
"Chcete-li se na akci přihlásit, vyplňte prosím následující formulář a "
"klikněte na tlačítko potvrdit"

msgid ""
"You can read them in order, or scroll directly to the one that interests you"
" most"
msgstr ""
"Můžete si je přečíst popořadě nebo přejít přímo na ten, který vás nejvíce "
"zajímá"

msgid ""
"Annual fee required of members, starting from the beginning of the "
"membership year"
msgstr "Roční poplatek požadovaný od členů, počínaje začátkem členského roku"

msgid ""
"Click here if after submitting the form, you want to move on to edit the "
"next item"
msgstr "Pokud chcete po odeslání formuláře upravit další prvek, klikněte zde"

msgid ""
"Do you want to manage campaigns, a series of events that share the same "
"characters"
msgstr "Chcete spravovat kampaně, série událostí, které mají stejné znaky"

msgid ""
"Enables the creation, editing, and assignment of characters to registered "
"players."
msgstr ""
"Umožňuje vytvářet, upravovat a přiřazovat postavy registrovaným hráčům."

msgid ""
"If checked, the gallery will not be displayed to those not logged in to the "
"system"
msgstr ""
"Pokud je zaškrtnuto, galerie se nezobrazí těm, kteří nejsou přihlášeni do "
"systému"

msgid ""
"Indicate the character options, which must be selected to make the skill "
"available"
msgstr ""
"Uveďte možnosti postavy, které musí být vybrány, aby byla dovednost dostupná"

msgid ""
"The organization tax configuration is missing, set them in the configuration"
" panel"
msgstr "Chybí konfigurace daně organizace, nastavte ji v konfiguračním panelu"

msgid ""
"This page shows membership badges. You can edit them, assign them, create "
"new ones"
msgstr ""
"Na této stránce jsou zobrazeny členské odznaky. Můžete je upravovat, "
"přiřazovat a vytvářet nové"

msgid ""
"You can check and edit the list of organizations that can access your data "
"on your"
msgstr ""
"Seznam organizací, které mohou přistupovat k vašim datům, můžete "
"zkontrolovat a upravit na svém webu"

msgid ""
"visibility (demand visibility: 's' for Searchable, 'c' for Public, 'e' for "
"Private"
msgstr ""
"visibility (požadavek na viditelnost: \"s\" pro Searchable, \"c\" pro "
"Public, \"e\" pro Private"

msgid ""
"Additional preferences, for random assignment when no solution is found "
"(default 0)"
msgstr ""
"Další preference pro náhodné přiřazení, pokud nebylo nalezeno žádné řešení "
"(výchozí 0)"

msgid ""
"Enables management of expenses paid using the organization's financial "
"instruments."
msgstr ""
"Umožňuje správu výdajů hrazených pomocí finančních nástrojů organizace."

#, python-format
msgid ""
"In the event <b>%(event)s</b> you were assigned the character: "
"<b>%(character)s</b>"
msgstr ""
"V události <b>%(event)s</b> vám byla přiřazena postava: <b>%(character)s</b>"

msgid ""
"Lets members cast votes for the election of the organisation's Executive "
"Committee."
msgstr "Umožňuje členům hlasovat při volbě výkonného výboru organizace."

msgid ""
"Statement issued by the bank as proof of the issuance of the transfer (as "
"pdf file)"
msgstr "Doklad vystavený bankou jako důkaz o převodu (ve formátu pdf)"

#, python-format
msgid ""
"There are <b>%(number)s</b> refunds to deliver, access the refunds "
"management panel"
msgstr ""
"Je třeba doručit <b>%(number)s</b> náhrad, přejděte na panel správy náhrad"

msgid ""
"This page shows all information about the individual member available in the"
" system"
msgstr ""
"Na této stránce se zobrazují všechny informace o jednotlivém členovi, které "
"jsou v systému k dispozici"

msgid ""
"This page shows the different tickets with which players can register for "
"the event"
msgstr ""
"Na této stránce najdete přehled různých vstupenek, s nimiž se hráči mohou do"
" akce zaregistrovat"

msgid ""
"This page shows the response options for questions about the workshops of "
"the event"
msgstr ""
"Na této stránce jsou shrnuty možnosti odpovědí na dotazy týkající se "
"seminářů k události"

msgid ""
"You can update them by indicating the recipient and assigning the "
"contributed money"
msgstr ""
"Můžete je aktualizovat uvedením příjemce a přiřazením přispěných peněz"

msgid ""
"Do you want to open registrations at a specific date and time instead of "
"immediately"
msgstr "Chcete otevřít registrace v určitý den a čas, nikoli okamžitě"

msgid ""
"Enables 'Handouts,' pre-written texts that provide information about a plot "
"or lore."
msgstr ""
"Povoluje \"Handouts\", předem napsané texty, které poskytují informace o "
"ději nebo příběhu."

#, python-format
msgid ""
"File type '%(detected_type)s' is not allowed.Allowed types are: "
"'%(allowed_types)s'."
msgstr ""
"Typ souboru '%(detected_type)s' není povolen.Povolené typy jsou: "
"'%(allowed_types)s'."

msgid ""
"If checked: Does not send communication to the player when the character is "
"assigned"
msgstr ""
"Pokud je zaškrtnuto: Neposílá hráči komunikaci, když je postava přiřazena"

msgid ""
"In rich text editors, you can reference other characters directly using "
"their number"
msgstr ""
"V textových editorech můžete odkazovat na jiné znaky přímo pomocí jejich "
"čísla"

msgid ""
"Indicates a type of identification document issued by the nation in which "
"you reside"
msgstr "Označuje typ dokladu totožnosti vydaného zemí, ve které máte bydliště"

msgid ""
"Minimum number of days before the event for which it is made available (0  ="
" always)"
msgstr ""
"Minimální počet dní před událostí, pro kterou je k dispozici (0 = vždy)"

msgid ""
"No quest types have been created; use the quest type management panel to "
"define them"
msgstr ""
"Nebyly vytvořeny žádné typy úkolů; k jejich definování použijte panel pro "
"správu typů úkolů"

#, python-format
msgid ""
"There are quests without traits: %(list)s. Create them in the trait "
"management panel"
msgstr ""
"Existují úkoly bez vlastností: %(list)s. Vytvořte je na panelu pro správu "
"rysů"

msgid ""
"Tip: Pin this page to your browser for faster access to your organization "
"and events"
msgstr ""
"Tip: Připněte si tuto stránku do prohlížeče pro rychlejší přístup k "
"organizaci a událostem"

msgid ""
"Adds a 'progress' status field (e.g. draft, ready, approved) to key writing "
"elements."
msgstr ""
"Přidává ke klíčovým prvkům psaní pole \"stav rozpracovanosti\" (např. návrh,"
" připraveno, schváleno)."

msgid ""
"I confirm that I have uploaded a valid document issued by the state of my "
"nationality"
msgstr ""
"Potvrzuji, že jsem nahrál/a platný doklad vydaný státem, jehož jsem občanem"

msgid ""
"If checked, players will be able to view for each character the preference "
"statistics"
msgstr ""
"Pokud je zaškrtnuto, hráči si budou moci zobrazit preferované statistiky pro"
" každou postavu"

msgid ""
"If you are absolutely certain that you want to delete this item, click on "
"this button"
msgstr ""
"Pokud jste si naprosto jisti, že chcete tuto položku odstranit, klikněte na "
"toto tlačítko"

msgid ""
"Requires Executive Committee approval of membership before participating in "
"an event."
msgstr "Před účastí na akci vyžaduje schválení členství výkonným výborem."

#, python-format
msgid ""
"There are <b>%(number)s</b> expenses to approve, access the expenses "
"management panel"
msgstr ""
"Existují <b>%(number)s</b> výdaje ke schválení, přejděte na panel správy "
"výdajů"

#, python-format
msgid ""
"There are <b>%(number)s</b> payments to approve, access the invoices "
"management panel"
msgstr ""
"Existují <b>%(number)s</b> plateb ke schválení, vstupte na panel správy "
"faktur"

msgid ""
"Upload a photo of the identity document that you listed in the request "
"(image or pdf)"
msgstr ""
"Nahrajte fotografii dokladu totožnosti, který jste uvedli v žádosti (obrázek"
" nebo pdf)"

msgid ""
"Upload a photo of yourself associated with your character specifically for "
"this event"
msgstr ""
"Nahrajte svou fotografii spojenou s vaší postavou speciálně pro tuto událost"

msgid ""
"If checked, automatically removes formatting when pasting text into the "
"WYSIWYG editor"
msgstr ""
"Pokud je zaškrtnuto, automaticky odstraní formátování při vkládání textu do "
"editoru WYSIWYG"

msgid ""
"If you already have the file ready, upload it here (pay attention to the "
"'csv' format)"
msgstr ""
"Pokud již máte soubor připravený, nahrajte jej sem (dbejte na formát "
"\"csv\")"

msgid ""
"Payment deadlines will be similarly equally divided, based on the date of "
"registration"
msgstr "Lhůty splatnosti budou rovnoměrně rozděleny podle data registrace"

msgid ""
"Percentage of VAT to be calculated on the sum of the costs of the "
"registration options"
msgstr ""
"Procento DPH, které se vypočítá ze součtu nákladů na jednotlivé možnosti "
"vstupu"

#, python-format
msgid ""
"There are <b>%(number)s</b> members to approve, access the membership "
"management panel"
msgstr ""
"Je třeba schválit <b>%(number)s</b> členů, přejděte na panel správy členství"

msgid ""
"This page allows you to add or change the fixed instalments in which a "
"player must pay"
msgstr ""
"Na této stránce můžete přidat nebo změnit pevné splátky, které musí hráč "
"zaplatit"

msgid ""
"This page shows all expenses incurred directly by the organization "
"concerning this run"
msgstr ""
"Na této stránce jsou shrnuty všechny výdaje, které sdružení v souvislosti s "
"tímto během přímo vznikly"

msgid ""
"Upload the scan of both your signed request, and your document (image or pdf"
" document)"
msgstr "Nahrajte podepsanou žádost a fotografii dokladu totožnosti"

msgid ""
"We cannot find your registration for this event. Are you logged in as the "
"correct user"
msgstr ""
"Nemůžeme najít vaši registraci na tuto událost. Jste přihlášeni jako správný"
" uživatel"

msgid ""
"You are now registered, but your account is inactive. We have sent an "
"activation email"
msgstr ""
"Dokončili jste registraci, ale váš účet je stále neaktivní. Klikněte na "
"odkaz zaslaný e-mailem a aktivujte jej"

msgid ""
"Adds a page displaying member mailing lists, sorted by members' newsletter "
"preferences."
msgstr ""
"Přidá stránku zobrazující seznamy adresářů členů, seřazené podle jejich "
"preferencí pro zasílání novinek."

msgid ""
"Attention: the operation is final, please double-check the assignments "
"before uploading"
msgstr "Upozornění: operace je konečná, před odesláním zadání překontrolujte"

msgid ""
"If checked, allows a registration form question to be visible based on the "
"player's age"
msgstr ""
"Pokud je zaškrtnuto, umožňuje zobrazit otázku registračního formuláře na "
"základě věku hráče"

msgid ""
"If checked, does not show characters in the gallery who have not been "
"assigned a player"
msgstr ""
"Pokud je zaškrtnuto, nezobrazí se v galerii postavy, kterým nebyl přiřazen "
"hráč"

msgid ""
"If checked, does not show players in the gallery who have not been assigned "
"a character"
msgstr ""
"Pokud je zaškrtnuto, nezobrazí se v galerii hráči, kteří nemají přiřazenou "
"postavu"

msgid ""
"Optional - Indicates additional details on the option, will be shown below "
"the question"
msgstr ""
"Nepovinné - Označuje další podrobnosti o možnosti, zobrazí se pod otázkou"

msgid ""
"To quickly configure your events's most important settings, access the quick"
" setup page"
msgstr ""
"Chcete-li rychle nakonfigurovat nejdůležitější nastavení událostí, přejděte "
"na stránku rychlého nastavení"

msgid ""
"Value of the discount for the friend who signs up using the code of a "
"registered player"
msgstr ""
"Hodnota slevy pro přítele, který se zaregistruje pomocí kódu registrovaného "
"hráče"

msgid ""
"Allows you to generate discount codes that players can use to reduce their "
"ticket price."
msgstr ""
"Umožňuje generovat slevové kódy, které mohou hráči použít ke snížení ceny "
"vstupenky."

#, python-format
msgid ""
"Hello! We are contacting you regarding your provisional registration at "
"<b>%(event)s</b>"
msgstr ""
"Dobrý den! Obracíme se na vás ohledně vaší předběžné registrace na "
"<b>%(event)s</b>"

msgid ""
"If checked: Send a notification email to the organisers for cancellation of "
"registration"
msgstr ""
"Pokud je zaškrtnuto: Odeslat organizátorům e-mail s oznámením o zrušení "
"registrace"

msgid ""
"If checked: when first accessing the manage page, automatically show "
"shortcuts on mobile"
msgstr ""
"Pokud je zaškrtnuto: při prvním přístupu na stránku správy automaticky "
"zobrazovat zástupce na mobilních zařízeních"

msgid ""
"Indicate the prerequisite abilities, which must be possessed before one can "
"acquire this"
msgstr ""
"Uveďte předpokládané dovednosti, které musíte mít, abyste mohli tuto "
"dovednost získat"

msgid ""
"Indicate the value of the discount, it will be deducted from the total "
"amount calculated"
msgstr "Uveďte hodnotu slevy, bude odečtena od celkové vypočtené částky"

msgid ""
"No ability types have been created; use the ability type management panel to"
" define them"
msgstr ""
"Nebyly vytvořeny žádné typy schopností; k jejich definování použijte panel "
"pro správu typů schopností"

msgid ""
"Please be careful to perform these steps - otherwise your  payment will not "
"be processed"
msgstr ""
"Při provádění těchto kroků buďte opatrní - jinak nebude vaše platba "
"zpracována"

msgid ""
"This page allows you to add or modify an option in a form question for a "
"writing element"
msgstr ""
"Tato stránka umožňuje přidat nebo upravit možnost v otázce formuláře pro "
"prvek zápisu"

msgid ""
"This page allows you to set up the fields that players can fill in in their "
"user profile"
msgstr ""
"Tato stránka umožňuje nastavit pole, která mohou hráči vyplnit ve svém "
"uživatelském profilu"

msgid ""
"We inform you that your membership of the Association has not been accepted "
"by the board"
msgstr ""
"Oznamujeme Vám, že Vaše členství v Asociaci nebylo Výkonnou radou přijato"

msgid ""
"If checked: Adds a unique code to each payment, which helps in being able to"
" recognize it"
msgstr ""
"Pokud je zaškrtnuto: Přidá ke každé platbě jedinečný kód, který pomůže "
"platbu rozpoznat"

msgid ""
"Indicate the maximum number of such discounts that can be requested (0 for "
"infinite uses)"
msgstr ""
"Uveďte maximální počet těchto slev, které lze uplatnit (0 pro nekonečné "
"použití)"

msgid ""
"Optional logo image - you can upload a file of any size, it will be "
"automatically resized"
msgstr ""
"Volitelný obrázek loga - můžete nahrát soubor libovolné velikosti, jeho "
"velikost se automaticky změní"

msgid ""
"This page allows you to add or change the types of ticket with which players"
" can register"
msgstr ""
"Na této stránce můžete přidat nebo změnit typy vstupenek, s nimiž se hráči "
"mohou registrovat"

msgid ""
"This page shows active discounts on the player, allows you to activate or "
"deactivate them"
msgstr ""
"Tato stránka shrnuje aktivní slevy hráče a umožňuje je aktivovat nebo "
"deaktivovat"

msgid ""
"This page shows problems reported by contributors, for direct management "
"during the event"
msgstr ""
"Na této stránce jsou shrnuty problémy nahlášené přispěvateli k přímému "
"řešení během akce"

msgid ""
"You can create new delegate accounts, or log in with them by pressing the "
"relevant button"
msgstr ""
"Stisknutím příslušného tlačítka můžete vytvořit nové účty delegátů nebo se s"
" nimi přihlásit"

msgid ""
"for each option four columns: name, description, price, available places (0 "
"for infinite)"
msgstr ""
"pro každou možnost čtyři sloupce: název, popis, cena, dostupná místa (0 pro "
"nekonečno)"

msgid ""
"Activates 'waiting list' style tickets, available only when all main tickets"
" are sold out."
msgstr ""
"Aktivuje vstupenky ve stylu \"čekací listiny\", které jsou k dispozici pouze"
" v případě, že jsou všechny hlavní vstupenky vyprodány."

msgid ""
"Automatically generates and updates PDFs of character sheets, gallery and "
"player profiles."
msgstr ""
"Automaticky generuje a aktualizuje soubory PDF s listy postav, galerií a "
"profily hráčů."

#, python-format
msgid ""
"Do you want to unsubscribe from our communication lists? <a "
"href='%(url)s'>Unsubscribe</a>"
msgstr ""
"Chcete se odhlásit z našich komunikačních seznamů? <a "
"href='%(url)s'>Odhlásit se</a>"

msgid ""
"Enter the date and time when registrations open - leave blank to keep "
"registrations closed"
msgstr ""
"Zadejte datum a čas otevření registrací - pokud chcete, aby byly registrace "
"uzavřené, nechte prázdné"

#, python-format
msgid ""
"There are quest types without quests: %(list)s. Create them in the quests "
"management panel"
msgstr ""
"Existují typy úkolů bez úkolů: %(list)s. Vytvořte je na panelu správy úkolů"

msgid ""
"This page shows the accounting status of the event, divided into the various"
" expense types"
msgstr ""
"Tato stránka shrnuje účetní situaci akce rozdělenou do jednotlivých "
"výdajových položek"

msgid ""
"for bidirectional relationships, where the other character is also aware of "
"the connection"
msgstr "pro obousměrné vztahy, kdy druhá postava také ví o spojení"

msgid ""
"for unidirectional relationships, where the other character is NOT aware of "
"the connection"
msgstr "pro jednosměrné vztahy, kdy druhá postava o spojení NEví"

msgid ""
"Indicates public information about your character, which will be shown to "
"all other players"
msgstr ""
"Označuje veřejné informace o vaší postavě, které se zobrazí všem ostatním "
"hráčům"

msgid ""
"Introduces 'Quests' as building blocks of the character sheet, each with "
"multiple 'traits'."
msgstr ""
"Zavádí \"úkoly\" jako stavební kameny listu postavy, každý s několika "
"\"vlastnostmi\"."

msgid ""
"This page shows global competencies, skill areas in which contributors can "
"score themselves"
msgstr ""
"Na této stránce jsou uvedeny globální kompetence, oblasti dovedností, ve "
"kterých se mohou přispěvatelé hodnotit"

msgid ""
"To participate in this event, you will have to pay in addition the annual "
"membership fee of"
msgstr ""
"Chcete-li se této akce zúčastnit, musíte navíc zaplatit roční členský "
"poplatek ve výši"

msgid ""
"Value of the discount for the registered player who gives the code to a "
"friend who signs up"
msgstr ""
"Hodnota slevy pro registrovaného hráče, který předá kód příteli, který se "
"zaregistruje"

#, python-format
msgid ""
"Your request for reimbursement of %(amount).2f, with reason '%(reason)s', "
"has been approved"
msgstr ""
"Vaše žádost o proplacení částky %(amount).2f s důvodem \"%(reason)s\" byla "
"schválena"

#, python-format
msgid ""
"Alternatively, you can request a reimbursement in <a href='%(url)s'>your "
"accounting</a>.</i>"
msgstr ""
"Případně můžete požádat o proplacení v <a href='%(url)s'>účetnictví</a>.</i>"

msgid ""
"Enables field 'cover', to shown a specific image in the gallery - until "
"assigned to a player"
msgstr ""
"Povoluje pole \"cover\", aby se v galerii zobrazil konkrétní obrázek - dokud"
" není přiřazen hráči"

msgid ""
"In order to subscribe to the Organization's events you must apply to be "
"admitted as a Member"
msgstr ""
"Abyste se mohli registrovat na akce asociace, musíte požádat o přijetí za "
"člena"

msgid ""
"It is compulsory to take part in all our live events, as it also includes "
"the insurance fee."
msgstr ""
"Účast na všech našich živých akcích je povinná, protože zahrnuje i poplatek "
"za pojištění."

msgid ""
"On this page you can book tickets for the event; once paid, a special code "
"will be generated"
msgstr ""
"Na této stránce si můžete rezervovat vstupenky na akci; po zaplacení bude "
"vygenerován speciální kód"

msgid ""
"Please note that if you have with us a different agreement, you can safely "
"ignore this email"
msgstr ""
"Upozorňujeme, že pokud jste s námi uzavřeli jinou smlouvu, můžete tento "
"e-mail bez obav ignorovat"

#, python-format
msgid ""
"The user requested the password reset, but did not complete it. Give them "
"this link: %(url)s"
msgstr ""
"Uživatel požádal o obnovení hesla, ale nedokončil je. Poskytněte mu tento "
"odkaz: %(url)s"

#, python-format
msgid ""
"There are <b>%(number)s</b> questions to answer, access the users questions "
"management panel"
msgstr ""
"Existují <b>%(number)s</b> otázky, na které je třeba odpovědět, přístup k "
"panelu správy otázek uživatelů"

msgid ""
"This page shows the email addresses to which to send updates in order to get"
" them to sign up"
msgstr ""
"Na této stránce jsou uvedeny e-mailové adresy, na které je třeba zasílat "
"aktualizace, aby se přihlásili"

msgid ""
"You can indicate a template event from which functionality and "
"configurations will be copied"
msgstr ""
"Můžete zadat událost šablony, ze které budou zkopírovány funkce a "
"konfigurace"

msgid ""
"Disable the system that finds the character number when a special reference "
"symbol is written"
msgstr ""
"Vypnutí systému, který při zápisu speciálního referenčního symbolu zjišťuje "
"číslo znaku"

msgid ""
"Enables 'Factions' to organize characters into groups, either visible, "
"transversal or secret."
msgstr ""
"Umožňuje organizovat postavy do viditelných, příčných nebo tajných skupin."

msgid ""
"Enables field 'assigned', to track which staff member is responsible for "
"each writing element"
msgstr ""
"Umožňuje pole \"přiřazeno\", aby bylo možné sledovat, který pracovník je "
"odpovědný za jednotlivé prvky zápisu"

msgid ""
"If checked, it allows players to enter public information on their "
"characters, visible to all"
msgstr ""
"Pokud je zaškrtnuto, umožňuje hráčům zadávat veřejné informace o svých "
"postavách, které jsou viditelné všem"

msgid ""
"If checked: Hides the possibility for the player to change the payment "
"amount for his entries"
msgstr ""
"Pokud je zaškrtnuto: Skryje možnost hráče změnit výši platby za své vstupy"

msgid ""
"The quick access sidebar is on the left (on mobile, tap “Shortcuts” at the "
"bottom to open it)"
msgstr ""
"Postranní panel rychlého přístupu se nachází vlevo (v mobilním telefonu jej "
"otevřete klepnutím na položku \"Shortcuts\" dole)"

msgid ""
"This page shows in the detail of an event, the list of expertises covered by"
" the contributors"
msgstr ""
"Tato stránka zobrazuje v detailu události seznam odborností, které "
"přispěvatelé pokrývají"

msgid ""
"To quickly configure your organization's most important settings, access the"
" quick setup page"
msgstr ""
"Chcete-li rychle nakonfigurovat nejdůležitější nastavení organizace, "
"přejděte na stránku rychlého nastavení"

msgid ""
"Automatically generates a customizable PDF receipt for each payment and "
"emails it to the user."
msgstr ""
"Pro každou platbu automaticky vygeneruje přizpůsobitelnou účtenku ve formátu"
" PDF a odešle ji uživateli e-mailem."

msgid ""
"If it is assigned to you, you will automatically be assigned the original "
"character it mirrors"
msgstr ""
"Pokud je vám přiřazena, bude vám automaticky přiřazena původní postava, "
"kterou zrcadlí"

msgid ""
"Optional - Indicate additional details on the ticket, they will be shown "
"below the application"
msgstr "Nepovinné - Uvádí další podrobnosti o tipu, zobrazí se pod žádostí"

msgid ""
"Performs daily checks for upcoming payments deadlines and sends reminder "
"emails automatically."
msgstr ""
"Denně kontroluje nadcházející termíny plateb a automaticky odesílá e-maily s"
" upomínkami."

#, python-format
msgid ""
"To confirm it, we ask you to pay this amount: %(amount)s, within this number"
" of days: %(days)s"
msgstr ""
"Pro potvrzení vás žádáme, abyste zaplatili tuto částku: %(amount)s, a to do "
"tohoto počtu dnů: %(days)s"

msgid ""
"To request a change of your e-mail address, please indicate both your old "
"and your new address"
msgstr ""
"Chcete-li požádat o změnu své e-mailové adresy, uveďte svou starou i novou "
"adresu"

msgid ""
"Treats this event as a digital/online occurrence that does not require in-"
"person registration."
msgstr ""
"Tuto událost považuje za digitální/online událost, která nevyžaduje osobní "
"registraci."

msgid ""
"You will be notified when a new run is organized, and you will have fast-"
"track on registration"
msgstr ""
"Budete informováni o tom, kdy se bude konat nový běh, a budete mít právo "
"první volby při registraci"

msgid ""
"status of application: 'o' for optional, 'm' mandatory, 'c' creation, 'd' "
"disabled, 'h' hidden"
msgstr ""
"status aplikace: \"o\" pro nepovinné, \"m\" povinné, \"c\" vytvoření, \"d\" "
"zakázáno, \"h\" skryté"

msgid ""
"Communicate them only if strictly necessary, and if possible communicate "
"them in anonymous form"
msgstr ""
"Sdělujte je pouze tehdy, je-li to nezbytně nutné, a pokud možno v anonymní "
"podobě"

msgid ""
"For each character added, a specific field will be available to add "
"additional plot information"
msgstr ""
"Pro každou přidanou postavu bude k dispozici zvláštní pole, do kterého lze "
"přidat další informace o pozemku"

msgid ""
"For each of them, you will receive the following discount on your membership"
" event registration"
msgstr ""
"Za každou z nich získáte následující slevu na registraci na členskou akci"

msgid ""
"This page allows you to perform a quick setup of the most important settings"
" for your new event"
msgstr ""
"Na této stránce můžete provést rychlé nastavení nejdůležitějších parametrů "
"nové události"

msgid ""
"Unique code for internal use - not visible. Indicate a string without spaces"
" or strange symbols"
msgstr ""
"Unikátní kód pro interní použití - není viditelný. Uveďte řetězec bez mezer "
"nebo zvláštních symbolů"

msgid ""
"We confirm that your membership has been accepted by the board. We welcome "
"you to our community"
msgstr ""
"Potvrzujeme, že vaše členství bylo přijato výkonnou radou. Vítáme vás v naší"
" komunitě"

msgid ""
"We confirm that your registration for this event has been cancelled. We are "
"sorry to see you go"
msgstr ""
"Potvrzujeme, že vaše registrace na tuto akci byla zrušena. Je nám líto, že "
"odjíždíte"

msgid ""
"You have already paid your dues for the current year, so you are already "
"covered for this event"
msgstr ""
"Již jste zaplatili členský poplatek na aktuální rok, takže jste již na tuto "
"akci zahrnuti"

#, python-format
msgid ""
"File extension '%(extension)s' is not allowed. Allowed extensions are: "
"'%(allowed_extensions)s'."
msgstr ""
"Přípona souboru '%(extension)s' není povolena.Povolené přípony jsou: "
"'%(allowed_extensions)s'."

msgid ""
"No delivery for experience points have been created; create one in the "
"delivery management panel"
msgstr ""
"Nebyla vytvořena žádná dodávka pro zkušenostní body; vytvořte ji na panelu "
"pro správu dodávek"

msgid ""
"Once downloaded you must print it, sign it, take a digital scan, and upload "
"it to the form below"
msgstr ""
"Po stažení je nutné ji vytisknout, podepsat, naskenovat a nahrát do níže "
"uvedeného formuláře"

msgid ""
"Optional: upload a photo of yourself associated with your character "
"specifically for this event!"
msgstr ""
"Nepovinné: nahrajte svou fotografii spojenou s vaší postavou speciálně pro "
"tuto událost!"

msgid ""
"The collection grows: we have no doubt, the fortunate will live soon an "
"unprecedented experience"
msgstr ""
"Sbírka se rozrůstá: nepochybujeme o tom, že šťastlivec brzy zažije něco "
"nevídaného"

msgid ""
"This is the overall amount that should be held in the organization’s bank "
"and financial accounts"
msgstr ""
"Jedná se o celkovou částku, která by měla být uložena na bankovních a "
"finančních účtech organizace"

msgid ""
"This page summarises the roles to be assigned in order to use the functions "
"concerning the event"
msgstr ""
"Na této stránce jsou shrnuty role, které je třeba přiřadit, aby bylo možné "
"používat funkce týkající se události"

msgid ""
"To set the tickets that users can select during registration, access the "
"tickets management page"
msgstr ""
"Chcete-li nastavit tipy, které si uživatelé mohou vybrat při registraci, "
"přejděte na stránku správy tipů"

msgid ""
"What casting priority does it ensure? (Usually: 1 is the subsized, 5 for "
"default, 25 for patron)"
msgstr ""
"Jakou prioritu přidělování zajišťujete? (obvykle: 1 je standard, 5 pro "
"podporovatele, 25 pro výrobce)"

msgid ""
"Adds a link on personal accounts pages, allowing users to donate money to "
"the association freely."
msgstr ""
"Přidává odkaz na stránky osobních účtů, který uživatelům umožňuje volně "
"darovat peníze sdružení."

msgid ""
"Allows you to set a 'tax' percentage on event income that must be set aside "
"for the organisation."
msgstr ""
"Umožňuje nastavit procento \"daně\" z příjmu z akce, které musí být odloženo"
" pro organizaci."

msgid ""
"Did you encounter an error, or did you find a text with an incorrect "
"translation in your language"
msgstr ""
"Narazili jste na chybu nebo jste našli text s nesprávným překladem ve vašem "
"jazyce"

msgid ""
"Do you want to enable an automatic email reminder system for registered "
"users who miss a deadline"
msgstr ""
"Chcete povolit systém automatického e-mailového připomenutí pro registrované"
" uživatele, kteří zmeškají termín"

msgid ""
"Insert the link to an external tool where users will be redirected if they "
"are not yet registered"
msgstr ""
"Vložení odkazu na externí nástroj, kam budou uživatelé přesměrováni, pokud "
"ještě nejsou zaregistrováni"

msgid ""
"Lets you specify a date (and time) on which registration will open, keeping "
"it closed until then."
msgstr ""
"Umožňuje zadat datum (a čas), kdy bude registrace otevřena, a do té doby "
"zůstane uzavřena."

msgid ""
"This field can be edited by the player only when the character is in one of "
"the selected statuses"
msgstr ""
"Toto pole může hráč upravovat, pouze pokud je postava v jednom z vybraných "
"stavů"

msgid ""
"typ (type: 's' for single choice, 'm' for multiple choice, 't' for short "
"text, 'p' for long text)"
msgstr ""
"typ (typ: \"s\" pro jednu možnost, \"m\" pro více možností, \"t\" pro krátký"
" text, \"p\" pro dlouhý text)"

msgid ""
"An user with this email address has been created on our website. If you wish"
" to activate, click on"
msgstr ""
"Uživatel s touto e-mailovou adresou byl vytvořen na našich webových "
"stránkách. Pokud si přejete aktivovat, klikněte na"

msgid ""
"Enables managing of entry of revenue for an event that do not originate from"
" player registrations."
msgstr ""
"Umožňuje spravovat příjmy z události, které nepocházejí z registrací hráčů."

msgid ""
"If checked, prevents multiple users from editing the same item at the same "
"time to avoid conflicts"
msgstr ""
"Pokud je zaškrtnuto, zabrání více uživatelům upravovat stejnou položku "
"současně, aby nedocházelo ke konfliktům"

msgid ""
"We only ask for a moment of your time to check the documents you have "
"uploaded, it won't take long"
msgstr ""
"Žádáme vás pouze o chvilku času na kontrolu nahraných dokumentů, nebude to "
"trvat dlouho"

msgid ""
"We thank you for participating in the collection: we are sure they will live"
" a terrific experience"
msgstr "Děkujeme vám za účast ve sbírce: poskytli jste nám nevídaný zážitek"

msgid ""
"A friend of yours will be able to receive the registration as a gift by "
"accessing this special link"
msgstr ""
"Váš přítel bude moci získat členství jako dárek, když se připojí k tomuto "
"speciálnímu odkazu"

msgid ""
"Enables players to send private messages to each other, without revealing "
"personal email addresses."
msgstr ""
"Umožňuje hráčům posílat si navzájem soukromé zprávy, aniž by došlo k "
"odhalení osobních e-mailových adres."

msgid ""
"If checked, options no longer available in the form are hidden, instead of "
"being displayed disabled"
msgstr ""
"Pokud je zaškrtnuto, možnosti, které již nejsou ve formuláři k dispozici, se"
" skryjí, místo aby se zobrazily zakázané"

msgid ""
"Some activated features need the 'Character' feature, but it isn't active: "
"access the feature panel"
msgstr ""
"Některé aktivované funkce potřebují funkci \"Znak\", ale není aktivní: "
"vstupte na panel funkcí"

msgid ""
"This page shows the different versions available of the character, and the "
"differences between them"
msgstr ""
"Na této stránce jsou shrnuty různé dostupné verze listu postavy a rozdíly "
"mezi nimi"

msgid ""
"You are a regular member of our Organization. You can subscribe to events "
"organized for our members"
msgstr ""
"Jste registrovaným členem našeho sdružení. Můžete se registrovat na akce "
"pořádané pro naše členy"

msgid ""
"You can update your registration by simply changing the value of the fields "
"and clicking on confirm"
msgstr ""
"Svou registraci můžete aktualizovat jednoduchou změnou hodnoty polí a "
"kliknutím na tlačítko potvrdit"

msgid ""
"You have requested a specific page of an organisation, but it is not "
"specified in the address given"
msgstr ""
"Požadovali jste konkrétní stránku organizace, ale v zadané adrese není "
"uvedena"

msgid ""
"Allows you to configure a custom external mail server that will be used "
"instead of the standard one."
msgstr ""
"Umožňuje nakonfigurovat vlastní externí poštovní server, který bude použit "
"místo standardního."

msgid ""
"By pressing confirm, this registration will be assigned to you, and you will"
" then be duly registered"
msgstr ""
"Stisknutím tlačítka potvrdit bude tento záznam přiřazen k vám a vy budete "
"řádně zaregistrováni"

msgid ""
"Lets you define sections in the registration form, grouping questions to "
"make lengthy forms clearer."
msgstr ""
"Umožňuje definovat sekce v registračním formuláři a seskupovat otázky, aby "
"byly dlouhé formuláře přehlednější."

msgid ""
"Optional text to be included in the email sent to the player to notify them "
"of the approval decision"
msgstr ""
"Nepovinný text, který má být uveden v e-mailu zaslaném hráči a který mu "
"oznamuje rozhodnutí o schválení"

msgid ""
"This code is used to generate the secret registration link, you may keep the"
" default or customize it"
msgstr ""
"Tento kód slouží k vygenerování tajného registračního odkazu, můžete jej "
"ponechat ve výchozím nastavení nebo si jej přizpůsobit"

msgid ""
"This page shows the conversation with a player concerning a need of them. "
"You can add a new response"
msgstr ""
"Tato stránka zobrazuje konverzaci s hráčem týkající se jeho potřeby. Můžete "
"přidat novou odpověď"

msgid ""
"To confirm your event registration, please complete your payment within one "
"week. You can do so here"
msgstr ""
"Pro potvrzení registrace na akci proveďte platbu do jednoho týdne. Můžete "
"tak učinit zde"

msgid ""
"Enables a 'campaign' style setup where multiple events share the same set of"
" characters and factions."
msgstr ""
"Umožňuje nastavení ve stylu \"kampaně\", kdy více událostí sdílí stejnou "
"sadu postav a frakcí."

msgid ""
"If checked, the subscribers' gallery will not be displayed to those who are "
"not subscribed to the run"
msgstr ""
"Pokud je zaškrtnuto, galerie předplatitelů se nezobrazí těm, kteří nejsou "
"přihlášeni k odběru"

msgid ""
"Indicates public information about your character, which will be shown only "
"to you and the organizers"
msgstr ""
"Uveďte soukromé informace o své postavě, které budou viditelné pouze pro vás"
" a organizátory"

msgid ""
"This page allows you to add or edit an registration revenue other than the "
"players' registration fee."
msgstr ""
"Na této stránce můžete přidat nebo upravit jinou položku než členský "
"poplatek."

msgid ""
"Beyond the minimum number of days indicated, the quota will no longer be "
"available during registration"
msgstr ""
"Po překročení uvedeného minimálního počtu dní již nebude možné poplatek v "
"registraci uplatnit"

msgid ""
"Do you consent to the sharing of your personal data in accordance with the "
"GDPR and our Privacy Policy"
msgstr ""
"Souhlasíte se sdílením svých osobních údajů v souladu s GDPR a našimi "
"zásadami ochrany osobních údajů"

msgid ""
"Enables the definition of surcharges that are added to every registration "
"made after a specified date."
msgstr ""
"Umožňuje definovat příplatky, které se přičítají ke každé registraci "
"provedené po zadaném datu."

msgid ""
"Instead of using an internal registration form, redirects the player to an "
"external registration link."
msgstr ""
"Místo interního registračního formuláře přesměruje hráče na externí "
"registrační odkaz."

msgid ""
"This page allows you to perform a quick setup of the most important settings"
" for your new organization"
msgstr ""
"Na této stránce můžete provést rychlé nastavení nejdůležitějších parametrů "
"nové organizace"

msgid ""
"This page allows you to select the features of a template. Click on a "
"feature to show its description."
msgstr ""
"Na této stránce můžete vybrat funkce šablony. Kliknutím na funkci zobrazíte "
"její popis."

msgid ""
"You have activated character customization, but no fields has been set; "
"access the configuration panel"
msgstr ""
"Aktivovali jste přizpůsobení znaků, ale nebyla nastavena žádná pole; "
"přejděte na konfigurační panel"

msgid ""
"(You can also refer to traits from other quests, but be careful that  are "
"always of the same macrotype)"
msgstr ""
"(Můžete se také odvolávat na vlastnosti z jiných úkolů, ale pozor, aby byly "
"vždy stejného makrotypu.)"

msgid ""
"Fully describe what the box contains, especially number of items, main "
"features, state of preservation."
msgstr ""
"Úplně popište, co krabice obsahuje, zejména počet předmětů, hlavní prvky, "
"stav zachování."

msgid ""
"If present, it indicates the reason for the payment that the player must put"
" on the payments they make."
msgstr ""
"Pokud je přítomen, označuje důvod platby, který musí hráč uvést na "
"provedených platbách."

msgid ""
"This page summarises the roles to be assigned in order to use the functions "
"concerning the organisation"
msgstr ""
"Na této stránce jsou shrnuty role, které je třeba přidělit, aby bylo možné "
"používat funkce týkající se organizace"

msgid ""
"You have activated registration secret link, but no value has been set; "
"access the run management panel"
msgstr ""
"Aktivovali jste tajný odkaz registrace, ale nebyla nastavena žádná hodnota; "
"přejděte na panel správy běhu"

msgid ""
"Enables Plots, story arcs involving selected characters, adding extra "
"content to their character sheets."
msgstr ""
"Povoluje zápletky, příběhové oblouky zahrnující vybrané postavy, přidávající"
" další obsah do jejich charakterových listů."

msgid ""
"If checked, allows a registration form question to be visible based on the "
"selected registration ticket."
msgstr ""
"Pokud je tato možnost zaškrtnuta, umožňuje zobrazit otázku registračního "
"formuláře na základě vybraného tipu registrace."

msgid ""
"In particular, they will only be made visible to the organisers of the "
"events you decide to register for"
msgstr ""
"Zejména budou viditelné pouze organizátorům akcí, na které se rozhodnete "
"přihlásit"

msgid ""
"Introduces a new way to display past and upcoming events, inspired by "
"popular streaming-service layouts."
msgstr ""
"Představuje nový způsob zobrazení minulých a nadcházejících událostí, "
"inspirovaný oblíbenými rozvrženími streamovacích služeb."

msgid ""
"Number of days past the deadline beyond which registrations are marked to be"
" cancelled (default 30 days)"
msgstr ""
"Počet dní po uplynutí lhůty, po které jsou registrace označeny jako zrušené "
"(výchozí 30 dní)"

msgid ""
"Some activated features need the 'Token / Credit' feature, but it isn't "
"active: access the feature panel"
msgstr ""
"Některé aktivované funkce potřebují funkci \"Token / Kredit\", ale není "
"aktivní: přístup na panel funkcí"

msgid ""
"The discount has been added! It has been reserved for you for 15 minutes, "
"after which it will be removed"
msgstr ""
"Zařízení bylo přidáno! Bylo pro vás rezervováno na 15 minut, poté bude "
"odstraněno"

msgid ""
"This page shows the list of members, divided by type: applicants, approved, "
"renewed for the current year"
msgstr ""
"Tato stránka zobrazuje seznam členů rozdělený podle typu: žadatelé, "
"schválení, obnovení pro aktuální rok"

msgid ""
"To activate new features and enhance the functionality of the event, access "
"the features management page"
msgstr ""
"Chcete-li aktivovat nové funkce a rozšířit funkčnost události, přejděte na "
"stránku správy funkcí"

msgid ""
"You have activated registration opening date, but no value has been set; "
"access the run management panel"
msgstr ""
"Aktivovali jste datum zahájení registrace, ale nebyla nastavena žádná "
"hodnota; přejděte na panel správy běhu"

msgid ""
"Allows players to create and contribute to collections aimed at assisting "
"another player with event fees."
msgstr ""
"Umožňuje hráčům vytvářet a přispívat do sbírek, jejichž cílem je pomoci "
"jinému hráči s poplatky za události."

msgid ""
"If checked, it adds a field in which the player can indicate which elements "
"they wish to avoid altogether"
msgstr ""
"Pokud je zaškrtnuto, přidá pole, ve kterém může hráč uvést, kterým prvkům se"
" chce zcela vyhnout"

msgid ""
"Percentage of takings calculated as a fee for association infrastructure (in"
" whole numbers from 0 to 100)"
msgstr ""
"Procentuální podíl tržeb vypočtených jako poplatek za infrastrukturu "
"sdružení (v celých číslech od 0 do 100)"

msgid ""
"The question will be shown in the selected section (if left empty it will "
"shown at the start of the form)"
msgstr ""
"Otázka se zobrazí ve vybrané části (pokud zůstane prázdná, zobrazí se na "
"začátku formuláře)"

#, python-format
msgid ""
"There are <b>%(number)s</b> characters in proposed status, approve them in "
"the character management panel"
msgstr ""
"V navrhovaném stavu jsou <b>%(number)s</b> znaky, které můžete schválit na "
"panelu správy znaků"

msgid ""
"When you want to close the collection, follow the link below. A special "
"redemption code will be generated"
msgstr ""
"Pokud chcete sbírku uzavřít, postupujte podle níže uvedeného odkazu. Bude "
"vygenerován speciální výkupní kód"

msgid ""
"Adds 'Patron' and 'Reduced' ticket types. Each Patron ticket purchased makes"
" one Reduced ticket available."
msgstr ""
"Přidává typy vstupenek \"Patron\" a \"Snížené\". Každá zakoupená vstupenka "
"\"Patron\" zpřístupní jednu vstupenku \"Reduced\"."

msgid ""
"Every friend who registers and uses this code will receive the following "
"discount directly on their ticket"
msgstr ""
"Každý přítel, který se zaregistruje a použije tento kód, získá následující "
"slevu přímo na vstupenku"

#, python-format
msgid ""
"Hello! You have registered for %(event)s, but we have not yet received your "
"annual membership fee payment."
msgstr ""
"Dobrý den! Zaregistrovali jste se na %(event)s, ale ještě jsme neobdrželi "
"platbu ročního členského příspěvku."

msgid ""
"Indicates useful information to passengers, such as color of your car, time "
"estimated time of your arrival"
msgstr ""
"Uvádí užitečné informace pro cestující, například barvu vozu, předpokládaný "
"čas příjezdu"

msgid ""
"Staff members who are allowed to be able to see the responses of players "
"(leave blank to let everyone see)"
msgstr ""
"Zaměstnanci, kteří mohou vidět odpovědi hráčů (nechte prázdné, aby je viděli"
" všichni)"

msgid ""
"This page allows you to add or modify the dynamic instalments with which the"
" player can split the payment."
msgstr ""
"Na této stránce můžete přidat nebo upravit dynamické splátky, kterými může "
"hráč rozdělit platbu."

msgid ""
"Adds support for assigning XP (experience points) to characters, which can "
"then be used to purchase skills."
msgstr ""
"Přidává podporu pro přidělování XP (zkušenostních bodů) postavám, které lze "
"následně použít k nákupu dovedností."

msgid ""
"If you select another event, it will be considered in the same campaign, and"
" they will share the characters"
msgstr ""
"Pokud vyberete jinou událost, bude považována za součást stejné kampaně a "
"bude mít společné postavy"

msgid ""
"Indicate the type of discount: standard, play again (only available to those"
" who have already played a run)"
msgstr ""
"Uveďte typ slevy: standardní, hrát znovu (k dispozici pouze pro ty, kteří "
"již běh odehráli)"

msgid ""
"Keeps a daily record of the organisation's and events' financial status, "
"displaying trend graphs over time."
msgstr ""
"Denně zaznamenává finanční stav organizace a událostí a zobrazuje grafy "
"vývoje v čase."

msgid ""
"To activate new features and enhance the functionality of the platform, "
"access the features management page"
msgstr ""
"Chcete-li aktivovat nové funkce a rozšířit funkčnost platformy, přejděte na "
"stránku správy funkcí"

msgid ""
"To set specific values for configuration of features of the event, access "
"the configuration management page"
msgstr ""
"Chcete-li nastavit konkrétní hodnoty pro konfiguraci funkcí události, "
"přejděte na stránku správy konfigurace"

msgid ""
"You have activated registration external link, but no value has been set; "
"access the event management panel"
msgstr ""
"Aktivovali jste externí odkaz pro registraci, ale nebyla nastavena žádná "
"hodnota; vstupte na panel správy událostí"

msgid ""
"Occasionally shows a special page to users, based on a defined probability, "
"and optionally assigns a result."
msgstr ""
"Příležitostně zobrazí uživatelům speciální stránku na základě definované "
"pravděpodobnosti a volitelně přiřadí výsledek."

msgid ""
"Percentage to be retained by the payment system - enter the value as a "
"number, without the percentage symbol"
msgstr ""
"Procento, které si má platební systém ponechat - zadejte hodnotu jako číslo "
"bez symbolu procenta"

msgid ""
"Please check that you have copied the entire message for payment exactly (in"
" coloured text), it is important"
msgstr ""
"Zkontrolujte, zda jste přesně opsali celý důvod platby (barevným textem), je"
" to důležité"

msgid ""
"Set up the configuration for the creation or editing of characters by the "
"players in the configuration panel"
msgstr ""
"Nastavení konfigurace pro vytváření nebo úpravu postav hráči v konfiguračním"
" panelu"

msgid ""
"To set specific values for the interface configuration or features, access "
"the configuration management page"
msgstr ""
"Chcete-li nastavit konkrétní hodnoty pro konfiguraci rozhraní nebo funkce, "
"přejděte na stránku správy konfigurace"

#, python-format
msgid ""
"We confirm that the collection for '%(recipient)s' has been activated. <a "
"href='%(url)s'>Manage it here!</a>"
msgstr ""
"Potvrzujeme, že sběr pro \"%(recipient)s\" byl aktivován. <a "
"href='%(url)s'>Spravujte ji zde!</a>"

msgid ""
"The relationship between these characters turns out to be empty. Check "
"whether it should be written something"
msgstr ""
"Vztah mezi těmito postavami je prázdný. Zkontrolujte, zda je třeba něco "
"zapsat"

msgid ""
"Unfortunately, without the balance of the fee, it is NOT possible for us to "
"let you participate at the event."
msgstr ""
"Bez uhrazení zbývající části poplatku vám bohužel NEMŮŽEME umožnit účast na "
"akci."

msgid ""
"First and last name characters do not match (remember to enter the correct "
"first and last names in legal_name)"
msgstr ""
"Nesouhlasí znaky jména a příjmení (nezapomeňte zadat správné jméno a "
"příjmení do pole legal_name)"

#, python-format
msgid ""
"There are ability types without abilities: %(list)s. Create abilities for "
"them in the ability management panel"
msgstr ""
"Existují typy schopností bez schopností: %(list)s. Vytvořte pro ně "
"schopnosti na panelu správy schopností"

msgid ""
"Activates a page summarizing overdue players and their deadlines (payments, "
"memberships, forms, casting, etc.)."
msgstr ""
"Aktivuje stránku se souhrnem hráčů, kteří mají zpoždění, a jejich termíny "
"(platby, členství, formuláře, obsazení atd.)."

msgid ""
"If you select one (or more) tickets, the option will only be available to "
"players who have selected that ticket"
msgstr ""
"Pokud vyberete jeden (nebo více) tipů, bude tato možnost dostupná pouze "
"hráčům, kteří si tento tip vybrali"

msgid ""
"This page displays the application for membership in the organization. You "
"can accept or reject the application"
msgstr ""
"Na této stránce se zobrazí žádost o členství v organizaci. Přihlášku můžete "
"přijmout nebo zamítnout"

msgid ""
"For text questions, maximum number of characters; For multiple options, "
"maximum number of options (0 = no limit)"
msgstr ""
"U textových otázek maximální počet znaků; u více možností maximální počet "
"možností (0 = bez omezení)"

msgid ""
"If checked, options no longer available in the registration form are hidden,"
" instead of being displayed disabled"
msgstr ""
"Pokud je zaškrtnuto, možnosti, které již nejsou k dispozici v registračním "
"formuláři, se skryjí, místo aby se zobrazily zakázané"

msgid ""
"Once your admission is approved, you will be able to pay for the tickets for"
" the events you have registered for."
msgstr ""
"Jakmile bude vaše vstupenka schválena, budete moci zaplatit za vstupenky na "
"akce, na které jste se zaregistrovali."

msgid ""
"This page shows email lists of users, divided by their expressed preferences"
" regarding newsletter communications"
msgstr ""
"Tato stránka zobrazuje seznamy e-mailových adres uživatelů rozdělených podle"
" jejich vyjádřených preferencí ohledně zasílání novinek"

msgid ""
"You are on the waiting list, you must be registered with a regular ticket to"
" be able to select your preferences!"
msgstr ""
"Jste na čekací listině, musíte být zaregistrováni s běžnou vstupenkou, "
"abyste si mohli vybrat své preference!"

#, python-format
msgid ""
"Alternatively, you can request to receive it with a formal request in the <a"
" href='%(url)s'>your accounting.</a>."
msgstr ""
"Případně můžete požádat o jeho zaslání pomocí formální žádosti v <a "
"href='%(url)s'>svých účtech.</a>."

msgid ""
"Deadline in the measure of days from enrollment (fill in one between the "
"fixed deadline and the deadline in days)"
msgstr ""
"Termín ve dnech po registraci (vyplňte jeden mezi pevným termínem a termínem"
" ve dnech)"

msgid ""
"Enables \"Prologues\", short introductory paragraphs for each act of the "
"game, which players receive to guide them."
msgstr ""
"Umožňuje \"prology\", krátké úvodní odstavce pro každý akt hry, které hráči "
"dostanou jako vodítko."

msgid ""
"Enables fixed installment deadlines for registration fees, allowing you to "
"define multiple due dates and amounts."
msgstr ""
"Povoluje pevné termíny splátek registračních poplatků a umožňuje definovat "
"více termínů a částek splatnosti."

msgid ""
"If checked, allows a registration form question to be visible only if the "
"player is assigned to certain factions."
msgstr ""
"Pokud je zaškrtnuto, umožňuje, aby se otázka registračního formuláře "
"zobrazila pouze v případě, že je hráč přiřazen k určité frakci."

msgid ""
"The character has been proposed to the staff, who will examine it and "
"approve it or request changes if necessary."
msgstr ""
"Znak byl navržen zaměstnancům, kteří jej prozkoumají a schválí, případně "
"požádají o změny."

msgid ""
"The first line are the field names, such as 'number', 'name', "
"'presentation', 'text'. (Only 'number' is required)"
msgstr ""
"Na prvním řádku jsou názvy polí, například \"number\", \"name\", "
"\"presentation\", \"text\". (Pouze \"number\" je povinné.)"

msgid ""
"Your friends wanted to give you a special gift: they gave you the chance to "
"participate in one of our experiences"
msgstr ""
"Vaši přátelé vám chtěli dát zvláštní dárek: dali vám možnost zúčastnit se "
"jednoho z našich zážitků"

msgid ""
"typ (type: 's' for single choice, 'm' for multiple choice, 't' for short "
"text, 'p' for long text, 'e' for editor)"
msgstr ""
"typ (typ: \"s\" pro jednu volbu, \"m\" pro více voleb, \"t\" pro krátký "
"text, \"p\" pro dlouhý text, \"e\" pro editor)"

msgid ""
"For your convenience, this page only shows questions from the last 3 months."
" To view previous questions click here"
msgstr ""
"Pro vaše pohodlí se na této stránce zobrazují pouze otázky za poslední 3 "
"měsíce. Pro zobrazení předchozích otázek klikněte zde"

msgid ""
"Indicate all references of how you want your refund to be paid  (ex: IBAN "
"and full bank details, paypal link, etc)"
msgstr ""
"Uveďte všechny odkazy na způsob, jakým chcete, aby vám byla náhrada "
"vyplacena (např. IBAN a úplné bankovní údaje, odkaz na PayPal atd.)"

msgid ""
"Indicate whether the character is a mirror (i.e., whether this pg shows the "
"true secret face of another character)"
msgstr ""
"Uveďte, zda je postava zrcadlem (tj. zda tato postava ukazuje pravou skrytou"
" tvář jiné postavy)"

msgid ""
"Do you want to add payment gateway fees to the ticket price, so that the "
"user pays them instead of the organization"
msgstr ""
"Chcete k ceně vstupenky přidat poplatky platební brány, aby je místo "
"organizace platil uživatel"

msgid ""
"If checked, it allows players to enter private information on their "
"characters, visible only to them and the staff."
msgstr ""
"Pokud je zaškrtnuto, umožňuje hráčům zadávat soukromé informace o svých "
"postavách, které jsou viditelné pouze pro ně a pro personál."

msgid ""
"Number of months, starting from the beginning of the membership year, for "
"which to make free membership fee payment"
msgstr ""
"Počet měsíců, počínaje začátkem členského roku, za které lze zaplatit "
"členský příspěvek zdarma"

msgid ""
"Adds a link to legal notices on every page, and provides a management panel "
"link to edit the content of that notice."
msgstr ""
"Na každou stránku přidává odkaz na právní upozornění a poskytuje odkaz na "
"panel správy, který umožňuje upravit obsah tohoto upozornění."

msgid ""
"Lets staff upload receipts for event expenses, tracking both the event "
"expenses, and the amount to refund the staff."
msgstr ""
"Umožňuje zaměstnancům nahrávat účtenky za výdaje na událost a sledovat jak "
"výdaje na událost, tak částku, která má být zaměstnancům vrácena."

msgid ""
"The collection is active! To participate click on the following link, or "
"copy it to whoever you want to get involved"
msgstr ""
"Sbírka je aktivní! Chcete-li se zapojit, klikněte na následující odkaz nebo "
"ho zkopírujte tomu, kdo se chce zapojit"

msgid ""
"Your registration will now be saved in provisional status. It will be "
"confirmed when your ticket payment is received"
msgstr ""
"Vaše registrace bude nyní uložena v prozatímním stavu. Bude potvrzena po "
"obdržení platby za vstupenku"

msgid ""
"Lets you create 'template' events whose configurations and settings can be "
"used as a starting point for other events."
msgstr ""
"Umožňuje vytvářet \"šablonové\" události, jejichž konfigurace a nastavení "
"lze použít jako výchozí bod pro jiné události."

msgid ""
"You have activated fixed installments, but none have been yet created; "
"access the fixed installments management panel"
msgstr ""
"Aktivovali jste pevné splátky, ale žádné ještě nebyly vytvořeny; přejděte na"
" panel správy pevných splátek"

#, python-format
msgid ""
"Allowed type '%(allowed_type)s' is not a valid type.See "
"https://www.iana.org/assignments/media-types/media-types.xhtml"
msgstr ""
"Povolený typ '%(allowed_type)s' není platný typ.Viz "
"https://www.iana.org/assignments/media-types/media-types.xhtml"

msgid ""
"Allows players to submit shuttle requests (e.g., pickup logistics), and "
"staff can manage the status of those requests."
msgstr ""
"Umožňuje hráčům zadávat požadavky na kyvadlovou dopravu (např. logistiku "
"vyzvednutí) a zaměstnanci mohou spravovat stav těchto požadavků."

msgid ""
"If you select one (or more) tickets, the question will only be shown to "
"players who have selected one of those tickets"
msgstr ""
"Pokud vyberete jeden (nebo více) tipů, otázka se zobrazí pouze hráčům, kteří"
" si vyberou tento tip"

msgid ""
"Are you a doctor, a nurse, or a licensed rescuer? We can ask you to "
"intervene in case accidents occur during the event?"
msgstr ""
"Jste lékař, zdravotní sestra nebo licencovaný záchranář? Můžeme vás požádat,"
" abyste zasáhli v případě, že během akce dojde k nehodě?"

msgid ""
"Enables players to customize specific attributes (name, pronoun, public "
"info, etc.) of the characters they're assigned."
msgstr ""
"Umožňuje hráčům upravit konkrétní atributy (jméno, zájmeno, veřejné "
"informace atd.) přiřazených postav."

msgid ""
"If you select one (or more) factions, the question will only be shown to "
"players with characters in all chosen factions"
msgstr ""
"Pokud vyberete jednu (nebo více) frakcí, otázka se zobrazí pouze hráčům s "
"postavami ze všech vybraných frakcí"

msgid ""
"If your question is about a specific event, please select it! If  is a "
"general question instead, please leave it blank."
msgstr ""
"Pokud se váš dotaz týká konkrétní události, vyberte ji! Pokud se jedná o "
"obecnou otázku, nechte ji prosím nevyplněnou."

msgid ""
"Once you have made the payment, return to this page, and upload below the "
"screenshot of the confirmation sent by Paypal"
msgstr ""
"Po provedení platby se vraťte na tuto stránku a níže nahrajte snímek "
"obrazovky potvrzení zaslaného společností Paypal"

msgid ""
"This page allows you to change the appearance settings and presentation of "
"the management system for your Organization."
msgstr ""
"Na této stránce můžete změnit vzhled a nastavení prezentace systému správy "
"sdružení."

msgid ""
"Total of all expenses incurred for the event, both personal and "
"organizational, including any tokens and credits issued"
msgstr ""
"Součet všech výdajů vynaložených na akci, osobních i organizačních, včetně "
"všech vydaných žetonů a kreditů"

#, python-format
msgid ""
"We confirm we received the donation of %(amount)d %(currency)s. We thank you"
" for your support, and for believing in us!"
msgstr ""
"Potvrzujeme, že jsme obdrželi dar ve výši %(amount)d %(currency)s. Děkujeme "
"vám za vaši podporu a za to, že v nás věříte!"

msgid ""
"Enables basic inventory management. Users can add items to a warehouse "
"table, track quantities, and note item locations."
msgstr ""
"Umožňuje základní správu zásob. Uživatelé mohou přidávat položky do skladové"
" tabulky, sledovat množství a zaznamenávat umístění položek."

msgid ""
"for each option five columns: name, description, available seats (0 for "
"infinite), prerequisite options, ticket required"
msgstr ""
"pro každou možnost pět sloupců: název, popis, dostupná místa (0 pro "
"nekonečno), předpokládané možnosti, požadovaná vstupenka"

msgid ""
"Enables a ticket-like system for in-game 'problems,' where staff can log "
"issues, assign severity/urgency, and track them."
msgstr ""
"Umožňuje systém podobný lístkům pro \"problémy\" ve hře, do kterého mohou "
"zaměstnanci zaznamenávat problémy, přiřazovat jim závažnost/naléhavost a "
"sledovat je."

msgid ""
"Indicate the special discount code, to be communicated to the players, which"
" will need to be entered during registration."
msgstr ""
"Uveďte speciální slevový kód, který bude hráčům sdělen a který musí zadat "
"při registraci."

msgid ""
"To define which data will be asked in the profile form to the users once "
"they sign up, access the profile management page"
msgstr ""
"Chcete-li definovat, které údaje se budou uživatelům po registraci "
"zobrazovat ve formuláři profilu, přejděte na stránku správy profilu"

msgid ""
"You have activated dynamic installments, but none have been yet created; "
"access the dynamic installments management panel"
msgstr ""
"Aktivovali jste dynamické splátky, ale žádné ještě nebyly vytvořeny; "
"přejděte na panel správy dynamických splátek"

msgid ""
"Allows you to upload financial system statements (e.g., bank statements) to "
"match and approve corresponding wire payments."
msgstr ""
"Umožňuje nahrát výpisy z finančního systému (např. bankovní výpisy), aby "
"bylo možné porovnat a schválit odpovídající platby bankovním převodem."

msgid ""
"Indicate whether the discount can be used only on new enrollment, or whether"
" it can be used by already registered players."
msgstr ""
"Uveďte, zda lze slevu využít pouze při nové registraci, nebo zda ji mohou "
"využít i již registrovaní hráči."

#, python-format
msgid ""
"Please also note that payment of the annual membership fee (%(amount)d "
"%(currency)s) is required to participate in events."
msgstr ""
"Vezměte prosím na vědomí, že pro účast na akcích je nutné uhradit roční "
"členský příspěvek (%(amount)d %(currency)s)."

msgid ""
"The optimal allocation based on the set values is simulated; you can run it "
"as many times as you like before final loading"
msgstr ""
"Na základě zadaných hodnot se simuluje optimální alokace; před finálním "
"načtením ji můžete spustit libovolně mnohokrát"

msgid ""
"This page shows the total membership accounts, dues, donations, expenses, "
"the overall cash and individual event/run budget"
msgstr ""
"Na této stránce jsou uvedeny celkové členské účty, příspěvky, dary, výdaje, "
"celková hotovost a rozpočet jednotlivých akcí/běhů"

msgid ""
"To customize the appearance of all event pages, including colors, fonts, and"
" images, access the appearance management page"
msgstr ""
"Chcete-li přizpůsobit vzhled všech stránek události, včetně barev, písem a "
"obrázků, přejděte na stránku správy vzhledu"

msgid ""
"Lets you specify a set of users who receive payment confirmation emails for "
"all events, instead of each event's organizers."
msgstr ""
"Umožňuje zadat sadu uživatelů, kterým budou zasílány e-maily s potvrzením o "
"platbě pro všechny události namísto organizátorů jednotlivých událostí."

#, python-format
msgid ""
"You have some tickets without a final installment (with 0 amount): %(list)s;"
" access the fixed installments management panel"
msgstr ""
"Některé tipy jsou bez poslední splátky (s částkou 0): %(list)s; přístup do "
"panelu pro správu pevných splátek"

msgid ""
"Specify your custom character name (depending on the event you can choose "
"the name, or adapt the name to your chosen gender)"
msgstr ""
"Uveďte vlastní jméno postavy (v závislosti na události si můžete vybrat "
"jméno nebo přizpůsobit jméno zvolenému žánru)"

msgid ""
"This page allows you to add or edit sections in the signup form. You can "
"indicate which questions to include in the section."
msgstr ""
"Tato stránka umožňuje přidávat nebo upravovat sekce registračního formuláře."
" Můžete uvést, které otázky mají být do sekce zahrnuty."

msgid ""
"Allows players to purchase tickets as gifts. A special code is generated and"
" provided to the gift recipient for registration."
msgstr ""
"Umožňuje hráčům zakoupit vstupenky jako dárky. Obdarovanému je vygenerován "
"speciální kód, který obdrží při registraci."

msgid ""
"This page shows the casting preferences expressed by players, and allows "
"them to be assigned through an optimization algorithm"
msgstr ""
"Tato stránka zobrazuje preference obsazení vyjádřené hráči a umožňuje jejich"
" přiřazení pomocí optimalizačního algoritmu"

msgid ""
"You can now freely explore the system. You'll find below some suggestions on"
" what you could do now to set up everything nicely"
msgstr ""
"Nyní můžete systém volně prozkoumávat. Níže najdete několik návrhů, co byste"
" nyní mohli udělat, abyste vše pěkně nastavili"

msgid ""
"You have completed your application for association membership: therefore, "
"your event registrations are temporarily confirmed."
msgstr ""
"Vyplnili jste žádost o členství ve sdružení: vaše registrace na akce jsou "
"proto dočasně potvrzeny."

msgid ""
"Enables 'lottery' tickets with unlimited availability and no cost, from "
"which a random subset is converted into normal tickets."
msgstr ""
"Umožňuje losy s neomezenou dostupností a bez ceny, z nichž se náhodná "
"podmnožina přemění na běžné losy."

msgid ""
"If checked, players may add abilities themselves, by selecting from those "
"that are visible, and whose pre-requisites they meet."
msgstr ""
"Pokud je tato možnost zaškrtnuta, hráči si budou moci přidávat dovednosti "
"sami a vybírat z těch, které jsou viditelné a splňují předpoklady."

msgid ""
"If checked, enables to set for each registration question the list of staff "
"members allowed to see it's answers from the players"
msgstr ""
"Pokud je zaškrtnuto, umožňuje nastavit pro každou registrační otázku seznam "
"členů personálu, kteří mohou vidět odpovědi hráčů"

msgid ""
"Please remember that the information on this page was given with the "
"implicit trust that it will be treated with the utmost care"
msgstr ""
"Mějte prosím na paměti, že informace na této stránce byly poskytnuty s "
"důvěrou, že s nimi bude nakládáno s maximální péčí"

msgid ""
"The payment of your membership fee for this year has been received. You have"
" the right to participate to the organization events"
msgstr ""
"Platba členského příspěvku na tento rok byla přijata. Máte právo účastnit se"
" schůzí sdružení a hlasovat na shromáždění"

msgid ""
"To grant access to event management for other users and define roles with "
"specific permissions, access the roles management page"
msgstr ""
"Chcete-li udělit přístup ke správě událostí dalším uživatelům a definovat "
"role s konkrétními oprávněními, přejděte na stránku správy rolí"

msgid ""
"You have submitted your dues payment, and it is now being approved by the "
"staff. You don't have to do anything for the time being"
msgstr ""
"Odeslali jste platbu členského příspěvku, která je nyní schvalována. "
"Prozatím nemusíte nic dělat"

msgid ""
"Your request will be approved at the next Board meeting. You will receive "
"confirmation of the outcome of its evaluation very soon"
msgstr ""
"Vaše žádost bude posouzena na příštím zasedání správní rady. Výsledek jejího"
" posouzení vám bude brzy potvrzen"

msgid ""
"Allows a user to create 'delegated' accounts they fully manage (e.g., "
"children), avoiding the need for separate login credentials."
msgstr ""
"Umožňuje uživateli vytvářet \"delegované\" účty, které plně spravuje (např. "
"děti), čímž se vyhne nutnosti používat samostatné přihlašovací údaje."

msgid ""
"Given a payment deadline, indicates the number of days under which it "
"notifies the player to proceed with the payment. Default 30."
msgstr ""
"Při zadané lhůtě splatnosti uvede počet dní, do kterých oznámí hráči, aby "
"platbu provedl. Výchozí hodnota 30."

msgid ""
"This page allows you to select the features activated for this event, and "
"all its runs. Click on a feature to show its description."
msgstr ""
"Na této stránce můžete vybrat funkce aktivované pro tuto událost a všechny "
"její běhy. Kliknutím na funkci zobrazíte její popis."

msgid ""
"To customize the appearance of all organizational pages, including colors, "
"fonts, and images, access the appearance management page"
msgstr ""
"Chcete-li přizpůsobit vzhled všech organizačních stránek, včetně barev, "
"písem a obrázků, přejděte na stránku správy vzhledu"

msgid ""
"Select from the drop-down list the characters to be added to the faction. "
"The text private to the faction will be shown only to them"
msgstr ""
"V rozevíracím seznamu vyberte postavy, které chcete přidat do frakce. Text "
"soukromý pro frakci se zobrazí pouze jim"

msgid ""
"This is the associative positive operating margin, taking into account the "
"budgets of completed runs, minus credits or tokens issued"
msgstr ""
"Jedná se o přidruženou kladnou provozní marži, která zohledňuje rozpočty "
"dokončených běhů po odečtení kreditů nebo vydaných žetonů"

msgid ""
"This page shows the deadlines of upcoming organization events, the "
"activities to be monitored, and the list of users to be solicited"
msgstr ""
"Na této stránce jsou uvedeny termíny nadcházejících akcí organizace, "
"sledované činnosti a seznam uživatelů, kteří mají být osloveni"

msgid ""
"When the text is displayed to the player, the number is automatically "
"replaced with the character’s name and a link to their profile"
msgstr ""
"Při zobrazení textu hráči se číslo automaticky nahradí jménem postavy a "
"odkazem na její profil"

msgid ""
"Adds a quiz-style system for workshop questions. Organizers can define "
"forms, questions, and correct answers for players to complete."
msgstr ""
"Přidává systém kvízů pro otázky z workshopů. Organizátoři mohou definovat "
"formuláře, otázky a správné odpovědi, které mají hráči vyplnit."

msgid ""
"Leave blank if the document has no expiration date - Please check that it "
"does not expire before the event you want to signup up for."
msgstr ""
"Ponechte prázdné, pokud dokument nemá datum platnosti - zkontrolujte, zda "
"jeho platnost nevyprší před událostí, na kterou se chcete přihlásit."

msgid ""
"Please indicate below the exact method of payment you made. Remember to "
"submit the form, otherwise your payment will not be processed"
msgstr ""
"Níže prosím uveďte přesný způsob platby, který jste provedli. Nezapomeňte "
"formulář odeslat, jinak nebude vaše platba zpracována"

msgid ""
"Select a zip file for upload. Directories will become albums, photos and the"
" videos inside will be placed in the corresponding albums"
msgstr ""
"Vyberte soubor zip pro odeslání. Z adresářů se stanou alba a fotografie a "
"videa v nich budou umístěny do příslušných alb"

msgid ""
"this figure is the net that should result as availability of financial "
"instruments - it does not take into account tokens and credits"
msgstr ""
"tento údaj je čistá hodnota, která by měla být výsledkem dostupnosti "
"finančních nástrojů - nezohledňuje tokeny a kredity"

msgid ""
"Lets you upload and host files directly on larpmanager, making them "
"available either to staff or to players via secret external links."
msgstr ""
"Umožňuje nahrávat a hostovat soubory přímo v larpmanageru a zpřístupnit je "
"zaměstnancům nebo hráčům prostřednictvím tajných externích odkazů."

msgid ""
"Notes: Try to group as many passengers per request as possible; if you "
"notice any delays, write us directly, do not enter new requests"
msgstr ""
"Poznámka: Snažte se seskupit co nejvíce cestujících na jednu žádost; pokud "
"zaznamenáte zpoždění, napište nám přímo, nezadávejte nové žádosti"

#, python-format
msgid ""
"In the event <b>%(event)s</b> to which you are enrolled, you have been "
"assigned the trait: <b>%(trait)s</b> of quest: <b>%(quest)s</b>."
msgstr ""
"V události <b>%(event)s</b>, do které jste zapsáni, vám byla přiřazena "
"vlastnost: <b>%(trait)s</b> hledání: <b>%(quest)s</b>."

msgid ""
"To grant access to organization management for other users and define roles "
"with specific permissions, access the roles management page"
msgstr ""
"Chcete-li ostatním uživatelům udělit přístup ke správě organizace a "
"definovat role s konkrétními oprávněními, přejděte na stránku správy rolí"

msgid ""
"Allows managing Tokens and Credits, which players can use instead of money "
"for registration fees. Credits can also be redeemed for cash."
msgstr ""
"Umožňuje správu žetonů a kreditů, které mohou hráči používat místo peněz za "
"registrační poplatky. Kredity lze také vyměnit za peníze."

msgid ""
"Enables 'bring a friend' discount. A registered player provides their unique"
" code to a new registrant, granting both a discounted price."
msgstr ""
"Umožňuje slevu \"přiveďte kamaráda\". Registrovaný hráč poskytne svůj "
"jedinečný kód novému registrovanému hráči a oba získají slevu."

msgid ""
"We confirm that your votes are correctly registered in the system! Thank you"
" for participating in the democratic life of the Organization"
msgstr ""
"Potvrzujeme, že vaše hlasy jsou v systému správně zapsány! Děkujeme, že se "
"podílíte na demokratickém životě sdružení"

msgid ""
"Manages pre-larp 'mini-scenes.' You can create any number of scenes and "
"assign players to them, with checks to avoid scheduling conflicts."
msgstr ""
"Spravuje \"miniscény\" před larpem. Můžete vytvořit libovolný počet scén a "
"přiřadit k nim hráče s kontrolou, aby nedocházelo ke konfliktům při "
"plánování."

#, python-format
msgid ""
"You can make the payment <a href= %(url)s'>on this page</a>. If you "
"encounter any kind of problem, let us know, we will help you solve it!"
msgstr ""
"Platbu můžete provést <a href= %(url)s'>na této stránce</a>. Pokud narazíte "
"na jakýkoli problém, dejte nám vědět, pomůžeme vám ho vyřešit!"

msgid ""
"This page allows you to select the features activated for the organization, "
"and all its events. Click on a feature to show its description."
msgstr ""
"Tato stránka umožňuje vybrat funkce aktivované pro organizaci a všechny její"
" události. Kliknutím na funkci zobrazíte její popis."

msgid ""
"Enables 'Filler' characters: simpler character sheets, assigned to players "
"who are ready to replacing last-minute dropout of main characters."
msgstr ""
"Umožňuje \"výplňové\" postavy: jednodušší listy postav, přidělené hráčům, "
"kteří jsou připraveni na poslední chvíli nahradit vypadnutí hlavních postav."

msgid ""
"If enabled, the system will automatically add payment gateway fees to the "
"ticket price, so the player covers them instead of the organization"
msgstr ""
"Pokud je tato možnost povolena, systém automaticky připočte poplatky "
"platební brány k ceně vstupenky, takže je hradí hráč místo organizace"

msgid ""
"In the text search, you can enter any text; the search will be done on the "
"number, name, teaser, player, groups to which the character belong"
msgstr ""
"V textovém vyhledávání můžete zadat libovolný text; vyhledávání se provede "
"podle čísla, jména, upoutávky, hráče, skupiny, do které postava patří"

msgid ""
"Click on the roles you'd like to collaborate on, then enter your degree of "
"experience, and finally indicate precisely your field of experience"
msgstr ""
"Klikněte na role, na kterých chcete spolupracovat, poté zadejte úroveň svých"
" zkušeností a nakonec přesně uveďte svou odbornost"

msgid ""
"If checked, players may sign up as fillers at any time; otherwise, they may "
"only do so if the stipulated number of characters has been reached"
msgstr ""
"Pokud je zaškrtnuto, mohou se hráči kdykoli přihlásit jako doplňující hráči;"
" v opačném případě tak mohou učinit pouze v případě, že bylo dosaženo "
"stanoveného počtu postav"

msgid ""
"These are the event signup for which you submitted a payment, and it's being"
" reviewed by the staff. You don't have to do anything at this time"
msgstr ""
"Jedná se o přihlášení k události, za kterou jste odeslali platbu a kterou "
"právě kontrolují pracovníci. V tuto chvíli nemusíte nic dělat"

msgid ""
"To define the registration form, and set up any number of registration "
"questions and their options, access the registration form management page"
msgstr ""
"Chcete-li definovat registrační formulář a nastavit libovolný počet "
"registračních otázek a jejich možností, přejděte na stránku pro správu "
"registračního formuláře"

msgid ""
"If you press once, it will be *included* in the search. If a character "
"belongs to at least one inclusion category, it will be shown in the search"
msgstr ""
"Pokud jej stisknete jednou, bude *zařazen* do vyhledávání. Pokud znak patří "
"alespoň do jedné kategorie zahrnutí, zobrazí se ve vyhledávání"

msgid ""
"By pressing confirm, the collection total will be credited to your account, "
"and will be used automatically when you register for one of our events"
msgstr ""
"Po stisknutí tlačítka potvrdit bude celková částka sbírky připsána na váš "
"účet a bude automaticky použita při registraci na některou z našich akcí"

#, python-format
msgid ""
"Enter here the 'bring a friend' code given to you by an already registered "
"player, and you can receive a discount on your membership of %(amount)d!"
msgstr ""
"Zadejte zde kód \"přiveďte kamaráda\", který vám dal již registrovaný hráč, "
"a můžete získat slevu na členství ve výši %(amount)d!"

msgid ""
"Indicates a way for other players to contact you. It can be an email, a "
"social profile, whatever you want. It will be made public to others players"
msgstr ""
"Uveďte způsob, jakým vás mohou ostatní hráči kontaktovat. Může to být "
"e-mail, profil na sociální síti, cokoli chcete. Bude zveřejněn pro ostatní "
"hráče"

#, python-format
msgid ""
"You can make the payment in just a few minutes <a href= %(url)s'>here</a>. "
"Let us know if you encounter any problems, or if we can help in any way!"
msgstr ""
"Platbu můžete provést během několika minut <a href= %(url)s'>zde</a>. Dejte "
"nám vědět, pokud narazíte na nějaké problémy nebo pokud vám můžeme jakkoli "
"pomoci!"

msgid ""
"At the top, you'll find shortcuts to access your organization dashboard "
"(this page), as well as the active event dashboards, when you'll create them"
msgstr ""
"V horní části najdete zkratky pro přístup k ovládacímu panelu organizace "
"(tato stránka) a k aktivním ovládacím panelům událostí, pokud je vytvoříte"

msgid ""
"In the text of the element on the left, it is referenced a character with "
"the number indicated on the right, but the latter does not appear to exist"
msgstr ""
"V textu prvku na levé straně je znak označen číslem uvedeným na pravé "
"straně, které však neexistuje"

msgid ""
"Once the transfer is confirmed, request the slip (the receipt of "
"confirmation) and upload it below. You can upload a file in pdf format, or "
"an image"
msgstr ""
"Po potvrzení převodu si vyžádejte potvrzení o převodu a nahrajte jej níže. "
"Můžete nahrát soubor ve formátu pdf nebo obrázek"

msgid ""
"The larpmanager has a over 100 different features. There is one for every "
"single aspect of event organising: signups, accounting, writing, logistics"
msgstr ""
"Správce larpů má více než 100 různých funkcí. Je zde jedna pro každý aspekt "
"organizování události: přihlašování, účetnictví, psaní, logistika"

msgid ""
"Generates a special, hidden link that lets certain players register even if "
"general registration is closed (e.g., early access for a specific group)."
msgstr ""
"Vygeneruje speciální skrytý odkaz, který umožní určitým hráčům zaregistrovat"
" se, i když je obecná registrace uzavřena (např. předčasný přístup pro "
"určitou skupinu)."

msgid ""
"Freely insert CSS commands, they will be reported in all pages  in the space"
" of your Organization. In this way you can customize freely the appearance."
msgstr ""
"Volně vkládejte příkazy CSS, které se zobrazí na všech stránkách v prostoru "
"asociace. Tímto způsobem si můžete libovolně přizpůsobit vzhled."

msgid ""
"Below you will find all the features available; you can write a search "
"keyword to filter them. Then click on 'Video', and you will see the video "
"directly"
msgstr ""
"Níže najdete všechny dostupné funkce; pro jejich filtrování můžete zadat "
"klíčové slovo. Poté klikněte na \"Video\" a zobrazí se vám přímo video"

msgid ""
"This is the information with which your character will begin each act. We "
"ask that you do NOT read this information before the act to which it "
"referenced"
msgstr ""
"S těmito informacemi bude vaše postava začínat každý akt. Žádáme vás, abyste"
" tyto informace NEČETLI před aktem, ke kterému se vztahují"

msgid ""
"If you press a second time, it will be *excluded* in the search. If a "
"character belongs to even one exclusion category, it will not be shown in "
"the search"
msgstr ""
"Pokud stisknete tlačítko podruhé, bude z vyhledávání *vyřazeno*. Pokud znak "
"patří byť jen do jedné vylučovací kategorie, nebude ve vyhledávání zobrazen"

msgid ""
"To set up the gateway payment available to players, to let them pay the "
"registration fee through the platform, access the payment settings "
"management page"
msgstr ""
"Chcete-li nastavit platbu přes platební bránu, která je hráčům k dispozici, "
"aby mohli zaplatit registrační poplatek prostřednictvím platformy, přejděte "
"na stránku pro správu nastavení plateb"

msgid ""
"When putting in WORKING, indicate in the comments the specific actions that"
"  are being performed; when putting in CLOSED, indicate showd in the  "
"comments."
msgstr ""
"Při zadávání položky WORKING uveďte v komentáři konkrétní činnosti, které "
"provádíte; při zadávání položky CLOSED uveďte v komentáři shrnutí."

msgid ""
"You have activated both fixed and dynamic installments; they are not meant "
"to be used together, deactivate one of the two in the features management "
"panel"
msgstr ""
"Aktivovali jste pevné i dynamické splátky; nemají se používat společně, "
"jednu z nich deaktivujte na panelu správy funkcí"

msgid ""
"The payment of your membership fee for this year has NOT been received: it "
"is necessary in order to participate to the events, and the organization "
"meetings"
msgstr ""
"Ještě jste nezaplatili členský příspěvek: je nutný pro účast na akcích a "
"hlasování na valné hromadě"

msgid ""
"This page shows the questions submitted by users, divided by the events they"
" refer to. You can answer the question or close it if requires no further "
"action"
msgstr ""
"Na této stránce jsou zobrazeny otázky zadané uživateli, rozdělené podle "
"událostí, kterých se týkají. Na otázku můžete odpovědět, nebo ji zavřít, "
"pokud nevyžaduje žádnou další akci"

msgid ""
"Indicates how you can be recognized, if you will be found near some point "
"specific, if you have a lot of luggage: any information that might help us "
"help you"
msgstr ""
"Uvádí, jak vás lze poznat, zda vás najdeme poblíž určitého místa, zda máte "
"hodně zavazadel: všechny informace, které by nám mohly pomoci"

#, python-format
msgid ""
"Hello! You have signed up for %(event)s, but have not yet completed your "
"profile. It takes 5 minutes, just <a href='%(url)s'>click here</a> and "
"complete the form!"
msgstr ""
"Dobrý den! Zaregistrovali jste se do %(event)s, ale ještě jste nevyplnili "
"svůj profil. Zabere to 5 minut, stačí <a href='%(url)s'>kliknout sem</a> a "
"vyplnit formulář!"

msgid ""
"By proceeding with your registration for this event, you are giving us your "
"authorisation to share your data saved on our platform with the organisers "
"of the event"
msgstr ""
"Tím, že se zaregistrujete na tuto událost, nám dáváte souhlas ke sdílení "
"vašich údajů uložených na naší platformě s organizátory akce"

msgid ""
"Want to help one of your friends play with us? Organize a collection: you "
"and anyone who wants to contribute will be able to donate part of their "
"registration fees"
msgstr ""
"Chcete pomoci svému kamarádovi hrát s námi? Uspořádejte sbírku: vy a každý, "
"kdo chce přispět, můžete věnovat část členských příspěvků"

#, python-format
msgid ""
"In addition, you must be up to date with the payment of your membership fee "
"in order to participate in events. Make your payment <a href='%(url)s'>on "
"this page</a>."
msgstr ""
"Kromě toho musíte mít uhrazený členský příspěvek, abyste se mohli účastnit "
"akcí. Platbu proveďte <a href='%(url)s'>na této stránce</a>."

#, python-format
msgid ""
"You have some fixed installments with both date and days set, but those "
"values cannot be set at the same time: %(list)s; access the fixed "
"installments management panel"
msgstr ""
"U některých pevných splátek máte nastaveno datum i dny, ale tyto hodnoty "
"nelze nastavit současně: %(list)s; přístup na panel správy pevných splátek"

msgid ""
"In order to confirm your registration, you must request to register as a "
"member of the Association. The procedure will automatically take you through"
" the required steps"
msgstr ""
"Pro potvrzení členství je nutné požádat o registraci jako člen asociace. "
"Postup vás automaticky provede požadovanými kroky"

msgid ""
"Primary: main grouping / affiliation for characters. Transversal: secondary "
"grouping across primary factions. Secret: hidden faction visible only to "
"assigned characters"
msgstr ""
"Primární: hlavní skupina / příslušnost postav. Průřezové: sekundární "
"seskupení napříč primárními frakcemi. Tajná: skrytá frakce viditelná pouze "
"pro přiřazené postavy"

msgid ""
"By clicking the button below, you confirm that you consent to the sharing of"
" your personal data with this organization, in accordance with the GDPR and "
"our Privacy Policy"
msgstr ""
"Kliknutím na tlačítko níže potvrzujete, že souhlasíte se sdílením svých "
"osobních údajů s touto organizací v souladu s GDPR a našimi zásadami ochrany"
" osobních údajů"

msgid ""
"Enables dynamic installment management: the total fee is evenly split into "
"multiple installments, each due on a date determined by dividing the "
"remaining days until the event."
msgstr ""
"Umožňuje dynamickou správu splátek: celkový poplatek je rovnoměrně rozdělen "
"do několika splátek, z nichž každá je splatná k datu určenému vydělením "
"zbývajících dnů do události."

msgid ""
"If we don't hear from you, we'll understand that you're no longer interested"
" at the event and we will cancel your registration, so that other players "
"can signup to your place."
msgstr ""
"Pokud se nám naopak neozvete, zjistíme, že o akci již nemáte zájem, a vaši "
"registraci zrušíme, aby se mohli přihlásit další zájemci."

msgid ""
"Fill in this field if you follow a personal diet for reasons of choice(e.g. "
"vegetarian, vegan) or health (celiac disease, allergies). Leave empty if you"
" do not have things to report!"
msgstr ""
"Toto pole vyplňte, pokud dodržujete osobní dietu z důvodů volby (např. "
"vegetariánská, veganská) nebo zdravotních důvodů (celiakie, alergie). Nechte"
" prázdné, pokud nemáte co hlásit!"

msgid ""
"For our part, we will use pre-registrations as a measure of how much an "
"event is desired. If you want a new run of an event, spread the voice and "
"invites others to pre-register to it"
msgstr ""
"Z naší strany budeme jako měřítko oblíbenosti akce používat předběžné "
"registrace. Pokud chcete nový běh události, šiřte tuto informaci a pozvěte "
"ostatní k předběžné registraci"

msgid ""
"When you press one of the special reference symbols, a popup will help you "
"get the reference number of a character; you can also select a reference "
"number to see the character’s name"
msgstr ""
"Když stisknete jeden ze speciálních referenčních symbolů, zobrazí se "
"vyskakovací okno, které vám pomůže zjistit referenční číslo znaku; můžete "
"také vybrat referenční číslo a zobrazit jméno znaku"

msgid ""
"We only ask you to indicate a <b>order</b> of preference for the your pre-"
"registrations (imagining you have to choose which one to play, indicates in "
"what order you want to play them)"
msgstr ""
"Žádáme vás pouze o to, abyste uvedli <b>pořadí</b>, kterému dáváte přednost "
"při předběžných registracích (za předpokladu, že si musíte vybrat, které "
"chcete hrát, uveďte prosím, v jakém pořadí byste je chtěli hrát)"

msgid ""
"We are almost there, you just need to enter the last necessary data here. "
"With this data your membership application will be pre-filled;  you will "
"just have to print it out and sign it"
msgstr ""
"Jsme téměř u cíle, stačí zde zadat poslední potřebné údaje. S těmito údaji "
"bude vaše členská přihláška předvyplněna; stačí ji vytisknout a podepsat"

msgid ""
"As per the statutes, we will review your request at the next board meeting "
"and send you an update e-mail as soon as possible (you should receive a "
"reply within a few weeks at the latest)."
msgstr ""
"V souladu se stanovami vaši žádost posoudíme na příštím zasedání správní "
"rady a co nejdříve vám zašleme aktuální e-mail (odpověď byste měli obdržet "
"nejpozději do několika týdnů)."

msgid ""
"You have not yet submitted your application for membership to the "
"Organization. If you are not a Member, we cannot accept payment from you, "
"and you cannot confirm your event registrations"
msgstr ""
"Dosud jste nepodali žádost o členství ve sdružení. Pokud nejste členem, "
"nemůžeme od vás přijmout platbu a nemůžete potvrdit registraci na akci"

msgid ""
"This <b>is</b> not binding, and <b>does</b> not automatically secure you a "
"place at the event, but you will be offered a preferential registration "
"before the public opening of registration"
msgstr ""
"Toto <b>není</b> závazné a <b>nezajišťuje</b> vám automaticky místo na akci,"
" ale bude vám nabídnuta přednostní registrace před veřejným zahájením "
"registrace"

msgid ""
"You have submitted a deposit, and it is being reviewed by the staff. You "
"don't have to do anything for the time being, as soon as it is confirmed the"
" accounting of the event will be updated"
msgstr ""
"Zadali jste platbu a pracovníci ji právě kontrolují. Prozatím nemusíte nic "
"dělat, jakmile bude potvrzena, budou účty události aktualizovány"

msgid ""
"The character on the left has in relationships the one on the right, but the"
" reverse is not true. Check whether to remove the relationship to the one on"
" the left, or add it on the one on the right"
msgstr ""
"Postava vlevo má ve vztazích tu vpravo, ale naopak to neplatí. Zkontrolujte,"
" zda máte odebrat vztah k tomu vlevo, nebo jej přidat k tomu vpravo"

msgid ""
"This page summarises the list of members, formatted ready to be sent to the "
"insurance company. It only displays members who have renewed their "
"membership in this calendar year, in order of renewal"
msgstr ""
"Tato stránka shrnuje seznam členů, který je připraven k odeslání pojišťovně."
" Zobrazuje pouze členy, kteří obnovili své členství v tomto kalendářním "
"roce, a to v pořadí, v jakém bylo členství obnoveno"

msgid ""
"There are only two steps left to complete the procedure, enter the last "
"necessary data. With this information, your membership application will be "
"pre-filled; all you have to do is print it out and sign it"
msgstr ""
"K dokončení postupu zbývají už jen dva kroky; zde zadejte poslední potřebné "
"údaje. S těmito údaji bude vaše členská přihláška předvyplněna; stačí ji "
"vytisknout a podepsat"

msgid ""
"This page allows you to check the payment items in the system. The source of"
" the data should be one of the verified payment systems,  from which to take"
" the list of payments, showing the code of the payment"
msgstr ""
"Na této stránce můžete zkontrolovat platební položky v systému. Zdrojem dat "
"by měl být některý z ověřených platebních systémů, ze kterého se převezme "
"seznam plateb se zobrazením kódu platby"

#, python-format
msgid ""
"<i>Payment due</i> - You must pay <b>%(amount).2f %(currency)s</b> as soon "
"as possible. Make your payment <a href='%(url)s'>on this page</a>. If we do "
"not receive payment, your registration may be cancelled."
msgstr ""
"<i>Splatnost</i> - Musíte zaplatit <b>%(amount).2f %(currency)s</b> co "
"nejdříve. Platbu proveďte <a href='%(url)s'>na této stránce</a>. Pokud "
"platbu neobdržíme, může být vaše členství zrušeno."

#, python-format
msgid ""
"You must pay at least <b>%(amount).2f %(currency)s</b> by %(deadline)d days."
" Make your payment <a href='%(url)s'>on this page</a>. If we do not receive "
"payment by the deadline, your registration may be cancelled."
msgstr ""
"Musíte zaplatit alespoň <b>%(amount).2f %(currency)s</b> do %(deadline)d "
"dnů. Platbu proveďte <a href='%(url)s'>na této stránce</a>. Pokud platbu "
"neobdržíme do stanoveného termínu, může být vaše členství zrušeno."

msgid ""
"Indicates the ratio between reduced and patron tickets, multiplied by 10. "
"Example: 10 -> 1 reduced ticket for 1 patron ticket. 20 -> 2 reduced tickets"
" for 1 patron ticket. 5 -> 1 reduced ticket for 2 patron tickets"
msgstr ""
"Udává poměr mezi zlevněnými a zvýhodněnými vstupenkami vynásobený 10. "
"Příklad: 10 -> 1 zlevněná vstupenka za 1 zvýhodněnou vstupenku. 20 -> 2 "
"zlevněné vstupenky za 1 vstupenku pro návštěvníky. 5 -> 1 zlevněná vstupenka"
" za 2 vstupenky pro návštěvníky"

msgid ""
"this figure is the main positive, the operating margin. It takes into "
"account of budgets for events that have been over two months, which are "
"considered to be closed, and treats all tokens and credits as reimbursed"
msgstr ""
"tento údaj je hlavním pozitivem, provozní marží. Zohledňuje rozpočty na "
"události, které trvají déle než dva měsíce a které se považují za uzavřené, "
"a považuje všechny žetony a kredity za uhrazené"

msgid ""
"Please note that your character sheet may contain  personal secrets, not to "
"be shared before the start of the event. To avoid accidentally spoiling your"
" experience, do not discuss its content with other participants!"
msgstr ""
"Vezměte prosím na vědomí, že váš list postavy může obsahovat osobní "
"tajemství, která by neměla být sdělována před začátkem akce. Abyste si "
"náhodou nepokazili zážitek, neprobírejte jeho obsah s ostatními účastníky!"

msgid ""
"You are registered for an event to be held in this calendar year, but we are"
" not aware of your dues payment. Be careful: if you don't complete it, "
"<b>you won't be able to attend events</b>, nor vote at the Membership "
"Meeting"
msgstr ""
"Jste přihlášeni na akci, která se má konat v tomto kalendářním roce, ale "
"nevíme o zaplacení vašeho členského příspěvku. Dejte si pozor: pokud jej "
"neuhradíte, <b>nebudete se moci účastnit akcí</b> ani hlasovat na valné "
"hromadě"

msgid ""
"You have submitted your application for membership in the Organization. The "
"request will be considered at the next meeting of the Board. When it is "
"approved, you will be able to settle payments for the events you have signed"
" up for"
msgstr ""
"Podali jste žádost o členství ve sdružení. Bude posouzena na příštím "
"zasedání představenstva. Po jejím schválení budete moci platit za akce, na "
"které jste se přihlásili"

msgid ""
"Searchable: Characters can be filtered according to this question. Public: "
"The answer to this question is publicly visible. Private: The answer to this"
" question is only visible to the player. Hidden: The answer is hidden to all"
" players."
msgstr ""
"Lze vyhledávat: Znaky lze filtrovat podle této otázky. Veřejné: Odpověď na "
"tuto otázku je veřejně viditelná. Soukromá: Odpověď na tuto otázku je "
"viditelná pouze pro hráče. Skrytá: Odpověď je skrytá pro všechny hráče."

msgid ""
"If for whatever reason the first and last name shown on your documents is "
"different from the one you prefer to use, then write it here. It will only "
"be used for internal bureaucratic purposes, and will NEVER be displayed to "
"other players."
msgstr ""
"Pokud se jméno a příjmení uvedené v dokladech z jakéhokoli důvodu liší od "
"toho, které preferujete, napište je sem. Bude použito pouze pro interní "
"byrokratické účely a NIKDY nebude zobrazeno ostatním hráčům."

msgid ""
"Click here to confirm that you have completed the character and are ready to"
" propose it to the staff. Be careful: some fields may no longer be editable."
" Leave the field blank to save your changes and to be able to continue them "
"in the future."
msgstr ""
"Kliknutím zde potvrdíte, že jste postavu dokončili a jste připraveni ji "
"navrhnout personálu. Buďte opatrní: některá pole již nemusí být "
"editovatelná. Ponechte pole prázdné, abyste uložili své změny a mohli v nich"
" v budoucnu pokračovat."

msgid ""
"Optional: The question is shown, and can be filled by the player. Mandatory:"
" The question needs to be filled by the player. Disabled: The question is "
"shown, but cannot be changed by the player. Hidden: The question is not "
"shown to the player."
msgstr ""
"Volitelně: Otázka se zobrazí a hráč ji může vyplnit. Povinné: Otázka musí "
"být vyplněna hráčem. Zakázáno: Otázka je zobrazena, ale hráč ji nemůže "
"změnit. Skrytá: Otázka se hráči nezobrazuje."

msgid ""
"Indicate severity: RED (risks ruining the game for more than half of the "
"players), ORANGE (risks ruining the game for more than ten players),  YELLOW"
" (risks ruining the game for a few players), GREEN (more than  problems, "
"finesses to be fixed)"
msgstr ""
"Uveďte závažnost: ČERVENÁ (riziko zničení hry pro více než polovinu hráčů), "
"ORANŽOVÁ (riziko zničení hry pro více než deset hráčů), ŽLUTÁ (riziko "
"zničení hry pro několik hráčů), ZELENÁ (více než problémy, je třeba opravit)"

msgid ""
"Upload your portrait photo. It will be shown to other players together with "
"the your character, so as to help recognize you in the game. Choose a photo "
"that you would put in an official document (in which you are alone, centered"
" on your face)."
msgstr ""
"Nahrajte svou portrétní fotografii. Ta se bude zobrazovat ostatním hráčům "
"spolu s vaší postavou, aby vás ve hře lépe poznali. Vyberte si fotografii, "
"kterou byste vložili do oficiálního dokumentu (na které jste sami, s "
"vycentrovaným obličejem)."

#, python-format
msgid ""
"Hello! We would like to remind you that in order to confirm your provisional"
" registration of %(event)s you need to apply for admission as a member of "
"the association. You are very close, just <a href='%(url)s'>click here</a> "
"and complete the form."
msgstr ""
"Dobrý den! Rádi bychom Vám připomněli, že pro potvrzení Vašeho prozatímního "
"členství v %(event)s musíte požádat o přijetí za člena sdružení. Jste velmi "
"blízko, stačí <a href='%(url)s'>kliknout zde</a> a vyplnit formulář."

msgid ""
"If you prefer that your real name and surname not be publicly visible, "
"please indicate an alias that will be displayed instead. Note: If you "
"register for an event, your real first and last name will be shown to other "
"players, and to the organisers."
msgstr ""
"Pokud si přejete, aby vaše skutečné jméno a příjmení nebyly veřejně "
"viditelné, uveďte prosím přezdívku, která se bude zobrazovat místo nich. "
"Poznámka: Pokud se zaregistrujete do události, bude vaše skutečné jméno a "
"příjmení zobrazeno ostatním hráčům a organizátorům."

msgid ""
"In the text of the element on the left, it appears a character with the "
"number indicated on the right, but instead in the relationships the "
"character was not related. Check whether it is necessary to create a "
"relationship, or remove the reference from the text"
msgstr ""
"V textu prvku vlevo je znak označen číslem uvedeným vpravo, ale ve zprávě s "
"ním znak nesouvisí. Zkontrolujte, zda je nutné vytvořit souvislost, nebo "
"odkaz z textu odstranit"

#, python-format
msgid ""
"Copy this code and share it with friends! Every friend who signs up  and "
"uses this code in the 'Discounts' field will receive %(amount_to)s "
"%(currency)s discount on the ticket. For each of them you will receive "
"%(amount_from)s %(currency)s off to use on event registration."
msgstr ""
"Zkopírujte tento kód a sdílejte ho s přáteli! Každý přítel, který se "
"zaregistruje a použije tento kód v poli \"Slevy\", obdrží %(amount_to)s "
"%(currency)s slevu na letenku. Za každého z nich obdržíte %(amount_from)s "
"%(currency)s slevu, kterou můžete použít při registraci na akci."

msgid ""
"In the text of the element on the left, a character is NOT indicated with "
"the number shown on the right, but instead in the relationships the "
"character is related. Check whether it is necessary to remove the "
"relationship, or indicate in the text a reference to the character"
msgstr ""
"V textu prvku vlevo NENÍ uveden znak s číslem uvedeným vpravo, ale místo "
"toho byl ve zprávě uveden příbuzný znak. Zkontrolujte, zda je nutné vztah "
"odstranit, nebo uvést odkaz na znak v textu"

msgid ""
"In the text of the element on the left, it appears a character with the "
"number indicated on the right, but in the relationships instead that "
"character was not related. Check whether it is necessary to create a "
"relationship to the character, or remove the reference from the text"
msgstr ""
"V textu prvku vlevo je znak označen číslem uvedeným vpravo, ale ve vztazích "
"se znak nevztahuje. Zkontrolujte, zda je nutné vytvořit vztah mezi znaky, "
"nebo odkaz z textu odstranit"

msgid ""
"In the text of the element on the left, a character is NOT indicated with "
"the number shown on the right, but in the relationships instead it is "
"related. Check whether it is necessary to remove the relationship to the "
"character, or indicate in the text a reference to the character"
msgstr ""
"Text prvku vlevo NEoznačuje znak s číslem uvedeným vpravo, nýbrž ve vztahu, "
"v jakém byl znak vztažen. Zkontrolujte, zda je nutné odstranit vztah mezi "
"znaky, nebo uvést odkaz na znak v textu"

msgid ""
"Fill in this field if there is something you think is important that the "
"organizers know about you. It's up to you to decide what to share with us. "
"This information will be treated as strictly confidential: only a restricted"
" part of the organizers will have access to the answers, and will not be "
"transmitted in any form. This information may concern: physical health "
"problems, epilepsy, mental health problems (e.g. neurosis, bipolar disorder,"
" anxiety disorder, various phobias), trigger topics ('lines and veils', we "
"can't promise that you won't run into them in the event, but we'll make sure"
" they're not part of your main quests). Leave empty if you do not have "
"things to report!"
msgstr ""
"Toto pole vyplňte, pokud si myslíte, že je důležité, aby o vás organizátoři "
"něco věděli. Je na vás, abyste se rozhodli, o co se s námi podělíte. S "
"těmito informacemi bude nakládáno jako s přísně důvěrnými: k odpovědím bude "
"mít přístup pouze omezená část organizátorů a nebudou předávány v žádné "
"formě. Tyto informace se mohou týkat: fyzických zdravotních problémů, "
"epilepsie, psychických problémů (např. neurózy, bipolární poruchy, úzkostné "
"poruchy, různých fobií), spouštěcích témat (\"čar a závojů\", nemůžeme "
"slíbit, že na ně během akce nenarazíte, ale zajistíme, aby nebyly součástí "
"vašich hlavních úkolů). Pokud nemáte věci k nahlášení, nechte prázdné!"<|MERGE_RESOLUTION|>--- conflicted
+++ resolved
@@ -6301,15 +6301,14 @@
 msgstr "Tato postava představuje skutečnou tajnou identitu jiné postavy"
 
 msgid ""
-<<<<<<< HEAD
 "This page provides a summary of all expenses submitted by collaborators"
 msgstr ""
 "Na této stránce najdete přehled všech výdajů předložených spolupracovníky"
-=======
+
+msgid ""
 "Allows players to add an optional extra amount to their registration fee"
 msgstr ""
 "Umožňuje hráčům přidat k registračnímu poplatku volitelnou částku navíc"
->>>>>>> 08f36ef8
 
 msgid ""
 "Do you want to enable a secret registration link to allow early sign-ups"
