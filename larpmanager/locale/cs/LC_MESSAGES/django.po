--- conflicted
+++ resolved
@@ -5711,18 +5711,16 @@
 msgid "Access the management panel <a href= %(url)s'>from here!</a>"
 msgstr "Přístup k panelu správy <a href= %(url)s'>zde!</a>"
 
-<<<<<<< HEAD
 msgid "Adds a page where you can define shorter URLs for long links"
 msgstr ""
 "Přidá stránku, kde můžete definovat kratší adresy URL pro dlouhé odkazy"
 
 msgid "Allows players to cancel their own registrations at any time"
 msgstr "Umožňuje hráčům kdykoli zrušit vlastní registraci"
-=======
+
 msgid "If checked, workshops will be visible for players to fill in"
 msgstr ""
 "Pokud je zaškrtnuto, budou viditelné workshopy, které mohou hráči vyplnit"
->>>>>>> c43e831a
 
 msgid "If you wish to upload a new scan of your application instead"
 msgstr "Chcete-li místo toho nahrát nový sken své žádosti"
@@ -5767,17 +5765,11 @@
 msgid "If checked, an option can be chosen a maximum number of times"
 msgstr "Pokud je možnost zaškrtnuta, lze ji zvolit maximálně několikrát"
 
-<<<<<<< HEAD
-msgid "If checked, makes prologues visible to the assigned character"
-msgstr "Pokud je zaškrtnuto, zviditelní prology pro přiřazenou postavu"
-
 msgid "Lets staff access the safety information submitted by players"
 msgstr ""
 "Umožňuje pracovníkům přístup k bezpečnostním informacím, které jim hráči "
 "poskytli"
 
-=======
->>>>>>> c43e831a
 msgid "Manage event templates used as starting points for new events"
 msgstr ""
 "Správa šablon událostí, které slouží jako výchozí body pro nové události"
