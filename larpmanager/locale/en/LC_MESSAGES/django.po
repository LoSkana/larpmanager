--- conflicted
+++ resolved
@@ -7242,13 +7242,6 @@
 msgid "Sum of payments received through"
 msgstr ""
 
-<<<<<<< HEAD
-msgid "Transfer"
-=======
-msgid "Unique registration code, used for payment checks"
->>>>>>> 4b05a4b5
-msgstr ""
-
 msgid "Recompute"
 msgstr ""
 
