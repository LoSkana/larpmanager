#
msgid ""
msgstr ""
"Report-Msgid-Bugs-To: \n"
"Content-Type: text/plain; charset=UTF-8\n"

msgid "Expenses"
msgstr ""

msgid "Total of expenses submitted by collaborators and approved"
msgstr ""

msgid "Outflows"
msgstr ""

msgid "Total of recorded money outflows"
msgstr ""

msgid "Inflows"
msgstr ""

msgid "Total of recorded money inflows"
msgstr ""

msgid "Income"
msgstr ""

msgid "Total participation fees received"
msgstr ""

msgid "Transactions"
msgstr ""

msgid "Total amount withheld for transfer commissions"
msgstr ""

msgid "Refunds"
msgstr ""

msgid "Total amount refunded to participants"
msgstr ""

msgid "Tokens"
msgstr ""

msgid "Total issued"
msgstr ""

msgid "Credits"
msgstr ""

msgid "Discount"
msgstr ""

msgid "Total participation fees reduced through discounts"
msgstr ""

msgid "Registrations"
msgstr ""

msgid ""
"Theoretical total of income due to participation fees selected by the "
"participants"
msgstr ""

#, python-format
msgid "Registration fee %(number)d of %(user)s per %(event)s"
msgstr ""

#, python-format
msgid "Membership fee of %(user)s for %(year)s"
msgstr ""

#, python-format
msgid "Donation of %(user)s, with reason: '%(reason)s'"
msgstr ""

#, python-format
msgid "Collected contribution of %(user)s for %(recipient)s"
msgstr ""

msgid "Manage expense items for contributors"
msgstr ""

msgid "Expenses collaborators"
msgstr ""

msgid "Manage expenses for contributors"
msgstr ""

msgid "Manage"
msgstr ""

msgid "assignments"
msgstr ""

msgid "Manage credit assignments"
msgstr ""

msgid "Payments"
msgstr ""

msgid "Manage payment items"
msgstr ""

msgid "Manage expense items incurred"
msgstr ""

msgid "Manage event revenue other than participants' registration fees"
msgstr ""

msgid "Donations"
msgstr ""

msgid "Invoices"
msgstr ""

msgid "Manage invoices"
msgstr ""

msgid "Assignment"
msgstr ""

msgid "Collections"
msgstr ""

msgid "Manage discounts"
msgstr ""

msgid "Indicates the sessions for which the discount is available"
msgstr ""

msgid "Info"
msgstr ""

msgid "Enter any useful information for the organizers to verify the payment"
msgstr ""

msgid "Request refund"
msgstr ""

msgid "Payment Methods"
msgstr ""

msgid "Manage payment methods"
msgstr ""

msgid "Description of this payment method to be displayed to the user"
msgstr ""

msgid ""
"Percentage to be retained by the payment system - enter the value as a "
"number, without the percentage symbol"
msgstr ""

msgid "Description"
msgstr ""

msgid "Fee"
msgstr ""

msgid "Beneficiary"
msgstr ""

msgid "Enter a valid numeric value"
msgstr ""

msgid "Value must be greater than or equal to 0"
msgstr ""

msgid "Settings"
msgstr ""

msgid "Manage main organization settings"
msgstr ""

msgid "Texts"
msgstr ""

msgid "Manage organization-specific texts"
msgstr ""

msgid "Added at the top of the user profile page"
msgstr ""

msgid "Added at the top of the main calendar page"
msgstr ""

msgid "Added at the bottom of all mails confirming signup to participants"
msgstr ""

msgid "Content of the membership request filled with user data"
msgstr ""

msgid "Added to the membership page as the paragraph for statute info"
msgstr ""

msgid "Content of legal notice page linked at the bottom of all pages"
msgstr ""

msgid "Added to the bottom of all pages"
msgstr ""

msgid ""
"Terms and conditions of signup, shown in a page linked in the registration "
"form"
msgstr ""

msgid ""
"Content of the receipt created for each payment and sent to participants"
msgstr ""

msgid "Added to the bottom of all mails sent"
msgstr ""

msgid "Content of privacy page linked at the bottom of all pages"
msgstr ""

msgid "Content of mail reminding participants to fill their membership request"
msgstr ""

msgid "Content of mail reminding participants to pay the membership fee"
msgstr ""

msgid "Content of mail reminding participants to pay their signup fee"
msgstr ""

msgid "Content of mail reminding participants to fill their profile"
msgstr ""

msgid "Roles"
msgstr ""

msgid "Manage association roles"
msgstr ""

msgid "Appearance"
msgstr ""

msgid "Manage appearance settings and presentation of the organization"
msgstr ""

msgid ""
"Freely insert CSS commands, they will be reported in all pages  in the space "
"of your Organization. In this way you can customize freely the appearance."
msgstr ""

msgid "Features"
msgstr ""

msgid ""
"Manage features activated for the organization and all its events (click on "
"a feature to show its description)"
msgstr ""

msgid "Configuration"
msgstr ""

msgid "Manage configuration of activated features"
msgstr ""

msgid "Calendar"
msgstr ""

msgid "Past events"
msgstr ""

msgid "If checked: shows a link in the calendar to past events"
msgstr ""

msgid "Website"
msgstr ""

msgid "If checked: shows the website for each event"
msgstr ""

msgid "Where"
msgstr ""

msgid "If checked: shows the position for each event"
msgstr ""

msgid "Authors"
msgstr ""

msgid "If checked: shows the list of authors for each event"
msgstr ""

msgctxt "event"
msgid "Genre"
msgstr ""

msgctxt "event"
msgid "If checked: shows the genre for each event"
msgstr ""

msgid "Tagline"
msgstr ""

msgid "If checked: shows the tagline for each event"
msgstr ""

msgid "Email notifications"
msgstr ""

msgid "Carbon copy"
msgstr ""

msgid ""
"If checked: Sends the main mail a copy of all mails sent to participants"
msgstr ""

msgid "New signup"
msgstr ""

msgid ""
"If checked: Send an email notification to the organisers for new signups"
msgstr ""

msgid "Signup update"
msgstr ""

msgid ""
"If checked: Send an email notification to the organisers for updated signups"
msgstr ""

msgid "Signup cancellation"
msgstr ""

msgid ""
"If checked: Send a notification email to the organisers for cancellation of "
"registration"
msgstr ""

msgid "Payments received"
msgstr ""

msgid "If checked: Send an email to the organisers for each payment received"
msgstr ""

msgid "Customised mail server"
msgstr ""

msgid "Use TLD"
msgstr ""

msgid "Host Address"
msgstr ""

msgid "Port"
msgstr ""

msgid "Username of account"
msgstr ""

msgid "Password of account"
msgstr ""

msgid "Pre-registration"
msgstr ""

msgid "Enable preferences"
msgstr ""

msgid ""
"If checked, participants give a preference value when adding pre-"
"registrations"
msgstr ""

msgid "Easter egg"
msgstr ""

msgid "Probability"
msgstr ""

msgid "Probability of showing the special page (out of thousands)"
msgstr ""

msgid "Badge"
msgstr ""

msgid "Name of badge to be awarded"
msgstr ""

msgid "Description to be shown on the special page"
msgstr ""

msgid "Page"
msgstr ""

msgid "Contents of the special page"
msgstr ""

msgid "Campaign"
msgstr ""

msgid "Move registration event"
msgstr ""

msgid "Allow to switch registration between events"
msgstr ""

msgid "Warehouse"
msgstr ""

msgid "Quantity"
msgstr ""

msgid "If checked: Add a field to track items quantity"
msgstr ""

msgid "Users"
msgstr ""

msgid "Event history"
msgstr ""

msgid ""
"If checked: in the public page of an user shows a list of all events attended"
msgstr ""

msgid "Deadline"
msgstr ""

msgid "Tolerance"
msgstr ""

msgid ""
"Number of days past the deadline beyond which registrations are marked to be "
"cancelled (default 30 days)"
msgstr ""

msgid "Frequency"
msgstr ""

msgid ""
"Sets how often reminder emails are sent, in days (if not set, no emails are "
"sent)"
msgstr ""

msgid "Members"
msgstr ""

msgid "Age"
msgstr ""

msgid "Minimum age of members (leave empty for no limit)"
msgstr ""

msgid "Annual fee"
msgstr ""

msgid ""
"Annual fee required of members, starting from the beginning of the "
"membership year"
msgstr ""

msgid "Start day"
msgstr ""

msgid "Day of the year from which the membership year begins, in DD-MM format"
msgstr ""

msgid "Months free quota"
msgstr ""

msgid ""
"Number of months, starting from the beginning of the membership year, for "
"which to make free membership fee payment"
msgstr ""

msgid "Voting"
msgstr ""

msgid "Active"
msgstr ""

msgid "If checked: members can vote"
msgstr ""

msgid "Candidates"
msgstr ""

msgid "Candidates at the polls"
msgstr ""

msgid "Minimum votes"
msgstr ""

msgid "Minimum number of votes"
msgstr ""

msgid "Maximum votes"
msgstr ""

msgid "Maximum number of votes"
msgstr ""

msgid "Reminder"
msgstr ""

msgid "Sets how often reminder emails are sent, in days (default: 5)"
msgstr ""

msgid "Holidays"
msgstr ""

msgid ""
"If checked: the system will send reminds the days on which holidays fall"
msgstr ""

msgid "Charge transaction fees to participant"
msgstr ""

msgid ""
"If enabled, the system will automatically add payment gateway fees to the "
"ticket price, so the participant covers them instead of the organization"
msgstr ""

msgid "Disable amount change"
msgstr ""

msgid ""
"If checked: Hides the possibility for the participant to change the payment "
"amount for his entries"
msgstr ""

msgid "Unique code"
msgstr ""

msgid ""
"If checked: Adds a unique code to each payment, which helps in being able to "
"recognize it"
msgstr ""

msgid "VAT"
msgstr ""

msgid "Ticket"
msgstr ""

msgid "Percentage of VAT to be calculated on the ticket cost alone"
msgstr ""

msgid "Options"
msgstr ""

msgid ""
"Percentage of VAT to be calculated on the sum of the costs of the "
"registration options"
msgstr ""

msgid "Tokens / Credits"
msgstr ""

msgid "Token name"
msgstr ""

msgid "Name to be displayed for tokens"
msgstr ""

msgid "Name credits"
msgstr ""

msgid "Name to be displayed for credits"
msgstr ""

msgid "Treasury"
msgstr ""

msgid "Appointees"
msgstr ""

msgid "Treasury appointees"
msgstr ""

msgid "Organisation fee"
msgstr ""

msgid "Percentage"
msgstr ""

msgid ""
"Percentage of takings calculated as a fee for association infrastructure (in "
"whole numbers from 0 to 100)"
msgstr ""

msgid "Disable event approval"
msgstr ""

msgid ""
"If checked, approval of expenses can be performed only from the organization "
"panel"
msgstr ""

msgid "Electronic invoice"
msgstr ""

msgid "Name"
msgstr ""

msgid "Fiscal code"
msgstr ""

msgid "VAT No"
msgstr ""

msgid "Tax regime"
msgstr ""

msgid "VAT rate"
msgstr ""

msgid "If absent, indicate 0"
msgstr ""

msgid "Nature"
msgstr ""

msgid "Indicate only if rate 0"
msgstr ""

msgid "Address"
msgstr ""

msgid "House number"
msgstr ""

msgid "Cap"
msgstr ""

msgid "Municipality"
msgstr ""

msgid "Province"
msgstr ""

msgid "Code two capital letters"
msgstr ""

msgid "Nation"
msgstr ""

msgid "Recipient Code"
msgstr ""

msgid "Intermediary channel code"
msgstr ""

msgid "Quick Setup"
msgstr ""

msgid ""
"Manage quick setup of the most important settings for your new organization"
msgstr ""

msgid ""
"Do you want to manage campaigns, a series of events that share the same "
"characters"
msgstr ""

msgid "Publisher"
msgstr ""

msgid ""
"Do you want to make your upcoming events visible to external sites through a "
"public API"
msgstr ""

msgid "Do you want to accept payments processed through the system"
msgstr ""

msgid "Transaction fees"
msgstr ""

msgid ""
"Do you want to add payment gateway fees to the ticket price, so that the "
"user pays them instead of the organization"
msgstr ""

msgid "Membership"
msgstr ""

msgid "Do you want users to join events only after an approval process"
msgstr ""

msgid "Deadlines"
msgstr ""

msgid ""
"Do you want a dashboard to track and manage deadlines missed by registered "
"users"
msgstr ""

msgid "Reminders"
msgstr ""

msgid ""
"Do you want to enable an automatic email reminder system for registered "
"users who miss a deadline"
msgstr ""

msgid "Help"
msgstr ""

msgid "Do you want to manage user help requests directly through the platform"
msgstr ""

msgid "Do you want to allow users to make voluntary donations"
msgstr ""

msgid "Personal preferences"
msgstr ""

msgid "Manage your personal interface preferences"
msgstr ""

msgid "Interface"
msgstr ""

msgid "Collapse sidebar"
msgstr ""

msgid "If checked: collpase sidebars links, and expand on mouse hover"
msgstr ""

msgid "already used"
msgstr ""

msgid "You have exceeded the maximum number of selectable options"
msgstr ""

msgid "You have exceeded the maximum text length"
msgstr ""

msgid "Available"
msgstr ""

msgid "Option no longer available"
msgstr ""

msgid "Not selected"
msgstr ""

msgid "Character"
msgstr ""

msgid "Complete"
msgstr ""

msgid ""
"Click here to confirm that you have completed the character and are ready to "
"propose it to the staff. Be careful: some fields may no longer be editable. "
"Leave the field blank to save your changes and to be able to continue them "
"in the future."
msgstr ""

msgid "Factions"
msgstr ""

msgid "Show available factions"
msgstr ""

msgid "Select only one primary faction"
msgstr ""

msgid "Manage characters"
msgstr ""

msgid "--- NOT ASSIGNED ---"
msgstr ""

#, python-format
msgid "This text will be added to the sheet, in the plot paragraph %(name)s"
msgstr ""

msgid "Abilities"
msgstr ""

msgid "Delivery"
msgstr ""

msgid "Manage form questions for writing elements"
msgstr ""

msgid "Writing Question"
msgstr ""

msgid "Manage options in form questions for writing elements"
msgstr ""

msgid "Writing option"
msgstr ""

msgid "Insert the css code to customize the pdf printing"
msgstr ""

msgid "Header"
msgstr ""

msgid "Insert the html code for the header"
msgstr ""

msgid "Footer"
msgstr ""

msgid "Insert the html code for the footer"
msgstr ""

msgid "Event"
msgstr ""

msgid "Manage event settings"
msgstr ""

msgid "Event features"
msgstr ""

msgid ""
"Manage features activated for this event and all its runs (click on a "
"feature to show its description)"
msgstr ""

msgid "Event Configuration"
msgstr ""

msgid "Disable assignment"
msgstr ""

msgid ""
"If checked: Does not send communication to the participant when the "
"character is assigned"
msgstr ""

msgid "Visualisation"
msgstr ""

msgid "Show shortcuts"
msgstr ""

msgid ""
"If checked: when first accessing the manage page, automatically show "
"shortcuts on mobile"
msgstr ""

msgid "Export"
msgstr ""

msgid ""
"If checked: allow to export characters and registration in a easily readable "
"page"
msgstr ""

msgid "Limitations"
msgstr ""

msgid "If checked: Show summary page with number of tickets/options used"
msgstr ""

msgid "Gallery"
msgstr ""

msgid "Request login"
msgstr ""

msgid ""
"If checked, the gallery will not be displayed to those not logged in to the "
"system"
msgstr ""

msgid "Request registration"
msgstr ""

msgid ""
"If checked, the subscribers' gallery will not be displayed to those who are "
"not registered to the event"
msgstr ""

msgid "Hide unassigned characters"
msgstr ""

msgid ""
"If checked, does not show characters in the gallery who have not been "
"assigned a participant"
msgstr ""

msgid "Hide participants without a character"
msgstr ""

msgid ""
"If checked, does not show participants in the gallery who have not been "
"assigned a character"
msgstr ""

msgid "Disable grouping"
msgstr ""

msgid ""
"If checked, all registrations are displayed in a single table rather than "
"being separated by type"
msgstr ""

msgid "If checked, adds to all registrations an unique code to reference them"
msgstr ""

msgid "Allowed"
msgstr ""

msgid ""
"If checked, enables to set for each registration question the list of staff "
"members allowed to see it's answers from the participants"
msgstr ""

msgid "Hide not available"
msgstr ""

msgid ""
"If checked, options no longer available in the registration form are hidden, "
"instead of being displayed disabled"
msgstr ""

msgid "Faction selection"
msgstr ""

msgid ""
"If checked, allows a registration form question to be visible only if the "
"participant is assigned to certain factions."
msgstr ""

msgid "Ticket selection"
msgstr ""

msgid ""
"If checked, allows a registration form question to be visible based on the "
"selected registration ticket."
msgstr ""

msgid "Age selection"
msgstr ""

msgid ""
"If checked, allows a registration form question to be visible based on the "
"participant's age"
msgstr ""

msgid "Character form"
msgstr ""

msgid ""
"If checked, options no longer available in the form are hidden, instead of "
"being displayed disabled"
msgstr ""

msgid "Maximum available"
msgstr ""

msgid "If checked, an option can be chosen a maximum number of times"
msgstr ""

msgid ""
"If checked, allows a option to be visible only to participants with selected "
"ticket"
msgstr ""

msgid "Requirements"
msgstr ""

msgid ""
"If checked, allows a option to be visible only if other options are selected"
msgstr ""

msgid "If checked, makes pre-registration for this event available"
msgstr ""

msgid "Character cover"
msgstr ""

msgid "Desalt thumbnail"
msgstr ""

msgid ""
"If checked, shows the original image in the cover, not the thumbnail version"
msgstr ""

msgid "Writing"
msgstr ""

msgid "Title"
msgstr ""

msgid ""
"Enables field 'title', a short (2-3 words) text added to the character's name"
msgstr ""

msgid "Cover"
msgstr ""

msgid ""
"Enables field 'cover', to shown a specific image in the gallery - until "
"assigned to a participant"
msgstr ""

msgid "Hide"
msgstr ""

msgid ""
"Enables field 'hide', to be able to hide writing element from participants"
msgstr ""

msgid "Assigned"
msgstr ""

msgid ""
"Enables field 'assigned', to track which staff member is responsible for "
"each writing element"
msgstr ""

msgid "Field visibility"
msgstr ""

msgid ""
"Normally all character fields (public or private) are shown; with this "
"configuration you can select which ones to display at any given time"
msgstr ""

msgid "Disable character finder"
msgstr ""

msgid ""
"Disable the system that finds the character number when a special reference "
"symbol is written"
msgstr ""

msgid "Replacing names"
msgstr ""

msgid ""
"If checked, character names will be automatically replaced by a reference"
msgstr ""

msgid "Paste as text"
msgstr ""

msgid ""
"If checked, automatically removes formatting when pasting text into the "
"WYSIWYG editor"
msgstr ""

msgid "Disable Auto save"
msgstr ""

msgid ""
"If checked, automatic saving during editing will be disable for writing "
"elements"
msgstr ""

msgid "External access"
msgstr ""

msgid ""
"If checked, generates secret urls to share the full character sheet with a "
"not signed up user"
msgstr ""

msgid "Unimportant"
msgstr ""

msgid ""
"If checked, allows to track the plots or relationships not really important "
"for the character"
msgstr ""

msgid "Independent factions"
msgstr ""

msgid "If checked, do not use the parent event's factions"
msgstr ""

msgid "Experience points"
msgstr ""

msgid "Player selection"
msgstr ""

msgid ""
"If checked, participants may add abilities themselves, by selecting from "
"those that are visible, and whose pre-requisites they meet."
msgstr ""

msgid "Undo period"
msgstr ""

msgid ""
"Time window (in hours) during which the user can revoke a chosen skill and "
"recover spent XP (default is 0)"
msgstr ""

msgid "Initial experience points"
msgstr ""

msgid "Initial value of experience points for all characters"
msgstr ""

msgid "Player editor"
msgstr ""

msgid "Maximum number"
msgstr ""

msgid "Maximum number of characters the player can create"
msgstr ""

msgid "Approval"
msgstr ""

msgid "If checked, activates a staff-managed approval process for characters"
msgstr ""

msgid "Relationships"
msgstr ""

msgid ""
"If checked, enables participants to write their own list of character "
"relationships"
msgstr ""

msgid "Character customisation"
msgstr ""

msgid ""
"If checked, it allows participants to customise the names of their characters"
msgstr ""

msgid "Profile"
msgstr ""

msgid ""
"If checked, allows participants to customise their characters' profile "
"picture"
msgstr ""

msgid "Pronoun"
msgstr ""

msgid ""
"If checked, it allows participants to customise their characters' pronouns"
msgstr ""

msgid "Song"
msgstr ""

msgid ""
"If checked, it allows participants to indicate the song of their characters"
msgstr ""

msgid "Private"
msgstr ""

msgid ""
"If checked, it allows participants to enter private information on their "
"characters, visible only to them and the staff"
msgstr ""

msgid "Public"
msgstr ""

msgid ""
"If checked, it allows participants to enter public information on their "
"characters, visible to all"
msgstr ""

msgid "Casting"
msgstr ""

msgid "Minimum preferences"
msgstr ""

msgid "Minimum number of preferences"
msgstr ""

msgid "Maximum preferences"
msgstr ""

msgid "Maximum number of preferences"
msgstr ""

msgid "Additional Preferences"
msgstr ""

msgid ""
"Additional preferences, for random assignment when no solution is found "
"(default 0)"
msgstr ""

msgid "Field for exclusions"
msgstr ""

msgid ""
"If checked, it adds a field in which the participant can indicate which "
"elements they wish to avoid altogether"
msgstr ""

msgid "Assignments"
msgstr ""

msgid "Number of characters to be assigned (default 1)"
msgstr ""

msgid "Mirror"
msgstr ""

msgid ""
"Enables to set a character as a 'mirror' for another, to hide it's true "
"nature"
msgstr ""

msgid "Show statistics"
msgstr ""

msgid ""
"If checked, participants will be able to view for each character the "
"preference statistics"
msgstr ""

msgid "Show history"
msgstr ""

msgid "If checked, shows participants the histories of preferences entered"
msgstr ""

msgid "Registration priority"
msgstr ""

msgid ""
"A measure of how much to favor earlier registrants (0=default disabled, "
"1=normal, 10=strong)"
msgstr ""

msgid "Payment priority"
msgstr ""

msgid ""
"A measure of how much to favor participants who completed full payment "
"earlier (0=default disabled, 1=normal, 10=strong)"
msgstr ""

msgid "Alert"
msgstr ""

msgid ""
"Given a payment deadline, indicates the number of days under which it "
"notifies the participant to proceed with the payment. Default 30."
msgstr ""

msgid "Causal"
msgstr ""

msgid ""
"If present, it indicates the reason for the payment that the participant "
"must put on the payments they make."
msgstr ""

msgid "You can use the following fields, they will be filled in automatically"
msgstr ""

msgid "Disable provisional"
msgstr ""

msgid ""
"If checked, all registrations are confirmed even if no payment has been "
"received"
msgstr ""

msgid "Disable Tokens"
msgstr ""

msgid "If checked, no tokens will be used in the entries of this event"
msgstr ""

msgid "Disable credits"
msgstr ""

msgid "If checked, no credits will be used in the entries for this event"
msgstr ""

msgid "Bring a friend"
msgstr ""

msgid "Forward discount"
msgstr ""

msgid ""
"Value of the discount for the registered participant who gives the code to a "
"friend who signs up"
msgstr ""

msgid "Discount back"
msgstr ""

msgid ""
"Value of the discount for the friend who signs up using the code of a "
"registered participant"
msgstr ""

msgid "Tickets"
msgstr ""

msgid "If checked, allow ticket tier: Staff"
msgstr ""

msgid "If checked, allow ticket tier: NPC"
msgstr ""

msgid "If checked, allow ticket tier: Collaborator"
msgstr ""

msgid "If checked, allow ticket tier: Seller"
msgstr ""

msgid "Patron / Reduced"
msgstr ""

msgid ""
"Indicates the ratio between reduced and patron tickets, multiplied by 10. "
"Example: 10 -> 1 reduced ticket for 1 patron ticket. 20 -> 2 reduced tickets "
"for 1 patron ticket. 5 -> 1 reduced ticket for 2 patron tickets"
msgstr ""

msgid "Ticket Filler"
msgstr ""

msgid "Free registration"
msgstr ""

msgid ""
"If checked, participants may sign up as fillers at any time; otherwise, they "
"may only do so if the stipulated number of characters has been reached"
msgstr ""

msgid "Lottery"
msgstr ""

msgid "Number of extractions"
msgstr ""

msgid "Number of tickets to be drawn"
msgstr ""

msgid "Conversion ticket"
msgstr ""

msgid "Name of the ticket into which to convert"
msgstr ""

msgid "Event Appearance"
msgstr ""

msgid "Manage appearance and presentation of the event"
msgstr ""

msgid ""
"These CSS commands will be carried over to all pages in your Association "
"space"
msgstr ""

msgid "Manage event texts"
msgstr ""

msgid "Text show at the start of all character sheets"
msgstr ""

msgid "Added to the registration page, before the form"
msgstr ""

msgid "Added at the top of the search page of characters"
msgstr ""

msgid "Added at the bottom of mail confirming signup to participants"
msgstr ""

msgid ""
"Added at the bottom of mail notifying participants of character assignment"
msgstr ""

msgid ""
"Content of mail notifying participants of their character in proposed status"
msgstr ""

msgid ""
"Content of mail notifying participants of their character in approved status"
msgstr ""

msgid ""
"Content of mail notifying participants of their character in review status"
msgstr ""

msgid "Manage event access roles"
msgstr ""

msgid "Navigation"
msgstr ""

msgid "Manage event navigation buttons"
msgstr ""

msgid "Session"
msgstr ""

msgid "Select the event of this new session"
msgstr ""

msgid "Manage new session for an existing event"
msgstr ""

msgid "Manage date settings for this event"
msgstr ""

msgid "Not visible to users"
msgstr ""

msgid "Visible in the homepage"
msgstr ""

msgid "Concluded and archived"
msgstr ""

msgid "Not active anymore"
msgstr ""

msgid ""
"Selected fields will be displayed as follows: public fields visible to all "
"participants, private fields visible only to assigned participants"
msgstr ""

msgid "Visibility"
msgstr ""

msgid "Plots"
msgstr ""

msgid "Speedlarp"
msgstr ""

msgid "Prologues"
msgstr ""

msgid "Workshop"
msgstr ""

msgid "PDF"
msgstr ""

msgid "Selected elements will be shown to participants"
msgstr ""

msgid "Elements"
msgstr ""

msgid "You need to define the end date!"
msgstr ""

msgid "You need to define the start date!"
msgstr ""

msgid "End date cannot be before start date!"
msgstr ""

msgid "Progression"
msgstr ""

msgid "Template"
msgstr ""

msgid ""
"You can indicate a template event from which functionality and "
"configurations will be copied"
msgstr ""

msgid "Event Template"
msgstr ""

msgid "Manage template features (click on a feature to show its description)"
msgstr ""

msgid "Manage quick setup of the most important settings for your new event"
msgstr ""

msgid "Characters"
msgstr ""

msgid "Do you want to manage characters assigned to registered participants"
msgstr ""

msgid "Casting algorithm"
msgstr ""

msgid "Do you want to assign characters using a casting algorithm"
msgstr ""

msgid "Do you want to allow participants to create their own characters"
msgstr ""

msgid "Do you want to manage character progression through abilities"
msgstr ""

msgid "Registration opening date"
msgstr ""

msgid ""
"Do you want to open registrations at a specific date and time instead of "
"immediately"
msgstr ""

msgid "Early registration link"
msgstr ""

msgid ""
"Do you want to enable a secret registration link to allow early sign-ups"
msgstr ""

msgid "Do you want to allow users to cancel their registrations on their own"
msgstr ""

msgid "Payment installments"
msgstr ""

msgid ""
"Do you want to split the registration fee into fixed payment installments"
msgstr ""

msgid "Payment quotas"
msgstr ""

msgid "Do you want to split the registration fee into dynamic payment quotas"
msgstr ""

msgid "Voluntary donation"
msgstr ""

msgid ""
"Do you want to allow users to add a voluntary donation to their registration "
"fee"
msgstr ""

msgid ""
"Select which fields should open automatically when the list is displayed"
msgstr ""

msgid "Accounting"
msgstr ""

msgid "Email"
msgstr ""

msgid "Chronology"
msgstr ""

msgid "Additional"
msgstr ""

msgid "Gift"
msgstr ""

msgid "Member"
msgstr ""

msgid "Customisations"
msgstr ""

msgid "Surcharge"
msgstr ""

msgid "Discounts"
msgstr ""

msgid "Player"
msgstr ""

msgid "Status"
msgstr ""

msgid "XP"
msgstr ""

msgid "Prologue"
msgstr ""

msgid "Traits"
msgstr ""

msgid "Manage experience point deliveries"
msgstr ""

msgid "Ability"
msgstr ""

msgid "Manage experience point abilities"
msgstr ""

msgid "Ability type"
msgstr ""

msgid "Manage experience point ability types"
msgstr ""

msgid "Rule"
msgstr ""

msgid "Manage rules for computed fields"
msgstr ""

msgid ""
"Manage ability modifiers. Modifiers are triggered only if all prerequisites "
"and requirements are met. If multiple modifiers apply, only the first is used"
msgstr ""

msgid "click on the icon to open the tutorial"
msgstr ""

msgid "Authorisation"
msgstr ""

msgid ""
"Do you consent to the sharing of your personal data in accordance with the "
"GDPR and our Privacy Policy"
msgstr ""

msgid "Select Language"
msgstr ""

msgid "Absent"
msgstr ""

msgid "Nothing"
msgstr ""

msgid "Submitted"
msgstr ""

msgid "Accepted"
msgstr ""

msgid "Quota"
msgstr ""

msgid "Postal code"
msgstr ""

msgid "Street"
msgstr ""

msgid "Character not allowed"
msgstr ""

msgid "Residence address"
msgstr ""

#, python-format
msgid "Minimum age: %(number)d"
msgstr ""

msgid "Please upload your profile photo"
msgstr ""

msgid "Request signed"
msgstr ""

msgid "Upload the scan of your signed application (image or pdf document)"
msgstr ""

msgid "Photo of an ID"
msgstr ""

msgid ""
"Upload a photo of the identity document that you listed in the request "
"(image or pdf)"
msgstr ""

msgid ""
"Optional text to be included in the email sent to the participant to notify "
"them of the approval decision"
msgstr ""

msgid "Volounteer data"
msgstr ""

msgid "Manage volunteer entries"
msgstr ""

msgid "Manage member profiles"
msgstr ""

msgid "Manage member membership status"
msgstr ""

msgid "Manage membership fee invoice upload"
msgstr ""

msgid "Upload membership fee"
msgstr ""

msgid "Invoice"
msgstr ""

msgid "Method"
msgstr ""

msgid "Membership fee already existing for this user and for this year"
msgstr ""

msgid "Manage membership document upload"
msgstr ""

msgid ""
"Please note that the user must have confirmed their consent to share their "
"data with your organization"
msgstr ""

msgid "Upload membership document"
msgstr ""

msgid "Membership request"
msgstr ""

msgid "ID document photo"
msgstr ""

msgid "Membership ID number"
msgstr ""

msgid "Date of membership approval"
msgstr ""

msgid "User is already a member"
msgstr ""

msgid "There is already a member with this number"
msgstr ""

msgid "Manage badges and user assignments"
msgstr ""

msgid "Manage profile fields that participants can fill in"
msgstr ""

msgid "Over"
msgstr ""

msgid "Partial"
msgstr ""

msgid "Optional - email reply to"
msgstr ""

msgid "Optional - ram html code (substitute the text before)"
msgstr ""

msgid "Manage participant questions"
msgstr ""

msgid "Participant questions"
msgstr ""

msgid "Manage albums"
msgstr ""

msgid "Album"
msgstr ""

msgid "Manage reported problems"
msgstr ""

msgid "Problems"
msgstr ""

msgid "Manage URL shorteners"
msgstr ""

msgid "Shorten URL"
msgstr ""

msgid "Manage competencies"
msgstr ""

#, python-format
msgid ""
"Enter the “bring a friend” code provided by a registered participant to "
"receive a %(amount)d discount on your registration fee"
msgstr ""

msgid "Code 'Bring a friend'"
msgstr ""

msgid "Single payment"
msgstr ""

msgid "Two quotas"
msgstr ""

msgid "Three quotas"
msgstr ""

msgid "Four quotas"
msgstr ""

msgid "Five quotas"
msgstr ""

msgid "Default"
msgstr ""

msgid "Manage event signups"
msgstr ""

msgid "Registration"
msgstr ""

msgid "Details"
msgstr ""

msgid "Main"
msgstr ""

msgid "Free donation"
msgstr ""

msgid "Freely indicate the amount of your donation"
msgstr ""

msgid "Quotas"
msgstr ""

msgid "The number of payments to split the fee"
msgstr ""

msgid "Manage ticket types for participant registration"
msgstr ""

msgid "Manage signup form sections"
msgstr ""

msgid "Form section"
msgstr ""

msgid "Manage signup form questions"
msgstr ""

msgid "Form element"
msgstr ""

msgid "--- Empty"
msgstr ""

msgid "Manage signup form question options"
msgstr ""

msgid "Form Options"
msgstr ""

msgid "Manage dynamic payment installments for participants"
msgstr ""

msgid "Dynamic rates"
msgstr ""

msgid "Manage fixed payment installments for participants"
msgstr ""

msgid "Fixed instalments"
msgstr ""

msgid "Manage registration surcharges"
msgstr ""

msgid "Select the event you wish to pre-register for"
msgstr ""

msgid "Preference"
msgstr ""

msgid ""
"Enter the order of preference of your pre-registration (1 is the maximum)"
msgstr ""

msgid "Informations"
msgstr ""

msgid "Is there anything else you would like to tell us"
msgstr ""

msgid "Manage warehouse items"
msgstr ""

msgid "Warehouse items"
msgstr ""

msgid "Manage warehouse containers"
msgstr ""

msgid "Warehouse containers"
msgstr ""

msgid "Manage warehouse item tags"
msgstr ""

msgid "Warehouse tags"
msgstr ""

msgid "Items"
msgstr ""

msgid "Manage warehouse item movements, loans, and repairs"
msgstr ""

msgid "Warehouse movements"
msgstr ""

msgid "Manage event areas"
msgstr ""

msgid "Event area"
msgstr ""

msgid "Manage warehouse item assignments to event areas"
msgstr ""

msgid "Warehouse assignments"
msgstr ""

msgid "An assignment for this item and area already exists"
msgstr ""

msgid "Character Relationship"
msgstr ""

msgid "You cannot create a relationship towards yourself"
msgstr ""

msgid "Already existing relationship"
msgstr ""

msgid "Plot"
msgstr ""

msgid "This text will be added to the sheet of"
msgstr ""

msgid "Faction"
msgstr ""

msgid "Primary"
msgstr ""

msgid "main grouping / affiliation for characters"
msgstr ""

msgid "Transversal"
msgstr ""

msgid "secondary grouping across primary factions"
msgstr ""

msgid "Secret"
msgstr ""

msgid "hidden faction visible only to assigned characters"
msgstr ""

msgid "Quest type"
msgstr ""

msgid "Quest"
msgstr ""

msgid "Trait"
msgstr ""

msgid "Handout"
msgstr ""

msgid "Prologue type"
msgstr ""

msgid "Speed larp"
msgstr ""

#, python-format
msgid "Reimbursement request for %(event)s"
msgstr ""

#, python-format
msgid "Staff member %(user)s added a new reimbursement request for %(event)s"
msgstr ""

#, python-format
msgid "The sum is %(amount).2f, with reason '%(reason)s'"
msgstr ""

msgid "download document"
msgstr ""

msgid "Did you check and is it correct"
msgstr ""

msgid "Confirmation of expenditure"
msgstr ""

msgid "Reimbursement approved"
msgstr ""

msgid "for"
msgstr ""

#, python-format
msgid ""
"Your request for reimbursement of %(amount).2f, with reason '%(reason)s', "
"has been approved"
msgstr ""

#, python-format
msgid "The sum was assigned to you as %(credits)s"
msgstr ""

msgid "This is automatically deducted from the registration of a future event"
msgstr ""

#, python-format
msgid ""
"Alternatively, you can request to receive it with a formal request in the <a "
"href='%(url)s'>your accounting.</a>."
msgstr ""

#, python-format
msgid " for %(user)s"
msgstr ""

#, python-format
msgid "Utilisation %(tokens)s per %(event)s"
msgstr ""

#, python-format
msgid "%(amount)d %(tokens)s were used to participate in this event"
msgstr ""

#, python-format
msgid "Utilisation %(credits)s per %(event)s"
msgstr ""

#, python-format
msgid "%(amount)d %(credits)s were used to participate in this event"
msgstr ""

#, python-format
msgid "Payment for %(event)s"
msgstr ""

#, python-format
msgid "A payment of %(amount).2f %(currency)s was received for this event"
msgstr ""

msgid "Issued Reimbursement"
msgstr ""

#, python-format
msgid ""
"A reimbursement for '%(reason)s' has been marked as issued. %(amount).2f "
"%(elements)s have been marked as used"
msgstr ""

msgid "They will be used automatically when you sign up for a new event"
msgstr ""

#, python-format
msgid ""
"Alternatively, you can request a reimbursement in <a href='%(url)s'>your "
"accounting</a>.</i>"
msgstr ""

#, python-format
msgid "Assignment %(elements)s"
msgstr ""

#, python-format
msgid "Assigned %(amount).2f %(elements)s for '%(reason)s'"
msgstr ""

msgid "Donation given"
msgstr ""

#, python-format
msgid ""
"We confirm we received the donation of %(amount)d %(currency)s. We thank you "
"for your support, and for believing in us!"
msgstr ""

#, python-format
msgid "Activate collection for: %(recipient)s"
msgstr ""

#, python-format
msgid ""
"We confirm that the collection for '%(recipient)s' has been activated. <a "
"href='%(url)s'>Manage it here!</a>"
msgstr ""

#, python-format
msgid "Collection participation for: %(recipient)s"
msgstr ""

msgid ""
"We thank you for participating in the collection: we are sure they will live "
"a terrific experience"
msgstr ""

#, python-format
msgid "New participation in the collection for %(recipient)s by %(user)s"
msgstr ""

msgid ""
"The collection grows: we have no doubt, the fortunate will live soon an "
"unprecedented experience"
msgstr ""

#, python-format
msgid "Request refund from: %(user)s"
msgstr ""

#, python-format
msgid "Details: %(details)s (<b>%(amount).2f</b>)"
msgstr ""

msgid "Verify that the data are correct"
msgstr ""

msgid "Reason for payment"
msgstr ""

msgid "Amount"
msgstr ""

msgid "Download document"
msgstr ""

msgid "Payment confirmation"
msgstr ""

msgid "Payment to check"
msgstr ""

msgid "Welcome to LarpManager"
msgstr ""

#, python-format
msgid "Role approval %(role)s"
msgstr ""

#, python-format
msgid "Access the management panel <a href= %(url)s'>from here!</a>"
msgstr ""

#, python-format
msgid "Approval %(user)s as %(role)s"
msgstr ""

msgid "The user has been assigned the specified role"
msgstr ""

#, python-format
msgid "Role approval %(role)s per %(event)s"
msgstr ""

#, python-format
msgid "Approval %(user)s as %(role)s for %(event)s"
msgstr ""

#, python-format
msgid "Bring a friend to %(event)s"
msgstr ""

#, python-format
msgid "Personal code: <b>%(cod)s</b>"
msgstr ""

msgid "Copy this code and share it with friends!"
msgstr ""

#, python-format
msgid ""
"Every friend who signs up and uses this code in the 'Discounts' field will "
"receive %(amount_to)s %(currency)s off the ticket"
msgstr ""

#, python-format
msgid ""
"For each of them, you will receive %(amount_from)s %(currency)s off your own "
"event registration"
msgstr ""

#, python-format
msgid ""
"Check the available number of discounts <a href='%(url)s'>on this page</a>"
msgstr ""

msgid "See you soon"
msgstr ""

#, python-format
msgid "Trait assigned for %(event)s"
msgstr ""

#, python-format
msgid ""
"In the event <b>%(event)s</b> to which you are enrolled, you have been "
"assigned the trait: <b>%(trait)s</b> of quest: <b>%(quest)s</b>."
msgstr ""

#, python-format
msgid "Access your character <a href='%(url)s'>here</a>"
msgstr ""

#, python-format
msgid "Casting preferences saved on '%(type)s' for %(event)s"
msgstr ""

msgid "Your preferences have been saved in the system"
msgstr ""

msgid "Elements you wish to avoid in the assignment"
msgstr ""

msgid "Request of membership to the Organization"
msgstr ""

msgid ""
"You have completed your application for association membership: therefore, "
"your event registrations are temporarily confirmed."
msgstr ""

msgid ""
"As per the statutes, we will review your request at the next board meeting "
"and send you an update e-mail as soon as possible (you should receive a "
"reply within a few weeks at the latest)."
msgstr ""

msgid ""
"Once your admission is approved, you will be able to pay for the tickets for "
"the events you have registered for."
msgstr ""

#, python-format
msgid ""
"Please also note that payment of the annual membership fee (%(amount)d "
"%(currency)s) is required to participate in events."
msgstr ""

msgid "Thank you for choosing to be part of our community"
msgstr ""

#, python-format
msgid "Membership fee payment %(year)s"
msgstr ""

msgid "The payment of your membership fee for this year has been received"
msgstr ""

#, python-format
msgid "Achievement assignment: %(badge)s"
msgstr ""

msgid "You have been awarded an achievement"
msgstr ""

#, python-format
msgid "Display your achievements in your <a href= %(url)s'>public profile</a>"
msgstr ""

msgid "Membership of the Organization accepted"
msgstr ""

msgid ""
"We confirm that your membership has been accepted by the board. We welcome "
"you to our community"
msgstr ""

#, python-format
msgid "Your card number is: <b>%(number)03d</b>"
msgstr ""

msgid "More details"
msgstr ""

msgid ""
"To confirm your event registration, please complete your payment within one "
"week. You can do so here"
msgstr ""

#, python-format
msgid ""
"In addition, you must be up to date with the payment of your membership fee "
"in order to participate in events. Make your payment <a href='%(url)s'>on "
"this page</a>."
msgstr ""

msgid "Membership of the Organization refused"
msgstr ""

msgid ""
"We inform you that your membership of the Association has not been accepted "
"by the board"
msgstr ""

msgid "Motivation"
msgstr ""

msgid "For more information, write to us"
msgstr ""

#, python-format
msgid "for %(event)s"
msgstr ""

#, python-format
msgid "(<a href='%(url)s'>answer here</a>)"
msgstr ""

msgid "New answer"
msgstr ""

msgid "Your question has been answered"
msgstr ""

#, python-format
msgid "New question by %(user)s"
msgstr ""

#, python-format
msgid "A question was asked by: %(user)s"
msgstr ""

#, python-format
msgid "New message from %(user)s"
msgstr ""

msgid "reply here"
msgstr ""

#, python-format
msgid "Password reset of user %(user)s"
msgstr ""

#, python-format
msgid ""
"The user requested the password reset, but did not complete it. Give them "
"this link: %(url)s"
msgstr ""

#, python-format
msgid "Registration to %(event)s"
msgstr ""

#, python-format
msgid "Hello! Your registration at <b>%(event)s</b> has been confirmed"
msgstr ""

#, python-format
msgid "Registration updated for %(event)s"
msgstr ""

#, python-format
msgid "Hi! Your registration to <b>%(event)s</b> has been updated"
msgstr ""

#, python-format
msgid "Registration to %(event)s by %(user)s"
msgstr ""

msgid "The user has confirmed its registration for this event"
msgstr ""

#, python-format
msgid "Registration updated to %(event)s by %(user)s"
msgstr ""

msgid "The user has updated their registration for this event"
msgstr ""

msgid "Ticket selected"
msgstr ""

#, python-format
msgid "Total of your signup fee: <b>%(amount).2f %(currency)s</b>"
msgstr ""

#, python-format
msgid "Payments already received: <b>%(amount).2f %(currency)s</b>"
msgstr ""

msgid "Selected options"
msgstr ""

#, python-format
msgid ""
"You must pay at least <b>%(amount).2f %(currency)s</b> by %(deadline)d days. "
"Make your payment <a href='%(url)s'>on this page</a>. If we do not receive "
"payment by the deadline, your registration may be cancelled."
msgstr ""

#, python-format
msgid ""
"<i>Payment due</i> - You must pay <b>%(amount).2f %(currency)s</b> as soon "
"as possible. Make your payment <a href='%(url)s'>on this page</a>. If we do "
"not receive payment, your registration may be cancelled."
msgstr ""

#, python-format
msgid "Character assigned for %(event)s"
msgstr ""

#, python-format
msgid ""
"In the event <b>%(event)s</b> you were assigned the character: "
"<b>%(character)s</b>"
msgstr ""

#, python-format
msgid "Registration cancellation for %(event)s"
msgstr ""

msgid ""
"We confirm that your registration for this event has been cancelled. We are "
"sorry to see you go"
msgstr ""

#, python-format
msgid "Registration cancelled for %(event)s by %(user)s"
msgstr ""

msgid "The registration for this event has been cancelled"
msgstr ""

#, python-format
msgid "Registration cancelled for %(event)s"
msgstr ""

msgid "We confirm that your registration for this event has been cancelled"
msgstr ""

#, python-format
msgid "Pre-registration at %(event)s"
msgstr ""

#, python-format
msgid ""
"We confirm that you have successfully pre-registered for <b>%(event)s</b>"
msgstr ""

#, python-format
msgid "Confirmation of registration for %(event)s"
msgstr ""

#, python-format
msgid ""
"Hello! To confirm your provisional registration for %(event)s, you must "
"apply for membership in the association"
msgstr ""

#, python-format
msgid "To complete the process, simply <a href='%(url)s'>click here</a>"
msgstr ""

msgid "If you need a hand, feel free to let us know"
msgstr ""

msgid "We'll try to help as best we can"
msgstr ""

msgid ""
"If we don't hear from you, we'll assume you're no longer interested in the "
"event"
msgstr ""

msgid ""
"Your registration will be cancelled to allow other participants to take your "
"spot"
msgstr ""

#, python-format
msgid "Confirm registration to %(event)s"
msgstr ""

#, python-format
msgid "Complete payment for %(event)s"
msgstr ""

#, python-format
msgid ""
"Hello! We are reaching out regarding your provisional registration for "
"<b>%(event)s</b>"
msgstr ""

#, python-format
msgid ""
"Hello! We are reaching out regarding your registration for <b>%(event)s</b>"
msgstr ""

#, python-format
msgid ""
"To confirm it, please pay the following amount as soon as possible: "
"%(amount)s"
msgstr ""

#, python-format
msgid "To confirm it, please pay %(amount)s within %(days)s days"
msgstr ""

msgid "If you have a separate agreement with us, you may disregard this email"
msgstr ""

#, python-format
msgid "You can make the payment <a href='%(url)s'>on this page</a>"
msgstr ""

msgid "If you encounter any issues, contact us and we will assist you"
msgstr ""

msgid ""
"If we don't hear from you, we'll assume you're no longer interested in the "
"event and will cancel your registration to make room for other participants"
msgstr ""

#, python-format
msgid "Profile compilation reminder for %(event)s"
msgstr ""

#, python-format
msgid ""
"Hello! You signed up for %(event)s but haven't completed your profile yet"
msgstr ""

#, python-format
msgid ""
"It only takes 5 minutes - just <a href='%(url)s'>click here</a> to fill out "
"the form"
msgstr ""

#, python-format
msgid "Reminder payment of membership fees for %(event)s"
msgstr ""

#, python-format
msgid ""
"Hello! You have registered for %(event)s, but we have not yet received your "
"annual membership payment"
msgstr ""

msgid ""
"It is required for participation in all our live events, as it also covers "
"the insurance fee"
msgstr ""

msgid ""
"Unfortunately, without full payment of the fee, participation in the event "
"is not permitted"
msgstr ""

#, python-format
msgid ""
"You can complete the payment in just a few minutes <a href='%(url)s'>here</a>"
msgstr ""

msgid "Let us know if you encounter any issues or need assistance"
msgstr ""

msgid "Review the users that are missing the event's deadlines"
msgstr ""

msgid "To access this feature, you must first register"
msgstr ""

msgid "This feature is available for non-waiting tickets"
msgstr ""

msgid "not visible at this time"
msgstr ""

msgid "You're not allowed to sign up"
msgstr ""

msgid "Statement"
msgstr ""

msgid ""
"Statement issued by the bank as proof of the issuance of the transfer (as "
"pdf file)"
msgstr ""

msgid "Gross"
msgstr ""

msgid "Total payment sent"
msgstr ""

msgid "Withheld as transaction fee"
msgstr ""

msgid "Set design - staging, materials"
msgstr ""

msgid "Costumes - make up, cloth, armor"
msgstr ""

msgid "Prop - weapons, props"
msgstr ""

msgid "Electronics - computers, hitech, lights"
msgstr ""

msgid "Promotion - site, advertising"
msgstr ""

msgid "Transportation - gas, highway"
msgstr ""

msgid "Kitchen - food, tableware"
msgstr ""

msgid "Location - rent, gas, overnight stays"
msgstr ""

msgid "Secretarial - stationery, printing"
msgstr ""

msgid "Other"
msgstr ""

msgid "Raw materials, auxiliaries, consumables and goods"
msgstr ""

msgid "Services"
msgstr ""

msgid "Use of third party assets"
msgstr ""

msgid "Personal"
msgstr ""

msgid "Miscellaneous operating expenses"
msgstr ""

msgid "Refund"
msgstr ""

msgid "Credit assignment"
msgstr ""

msgid "Tokens assignment"
msgstr ""

msgid "Type"
msgstr ""

msgid "Indicate the outflow category"
msgstr ""

msgid "Balance"
msgstr ""

msgid "Indicate how spending is allocated at the budget level"
msgstr ""

msgid "Payment date"
msgstr ""

msgid "Indicate the exact date in which the payment has been performed"
msgstr ""

msgid "Standard"
msgstr ""

msgid "Play Again"
msgstr ""

msgid "Name of the discount - internal use"
msgstr ""

msgid "Indicate the runs for which the discount is active"
msgstr ""

msgid ""
"Indicate the value of the discount, it will be deducted from the total "
"amount calculated"
msgstr ""

msgid ""
"Indicate the maximum number of such discounts that can be requested (0 for "
"infinite uses)"
msgstr ""

msgid "Code"
msgstr ""

msgid ""
"Indicate the special discount code, to be communicated to the participants, "
"which will need to be entered during registration."
msgstr ""

msgid ""
"Indicate the type of discount: standard, play again (only available to those "
"who have already played this event)"
msgstr ""

msgid "Indicates whether the discount is visible and usable by participants"
msgstr ""

msgid ""
"Indicate whether the discount can be used only on new enrollment, or whether "
"it can be used by already registered participants."
msgstr ""

msgid "Open"
msgstr ""

msgid "Close"
msgstr ""

msgid "Delivered"
msgstr ""

msgid "Request"
msgstr ""

msgid ""
"Indicate all references of how you want your refund to be paid  (ex: IBAN "
"and full bank details, paypal link, etc)"
msgstr ""

msgid "Indicates the amount of reimbursement desired"
msgstr ""

msgid "Global balance"
msgstr ""

msgid "Overall balance"
msgstr ""

msgid "Optional"
msgstr ""

msgid "Mandatory"
msgstr ""

msgid "Free"
msgstr ""

msgid "Support"
msgstr ""

msgid "Complete name of the Organization"
msgstr ""

msgid "URL identifier"
msgstr ""

msgid "The subdomain identifier"
msgstr ""

msgid "Only lowercase characters and numbers are allowed, no spaces or symbols"
msgstr ""

msgid "Logo"
msgstr ""

msgid ""
"Optional logo image - you can upload a file of any size, it will be "
"automatically resized"
msgstr ""

msgid "Indicate an organization contact address for sending communications"
msgstr ""

msgid "Indicate the payment methods you wish to be available to participants"
msgstr ""

msgid "Payment currency"
msgstr ""

msgid "Indicates the currency in which to receive payments"
msgstr ""

msgid "Image shown on homepage as promoter"
msgstr ""

msgid "Background image"
msgstr ""

msgid "Background of web pages"
msgstr ""

msgid "Title font"
msgstr ""

msgid "Font to be used in page titles"
msgstr ""

msgid "Color texts"
msgstr ""

msgid "Indicate the color that will be used for the texts"
msgstr ""

msgid "Color highlight"
msgstr ""

msgid "Indicate the color that will be used to highlight texts"
msgstr ""

msgid "Color links"
msgstr ""

msgid "Indicate the color that will be used for the links"
msgstr ""

msgid "Nationality"
msgstr ""

msgid ""
"Indicate the organization nationality to activate nation-specific features"
msgstr ""

msgid "Home"
msgstr ""

msgid "Registration mail"
msgstr ""

msgid "Statute"
msgstr ""

msgid "Legal notice"
msgstr ""

msgid "Terms and Conditions"
msgstr ""

msgid "Receipt"
msgstr ""

msgid "Mail signature"
msgstr ""

msgid "Privacy"
msgstr ""

msgid "Reminder membership request"
msgstr ""

msgid "Reminder membership fee"
msgstr ""

msgid "Reminder payment"
msgstr ""

msgid "Reminder profile"
msgstr ""

msgid "Type of text"
msgstr ""

msgid "Language"
msgstr ""

msgid "Text language"
msgstr ""

msgid "Italy"
msgstr ""

msgid ""
"Logo image (you can upload a file of any size, it will be resized "
"automatically)"
msgstr ""

msgid "Descriptive name for this API key"
msgstr ""

msgid "A short tagline, slogan"
msgstr ""

msgid "Where it is held"
msgstr ""

msgid "Names of the collaborators who are organizing it"
msgstr ""

msgid "Event description displayed on the event page"
msgstr ""

msgid "The setting / genre of the event"
msgstr ""

msgid ""
"Cover image shown on the organization's homepage — rectangular, ideally 4:3 "
"ratio"
msgstr ""

msgid "Carousel image"
msgstr ""

msgid "Carousel description"
msgstr ""

msgid "External register link"
msgstr ""

msgid ""
"Insert the link to an external tool where users will be redirected if they "
"are not yet registered"
msgstr ""

msgid "Registered users will be granted normal access"
msgstr ""

msgid "Max participants"
msgstr ""

msgid "Maximum number of participants spots (0 = unlimited)"
msgstr ""

msgid "Max fillers"
msgstr ""

msgid "Maximum number of filler spots (0 = unlimited)"
msgstr ""

msgid "Max waitings"
msgstr ""

msgid "Maximum number of waiting spots (0 = unlimited)"
msgstr ""

msgid ""
"If you select another event, it will be considered in the same campaign, and "
"they will share the characters"
msgstr ""

msgid ""
"if you leave this empty, this can be the starting event of a new campaign"
msgstr ""

msgid "Background image used across all event pages"
msgstr ""

msgid "Font used for title texts across all event pages"
msgstr ""

msgid "Color background"
msgstr ""

msgid "Indicate the color that will be used for the background of texts"
msgstr ""

msgid "Character sheet intro"
msgstr ""

msgid "Terms and conditions"
msgstr ""

msgid "Registration form"
msgstr ""

msgid "Search"
msgstr ""

msgid "Mail assignment"
msgstr ""

msgid "Proposed character"
msgstr ""

msgid "Approved character"
msgstr ""

msgid "Character review"
msgstr ""

msgid "Hidden"
msgstr ""

msgid "Visible"
msgstr ""

msgid "Cancelled"
msgstr ""

msgid "Concluded"
msgstr ""

msgid "Start date"
msgstr ""

msgid "End date"
msgstr ""

msgid ""
"Enter the date and time when registrations open - leave blank to keep "
"registrations closed"
msgstr ""

msgid "Secret code"
msgstr ""

msgid ""
"This code is used to generate the secret registration link, you may keep the "
"default or customize it"
msgstr ""

msgid "Note that if the cost is 0, it will be automatically assigned"
msgstr ""

msgid ""
"Indicate whether the ability is visible to users, and can be freely purchased"
msgstr ""

msgid "Pre-requisites"
msgstr ""

msgid ""
"Indicate the prerequisite abilities, which must be possessed before one can "
"acquire this"
msgstr ""

msgid ""
"Indicate the character options, which must be selected to make the skill "
"available"
msgstr ""

msgid "Addition"
msgstr ""

msgid "Subtraction"
msgstr ""

msgid "Multiplication"
msgstr ""

msgid "Division"
msgstr ""

msgid ""
"The rule will be applied, only one time, if the character has any of the "
"abilities. If no abilities are chosen, the rule is applied to all characters."
msgstr ""

msgid "The character field of computed type that will be updated"
msgstr ""

msgid "Indicate the prerequisite abilities"
msgstr ""

msgid "Indicate the required character options"
msgstr ""

msgid "Single choice"
msgstr ""

msgid "Multiple choice"
msgstr ""

msgid "Single-line text"
msgstr ""

msgid "Multi-line text"
msgstr ""

msgid "Advanced text editor"
msgstr ""

msgid "Presentation"
msgstr ""

msgid "Sheet"
msgstr ""

msgid "Progress"
msgstr ""

msgid "Computed"
msgstr ""

msgid "Pay what you want"
msgstr ""

msgid "Rate"
msgstr ""

msgid "Disabled"
msgstr ""

msgid "Searchable"
msgstr ""

msgid "Question type"
msgstr ""

msgid "Question name (keep it short)"
msgstr ""

msgid "Optional - Extended description (displayed in small gray text)"
msgstr ""

msgid "Editable"
msgstr ""

msgid ""
"This field can be edited by the participant only when the character is in "
"one of the selected statuses"
msgstr ""

msgid "Maximum length"
msgstr ""

msgid ""
"For text questions, maximum number of characters; For multiple options, "
"maximum number of options (0 = no limit)"
msgstr ""

msgid "Printable"
msgstr ""

msgid "Indicate whether the field is printed in PDF generations"
msgstr ""

msgid "Applicable"
msgstr ""

msgid "Select the types of writing elements that this question applies to"
msgstr ""

msgid "Option name, displayed within the question (keep it short)"
msgstr ""

msgid ""
"Optional – Additional information about the option, displayed below the "
"question"
msgstr ""

msgid ""
"Optional – Maximum number of times it can be selected across all characters "
"(0 = unlimited)"
msgstr ""

msgid "Prerequisites"
msgstr ""

msgid ""
"Indicates other options that must be selected for this option to be "
"selectable"
msgstr ""

msgid ""
"If you select one (or more) tickets, the option will only be available to "
"participants who have selected that ticket"
msgstr ""

msgid ""
"Optional - For text questions, maximum number of characters; For multiple "
"options, maximum number of options (0 = no limit)"
msgstr ""

msgid "Faction list"
msgstr ""

msgid ""
"Optional - If you select one (or more) factions, the question will only be "
"shown to participants with characters in all chosen factions"
msgstr ""

msgid "Image"
msgstr ""

msgid "Optional - Image displayed within the question"
msgstr ""

msgid "Ticket list"
msgstr ""

msgid ""
"If you select one (or more) tickets, the question will only be shown to "
"participants who have selected one of those tickets"
msgstr ""

msgid "Section"
msgstr ""

msgid ""
"The question will be shown in the selected section (if left empty it will "
"shown at the start of the form)"
msgstr ""

msgid ""
"Staff members who are allowed to be able to see the responses of "
"participants (leave blank to let everyone see)"
msgstr ""

msgid "Giftable"
msgstr ""

msgid "Indicates whether the option can be included in the gifted signups"
msgstr ""

msgid "Price"
msgstr ""

msgid ""
"Optional – Amount added to the registration fee if selected (0 = no extra "
"cost)"
msgstr ""

msgid ""
"Optional – Maximum number of times it can be selected across all "
"registrations (0 = unlimited)"
msgstr ""

msgid "Quests"
msgstr ""

msgid "Photo"
msgstr ""

msgid "How can we contact you"
msgstr ""

msgid "Describe how we can help you"
msgstr ""

msgid "Screenshot"
msgstr ""

msgid "Optional - A screenshot of the error / bug / problem"
msgstr ""

msgid "Male"
msgstr ""

msgid "Female"
msgstr ""

msgid "Yes, keep me posted!"
msgstr ""

msgid "Only really important communications"
msgstr ""

msgid "No, I don't want updates"
msgstr ""

msgid "ID Card"
msgstr ""

msgid "Driver's License"
msgstr ""

msgid "Passport"
msgstr ""

msgid "Navigation language"
msgstr ""

msgid "Preferred navigation language"
msgstr ""

msgid "Surname"
msgstr ""

msgid "Alias"
msgstr ""

msgid ""
"If you prefer that your real name and surname not be publicly visible, "
"please indicate an alias that will be displayed instead. Note: If you "
"register for an event, your real first and last name will be shown to other "
"participants, and to the organisers."
msgstr ""

msgid "Legal name"
msgstr ""

msgid ""
"If for whatever reason the first and last name shown on your documents is "
"different from the one you prefer to use, then write it here. It will only "
"be used for internal bureaucratic purposes, and will NEVER be displayed to "
"other participants."
msgstr ""

msgid "Pronouns"
msgstr ""

msgid "Indicate the pronouns you wish to be used to refer to you"
msgstr ""

msgid "Indicate the country of which you are a citizen"
msgstr ""

msgid "Gender"
msgstr ""

msgid "Indicates what gender you identify yourself as"
msgstr ""

msgid "Phone contact"
msgstr ""

msgid "Remember to put the prefix at the beginning!"
msgstr ""

msgid "Contact"
msgstr ""

msgid ""
"Indicates a way for other participants to contact you. It can be an email, a "
"social profile, whatever you want. It will be made public to others "
"participants"
msgstr ""

msgid "First aid"
msgstr ""

msgid ""
"Are you a doctor, a nurse, or a licensed rescuer? We can ask you to "
"intervene in case accidents occur during the event?"
msgstr ""

msgid "Birth date"
msgstr ""

msgid "Birth place"
msgstr ""

msgid ""
"If you are an Italian citizen, indicate your tax code; otherwise leave blank"
msgstr ""

msgid "Document type"
msgstr ""

msgid ""
"Indicates a type of identification document issued by the nation in which "
"you reside"
msgstr ""

msgid "Document number"
msgstr ""

msgid "Enter the number or code of the identification document indicated above"
msgstr ""

msgid "Date of issue of the document"
msgstr ""

msgid "Date of expiration of the document"
msgstr ""

msgid ""
"Leave blank if the document has no expiration date - Please check that it "
"does not expire before the event you want to signup up for."
msgstr ""

msgid "Accessibility"
msgstr ""

msgid "Fill in this field if you have accessibility needs"
msgstr ""

msgid "Diet"
msgstr ""

msgid ""
"Fill in this field if you follow a personal diet for reasons of choice(e.g. "
"vegetarian, vegan) or health (celiac disease, allergies). Leave empty if you "
"do not have things to report!"
msgstr ""

msgid "Safety"
msgstr ""

msgid ""
"Fill in this field if there is something you think is important that the "
"organizers know about you. It's up to you to decide what to share with us. "
"This information will be treated as strictly confidential: only a restricted "
"part of the organizers will have access to the answers, and will not be "
"transmitted in any form. This information may concern: physical health "
"problems, epilepsy, mental health problems (e.g. neurosis, bipolar disorder, "
"anxiety disorder, various phobias), trigger topics ('lines and veils', we "
"can't promise that you won't run into them in the event, but we'll make sure "
"they're not part of your main quests). Leave empty if you do not have things "
"to report!"
msgstr ""

msgid "Newsletter"
msgstr ""

msgid "Do you wish to be always updated on our events"
msgstr ""

msgid "Portrait"
msgstr ""

msgid ""
"Upload your portrait photo. It will be shown to other participants to help "
"recognize you in the event. Choose a photo that you would put in an official "
"document (in which you are alone, centered on your face)"
msgstr ""

msgid ""
"If you are a candidate for the Board, please write an introduction here!"
msgstr ""

msgid "Shared"
msgstr ""

msgid "Uploaded"
msgstr ""

msgid "Kicked out"
msgstr ""

msgid "Short name"
msgstr ""

msgid "Name - international"
msgstr ""

msgid "Short name - international"
msgstr ""

msgid "Extended description"
msgstr ""

msgid "Description - international"
msgstr ""

msgid "Extended description - international"
msgstr ""

msgid ""
"Unique code for internal use - not visible. Indicate a string without spaces "
"or strange symbols"
msgstr ""

msgid ""
"If your question is about a specific event, please select it! If  is a "
"general question instead, please leave it blank."
msgstr ""

msgid "Text"
msgstr ""

msgid ""
"Write your question, request or concern here. We will be happy to answer you!"
msgstr ""

msgid "Attachment"
msgstr ""

msgid "If you need to attach a file, indicate it here, otherwise leave blank"
msgstr ""

msgid "The name of the competence"
msgstr ""

msgid "A description of the skills / abilities involved"
msgstr ""

msgid "Code of the box or shelf"
msgstr ""

msgid "Where it is located"
msgstr ""

msgid "Photo of the object"
msgstr ""

msgid "Where it has been placed? When it is expected to come back?"
msgstr ""

msgid "Name of event area"
msgstr ""

msgid "Where it is"
msgstr ""

msgid "Waiting list"
msgstr ""

msgid "We're coming"
msgstr ""

msgid "Arrived safe and sound"
msgstr ""

msgid "Number of passengers"
msgstr ""

msgid "Indicates how many passengers require transportation"
msgstr ""

msgid "Indicate as precisely as possible where to pick you up"
msgstr ""

msgid ""
"Indicates how you can be recognized, if you will be found near some point "
"specific, if you have a lot of luggage: any information that might help us "
"help you"
msgstr ""

msgid "Request date"
msgstr ""

msgid "For which day you will need transportation"
msgstr ""

msgid "Request time"
msgstr ""

msgid ""
"For what time you will need transportation (time zone of the larp location)"
msgstr ""

msgid "Note"
msgstr ""

msgid ""
"Indicates useful information to passengers, such as color of your car, time "
"estimated time of your arrival"
msgstr ""

msgid "Severity"
msgstr ""

msgid ""
"Indicate severity: RED (risks ruining the event for more than half of the "
"participants), ORANGE (risks ruining the event for more than ten "
"participants),  YELLOW (risks ruining the event for a few participants), "
"GREEN (more than  problems, finesses to be fixed)"
msgstr ""

msgid ""
"When putting in WORKING, indicate in the comments the specific actions that  "
"are being performed; when putting in CLOSED, indicate showd in the  comments."
msgstr ""

msgid "Describe exactly at which point it occurs"
msgstr ""

msgid "When"
msgstr ""

msgid "Describe exactly what condition it is in"
msgstr ""

msgid "What"
msgstr ""

msgid "Describe exactly what risks it poses to the event"
msgstr ""

msgid "Who"
msgstr ""

msgid "Describe exactly which participants are involved"
msgstr ""

msgid "Who takes it upon themselves to solve it"
msgstr ""

msgid "New player"
msgstr ""

msgid "Waiting"
msgstr ""

msgid "Filler"
msgstr ""

msgid "Reduced"
msgstr ""

msgid "Patron"
msgstr ""

msgid "Staff"
msgstr ""

msgid "NPC"
msgstr ""

msgid "Collaborator"
msgstr ""

msgid "Seller"
msgstr ""

msgid "Type of ticket"
msgstr ""

msgid "Ticket name (keep it short)"
msgstr ""

msgid ""
"Optional – Maximum number of times it can be requested across all signups (0 "
"= unlimited)"
msgstr ""

msgid "Is it selectable by participants"
msgstr ""

msgid ""
"Optional – Casting priority granted by this option (e.g., 1 = low, 5 = "
"medium, 25 = high)"
msgstr ""

msgid ""
"Optional - Indicates whether the ticket can be gifted to other participants"
msgstr ""

msgid "Description - will be displayed at the beginning of the section"
msgstr ""

msgid "Quotas total number"
msgstr ""

msgid ""
"Minimum number of days before the event for which it is made available (0  = "
"always)"
msgstr ""

msgid "Payment order"
msgstr ""

msgid ""
"Total amount of payment to be received by this date (0 = all outstanding)"
msgstr ""

msgid ""
"Deadline in the measure of days from enrollment (fill in one between the "
"fixed deadline and the deadline in days)"
msgstr ""

msgid "Deadline date"
msgstr ""

msgid "Indicate the tickets for which it is active"
msgstr ""

msgid "Surcharge applied to the ticket"
msgstr ""

msgid "Date from when the surcharge is applied"
msgstr ""

msgid "Character name"
msgstr ""

msgid ""
"Specify your custom character name (depending on the event you can choose "
"the name, or adapt the name to your chosen gender)"
msgstr ""

msgid "If you wish, indicate a pronoun for your character"
msgstr ""

msgid "Indicate a song you want to dedicate to your character"
msgstr ""

msgid ""
"Indicates public information about your character, which will be shown to "
"all other participants"
msgstr ""

msgid ""
"Indicates public information about your character, which will be shown only "
"to you and the organizers"
msgstr ""

msgid "Character portrait"
msgstr ""

msgid ""
"Optional: upload a photo of yourself associated with your character "
"specifically for this event!"
msgstr ""

msgid "Progress status"
msgstr ""

msgid "Assigned staff member"
msgstr ""

msgid ""
"Presentation visible to all participants, when 'show presentation' is checked"
msgstr ""

msgid ""
"Text visible only by the assigned participant, when 'show text' is checked"
msgstr ""

msgid "Creation"
msgstr ""

msgid "Proposed"
msgstr ""

msgid "Revision"
msgstr ""

msgid "Approved"
msgstr ""

msgid ""
"Indicates the title of the character - it will be shown along with the name"
msgstr ""

msgid ""
"Indicate whether the character is a mirror (i.e., whether this pg shows the "
"true secret face of another character)"
msgstr ""

msgid "Cover photo fo the character"
msgstr ""

msgid "External access code"
msgstr ""

msgid ""
"Allows external access to this character through a secret URL (change the "
"code if it has been shared with the wrong people)"
msgstr ""

msgid "Faction cover"
msgstr ""

msgid "Faction logo"
msgstr ""

msgid "Indicates whether it can be selected by participants"
msgstr ""

msgid "By"
msgstr ""

msgid "Activation failed"
msgstr ""

msgid "Activation failed. Mail us the details"
msgstr ""

msgid "Activation complete"
msgstr ""

msgid "Your account is now activated"
msgstr ""

msgid "Log in"
msgstr ""

msgid "Activate account on"
msgstr ""

msgid "The link will be valid for the following number of days"
msgstr ""

msgid ""
"An user with this email address has been created on our website. If you wish "
"to activate, click on"
msgstr ""

msgid "Account activation"
msgstr ""

msgid "Something went wrong in the account activation"
msgstr ""

msgid "Registration closed"
msgstr ""

msgid "Registration complete"
msgstr ""

msgid ""
"You are now registered, but your account is inactive. We have sent an "
"activation email"
msgstr ""

msgid "Register"
msgstr ""

msgid "Submit"
msgstr ""

msgid "Coming soon"
msgstr ""

msgid "Discover the coming soon events"
msgstr ""

msgid "Repertoire"
msgstr ""

msgid "View the complete list of our events"
msgstr ""

msgid "Are you sure"
msgstr ""

msgid "Select ability"
msgstr ""

msgid "Problem"
msgstr ""

msgid "Action"
msgstr ""

msgid "Number"
msgstr ""

msgid "Names"
msgstr ""

msgid "Cancellation for missing organization registration"
msgstr ""

msgid "Tolerance exceeded, proceed with the cancellation"
msgstr ""

msgid "Cancellation for missing yearly membership fee"
msgstr ""

msgid "Cancellation for missing payment"
msgstr ""

msgid "Cancellation for missing profile"
msgstr ""

msgid "Delay in organization registration"
msgstr ""

msgid "They need to complete it immediately"
msgstr ""

msgid "give them this address"
msgstr ""

msgid "Delay in yearly membership fee"
msgstr ""

msgid "Delay in payment"
msgstr ""

msgid "Delay in profile"
msgstr ""

msgid "Missing casting preferences"
msgstr ""

msgid "Input an element name to insert their reference code"
msgstr ""

msgid "Select a character to add a new relationship"
msgstr ""

msgid "Direct"
msgstr ""

msgid "Show"
msgstr ""

msgid "How the relationship is described from this character's perspective"
msgstr ""

msgid "Inverse"
msgstr ""

msgid ""
"How the relationship is described from the other character's perspective"
msgstr ""

msgid "Continue"
msgstr ""

msgid ""
"Click here if after submitting the form, you want to move on to edit the "
"next item"
msgstr ""

msgid "Delete"
msgstr ""

msgid ""
"If you are absolutely certain that you want to delete this item, click on "
"this button"
msgstr ""

msgid "Confirmation delete"
msgstr ""

msgid "Attention! The form contains errors in the fields"
msgstr ""

msgid "These fields are mandatory"
msgstr ""

msgid "Translate"
msgstr ""

msgid "Original"
msgstr ""

msgid "options"
msgstr ""

msgid "text length"
msgstr ""

msgid "Confirm"
msgstr ""

msgid "After confirmation, add another"
msgstr ""

msgid "The form is saved every 30 seconds"
msgstr ""

msgid "Your updated registration total is"
msgstr ""

msgid "You have already paid"
msgstr ""

msgid "The following will be used"
msgstr ""

msgid ""
"Your registration will now be saved in provisional status. It will be "
"confirmed when your ticket payment is received"
msgstr ""

msgid "(click on image to enlarge)"
msgstr ""

msgid "Select year"
msgstr ""

msgid "Select"
msgstr ""

msgid "New"
msgstr ""

msgid "Upload"
msgstr ""

msgid "Download"
msgstr ""

msgid "Select the table rows and choose the operation to apply"
msgstr ""

msgid "Execute"
msgstr ""

msgid "Instructions"
msgstr ""

msgid ""
"In rich text editors, you can reference other characters directly using "
"their number"
msgstr ""

msgid ""
"When the text is displayed to the participant, the number is automatically "
"replaced with the character’s name and a link to their profile"
msgstr ""

msgid "Use these formats"
msgstr ""

msgid ""
"for bidirectional relationships, where the other character is also aware of "
"the connection"
msgstr ""

msgid ""
"for unidirectional relationships, where the other character is NOT aware of "
"the connection"
msgstr ""

msgid "for no relationship, only to display the other character name"
msgstr ""

msgid ""
"When you press one of the special reference symbols, a popup will help you "
"get the reference number of a character; you can also select a reference "
"number to see the character’s name"
msgstr ""

msgid ""
"Select from the drop-down list the characters to be added to the faction. "
"The text private to the faction will be shown only to them"
msgstr ""

msgid "In the text refer to the other characters solely by their number"
msgstr ""

msgid "if the character belongs to this element"
msgstr ""

msgid ""
"if the character does NOT belong to this element, but is only referenced"
msgstr ""

msgid "Template instructions"
msgstr ""

msgid "Utils"
msgstr ""

msgid "Application to be given to them to sign and then upload"
msgstr ""

msgid "Select from the dropdown the characters to be added to the plot"
msgstr ""

msgid ""
"For each character added, a specific field will be available to add "
"additional plot information"
msgstr ""

msgid "You can only add users who approved data sharing with the organization"
msgstr ""

msgid "If you don't see an user, ask them to access"
msgstr ""

msgid "this link"
msgstr ""

msgid "whether the character is aware of the identity of the other trait"
msgstr ""

msgid "whether the character is NOT aware of the identity of the other trait"
msgstr ""

msgid ""
"(You can also refer to traits from other quests, but be careful that  are "
"always of the same macrotype)"
msgstr ""

msgid "Here is a step-by-step walkthrough of the interface"
msgstr ""

msgid ""
"This is the sidebar containing all the functions (it remains visible on "
"every management page)"
msgstr ""

msgid "Create and manage events here"
msgstr ""

msgid ""
"Here you can select the workspace to use: your organization, and your events "
"once created"
msgstr ""

msgid "Here you can switch between administration pages and user-facing pages"
msgstr ""

msgid "Toggle the sidebar visibility"
msgstr ""

msgid ""
"If you need help, type your request here in English using single keywords"
msgstr ""

msgid "Here is a list of critical problems to fix"
msgstr ""

msgid "Here is a to-do list of important actions to complete"
msgstr ""

msgid ""
"And here is a to-do list of suggestions to help you set everything up "
"properly"
msgstr ""

msgid "Click the tutorial to open it and follow the step-by-step instructions"
msgstr ""

msgid "Write to us if you need help in setting things up!"
msgstr ""

msgid "Welcome to"
msgstr ""

msgid "And that is all"
msgstr ""

msgid "Done"
msgstr ""

msgid "Tax code verification"
msgstr ""

msgid "Calculated"
msgstr ""

msgid "Supplied"
msgstr ""

msgid "Attention, the tax code does not match"
msgstr ""

msgid "The tax code matches"
msgstr ""

msgid "Warning. The form contains errors to the fields"
msgstr ""

msgid "Please enter the occasion for which you wish to make the donation"
msgstr ""

msgid "Choose the payment method"
msgstr ""

msgid "You are about to make a payment of"
msgstr ""

msgid "Follow the link below to complete your payment on the Paypal platform"
msgstr ""

msgid "Experimental"
msgstr ""

msgid ""
"Please indicate below the exact method of payment you made. Remember to "
"submit the form, otherwise your payment will not be processed"
msgstr ""

msgid "Follow the steps below"
msgstr ""

msgid "Use the information below to request the transfer from your bank"
msgstr ""

msgid ""
"Please check that you have copied the entire message for payment exactly (in "
"coloured text), it is important"
msgstr ""

msgid ""
"Once the transfer is confirmed, request the slip (the receipt of "
"confirmation) and upload it below. You can upload a file in pdf format, or "
"an image"
msgstr ""

msgid ""
"Please be careful to perform these steps - otherwise your  payment will not "
"be processed"
msgstr ""

msgid "Currency"
msgstr ""

msgid "IBAN"
msgstr ""

msgid "BIC"
msgstr ""

msgid "Swift"
msgstr ""

msgid "Bank address"
msgstr ""

msgid "Click on the image below (Paypal.me) to open the payment"
msgstr ""

msgid "Copy and paste exactly all the coloured text below into the notes"
msgstr ""

msgid "this is important"
msgstr ""

msgid "Indicates that payment is sent 'to friends and family'"
msgstr ""

msgid ""
"Once you have made the payment, return to this page, and upload below the "
"screenshot of the confirmation sent by Paypal"
msgstr ""

msgid "Total registration fee"
msgstr ""

msgid "Total payments"
msgstr ""

msgid "Next payment"
msgstr ""

msgid "expected within"
msgstr ""

msgid "days"
msgstr ""

msgid "overdue by"
msgstr ""

msgid "No additional payments are required at this time"
msgstr ""

msgid "you can still pay the remaining amount if you wish"
msgstr ""

msgid "Organization"
msgstr ""

msgid "Date"
msgstr ""

msgid "Location"
msgstr ""

msgid "Change"
msgstr ""

msgid "Edit your character's data"
msgstr ""

msgid "Buy skills for your character"
msgstr ""

msgid "Customize"
msgstr ""

msgid "Modify some character elements to make it yours"
msgstr ""

msgid "Fill in your character's relationships"
msgstr ""

msgid "Questions"
msgstr ""

msgid "Write here questions about your character directly to the authors"
msgstr ""

msgid "Download complete sheet"
msgstr ""

msgid "Download light sheet"
msgstr ""

msgid "Download relationships"
msgstr ""

msgid "This character represents the true secret identity of another character"
msgstr ""

msgid "You can give a preference to play it, as with other characters"
msgstr ""

msgid ""
"If it is assigned to you, you will automatically be assigned the original "
"character it mirrors"
msgstr ""

msgid "Public informations"
msgstr ""

msgid "Preferences - Total"
msgstr ""

msgid "Average"
msgstr ""

msgid "Graph"
msgstr ""

msgid ""
"This is the information with which your character will begin each act. We "
"ask that you do NOT read this information before the act to which it "
"referenced"
msgstr ""

msgid "Total"
msgstr ""

msgid "Used"
msgstr ""

msgid "Remove"
msgstr ""

msgid "Deliveries"
msgstr ""

msgid "Delegated users"
msgstr ""

msgid "Messages"
msgstr ""

msgid "Achievements"
msgstr ""

msgid "List"
msgstr ""

msgid "Mail"
msgstr ""

msgid "Profiling"
msgstr ""

msgid "Change password"
msgstr ""

msgid "Access the event dashboard"
msgstr ""

msgid "Set your interface preferences"
msgstr ""

msgid "Preferences"
msgstr ""

msgid "Access the organization dashboard"
msgstr ""

msgid "Role"
msgstr ""

msgid "Hi"
msgstr ""

msgid "No organization found"
msgstr ""

msgid "Activate feature"
msgstr ""

msgid ""
"To use the feature you requested, you need to activate the following feature"
msgstr ""

msgid "Do you want to proceed"
msgstr ""

msgid "Activate"
msgstr ""

msgid "Ask the organisers to activate it"
msgstr ""

msgid "Event hidden"
msgstr ""

msgid ""
"The event you requested is only visible to participants logged into the "
"system"
msgstr ""

msgid "Wanna connect"
msgstr ""

msgid "Login"
msgstr ""

msgid "Redirect"
msgstr ""

msgid ""
"You have requested a specific page of an organisation, but it is not "
"specified in the address given"
msgstr ""

msgid "Please check the address again, especially its beginning"
msgstr ""

msgid "Select the organisation to proceed to"
msgstr ""

msgid "Object does not exist"
msgstr ""

msgid "The searched object does not exist, perhaps it was recently deleted"
msgstr ""

msgid "If you think this is an error, get in touch with us to resolve it"
msgstr ""

msgid "Access denied"
msgstr ""

msgid "Your user does not have the required permissions to access this page"
msgstr ""

msgid "Event not found"
msgstr ""

msgid ""
"We could not find the event indicated in the url; perhaps it is one of these"
msgstr ""

msgid "Go to the casting for"
msgstr ""

msgid "Show the"
msgstr ""

msgid "history of preferences"
msgstr ""

msgid "Enter your preferences here"
msgstr ""

msgid "global preferences"
msgstr ""

msgid "Filter factions"
msgstr ""

msgid "Select the faction on which you want to filter characters"
msgstr ""

msgid "Indicate here any element you wish to avoid in the assignment"
msgstr ""

msgid "Confirm your choices"
msgstr ""

msgid "You have not reached the minimum number of preferences"
msgstr ""

msgid "You have chosen the same option in more than one preference"
msgstr ""

msgid "History preferences"
msgstr ""

msgid "Go to the history preferences for"
msgstr ""

msgid "characters"
msgstr ""

msgid "Historical"
msgstr ""

msgid "Go to the preferences for"
msgstr ""

msgid "Total number"
msgstr ""

msgid "Average value"
msgstr ""

msgid "The character have missing values in mandatory fields"
msgstr ""

msgid "Obtain ability"
msgstr ""

msgid "Select the new ability to get"
msgstr ""

msgid "Character Edit"
msgstr ""

msgid "New character"
msgstr ""

msgid "Character profile"
msgstr ""

msgid ""
"Upload a photo of yourself associated with your character specifically for "
"this event"
msgstr ""

msgid "Change photo"
msgstr ""

msgid "Rotate left"
msgstr ""

msgid "Rotate right"
msgstr ""

msgid "Select the new photo to upload"
msgstr ""

msgid "Your characters"
msgstr ""

msgid "Create new character"
msgstr ""

msgid "XP tot"
msgstr ""

msgid "XP used"
msgstr ""

msgid "XP avail"
msgstr ""

msgid "Edit"
msgstr ""

msgid "Character relationships"
msgstr ""

msgid "Relationships of your character"
msgstr ""

msgid "Relationship"
msgstr ""

msgid "Select which of your characters you want to access"
msgstr ""

msgid "The registrations to the event"
msgstr ""

msgid "are closed"
msgstr ""

msgid "Discover the web site"
msgstr ""

msgid "Next sessions"
msgstr ""

msgid "There are no new sessions scheduled at this time"
msgstr ""

msgid "Pre-register here"
msgstr ""

msgid ""
"You will be notified when a new session is organized, and you will have fast-"
"track on registration"
msgstr ""

msgid "Past sessions"
msgstr ""

msgid "Link"
msgstr ""

msgid "Characters are only visible to logged in users"
msgstr ""

msgid "Characters are only visible to participants"
msgstr ""

msgid "Registered"
msgstr ""

msgid ""
"On this page you can book tickets for the event; once paid, a special code "
"will be generated"
msgstr ""

msgid ""
"A friend of yours will be able to receive the registration as a gift by "
"accessing this special link"
msgstr ""

msgid "Add new"
msgstr ""

msgid "within"
msgstr ""

msgid "immediately"
msgstr ""

msgid "If no payment is received, registration may be cancelled"
msgstr ""

msgid "Payment currently in review by the staff"
msgstr ""

msgid "Access link"
msgstr ""

msgid "copy this link and give it to your friend"
msgstr ""

msgid ""
"Note: The special code is re-generated each time you change the gift card"
msgstr ""

msgid "Change gift"
msgstr ""

msgid "New gift"
msgstr ""

msgid "View all event information, and any specifics tickets costs, in its"
msgstr ""

msgid "Summary"
msgstr ""

msgid "Redeem registration"
msgstr ""

msgid "You have been gifted a registration to this event, by"
msgstr ""

msgid ""
"By pressing confirm, this registration will be assigned to you, and you will "
"then be duly registered"
msgstr ""

msgid "Here are the sign up options with limited number"
msgstr ""

msgid "Value"
msgstr ""

msgid "Maximum"
msgstr ""

msgid "Question"
msgstr ""

msgid "Registration not open"
msgstr ""

msgid "are not yet open"
msgstr ""

msgid "Will open at"
msgstr ""

msgid "Change registration"
msgstr ""

msgid ""
"You can update your registration by simply changing the value of the fields "
"and clicking on confirm"
msgstr ""

msgid "If you no longer wish to attend, you can"
msgstr ""

msgid "cancel your registrations"
msgstr ""

msgid "Personal code"
msgstr ""

msgid "Copy this code and share it with friends"
msgstr ""

msgid ""
"Every friend who registers and uses this code will receive the following "
"discount directly on their ticket"
msgstr ""

msgid ""
"For each of them, you will receive the following discount on your membership "
"event registration"
msgstr ""

msgid ""
"To register for the event, please fill in the following form and click on "
"confirm"
msgstr ""

msgid "View all event information in the"
msgstr ""

msgid "website"
msgstr ""

msgid "Terms and Conditions of registration"
msgstr ""

msgid "If you have a discount code, enter it here and press enter"
msgstr ""

msgid ""
"You have already paid your dues for the current year, so you are already "
"covered for this event"
msgstr ""

msgid ""
"To participate in this event, you will have to pay the annual membership fee "
"of"
msgstr ""

msgid ""
"To participate in this event, you will have to pay in addition the annual "
"membership fee of"
msgstr ""

msgid ""
"In order to confirm your registration, you must request to register as a "
"member of the Association. The procedure will automatically take you through "
"the required steps"
msgstr ""

msgid ""
"By proceeding with your registration for this event, you are giving us your "
"authorisation to share your data saved on our platform with the organisers "
"of the event"
msgstr ""

msgid "Registration conditions"
msgstr ""

msgid "Conditions of"
msgstr ""

msgid "Character are not visible at the moment"
msgstr ""

msgid "Go to the quests of type"
msgstr ""

msgid "Characters link"
msgstr ""

msgid ""
"On this page you can filter characters and directly view their information"
msgstr ""

msgid ""
"In the text search, you can enter any text; the search will be done on the "
"number, name, teaser, player, groups to which the character belong"
msgstr ""

msgid ""
"Where you find a button like this, you can press it to perform filtering "
"further"
msgstr ""

msgid "Example"
msgstr ""

msgid ""
"If you press once, it will be *included* in the search. If a character "
"belongs to at least one inclusion category, it will be shown in the search"
msgstr ""

msgid "Included"
msgstr ""

msgid ""
"If you press a second time, it will be *excluded* in the search. If a "
"character belongs to even one exclusion category, it will not be shown in "
"the search"
msgstr ""

msgid "Excluded"
msgstr ""

msgid "Insert"
msgstr ""

msgid "Click on a name to go and view it directly"
msgstr ""

msgid "Characters list"
msgstr ""

msgid "You are including (at least one of these filters)"
msgstr ""

msgid "You are excluding (none of these filters)"
msgstr ""

msgid "Additional fields"
msgstr ""

msgid "None"
msgstr ""

msgid "All"
msgstr ""

msgid "Cancel your registration"
msgstr ""

msgid "We're sorry to see you go"
msgstr ""

msgid "Unfortunately these things happen"
msgstr ""

msgid "You can consult"
msgstr ""

msgid " here the conditions of disenrollment for this event"
msgstr ""

msgid "Click below to confirm the cancellation"
msgstr ""

msgid "Fill out the event prep questions"
msgstr ""

msgid ""
"Answer the following questions. Select *all* of the answers that seem correct"
msgstr ""

msgid "Retry"
msgstr ""

msgid "Oops! You gave one or more incorrect answers"
msgstr ""

msgid "Please check them below"
msgstr ""

msgid "You have made a mistake"
msgstr ""

msgid "Hint: The correct answers to this question are"
msgstr ""

msgid "Correct"
msgstr ""

msgid "Workshops"
msgstr ""

msgid "These are the workshops you must complete before you can play"
msgstr ""

msgid "To be done"
msgstr ""

msgid ""
"This page shows the total membership accounts, dues, donations, expenses, "
"the overall cash and individual event budget"
msgstr ""

msgid ""
"This is the associative positive operating margin, taking into account the "
"budgets of completed events, minus credits or tokens issued"
msgstr ""

msgid "Membership fees"
msgstr ""

msgid "Organization inflows"
msgstr ""

msgid "Event balance"
msgstr ""

msgid "issued"
msgstr ""

msgid ""
"This is the overall amount that should be held in the organization’s bank "
"and financial accounts"
msgstr ""

msgid "Transaction totals"
msgstr ""

msgid "Inflows total"
msgstr ""

msgid "Outflows total"
msgstr ""

msgid "Refund given"
msgstr ""

msgid "Accounting - History"
msgstr ""

msgid "This page shows the historical accounting of the organization"
msgstr ""

msgid ""
"this figure is the main positive, the operating margin. It takes into "
"account of budgets for events that have been over two months, which are "
"considered to be closed, and treats all tokens and credits as reimbursed"
msgstr ""

msgid ""
"this figure is the net that should result as availability of financial "
"instruments - it does not take into account tokens and credits"
msgstr ""

msgid ""
"This page prepares the cash balance already formatted for annual declaration"
msgstr ""

msgid "This page shows the collections opened by participants"
msgstr ""

msgid ""
"You can update them by indicating the recipient and assigning the "
"contributed money"
msgstr ""

msgid "Show collections"
msgstr ""

msgid "already delivered"
msgstr ""

msgid "Organizer"
msgstr ""

msgid "This page summarises the assignments of"
msgstr ""

msgid "This page shows all donations recorded in the system"
msgstr ""

msgid ""
"This page shows all expenses incurred by collaborators, recorded in the "
"system"
msgstr ""

msgid "Movements"
msgstr ""

msgid "This page presents the complete list of financial movements"
msgstr ""

msgid "Size"
msgstr ""

msgid "Organization fee"
msgstr ""

msgid "positive"
msgstr ""

msgid "negatives"
msgstr ""

msgid "This page summarizes all revenue items recorded in the system"
msgstr ""

msgid "This page shows all invoices registered in the system"
msgstr ""

msgid "This page shows all expense items recorded in the system"
msgstr ""

msgid "This page shows all payment items registered in the system"
msgstr ""

msgid "This page lists all reimbursement claims submitted by members"
msgstr ""

msgid "you can review, edit, and mark them as assigned"
msgstr ""

msgid "This page summarises the system entries of"
msgstr ""

msgid "Competences"
msgstr ""

msgid ""
"This page shows in detail, for each expertise, the users who have indicated "
"it"
msgstr ""

msgid "Experience"
msgstr ""

msgid "Number events"
msgstr ""

msgid "Events"
msgstr ""

msgid ""
"This page shows global competencies, skill areas in which contributors can "
"score themselves"
msgstr ""

msgid "Marked"
msgstr ""

msgid "Competences events"
msgstr ""

msgid ""
"This page shows for each event, the collaborators marked with which expertise"
msgstr ""

msgid ""
"This page shows in the detail of an event, the list of expertises covered by "
"the contributors"
msgstr ""

msgid "Competences member"
msgstr ""

msgid ""
"This page shows in detail a contributor's skills for to which they marked"
msgstr ""

msgid "This page shows in detail the skills marked by a contributor"
msgstr ""

msgid ""
"This page shows the deadlines of upcoming organization events, the "
"activities to be monitored, and the list of users to be solicited"
msgstr ""

msgid "This page shows all events; you can edit them, or create new ones"
msgstr ""

msgid "New event"
msgstr ""

msgid "New session"
msgstr ""

msgid "Start"
msgstr ""

msgid "End"
msgstr ""

msgid ""
"This page shows larpmanager usage costs, total and divided by individual "
"event"
msgstr ""

msgid "Subscription"
msgstr ""

msgid "Payed"
msgstr ""

msgid "Pre registrations"
msgstr ""

msgid "This page shows the total number of pre-registrations for each event"
msgstr ""

msgid "First"
msgstr ""

msgid "Second"
msgstr ""

msgid "Third"
msgstr ""

msgid "Fourth"
msgstr ""

msgid "Fifth"
msgstr ""

msgid ""
"This page summarises the roles to be assigned in order to use the functions "
"concerning the organisation"
msgstr ""

msgid ""
"This page shows all event templates; you can edit them, or create new ones"
msgstr ""

msgid "Add"
msgstr ""

msgid "This page summarizes the association's custom texts"
msgstr ""

msgid "Url Shortner"
msgstr ""

msgid "This page shows the url shortners"
msgstr ""

msgid "External link"
msgstr ""

msgid "Short url"
msgstr ""

msgid "Archive mail"
msgstr ""

msgid "This page shows all emails, both queued and sent"
msgstr ""

msgid ""
"This page shows membership badges. You can edit them, assign them, create "
"new ones"
msgstr ""

msgid ""
"This page summarises the list of members, formatted ready to be sent to the "
"insurance company. It only displays members who have renewed their "
"membership in this calendar year, in order of renewal"
msgstr ""

msgid "Residence"
msgstr ""

msgid "Last membership date"
msgstr ""

msgid "Order"
msgstr ""

msgid ""
"This page shows all information about the individual member available in the "
"system"
msgstr ""

msgid "personal data"
msgstr ""

msgid "registrations"
msgstr ""

msgid "payments"
msgstr ""

msgid "other"
msgstr ""

msgid "discount"
msgstr ""

msgid "Personal data"
msgstr ""

msgid "Given"
msgstr ""

msgid "Detail"
msgstr ""

msgid "Members list"
msgstr ""

msgid ""
"This page shows the list of members, divided by type: applicants, approved, "
"renewed for the current year"
msgstr ""

msgid "Total members"
msgstr ""

msgid "Paid current year"
msgstr ""

msgid "Emails"
msgstr ""

msgid "Member Data Checks"
msgstr ""

msgid "This page performs checks on members' data"
msgstr ""

msgid "Tax code check"
msgstr ""

msgid "Card"
msgstr ""

msgid "Error"
msgstr ""

msgid "Membership requests"
msgstr ""

msgid ""
"This page displays the application for membership in the organization. You "
"can accept or reject the application"
msgstr ""

msgid "Warning: there is already an approved member with the same name"
msgstr ""

msgid "Request for"
msgstr ""

msgid ""
"This page shows email lists of users, divided by their expressed preferences "
"regarding newsletter communications"
msgstr ""

msgid "All comunications"
msgstr ""

msgid "No comunications"
msgstr ""

msgid ""
"This page shows the questions submitted by users, divided by the events they "
"refer to. You can answer the question or close it if requires no further "
"action"
msgstr ""

msgid "Show questions already answered"
msgstr ""

msgid "Answer"
msgstr ""

msgid ""
"For your convenience, this page only shows questions from the last 3 months. "
"To view previous questions click here"
msgstr ""

msgid ""
"This page displays the conversation with a participant regarding their "
"expressed need"
msgstr ""

msgid "Give a new answer"
msgstr ""

msgid "Comunications"
msgstr ""

msgid "Read mail"
msgstr ""

msgid "This page shows an email sent by the system"
msgstr ""

msgid "Registry"
msgstr ""

msgid "This page summarises the list of members as a registry"
msgstr ""

msgid "Card number"
msgstr ""

msgid "Date of association"
msgstr ""

msgid "Send emails"
msgstr ""

msgid "From this page you can send an email to any list of recipients"
msgstr ""

msgid "Remember to put recipients separated by commas"
msgstr ""

msgid "Are you really sure"
msgstr ""

msgid "Volunteer Registry"
msgstr ""

msgid "This page summarises the organization's volunteers"
msgstr ""

msgid "Print registry"
msgstr ""

msgid "Vote"
msgstr ""

msgid "This page shows the settings available for the membership voting"
msgstr ""

msgid "Collected votes"
msgstr ""

msgid "List of voters"
msgstr ""

msgid "Payment Verification"
msgstr ""

msgid ""
"Manage payment verification. Upload payments from your verified payment "
"system to match them with registrations in the system"
msgstr ""

msgid "Upload verified payments"
msgstr ""

msgid "Select a file with extension csv"
msgstr ""

msgid "The first column the amount, the second the receipts"
msgstr ""

msgid "Get this data from the bank or equivalent, to verify the entries marked"
msgstr ""

msgid "List payments to verify"
msgstr ""

msgid "Payment"
msgstr ""

msgid "Verification"
msgstr ""

msgid "This page shows the warehouse containers"
msgstr ""

msgid "Position"
msgstr ""

msgid "This page shows the warehouse items"
msgstr ""

msgid "Container"
msgstr ""

msgid "Tags"
msgstr ""

msgid "This page shows the assignment of warehouse items to event area"
msgstr ""

msgid "Item"
msgstr ""

msgid "Notes"
msgstr ""

msgid "This page shows the warehouse tags"
msgstr ""

msgid "leaderboard"
msgstr ""

msgid "You think you should have an achievement"
msgstr ""

msgid "Tell us here"
msgstr ""

msgid "upcoming events"
msgstr ""

msgid "Next events"
msgstr ""

msgid "Tell me more"
msgstr ""

msgid "Contact us"
msgstr ""

msgid "Message sent, thanks for writing us"
msgstr ""

msgid "Register to"
msgstr ""

msgid "May the best win"
msgstr ""

msgid "Prev"
msgstr ""

msgid "of"
msgstr ""

msgid "Next"
msgstr ""

msgid "Last"
msgstr ""

msgid "Legal Notice"
msgstr ""

msgid "These are our past events"
msgstr ""

msgid "Pre-Register"
msgstr ""

msgid "Registrations for this event are not open yet, but you can pre-register"
msgstr ""

msgid ""
"Pre-registration is free. It does not guarantee a spot, but gives you "
"priority when registration opens"
msgstr ""

msgid "New pre-registrations"
msgstr ""

msgid "Do you want to tell us something"
msgstr ""

msgid "Shuttle service"
msgstr ""

msgid "Need a ride"
msgstr ""

msgid "Add a new request"
msgstr ""

msgid ""
"Notes: Try to group as many passengers per request as possible; if you "
"notice any delays, write us directly, do not enter new requests"
msgstr ""

msgid "Time"
msgstr ""

msgid "Claimant"
msgstr ""

msgid "Passengers"
msgstr ""

msgid "Passages made"
msgstr ""

msgid ""
"The larpmanager has a over 100 different features. There is one for every "
"single aspect of event organising: signups, accounting, writing, logistics"
msgstr ""

msgid ""
"Below you will find all the features available; you can write a search "
"keyword to filter them. Then click on 'Video', and you will see the video "
"directly"
msgstr ""

msgid "Video"
msgstr ""

msgid "Guides"
msgstr ""

msgid "See practical examples of how LarpManager can help your event"
msgstr ""

msgid "Show inactive"
msgstr ""

msgid "With these tutorials, you can learn how to use the tool in no time"
msgstr ""

msgid ""
"You can read them in order, or scroll directly to the one that interests you "
"most"
msgstr ""

msgid ""
"The quick access sidebar is on the left (on mobile, tap “Shortcuts” at the "
"bottom to open it)"
msgstr ""

msgid ""
"Hover on the link, or click on the question icon, to see what the link does"
msgstr ""

msgid ""
"At the top, you'll find shortcuts to access your organization dashboard "
"(this page), as well as the active event dashboards, when you'll create them"
msgstr ""

msgid ""
"You can now freely explore the system. You'll find below some suggestions on "
"what you could do now to set up everything nicely"
msgstr ""

msgid "If you need help, remember to check out"
msgstr ""

msgid "Short guides to help you learn how the system works"
msgstr ""

msgid "Join our Discord for help, ideas, or to report bugs"
msgstr ""

msgid ""
"Tip: Pin this page to your browser for faster access to your organization "
"and events"
msgstr ""

msgid "Launch guided interface tour"
msgstr ""

msgid "What would you like to do"
msgstr ""

msgid ""
"Type a keyword in the search bar to find a reference - please write in "
"English"
msgstr ""

msgid "Dates"
msgstr ""

msgid "Counts"
msgstr ""

msgid "Feature activated"
msgstr ""

msgid ""
"You have activated the following features, for each here's the links to "
"follow"
msgstr ""

msgid "Priorities"
msgstr ""

msgid "Actions"
msgstr ""

msgid "Suggestions"
msgstr ""

msgid "Discover what this event is about"
msgstr ""

msgid "View the list of characters and participants"
msgstr ""

msgid "Filter or search the characters"
msgstr ""

msgid "Browse the presentation website"
msgstr ""

msgid "Access the list of your characters"
msgstr ""

msgid "Discover the game factions"
msgstr ""

msgid "Find out what quests are available"
msgstr ""

msgid "View photos from the event"
msgstr ""

msgid "View limited ticket options"
msgstr ""

msgid "Give a card to your friend"
msgstr ""

msgid "Select your preferences on the characters to play"
msgstr ""

msgid "Portraits (PDF)"
msgstr ""

msgid "Download the list of characters with their interpreters' profile images"
msgstr ""

msgid "Profiles (PDF)"
msgstr ""

msgid "Update here the registration options"
msgstr ""

msgid "Your character"
msgstr ""

msgid "Access your character"
msgstr ""

msgid "Register to the event"
msgstr ""

msgid "Event status"
msgstr ""

msgid "Secret registration link"
msgstr ""

msgid ""
"Total amount of money received for this event, minus commission fees and "
"refunds"
msgstr ""

msgid "Total revenue"
msgstr ""

msgid ""
"Total of all expenses incurred for the event, both personal and "
"organizational, including any tokens and credits issued"
msgstr ""

msgid "Total costs"
msgstr ""

msgid ""
"Net profit of the event, difference between total revenue and total costs"
msgstr ""

msgid "Net profit"
msgstr ""

msgid "Minimum amount of net profit to be retained for the association tax"
msgstr ""

msgid "Organization tax"
msgstr ""

msgid "Donation"
msgstr ""

msgid "You are about to perform a donation of"
msgstr ""

msgid ""
"Indicate the name of the member for whom you want to activate a new "
"collection"
msgstr ""

msgid "Collection for"
msgstr ""

msgid "The collection was delivered to the user"
msgstr ""

msgid ""
"The collection is ready to be delivered, give this link to the recipient"
msgstr ""

msgid "Collection links"
msgstr ""

msgid ""
"The collection is active! To participate click on the following link, or "
"copy it to whoever you want to get involved"
msgstr ""

msgid "Link to participate in"
msgstr ""

msgid ""
"When you want to close the collection, follow the link below. A special "
"redemption code will be generated"
msgstr ""

msgid "Link to close the collection"
msgstr ""

msgid "Number of partecipants"
msgstr ""

msgid "Total collection"
msgstr ""

msgid "Participants included"
msgstr ""

msgid "Join the collection for"
msgstr ""

msgid "The amount of your contribution is"
msgstr ""

msgid "Redeem collection"
msgstr ""

msgid ""
"Your friends wanted to give you a special gift: they gave you the chance to "
"participate in one of our experiences"
msgstr ""

msgid ""
"By pressing confirm, the collection total will be credited to your account, "
"and will be used automatically when you register for one of our events"
msgstr ""

msgid "Do you wish to be reimbursed? Open a new one"
msgstr ""

msgid "refund request"
msgstr ""

msgid "Access the history"
msgstr ""

msgid "Refunded"
msgstr ""

msgid "Consumed"
msgstr ""

msgid "Returned"
msgstr ""

msgid "Run"
msgstr ""

msgid "Indicate the amount of your donation"
msgstr ""

msgid "Payment membership fee"
msgstr ""

msgid "Indicates the details of the request"
msgstr ""

msgid "The total registration fee is"
msgstr ""

msgid "So far you have paid a total of"
msgstr ""

msgid "We ask you to pay the amount requested for the next instalment"
msgstr ""

msgid "We ask you to pay the remaining amount"
msgstr ""

msgid "Would you like to pay a different amount"
msgstr ""

msgid "Go to the tokens history"
msgstr ""

msgid "Payment processing"
msgstr ""

msgid "We are processing your payment"
msgstr ""

msgid "Please wait a moment"
msgstr ""

msgid "here the conditions of registration"
msgstr ""

msgid "Payments in approval"
msgstr ""

msgid ""
"These are the event signup for which you submitted a payment, and it's being "
"reviewed by the staff. You don't have to do anything at this time"
msgstr ""

msgid "Pending payments"
msgstr ""

msgid "These are the event registrations for which you have to make a payment"
msgstr ""

msgid "You must pay"
msgstr ""

msgid "by the deadline of"
msgstr ""

msgid "Payments pending delegated accounts"
msgstr ""

msgid ""
"These are delegated account registrations for which you have to make a "
"payment"
msgstr ""

msgid "by"
msgstr ""

msgid "Requests open"
msgstr ""

msgid "Executive Vote"
msgstr ""

msgid "Cast your vote for the new Executive"
msgstr ""

msgid "Membership fees in approval"
msgstr ""

msgid ""
"You have submitted your dues payment, and it is now being approved by the "
"staff. You don't have to do anything for the time being"
msgstr ""

msgid ""
"You are registered for an event to be held in this calendar year, but we are "
"not aware of your dues payment. Be careful: if you don't complete it, <b>you "
"won't be able to attend events</b>, nor vote at the Membership Meeting"
msgstr ""

msgid "Pay the annual fee"
msgstr ""

msgid ""
"The payment of your membership fee for this year has NOT been received: it "
"is necessary in order to participate to the events, and the organization "
"meetings"
msgstr ""

msgid "Membership request not submitted"
msgstr ""

msgid ""
"You have not yet submitted your application for membership to the "
"Organization. If you are not a Member, we cannot accept payment from you, "
"and you cannot confirm your event registrations"
msgstr ""

msgid "Make the request now"
msgstr ""

msgid "Membership request submitted"
msgstr ""

msgid ""
"You have submitted your application for membership in the Organization. The "
"request will be considered at the next meeting of the Board. When it is "
"approved, you will be able to settle payments for the events you have signed "
"up for"
msgstr ""

msgid "Member revoked"
msgstr ""

msgid "What are you doing here"
msgstr ""

msgid "Membership fee"
msgstr ""

msgid "They are regularly paid for the following years"
msgstr ""

msgid "Collection"
msgstr ""

msgid ""
"Want to help one of your friends play with us? Organize a collection: you "
"and anyone who wants to contribute will be able to donate part of their "
"registration fees"
msgstr ""

msgid "Create a new collection"
msgstr ""

msgid "Active collection"
msgstr ""

msgid "Closed collection"
msgstr ""

msgid "Collection total"
msgstr ""

msgid "Collections delivered"
msgstr ""

msgid "Manage it here"
msgstr ""

msgid "Collection participated"
msgstr ""

msgid "If you would like to make a donation to the Organization"
msgstr ""

msgid "follow this link"
msgstr ""

msgid "You will have our eternal thanks for believing in us"
msgstr ""

msgid "Donations done"
msgstr ""

msgid "Registration history"
msgstr ""

msgid "Cancellation"
msgstr ""

msgid ""
"You have submitted a deposit, and it is being reviewed by the staff. You "
"don't have to do anything for the time being, as soon as it is confirmed the "
"accounting of the event will be updated"
msgstr ""

msgid "Ticket chosen"
msgstr ""

msgid "History"
msgstr ""

msgid "To access the history"
msgstr ""

msgid "click here"
msgstr ""

msgid "User"
msgstr ""

msgid "Your messages"
msgstr ""

msgid "Unread"
msgstr ""

msgid ""
"On this page you can mark your specialties to collaborate on our  events"
msgstr ""

msgid ""
"Click on the roles you'd like to collaborate on, then enter your degree of "
"experience, and finally indicate precisely your field of experience"
msgstr ""

msgid "I am not interested"
msgstr ""

msgid "I'm interested, but I don't have much experience"
msgstr ""

msgid "I've done it a few times, I have a basic experience"
msgstr ""

msgid "I do it routinely, I have good experience"
msgstr ""

msgid "Indicate your level of experience"
msgstr ""

msgid "Indicate precisely your field of experience"
msgstr ""

msgid "You are currently logged in with the"
msgstr ""

msgid "To log back in with the account"
msgstr ""

msgid "press here"
msgstr ""

msgid ""
"You can create new delegate accounts, or log in with them by pressing the "
"relevant button"
msgstr ""

msgid "Submit a new question"
msgstr ""

msgid "We encountered a problem with the tax code you provided"
msgstr ""

msgid "Expected"
msgstr ""

msgid "Update your data in the"
msgstr ""

msgid "user profile"
msgstr ""

msgid "You are not yet a Member of the Organization"
msgstr ""

msgid ""
"In order to subscribe to the Organization's events you must apply to be "
"admitted as a Member"
msgstr ""

msgid ""
"We have pre-filled the application form based on the data you provided us"
msgstr ""

msgid "download it here"
msgstr ""

msgid "If there are wrong data you can update your"
msgstr ""

msgid "The registration request will be updated automatically"
msgstr ""

msgid ""
"Once downloaded you must print it, sign it, take a digital scan, and upload "
"it to the form below"
msgstr ""

msgid "Your request will be considered at the next meeting of the Board"
msgstr ""

msgid "You will receive confirmation of the outcome of its  evaluation"
msgstr ""

msgid ""
"Upload the scan of both your signed request, and your document (image or pdf "
"document)"
msgstr ""

msgid "Confirmation of registration request"
msgstr ""

msgid ""
"We only ask for a moment of your time to check the documents you have "
"uploaded, it won't take long"
msgstr ""

msgid ""
"I confirm that I have uploaded a valid document issued by the state of my "
"nationality"
msgstr ""

msgid "I confirm that my face and name are clearly visible in the document"
msgstr ""

msgid "If instead you wish to upload a new photo of your document"
msgstr ""

msgid ""
"I confirm that all my required personal data have been filled in correctly"
msgstr ""

msgid "If you wish to update your personal data"
msgstr ""

msgid ""
"I confirm that I have affixed the date and my signature wherever required"
msgstr ""

msgid "If you wish to upload a new scan of your application instead"
msgstr ""

msgid "Request sent for approval"
msgstr ""

msgid ""
"Your request will be approved at the next Board meeting. You will receive "
"confirmation of the outcome of its evaluation very soon"
msgstr ""

msgid "Request submitted"
msgstr ""

msgid "I am not good what to say. I never thought it would happen"
msgstr ""

msgid "Members of the Organization"
msgstr ""

msgid ""
"You are a regular member of our Organization. You can subscribe to events "
"organized for our members"
msgstr ""

msgid "In the membership book the number of your membership card is"
msgstr ""

msgid ""
"The payment of your membership fee for this year has been received. You have "
"the right to participate to the organization events"
msgstr ""

msgid "Did you check the required data properly"
msgstr ""

msgid ""
"Your data will be saved in the system, which is used by several associations"
msgstr ""

msgid ""
"We value the privacy of your data and will treat it with the utmost care"
msgstr ""

msgid ""
"In particular, they will only be made visible to the organisers of the "
"events you decide to register for"
msgstr ""

msgid "They will not be communicated, shared or processed in any other way"
msgstr ""

msgid ""
"Here is the complete list of all organizations that have access to your data"
msgstr ""

msgid ""
"You can withdraw your consent to data sharing by clicking the related link"
msgstr ""

msgid "Remove consent"
msgstr ""

msgid "You are logged in with an email address"
msgstr ""

msgid "Would you like to change it"
msgstr ""

msgid "Voting for the Executive is open"
msgstr ""

msgid "submit your vote here"
msgstr ""

msgid ""
"You can check and edit the list of organizations that can access your data "
"on your"
msgstr ""

msgid "Current profile image"
msgstr ""

msgid "Upload your profile photo"
msgstr ""

msgid "It will be shown to other participants"
msgstr ""

msgid "Please choose a clear and easily recognizable photo"
msgstr ""

msgid "Private message"
msgstr ""

msgid "Attendance"
msgstr ""

msgid "Show all"
msgstr ""

msgid "Sharing"
msgstr ""

msgid ""
"By clicking the button below, you confirm that you consent to the sharing of "
"your personal data with this organization, in accordance with the GDPR and "
"our Privacy Policy"
msgstr ""

msgid "Technical Support"
msgstr ""

msgid ""
"To request a change of your e-mail address, please indicate both your old "
"and your new address"
msgstr ""

msgid "We will send you a confirmation e-mail when the change has been made"
msgstr ""

msgid ""
"Did you encounter an error, or did you find a text with an incorrect "
"translation in your language"
msgstr ""

msgid "Describe it in the field below and we will fix it as soon as possible"
msgstr ""

msgid ""
"We confirm that your votes are correctly registered in the system! Thank you "
"for participating in the democratic life of the Organization"
msgstr ""

msgid "Vote not yet open"
msgstr ""

msgid "Event accounting"
msgstr ""

msgid ""
"This page shows the accounting status of the event, divided into the various "
"expense types"
msgstr ""

msgid "Refund for"
msgstr ""

msgid "Manage refund for a participant who has cancelled"
msgstr ""

msgid "Registration fee"
msgstr ""

msgid "Actual paid"
msgstr ""

msgid "Money"
msgstr ""

msgid "Returning"
msgstr ""

msgid "Retention"
msgstr ""

msgid "Full returning"
msgstr ""

msgid "Returning type"
msgstr ""

msgid "Only"
msgstr ""

msgid "e"
msgstr ""

msgid "Returning percentage"
msgstr ""

msgid "Approve reimbursement"
msgstr ""

msgid "Cancellations"
msgstr ""

msgid "This page shows cancelled enrollments"
msgstr ""

msgid "Show cancellations"
msgstr ""

msgid "no payment"
msgstr ""

msgid "money"
msgstr ""

msgid "Days"
msgstr ""

msgid "Cancellation date"
msgstr ""

msgid "This page summarises the assignments in this event of"
msgstr ""

msgid "This page shows the discounts activated for this event"
msgstr ""

msgid "Max uses"
msgstr ""

msgid "Session active"
msgstr ""

msgid "This page provides a summary of all expenses submitted by collaborators"
msgstr ""

msgid "once approved, the corresponding amounts are assigned as "
msgstr ""

msgid "This page shows your personal spending items"
msgstr ""

msgid "New refund request"
msgstr ""

msgid "Manage personal expense submission"
msgstr ""

msgid "This page shows all inflows received for this event"
msgstr ""

msgid "Manage manual payment approval"
msgstr ""

msgid "Net"
msgstr ""

msgid ""
"This page shows all expenses incurred directly by the organization "
"concerning this event"
msgstr ""

msgid "This page shows all payments received for this event"
msgstr ""

msgid "This page shows the uploaded photo albums"
msgstr ""

msgid "Master"
msgstr ""

msgid "Manage photo album upload"
msgstr ""

msgid "Upload of photo and video"
msgstr ""

msgid ""
"Select a zip file for upload. Directories will become albums, photos and the "
"videos inside will be placed in the corresponding albums"
msgstr ""

msgid "Event navigation"
msgstr ""

msgid "This page summarises the customised navigation buttons of the event"
msgstr ""

msgid "Tooltip"
msgstr ""

msgid ""
"This page shows the casting preferences expressed by participants, and "
"allows them to be assigned through an optimization algorithm"
msgstr ""

msgid "Casting management for"
msgstr ""

msgid "Tier"
msgstr ""

msgid "Update"
msgstr ""

msgid "Participants"
msgstr ""

msgid "Start algorithm"
msgstr ""

msgid ""
"The optimal allocation based on the set values is simulated; you can run it "
"as many times as you like before final loading"
msgstr ""

msgid "Legend"
msgstr ""

msgid "Choice available, click to lock"
msgstr ""

msgid "Choice locked, click to make it available"
msgstr ""

msgid "Mirror type character, not selectable"
msgstr ""

msgid "Character already assigned, not selectable"
msgstr ""

msgid "Preference not valid"
msgstr ""

msgid "Assign selected characters to participants"
msgstr ""

msgid ""
"Attention: the operation is final, please double-check the assignments "
"before uploading"
msgstr ""

msgid "Seniority"
msgstr ""

msgid "Priority"
msgstr ""

msgid "Avoid"
msgstr ""

msgid "Elements NOT chosen"
msgstr ""

msgid "Participants that DID NOT send preferences"
msgstr ""

msgid "Email list"
msgstr ""

msgid "Form questions"
msgstr ""

msgid "This page summarises the available questions of the character form"
msgstr ""

msgid "Go to the form for"
msgstr ""

msgid "Modifiable"
msgstr ""

msgid "Pdf"
msgstr ""

msgid "This page shows the settings for PDF printing"
msgstr ""

msgid "Gallery Pdf"
msgstr ""

msgid "Test gallery"
msgstr ""

msgid "PDF Profiles"
msgstr ""

msgid "Try the sheet generation"
msgstr ""

msgid "Complete sheet (Pdf)"
msgstr ""

msgid "Complete sheet (Test)"
msgstr ""

msgid "Lightweight sheet (Pdf)"
msgstr ""

msgid "Lightweight sheet (Test)"
msgstr ""

msgid "Relationships (Pdf)"
msgstr ""

msgid "Relationships (Test)"
msgstr ""

msgid "Current template"
msgstr ""

msgid "download"
msgstr ""

msgid "Regenerate (recreates all pdf: slow)"
msgstr ""

msgid "Copy"
msgstr ""

msgid "Manage copying event settings from another event"
msgstr ""

msgid "Select which elements to copy, from which other event"
msgstr ""

msgid "ATTENTION: This action overwrites changes made to this event"
msgstr ""

msgid "This page shows the deadlines to be met for this event"
msgstr ""

msgid ""
"This page shows problems reported by contributors, for direct management "
"during the event"
msgstr ""

msgid "Show closed"
msgstr ""

msgid "Rensponsable"
msgstr ""

msgid ""
"This page summarizes the abilities that participants can purchase with "
"experience points"
msgstr ""

msgid "Cost"
msgstr ""

msgid "Players"
msgstr ""

msgid "Ability types"
msgstr ""

msgid ""
"This page summarizes the types of abilities that participants can purchase"
msgstr ""

msgid "This page summarizes px delivery to characters"
msgstr ""

msgid "Modifiers"
msgstr ""

msgid ""
"This page summarizes the modifiers that are applied to abilities based on "
"other abilities, or character fields"
msgstr ""

msgid "New cost"
msgstr ""

msgid "Rules"
msgstr ""

msgid "This page summarizes the rules that are applied to the computed fields"
msgstr ""

msgid "Field"
msgstr ""

msgid "Operation"
msgstr ""

msgid "Reading"
msgstr ""

msgid "Manage reading writing elements using the table search controls"
msgstr ""

msgid "Read"
msgstr ""

msgid ""
"This page shows active discounts on the participant, allows you to activate "
"or deactivate them"
msgstr ""

msgid "Discounts active"
msgstr ""

msgid "Discounts available"
msgstr ""

msgid "Registration questions"
msgstr ""

msgid ""
"This page shows the available questions of the registration form of the event"
msgstr ""

msgid "Installments"
msgstr ""

msgid "This page shows the payment deadline settings for the event"
msgstr ""

msgid "Installment"
msgstr ""

msgid "Deadline (days)"
msgstr ""

msgid "Deadline (date)"
msgstr ""

msgid "This page shows the information to perform the drawing of the lottery"
msgstr ""

msgid "The following registrations were drawn"
msgstr ""

msgid "The total number of tickets to be drawn was indicated"
msgstr ""

msgid "Lottery tickets currently present"
msgstr ""

msgid "Tickets that have already been drawn"
msgstr ""

msgid ""
"Go ahead and click on this button to perform the extraction. Warning: it is "
"final"
msgstr ""

msgid "Perform extraction"
msgstr ""

msgid "This page shows the pre-signups for the event"
msgstr ""

msgid "Pre-registration link"
msgstr ""

msgid "Unconverted pre-registrations"
msgstr ""

msgid "Pre registrations total"
msgstr ""

msgid "Joined"
msgstr ""

msgid "This page shows the quota options available for payment of the event"
msgstr ""

msgid "The ticket will be divided equally in the number of quotas indicated"
msgstr ""

msgid ""
"Payment deadlines will be similarly equally divided, based on the date of "
"registration"
msgstr ""

msgid ""
"Beyond the minimum number of days indicated, the quota will no longer be "
"available during registration"
msgstr ""

msgid "Available days"
msgstr ""

msgid "This page shows the signups of the event"
msgstr ""

msgid "Columns"
msgstr ""

msgid "accounting"
msgstr ""

msgid "email"
msgstr ""

msgid "unique code"
msgstr ""

msgid "age"
msgstr ""

msgid "additional"
msgstr ""

msgid "gift"
msgstr ""

msgid "member"
msgstr ""

msgid "factions"
msgstr ""

msgid "customisations"
msgstr ""

msgid "surcharge"
msgstr ""

msgid "chronology"
msgstr ""

msgid "Age (during the event)"
msgstr ""

msgid "Additions"
msgstr ""

msgid "Last change"
msgstr ""

msgid "Full payment"
msgstr ""

msgid "PWYW"
msgstr ""

msgid "Next quota"
msgstr ""

msgid "Owing"
msgstr ""

msgid "Additional free payment fee"
msgstr ""

msgid "Amount of the next payment instalment required"
msgstr ""

msgid "Number of days within which the player must pay his next installment"
msgstr ""

msgid "Total remaining to be paid"
msgstr ""

msgid "Total of what has already been paid at the current date"
msgstr ""

msgid "Sum of the signup fee, total to be paid"
msgstr ""

msgid "Part of the registration fee derived only from the ticket chosen"
msgstr ""

msgid ""
"Part of the registration fee derived only from the additional options chosen"
msgstr ""

msgid "Sum of payments received with means of payment"
msgstr ""

msgid "Sum of payments received through"
msgstr ""

msgid "Unique registration code, used for payment checks"
msgstr ""

msgid "Recalculate"
msgstr ""

msgid "Load list"
msgstr ""

msgid "No registrations have been received for this event yet"
msgstr ""

msgid "Registration sections"
msgstr ""

msgid "This page shows the sections of the event registration form"
msgstr ""

msgid "Surcharges"
msgstr ""

msgid "This page shows the registration surcharges"
msgstr ""

msgid ""
"This page shows the different tickets with which participants can register "
"for the event"
msgstr ""

msgid "Casting priority"
msgstr ""

msgid "Direct link"
msgstr ""

msgid ""
"This page summarises the roles to be assigned in order to use the functions "
"concerning the event"
msgstr ""

msgid "Event texts"
msgstr ""

msgid "This page summarises the customised texts of the event"
msgstr ""

msgid "Manage event translation"
msgstr ""

msgid "You can upload data directly from CSV file"
msgstr ""

msgid ""
"The first line of the file must contain the column names, see the "
"descriptions below"
msgstr ""

msgid ""
"You can optionally add columns for the registration questions, allowed "
"values for the header are"
msgstr ""

msgid ""
"Note that existing registrations with the same participant email, will be "
"overwritten with the uploaded data"
msgstr ""

msgid ""
"To add a registration to a participant, they must have consented to share "
"their data with your organization; otherwise, their entry will be skipped"
msgstr ""

msgid ""
"Note that existing tickets with the same name, will be overwritten with the "
"uploaded data"
msgstr ""

msgid ""
"Note that existing abilities with the same name, will be overwritten with "
"the uploaded data"
msgstr ""

msgid "You can also upload a second file with the registration options"
msgstr ""

msgid ""
"Note that existing elements with the same name, will be overwritten with the "
"uploaded data"
msgstr ""

msgid "The first line of the file are the field names that you want to upload"
msgstr ""

msgid "Allowed values are"
msgstr ""

msgid "The only mandatory column is"
msgstr ""

msgid "The other fields are optional"
msgstr ""

msgid "To upload relationships, add a second file with the following columns"
msgstr ""

msgid ""
"To upload role of the characters in the plots, add a second file with the "
"following columns"
msgstr ""

msgid "Download example template"
msgstr ""

msgid "Select the files to upload (must be in CSV format, encoded in UTF-8)"
msgstr ""

msgid "Loading performed, see logs"
msgstr ""

msgid "Proceed"
msgstr ""

msgid ""
"This page shows the sensitive information of registered participants "
"regarding diet"
msgstr ""

msgid ""
"Please remember that the information on this page was given with the "
"implicit trust that it will be treated with the utmost care"
msgstr ""

msgid ""
"Communicate them only if strictly necessary, and if possible communicate "
"them in anonymous form"
msgstr ""

msgid "This page shows the email lists of subscribers"
msgstr ""

msgid "Simple list"
msgstr ""

msgid "Table list"
msgstr ""

msgid "Preaching"
msgstr ""

msgid "This page shows users who can be persuaded to sign up"
msgstr ""

msgid "List of users who have not registered for a future session of the event"
msgstr ""

msgid "Nickname"
msgstr ""

msgid "Pre-registered"
msgstr ""

msgid "Event already played"
msgstr ""

msgid "This page shows the questions submitted by participants"
msgstr ""

msgid ""
"This page shows the sensitive information of registered participants "
"regarding safety"
msgstr ""

msgid "Sensitive data"
msgstr ""

msgid "This page shows the general information of registered participants"
msgstr ""

msgid "Spam"
msgstr ""

msgid ""
"This page shows the email addresses to which to send updates in order to get "
"them to sign up"
msgstr ""

msgid "List of newsletter subscribers who have not yet played this event"
msgstr ""

msgid "This page shows the uploaded resources available to the event"
msgstr ""

msgid "Dimension"
msgstr ""

msgid "Internal link"
msgstr ""

msgid "Version"
msgstr ""

msgid "Warehouse area"
msgstr ""

msgid ""
"This page shows the event area where warehouse items needs to be deployed"
msgstr ""

msgid "Item assignments"
msgstr ""

msgid "In this page you can mark which items to add to the game area"
msgstr ""

msgid "Selected"
msgstr ""

msgid ""
"This page displays cases where the same item has been assigned to multiple "
"areas"
msgstr ""

msgid "Area"
msgstr ""

msgid "Cargo manifest"
msgstr ""

msgid ""
"This page shows the cargo manifest, and the status of each item assignment"
msgstr ""

msgid "Loaded"
msgstr ""

msgid "Deployed"
msgstr ""

msgid "Modules WS"
msgstr ""

msgid "This page shows the modules for the workshop questions of the event"
msgstr ""

msgid "Answers WS"
msgstr ""

msgid ""
"This page shows the response options for questions about the workshops of "
"the event"
msgstr ""

msgid "Module"
msgstr ""

msgid "Questions WS"
msgstr ""

msgid "This page shows the workshop questions for the event"
msgstr ""

msgid ""
"This page shows for each participant their completion status of workshops"
msgstr ""

msgid "Not completed"
msgstr ""

msgid "This page shows character assignments to participants"
msgstr ""

msgid "This page shows the characters of the event"
msgstr ""

msgid "Attended"
msgstr ""

msgid "Important"
msgstr ""

msgid "Versions"
msgstr ""

msgid "This page shows the factions and plots of the indicated character"
msgstr ""

msgid "Check"
msgstr ""

msgid "This page performs several correctness checks of the character sheets"
msgstr ""

msgid "Check inverse relationship"
msgstr ""

msgid ""
"The character on the left has in relationships the one on the right, but the "
"reverse is not true. Check whether to remove the relationship to the one on "
"the left, or add it on the one on the right"
msgstr ""

msgid "Absent (in the relationships of this character the other one is absent)"
msgstr ""

msgid "Present (in the relationships of this character is present the other)"
msgstr ""

msgid "check nonexistent relationships"
msgstr ""

msgid ""
"In the text of the element on the left, it is referenced a character with "
"the number indicated on the right, but the latter does not appear to exist"
msgstr ""

msgid "Number not found"
msgstr ""

msgid "Empty relationship check (no text)"
msgstr ""

msgid ""
"The relationship between these characters turns out to be empty. Check "
"whether it should be written something"
msgstr ""

msgid "check lack relationships"
msgstr ""

msgid ""
"In the text of the element on the left, it appears a character with the "
"number indicated on the right, but in the relationships instead that "
"character was not related. Check whether it is necessary to create a "
"relationship to the character, or remove the reference from the text"
msgstr ""

msgid "check excessive relationships"
msgstr ""

msgid ""
"In the text of the element on the left, a character is NOT indicated with "
"the number shown on the right, but in the relationships instead it is "
"related. Check whether it is necessary to remove the relationship to the "
"character, or indicate in the text a reference to the character"
msgstr ""

msgid ""
"In the faction a character has been mentioned, but it does not seem to exist"
msgstr ""

msgid ""
"The character has been added to the faction, but in the faction text the "
"character is never mentioned"
msgstr ""

msgid ""
"In the text of the element on the left, a character is NOT indicated with "
"the number shown on the right, but instead in the relationships the "
"character is related. Check whether it is necessary to remove the "
"relationship, or indicate in the text a reference to the character"
msgstr ""

msgid ""
"In the text of the element on the left, it appears a character with the "
"number indicated on the right, but instead in the relationships the "
"character was not related. Check whether it is necessary to create a "
"relationship, or remove the reference from the text"
msgstr ""

msgid "Check double speed larps"
msgstr ""

msgid "Check missing speed larp"
msgstr ""

msgid "This page shows the factions (character groups) of the event"
msgstr ""

msgid "Tipo"
msgstr ""

msgid "Selectable"
msgstr ""

msgid "View"
msgstr ""

msgid "Handout template"
msgstr ""

msgid "This page shows the templates for event handouts"
msgstr ""

msgid "CSS"
msgstr ""

msgid "Handouts"
msgstr ""

msgid ""
"This page shows the handouts (information dissemination tools) of the event"
msgstr ""

msgid "Print"
msgstr ""

msgid "External"
msgstr ""

msgid "This page shows the plots of the event"
msgstr ""

msgid "Progress step"
msgstr ""

msgid ""
"This page shows the progress steps that can be assigned to writing elements"
msgstr ""

msgid "Type prologues"
msgstr ""

msgid "This page shows the types of event prologue"
msgstr ""

msgid "This page shows the prologues of the event"
msgstr ""

msgid "Quest Type"
msgstr ""

msgid "This page shows the types of quests in the event"
msgstr ""

msgid "This page shows the quests for the event"
msgstr ""

msgid "This page shows the relationships between characters"
msgstr ""

msgid "From"
msgstr ""

msgid "To"
msgstr ""

msgid "This page shows the roles of the characters"
msgstr ""

msgid "SpeedLarp"
msgstr ""

msgid "This page shows the speedlarps of the event"
msgstr ""

msgid "Band"
msgstr ""

msgid "Station"
msgstr ""

msgid "This page shows the traits of the quests for the event"
msgstr ""

msgid ""
"This page shows the different versions available of the character, and the "
"differences between them"
msgstr ""

msgid "Manage viewing writing element"
msgstr ""

msgid "Need help"
msgstr ""

msgid "Privacy Policy"
msgstr ""

msgid "Password reset"
msgstr ""

msgid "Password changed"
msgstr ""

msgid "Confirm password reset"
msgstr ""

msgid "Failed password reset"
msgstr ""

msgid "Email sent with instructions for password reset"
msgstr ""

msgid "Enter your email below to receive instructions on how to change it"
msgstr ""

msgid "Sign In"
msgstr ""

msgid "Miscellany"
msgstr ""

msgid ""
"Enables \"Prologues\", short introductory paragraphs for each act of the "
"event, which participants receive to guide them"
msgstr ""

msgid "Now you can create prologues for the event"
msgstr ""

msgid "Quests and Traits"
msgstr ""

msgid ""
"Introduces 'Quests' as building blocks of the character sheet, each with "
"multiple 'traits'"
msgstr ""

msgid "Now you can create quests for the event"
msgstr ""

msgid "Allows you to copy any element directly from another event"
msgstr ""

msgid "Now you can copy elements from an other event"
msgstr ""

msgid ""
"Allows participants to add an optional extra amount to their registration fee"
msgstr ""

msgid "Now you can configure the registration question"
msgstr ""

msgid ""
"Allows you to generate discount codes that participants can use to reduce "
"their ticket price"
msgstr ""

msgid "Now you can create discounts for the event"
msgstr ""

msgid "LAOG"
msgstr ""

msgid ""
"Treats this event as a digital/online occurrence that does not require in-"
"person registration"
msgstr ""

msgid ""
"Performs daily checks for upcoming payments deadlines and sends reminder "
"emails automatically"
msgstr ""

msgid "Now you can set the reminder options"
msgstr ""

msgid ""
"Enables 'bring a friend' discount. A participant can provides their unique "
"code to a new registrant, granting both a discounted price"
msgstr ""

msgid "Now you can set the discount options"
msgstr ""

msgid "PDF generation"
msgstr ""

msgid ""
"Automatically generates and updates PDFs of character sheets, gallery and "
"participant profiles"
msgstr ""

msgid "Now you can set the PDF generation options"
msgstr ""

msgid ""
"Adds a quiz-style system for workshop questions. Organizers can define "
"forms, questions, and correct answers for participants to complete"
msgstr ""

msgid "Now you can start creating workshops, starting from modules"
msgstr ""

msgid "Speed Larp"
msgstr ""

msgid ""
"Manages pre-larp 'mini-scenes.' You can create any number of scenes and "
"assign participants to them, with checks to avoid scheduling conflicts"
msgstr ""

msgid "Now you can start creating speed-larps"
msgstr ""

msgid "Lets staff access the safety information submitted by participants"
msgstr ""

msgid "Now you can review the safety information submitted by participants"
msgstr ""

msgid ""
"Lets participants submit character preferences, then finds the optimal "
"overall match"
msgstr ""

msgid "Now you can set the casting options"
msgstr ""

msgid ""
"Allows participants to submit questions, and organizers to review and "
"organize them"
msgstr ""

msgid "Now you can review participants' questions"
msgstr ""

msgid ""
"Allows participants to create and contribute to collections aimed at "
"assisting another participant with event fees"
msgstr ""

msgid "Now participants can submit collections, and you can review them"
msgstr ""

msgid "Enables free pre-registration to events"
msgstr ""

msgid "Now participants can submit preregistrations, and you can review them"
msgstr ""

msgid ""
"Adds a link on personal accounts pages, allowing users to donate money to "
"the association freely"
msgstr ""

msgid "Now participants can submit donation, and you can review them"
msgstr ""

msgid ""
"Adds a page displaying member mailing lists, sorted by members' newsletter "
"preferences"
msgstr ""

msgid "Now you can review users mailing list"
msgstr ""

msgid "Utility"
msgstr ""

msgid ""
"Lets you upload and host files directly on the platform, making them "
"available either to staff or to participants via secret external links"
msgstr ""

msgid "Now you can host files in the platform"
msgstr ""

msgid "Character customization"
msgstr ""

msgid ""
"Enables participants to customize specific attributes (name, pronoun, public "
"info, etc.) of the characters they're assigned"
msgstr ""

msgid "Now you can set customization options"
msgstr ""

msgid ""
"Requires Executive Committee approval of membership before participating in "
"an event"
msgstr ""

msgid "Now you can set membership options"
msgstr ""

msgid "Shuttle"
msgstr ""

msgid ""
"Allows participants to submit shuttle requests (e.g., pickup logistics), and "
"staff can manage the status of those requests"
msgstr ""

msgid "External mail server"
msgstr ""

msgid ""
"Allows you to configure a custom external mail server that will be used "
"instead of the standard one"
msgstr ""

msgid "Now you can set the external mail server settings"
msgstr ""

msgid ""
"Enables 'lottery' tickets with unlimited availability and no cost, from "
"which a random subset is converted into normal tickets"
msgstr ""

msgid "Now you can create the lottery ticket"
msgstr ""

msgid ""
"Enables 'Filler' characters: simpler character sheets, assigned to "
"participants who are ready to replacing last-minute dropout of main "
"characters."
msgstr ""

msgid "Now you can create the filler ticket"
msgstr ""

msgid "Chat"
msgstr ""

msgid ""
"Enables participants to send private messages to each other, without "
"revealing personal email addresses"
msgstr ""

msgid ""
"Activates 'waiting list' style tickets, available only when all main tickets "
"are sold out"
msgstr ""

msgid "Now you can create the waiting ticket"
msgstr ""

msgid "Participant cancellation"
msgstr ""

msgid "Allows participants to cancel their own registrations at any time"
msgstr ""

msgid "External registration"
msgstr ""

msgid ""
"Instead of using an internal registration form, redirects the participant to "
"an external registration link"
msgstr ""

msgid "Now you can set the external registration link"
msgstr ""

msgid ""
"Enables a ticket-like system for issues during the event, where staff can "
"log issues, assign severity/urgency, and track them"
msgstr ""

msgid "Now you can review the event's problems"
msgstr ""

msgid ""
"Enables dynamic installment management: the total fee is evenly split into "
"multiple installments, each due on a date determined by dividing the "
"remaining days until the event."
msgstr ""

msgid "Now you can set the dynamic installments"
msgstr ""

msgid ""
"Lets members cast votes for the election of the organisation's Executive "
"Committee"
msgstr ""

msgid "Now you can set the vote options"
msgstr ""

msgid ""
"Allows the organisation to award badges and enables a public leaderboard"
msgstr ""

msgid "Now you can create badges"
msgstr ""

msgid "Enables warehouse management for organization warehouse management"
msgstr ""

msgid "Now you can add warehouse containers and items"
msgstr ""

msgid "Secret link"
msgstr ""

msgid ""
"Generates a special, hidden link that lets certain participants register "
"even if general registration is closed (e.g., early access for a specific "
"group)"
msgstr ""

msgid "Now you can set the registration secret link"
msgstr ""

msgid ""
"Enables fixed installment deadlines for registration fees, allowing you to "
"define multiple due dates and amounts"
msgstr ""

msgid "Now you can create fixed installments"
msgstr ""

msgid "Allows authors to add relationships to characters"
msgstr ""

msgid "Now you can add relationships when editing a character"
msgstr ""

msgid "Sections"
msgstr ""

msgid ""
"Lets you define sections in the registration form, grouping questions to "
"make lengthy forms clearer"
msgstr ""

msgid "Now you can define registration form sections"
msgstr ""

msgid ""
"Enables a 'campaign' style setup where multiple events share the same set of "
"characters and factions"
msgstr ""

msgid "Patron and Reduced"
msgstr ""

msgid ""
"Adds 'Patron' and 'Reduced' ticket types. Each Patron ticket purchased makes "
"one Reduced ticket available"
msgstr ""

msgid "Now you can create the 'patron' and 'reduced' tickets"
msgstr ""

msgid "Accounting tracking"
msgstr ""

msgid ""
"Keeps a daily record of the organisation's and events' financial status, "
"displaying trend graphs over time"
msgstr ""

msgid "Now you can review the historical accounting informations"
msgstr ""

msgid ""
"Adds a 'progress' status field (e.g. draft, ready, approved) to key writing "
"elements"
msgstr ""

msgid "Now you can create the progress steps"
msgstr ""

msgid "Lets staff access the diet information submitted by participants"
msgstr ""

msgid "Now you can review the diet information submitted by participants"
msgstr ""

msgid ""
"Activates a page summarizing overdue participants and their deadlines "
"(payments, memberships, forms, casting, etc.)"
msgstr ""

msgid "Now you can review the organization's deadlines"
msgstr ""

msgid ""
"Enables Plots, story arcs involving selected characters, adding extra "
"content to their character sheets"
msgstr ""

msgid "Now you can create the plots of the event"
msgstr ""

msgid ""
"Enables 'Factions' to organize characters into groups, either visible, "
"transversal or secret"
msgstr ""

msgid "Now you can create the factions of the event"
msgstr ""

msgid ""
"Enables 'Handouts,' pre-written texts that provide information about a plot "
"or lore"
msgstr ""

msgid "Now you can create the handouts of the event"
msgstr ""

msgid ""
"Lets staff upload receipts for event expenses, tracking both the event "
"expenses, and the amount to refund the staff"
msgstr ""

msgid "Now staff members can upload expenses, and you can review them"
msgstr ""

msgid ""
"Allows managing Tokens and Credits, which participants can use instead of "
"money for registration fees. Credits can also be redeemed for cash"
msgstr ""

msgid "Now set up the token and credits configuration"
msgstr ""

msgid ""
"Enables management of expenses paid using the organization's financial "
"instruments"
msgstr ""

msgid "Now you can create outflows"
msgstr ""

msgid "Verification payments"
msgstr ""

msgid ""
"Allows you to upload financial system statements (e.g., bank statements) to "
"match and approve corresponding wire payments"
msgstr ""

msgid "Now you can verify wire payments"
msgstr ""

msgid "Fiscal Budget"
msgstr ""

msgid ""
"Generates an annual summary of fiscal activity for the Italian budget report"
msgstr ""

msgid "Now you can review the annual balance"
msgstr ""

msgid "Enables payment processing, specifying which payment methods to accept"
msgstr ""

msgid "Now you can set the payment methods settings"
msgstr ""

msgid ""
"Enables members to request a refund (a money transfer from the organization)"
msgstr ""

msgid "Now participants can create refund requests, and you can review them"
msgstr ""

msgid "Opening date"
msgstr ""

msgid ""
"Lets you specify a date (and time) on which registration will open, keeping "
"it closed until then"
msgstr ""

msgid "Now you can set the registration opening date"
msgstr ""

msgid ""
"Adds a link to legal notices on every page, and provides a management panel "
"link to edit the content of that notice"
msgstr ""

msgid "Now you can set the legal notice text"
msgstr ""

msgid ""
"Adds support for assigning XP (experience points) to characters, which can "
"then be used to purchase skills"
msgstr ""

msgid "Now you can set the experience points settings"
msgstr ""

msgid "Allows participants to create and modify their own characters freely"
msgstr ""

msgid "Now you can set the player editing settings"
msgstr ""

msgid "Organisation tax"
msgstr ""

msgid ""
"Allows you to set a 'tax' percentage on event income that must be set aside "
"for the organisation"
msgstr ""

msgid "Now you can set the organization tax options"
msgstr ""

msgid ""
"Occasionally shows a special page to users, based on a defined probability, "
"and optionally assigns a result"
msgstr ""

msgid "Now you can se the special page options"
msgstr ""

msgid "URL shortener"
msgstr ""

msgid "Adds a page where you can define shorter URLs for long links"
msgstr ""

msgid "Now you can create url shortners"
msgstr ""

msgid ""
"Enables the definition of surcharges that are added to every registration "
"made after a specified date"
msgstr ""

msgid "Now you can create registration surcharges"
msgstr ""

msgid ""
"Enables managing of entry of revenue for an event that do not originate from "
"participant registrations"
msgstr ""

msgid "Now you can create inflows"
msgstr ""

msgid "Carousel"
msgstr ""

msgid ""
"Introduces a new way to display past and upcoming events, inspired by "
"popular streaming-service layouts"
msgstr ""

msgid "Treasurer"
msgstr ""

msgid ""
"Lets you specify a set of users who receive payment confirmation emails for "
"all events, instead of each event's organizers"
msgstr ""

msgid ""
"Automatically generates a customizable PDF receipt for each payment and "
"emails it to the user"
msgstr ""

msgid "Now you can create the receipt text"
msgstr ""

msgid "Register of volunteers"
msgstr ""

msgid "Enables a volunteer register, as required by Italian RUNTS regulations"
msgstr ""

msgid "Now you can review the volunteers registry"
msgstr ""

msgid "Taxes"
msgstr ""

msgid "Shows the calculated tax amount on each payment"
msgstr ""

msgid "Now you can set the taxes options"
msgstr ""

msgid "Delegated accounts"
msgstr ""

msgid ""
"Allows a user to create 'delegated' accounts they fully manage (e.g., "
"children), avoiding the need for separate login credentials"
msgstr ""

msgid ""
"Allows participants to purchase tickets as gifts. A special code is "
"generated and provided to the gift recipient for registration"
msgstr ""

msgid "Now you can select which tickets can be gifted"
msgstr ""

msgid "Additional tickets"
msgstr ""

msgid "Allows a user to reserve extra tickets in addition to their own"
msgstr ""

msgid ""
"Enables the creation, editing, and assignment of characters to registered "
"participants"
msgstr ""

msgid "Now you can create characters"
msgstr ""

msgid ""
"Lets you create 'template' events whose configurations and settings can be "
"used as a starting point for other events"
msgstr ""

msgid "Now you can create event templates"
msgstr ""

msgid "Fiscal code check"
msgstr ""

msgid "Check the validity of the fiscal code"
msgstr ""

msgid "Now you can peform the fiscal code validity check"
msgstr ""

msgid "Manage events"
msgstr ""

msgid "Now you can manage events"
msgstr ""

msgid ""
"Enables 'New player' tickets, reserved for users that never participated in "
"an event of the organization"
msgstr ""

msgid "Now you can create the \"new player\" ticket"
msgstr ""

msgid "Makes upcoming events visible to external sites through a public API"
msgstr ""

msgid "Manage the organization main settings"
msgstr ""

msgid "Assign roles to collaborators and grant access to specific functions"
msgstr ""

msgid "Manage the configuration of the activated features"
msgstr ""

msgid "Activate features for the organization"
msgstr ""

msgid "Manage organization accounting"
msgstr ""

msgid "Manage payments performed by participants on all events"
msgstr ""

msgid "Manage donations performed by participants"
msgstr ""

msgid "Manages events or organization expenses"
msgstr ""

msgid "Manages events or organization revenues"
msgstr ""

msgid "Manage staff expenses based on receipts uploaded for all events"
msgstr ""

msgid ""
"Manages credits used by participants to cover the registration fee on all "
"events"
msgstr ""

msgid "Manage refund requests"
msgstr ""

msgid "Manage collections participated by users"
msgstr ""

msgid "Verify manually approved payments"
msgstr ""

msgid "Review the annual budget report"
msgstr ""

msgid "Review historical financial records"
msgstr ""

msgid "Set visual aspect: colors, background, cover image"
msgstr ""

msgid "Customize textual elements of the organization interface"
msgstr ""

msgid "Manage url shortner"
msgstr ""

msgid "Containers"
msgstr ""

msgid "Manage warehouse containers"
msgstr ""

msgid "Pre-Registrations"
msgstr ""

msgid "Manage the pre-registration of all events"
msgstr ""

msgid ""
"Displays participants overdue for payment or other deadlines for all events"
msgstr ""

msgid "Send e-mail"
msgstr ""

msgid "Review all members"
msgstr ""

msgid "Manage members votes for the assignment of roles in the organization"
msgstr ""

msgid "Badges"
msgstr ""

msgid "Manage badges and assign them to participants"
msgstr ""

msgid "Manage participant questions and answer them"
msgstr ""

msgid "Displays list of emails of users"
msgstr ""

msgid "Volunteers"
msgstr ""

msgid "Manage volunteer registry"
msgstr ""

msgid "Enrolment"
msgstr ""

msgid "Display all users data"
msgstr ""

msgid "Methods"
msgstr ""

msgid "Configure payment methods available for participants"
msgstr ""

msgid "Manage invoices of payments and approve them"
msgstr ""

msgid "Check data"
msgstr ""

msgid "Check consistency of the members’ personal data"
msgstr ""

msgid ""
"Manages tokens used by participants to cover the registration fee for all "
"events"
msgstr ""

msgid "Display all users data as members registry"
msgstr ""

msgid "Manage fields that track participants’ data"
msgstr ""

msgid "Manage event templates used as starting points for new events"
msgstr ""

msgid "Archive"
msgstr ""

msgid "Display all sent e-mails"
msgstr ""

msgid "quick"
msgstr ""

msgid "Manage warehouse items"
msgstr ""

<<<<<<< HEAD
msgid "Manage warehouse movements"
msgstr ""

msgid "Manage warehouse tags"
msgstr ""

=======
msgid "Manage warehouse tags"
msgstr ""

msgid "Manage warehouse movements"
msgstr ""

>>>>>>> c7bd7197
msgid "Manage the event settings: name, description, dates, and other data"
msgstr ""

msgid "Assign roles to staff members, and give access to specific functions"
msgstr ""

msgid "Activate features for the event"
msgstr ""

msgid "Copy elements from another event"
msgstr ""

msgid "Assign the characters following the participants' preferences"
msgstr ""

msgid "Manage event accounting"
msgstr ""

msgid "Manage payments performed by participants to cover the registration fee"
msgstr ""

msgid "Manage expenses uploaded by staff members and approve them"
msgstr ""

msgid "Manages tokens used by participants to cover the registration fee"
msgstr ""

msgid "Manages credits used by participants to cover the registration fee"
msgstr ""

msgid "Manages event revenues"
msgstr ""

msgid "Manages event's expenses"
msgstr ""

msgid "Review participants' safety-related informations"
msgstr ""

msgid "Review participants' dietary restrictions and allergies."
msgstr ""

msgid "Review participants' sensitive data"
msgstr ""

msgid "Manage questions asked by the participants"
msgstr ""

msgid "Displays full lists of usual participants not already signed up"
msgstr ""

msgid "Displays lists of participants to persuade to sign up"
msgstr ""

msgid "Manage the event characters"
msgstr ""

msgid "Manage the event plots"
msgstr ""

msgid "Manage the event factions"
msgstr ""

msgid "Manage the type of event quests"
msgstr ""

msgid "Manage the event quests"
msgstr ""

msgid "Manage the traits available in the event quests"
msgstr ""

msgid "Prologues type"
msgstr ""

msgid "Manage the type of event prologues"
msgstr ""

msgid "Manage the event prologues"
msgstr ""

msgid "Manage the event speed-larps"
msgstr ""

msgid "Perform check on the consistency of character sheets"
msgstr ""

msgid "Manage the progress steps for the writing elements"
msgstr ""

msgid "Manage participant registrations"
msgstr ""

msgid "Manage the registration tickets"
msgstr ""

msgid "Manage the registration sections"
msgstr ""

msgid "Form"
msgstr ""

msgid "Manage the registration questions and options"
msgstr ""

msgid "Manage the registration surcharges"
msgstr ""

msgid "Manage dynamic installment payments for registrations"
msgstr ""

msgid "Manages fixed installment payments for registrations"
msgstr ""

msgid "Manage registrations discounts available to participants"
msgstr ""

msgid "Manage the pre-registrations received"
msgstr ""

msgid "Manages registration cancellations"
msgstr ""

msgid "Displays list of emails of signed-up participants"
msgstr ""

msgid "Manages and assigns tasks to characters"
msgstr ""

msgid "Approvals"
msgstr ""

msgid "Manually approve payments received"
msgstr ""

msgid "Upload Expenses"
msgstr ""

msgid "Manage your event expenses and upload receipts"
msgstr ""

msgid "Displays participants overdue for payment or other deadlines"
msgstr ""

msgid "Set the options for the automatic PDF generation of characters sheets"
msgstr ""

msgid "Handout Models"
msgstr ""

msgid "Manage the models for event handouts"
msgstr ""

msgid "Manage the event handouts"
msgstr ""

msgid "Manage the type of character skills"
msgstr ""

msgid "Manage the character skills purchaseable with XP"
msgstr ""

msgid "Manage XP distributions for character skill purchases."
msgstr ""

msgid "Display full history of participant preferences on characters"
msgstr ""

msgid "Statistics"
msgstr ""

msgid "Displays statistics on participant preferences on characters"
msgstr ""

msgid "Upload and host files directly"
msgstr ""

msgid "Manage issues during the event"
msgstr ""

msgid "Select randomly lottery tickets to upgrade"
msgstr ""

msgid "Manage quiz-style workshops"
msgstr ""

msgid "Modules"
msgstr ""

msgid "Manages modules for workshops"
msgstr ""

msgid "Manage questions for workshops"
msgstr ""

msgid "Answers"
msgstr ""

msgid "Manage answers for workshop questions"
msgstr ""

msgid "Customize specific texts on the event interface"
msgstr ""

msgid "Customize buttons in the event navigation bar"
msgstr ""

msgid "Manage questions and options for characters and writing elements"
msgstr ""

msgid "Display sent e-mails"
msgstr ""

msgid "Read the writing elements"
msgstr ""

msgid "Manage area of the event"
msgstr ""

msgid "Checks"
msgstr ""

msgid "Perform checks on warehouse assignments"
msgstr ""

msgid "Manifest"
msgstr ""

msgid "Manage loading and deployment status of warehouse items"
msgstr ""

msgid "Manage XP rules"
msgstr ""

msgid "Manage XP modifiers"
msgstr ""

msgid "Communications"
msgstr ""

msgid "Fields"
msgstr ""

msgid "No elements are currently available"
msgstr ""

msgid "Move to container"
msgstr ""

msgid "Add tag"
msgstr ""

msgid "Remove tag"
msgstr ""

msgid "Add to faction"
msgstr ""

msgid "Remove from faction"
msgstr ""

msgid "Add to plot"
msgstr ""

msgid "Remove from plot"
msgstr ""

msgid "Add prologue"
msgstr ""

msgid "Remove prologue"
msgstr ""

msgid "Add to xp delivery"
msgstr ""

msgid "Remove from xp delivery"
msgstr ""

msgid "Set quest type"
msgstr ""

msgid "Set quest"
msgstr ""

msgid "Set ability type"
msgstr ""

msgid "Welcome"
msgstr ""

msgid "Participant"
msgstr ""

msgid "The participant's email"
msgstr ""

msgid "The name of the ticket"
msgstr ""

msgid "if it doesn't exist, it will be created"
msgstr ""

msgid ""
"(Optional) The character names to assign to the player, separated by commas"
msgstr ""

msgid "(Optional) The amount of a voluntary donation"
msgstr ""

msgid "The ticket's name"
msgstr ""

msgid "The tier of the ticket"
msgstr ""

msgid "(Optional) The ticket's description"
msgstr ""

msgid "(Optional) The cost of the ticket"
msgstr ""

msgid "(Optional) Maximun number of spots available"
msgstr ""

msgid "The name ability"
msgstr ""

msgid "Cost of the ability"
msgstr ""

msgid "(Optional) The ability description"
msgstr ""

msgid "(Optional) Other ability as prerequisite, comma-separated"
msgstr ""

msgid "(Optional) Character options as requirements, comma-separated"
msgstr ""

msgid "The question name"
msgstr ""

msgid "The question type, allowed values are"
msgstr ""

msgid "The question status, allowed values are"
msgstr ""

msgid "The name of the question this option belongs to"
msgstr ""

msgid "If not found, the option will be skipped"
msgstr ""

msgid "The name of the option"
msgstr ""

msgid "The writing element this question applies to, allowed values are"
msgstr ""

msgid "The question visibility to participants, allowed values are"
msgstr ""

msgid "Optional – Maximum number of times it can be selected (0 = unlimited)"
msgstr ""

msgid "Optional - Other options as requirements, comma-separated"
msgstr ""

msgid "First character in the relationship (origin)"
msgstr ""

msgid "Second character in the relationship (destination)"
msgstr ""

msgid "Description of the relationship from source to target"
msgstr ""

msgid "Name of the plot"
msgstr ""

msgid "Name of the character"
msgstr ""

msgid "Description of the role of the character in the plot"
msgstr ""

msgid "Name of quest type"
msgstr ""

msgid "Name of quest"
msgstr ""

msgid "Operation completed"
msgstr ""

msgid "Warning! Other users are editing this item"
msgstr ""

msgid ""
"You cannot work on it at the same time: the work of one of you would be lost"
msgstr ""

msgid "List of other users"
msgstr ""

msgid "Show available characters"
msgstr ""

msgid "Your registration ticket"
msgstr ""

msgid "Reserve additional tickets beyond your own"
msgstr ""

msgid "Registration surcharge"
msgstr ""

msgid ""
"Number of installments to split the fee: payments and deadlines will be "
"equally divided from the registration date"
msgstr ""

msgid "Place of birth not included in the ISTAT list"
msgstr ""

msgid "One character more or less than expected"
msgstr ""

msgid "Wrong number of characters"
msgstr ""

msgid "Differing by only one character from the expected one"
msgstr ""

msgid ""
"First and last name characters do not match (remember to enter the correct "
"first and last names in legal_name)"
msgstr ""

msgid ""
"Characters relating to place of birth do not match (check exact municipality)"
msgstr ""

msgid "Date of birth characters do not match (check exact date)"
msgstr ""

#, python-format
msgid "Membership registration of %(user)s"
msgstr ""

msgid "Lightweight"
msgstr ""

msgid "Portraits"
msgstr ""

msgid "Profiles"
msgstr ""

#, python-format
msgid " Hurry: only %(num)d tickets available"
msgstr ""

msgid "Registration confirmed"
msgstr ""

msgid "Provisional registration"
msgstr ""

msgid "please upload your membership application to proceed"
msgstr ""

msgid "awaiting member approval to proceed with payment"
msgstr ""

msgid "please fill in your profile"
msgstr ""

msgid "Thanks for your support"
msgstr ""

msgid "payment pending confirmation"
msgstr ""

msgid "to confirm it proceed with payment"
msgstr ""

msgid ""
"If you have made a transfer, please upload the receipt for it to be processed"
msgstr ""

msgid "Pre-register to the event!"
msgstr ""

msgid "Registrations not open"
msgstr ""

#, python-format
msgid "Opening at: %(date)s"
msgstr ""

msgid "Registration is open!"
msgstr ""

msgid "Sign up as a filler!"
msgstr ""

msgid "Join the waiting list!"
msgstr ""

msgid "Your character is"
msgstr ""

msgid "Your characters are"
msgstr ""

msgid "Access character creation!"
msgstr ""

msgid "Select your character!"
msgstr ""

#, python-format
msgid ""
"Do you want to unsubscribe from our communication lists? <a "
"href='%(url)s'>Unsubscribe</a>"
msgstr ""

#, python-format
msgid ""
"File type '%(detected_type)s' is not allowed.Allowed types are: "
"'%(allowed_types)s'."
msgstr ""

#, python-format
msgid ""
"File extension '%(extension)s' is not allowed. Allowed extensions are: "
"'%(allowed_extensions)s'."
msgstr ""

#, python-format
msgid ""
"Allowed type '%(allowed_type)s' is not a valid type.See https://www.iana.org/"
"assignments/media-types/media-types.xhtml"
msgstr ""

msgid "Registration completed successfully!"
msgstr ""

msgid "Approve"
msgstr ""

msgid "Request approved"
msgstr ""

msgid "VAT (Ticket)"
msgstr ""

msgid "VAT (Options)"
msgstr ""

msgid "Transaction"
msgstr ""

msgid "Element approved"
msgstr ""

msgid "Total required"
msgstr ""

msgid "Remaining credits"
msgstr ""

msgid "Verified payments"
msgstr ""

msgid "Payment already confirmed"
msgstr ""

msgid "Payment confirmed"
msgstr ""

#, python-format
msgid "Feature %(name)s activated"
msgstr ""

#, python-format
msgid "Feature %(name)s already activated"
msgstr ""

#, python-format
msgid "Feature %(name)s already deactivated"
msgstr ""

#, python-format
msgid "Feature %(name)s deactivated"
msgstr ""

msgid "Your event has been created"
msgstr ""

msgid ""
"Now please complete the quick setup by selecting the features most useful "
"for this event"
msgstr ""

msgid "Member approved!"
msgstr ""

msgid "Member refused!"
msgstr ""

msgid "Profile updated"
msgstr ""

msgid "Membership fee of"
msgstr ""

msgid "Mail added to queue!"
msgstr ""

msgid "Recipient"
msgstr ""

msgid "Subject"
msgstr ""

msgid "Body"
msgstr ""

msgid "Sent"
msgstr ""

msgid "Answer submitted!"
msgstr ""

msgid "Your request has been sent, we will reply as soon as possible!"
msgstr ""

#, python-format
msgid "Welcome to %(name)s!"
msgstr ""

msgid "New organization created"
msgstr ""

#, python-format
msgid "Name: %(name)s, slug: %(slug)s, creator: %(user)s %(email)s"
msgstr ""

msgid "Registrations on external link"
msgstr ""

msgid "Pre-registration active"
msgstr ""

msgid "Registrations opening not set"
msgstr ""

#, python-format
msgid "Registrations opening at: %(date)s"
msgstr ""

msgid "Registrations open"
msgstr ""

msgid "Filler registrations"
msgstr ""

msgid "Waiting list registrations"
msgstr ""

msgid "You don’t have any events yet"
msgstr ""

msgid "Please create your first event to get started"
msgstr ""

msgid ""
"Before accessing the organization dashboard, please complete the quick setup "
"by selecting the features most useful for your organization"
msgstr ""

msgid "No events are present, create one"
msgstr ""

msgid "Set up the payment methods available to participants"
msgstr ""

msgid ""
"Define which data will be asked in the profile form to the users once they "
"sign up"
msgstr ""

msgid ""
"Grant access to organization management for other users and define roles "
"with specific permissions"
msgstr ""

msgid ""
"Customize the appearance of all organizational pages, including colors, "
"fonts, and images"
msgstr ""

msgid "Activate new features and enhance the functionality of the platform"
msgstr ""

msgid "Set up specific values for the interface configuration or features"
msgstr ""

#, python-format
msgid ""
"There are past runs still open: <b>%(list)s</b>. Once all tasks (accounting, "
"etc.) are finished, mark them as completed"
msgstr ""

#, python-format
msgid "There are <b>%(number)s</b> expenses to approve"
msgstr ""

#, python-format
msgid "There are <b>%(number)s</b> payments to approve"
msgstr ""

#, python-format
msgid "There are <b>%(number)s</b> refunds to deliver"
msgstr ""

#, python-format
msgid "There are <b>%(number)s</b> members to approve"
msgstr ""

msgid "Set up the membership request text"
msgstr ""

msgid "Set up the membership configuration"
msgstr ""

msgid "Set up the voting configuration"
msgstr ""

#, python-format
msgid "There are <b>%(number)s</b> questions to answer"
msgstr ""

msgid "Set up payment methods"
msgstr ""

msgid "Set up the organization tax configuration"
msgstr ""

msgid "Set up the taxes configuration"
msgstr ""

msgid ""
"Last step, please complete the event setup by adding the start and end dates"
msgstr ""

msgid ""
"Before accessing the event dashboard, please complete the quick setup by "
"selecting the features most useful for your event"
msgstr ""

msgid "Create the first character of the event"
msgstr ""

msgid ""
"Some activated features need the 'Character' feature, but it isn't active"
msgstr ""

msgid ""
"Set up the configuration for the creation or editing of characters by the "
"participants"
msgstr ""

msgid ""
"Some activated features need the 'Token / Credit' feature, but it isn't "
"active"
msgstr ""

#, python-format
msgid "There are <b>%(number)s</b> characters to approve"
msgstr ""

#, python-format
msgid "There are registration questions without options: %(list)s"
msgstr ""

#, python-format
msgid "There are writing fields without options: %(list)s"
msgstr ""

msgid "Set the casting options in the configuration panel"
msgstr ""

msgid "Set up quest types"
msgstr ""

#, python-format
msgid "There are quest types without quests: %(list)s"
msgstr ""

#, python-format
msgid "There are quests without traits: %(list)s"
msgstr ""

msgid "Set the experience points configuration"
msgstr ""

msgid "Set up ability types"
msgstr ""

#, python-format
msgid "There are ability types without abilities: %(list)s"
msgstr ""

msgid "Set up delivery for experience points"
msgstr ""

msgid ""
"You have activated both fixed and dynamic installments; they are not meant "
"to be used together, deactivate one of the two in the features management "
"panel"
msgstr ""

msgid "Set up dynamic installments"
msgstr ""

msgid "Set up fixed installments"
msgstr ""

#, python-format
msgid ""
"You have some fixed installments with both date and days set, but those "
"values cannot be set at the same time: %(list)s"
msgstr ""

#, python-format
msgid ""
"You have some tickets without a final installment (with 0 amount): %(list)s"
msgstr ""

msgid "Set up configuration for Patron and Reduced tickets"
msgstr ""

msgid "Set up a value for registration opening date"
msgstr ""

msgid "Set up a value for registration secret link"
msgstr ""

msgid "Set up a value for registration external link"
msgstr ""

msgid "Set up character customization configuration"
msgstr ""

msgid "Quickly configure your events's most important settings"
msgstr ""

msgid "Set up the tickets that users can select during registration"
msgstr ""

msgid ""
"Define the registration form, and set up any number of registration "
"questions and their options"
msgstr ""

msgid ""
"Grant access to event management for other users and define roles with "
"specific permissions"
msgstr ""

msgid ""
"Customize the appearance of all event pages, including colors, fonts, and "
"images"
msgstr ""

msgid "Activate new features and enhance the functionality of the event"
msgstr ""

msgid "Set specific values for configuration of features of the event"
msgstr ""

msgid "Reimbursement request item added"
msgstr ""

msgid "Receipt already confirmed"
msgstr ""

msgid "Results not present"
msgstr ""

msgid ""
"You must define at least one option before saving a single-choice or "
"multiple-choice question"
msgstr ""

msgid "Parent empty"
msgstr ""

msgid "Can't copy from same event"
msgstr ""

msgid "Copy done"
msgstr ""

msgid "Elements uploaded"
msgstr ""

msgid "Unknow error on upload"
msgstr ""

msgid ""
"You must create at least one ability type before you can create abilities"
msgstr ""

msgid ""
"You must create at least one registration question before you can create "
"registration options"
msgstr ""

msgid "Photos and videos successfully uploaded"
msgstr ""

msgid "Updated"
msgstr ""

msgid "Regeneration pdf started"
msgstr ""

msgid "Provisional"
msgstr ""

msgid "Registration cancelled"
msgstr ""

msgid "Player customisation updated"
msgstr ""

msgid "Cache reset!"
msgstr ""

msgid "You must create at least one quest type before you can create quests"
msgstr ""

msgid "You must create at least one quest before you can create traits"
msgstr ""

msgid ""
"You must create at least one handout template before you can create handouts"
msgstr ""

msgid ""
"You must create at least one prologue type before you can create prologues"
msgstr ""

msgid ""
"Request for reimbursement entered! You will receive notice when it is "
"processed."
msgstr ""

msgid ""
"We cannot find your registration for this event. Are you logged in as the "
"correct user"
msgstr ""

msgid "Your tax code has a problem that we ask you to correct"
msgstr ""

msgid "Everything is in order about the payment of this event"
msgstr ""

msgid "You have already sent a payment pending verification"
msgstr ""

msgid "To be able to pay, your membership application must be approved"
msgstr ""

msgid "It is not possible for you to pay dues at this time"
msgstr ""

msgid "You have already paid this year's membership fee"
msgstr ""

msgid "The collection has been activated!"
msgstr ""

msgid "Collection closed"
msgstr ""

msgid "The collection has been delivered!"
msgstr ""

msgid "The payment has not been completed"
msgstr ""

msgid "The payment was not completed. Please contact us to find out why"
msgstr ""

msgid "As a final step, we ask you to complete your profile"
msgstr ""

msgid "You have completed the payment!"
msgstr ""

msgid "You can't access this way!"
msgstr ""

msgid "Error loading. Invalid file format (we accept only pdf or images)"
msgstr ""

msgid "Error processing payment, contact us"
msgstr ""

msgid ""
"Payment received! As soon as it is approved, your accounts will be updated"
msgstr ""

msgid "Invoice not found"
msgstr ""

msgid "Invoice already confirmed"
msgstr ""

msgid "You must signed up in order to select your preferences"
msgstr ""

msgid ""
"You are on the waiting list, you must be registered with a regular ticket to "
"be able to select your preferences!"
msgstr ""

msgid "You have indicated several preferences towards the same element!"
msgstr ""

msgid "Preferences saved!"
msgstr ""

msgid "Characters are not visible at the moment"
msgstr ""

msgid "Character not visible"
msgstr ""

msgid "Character not found"
msgstr ""

msgid "You don't have a character assigned for this event"
msgstr ""

msgid "Informations saved"
msgstr ""

msgid "New character created"
msgstr ""

msgid ""
"The character has been proposed to the staff, who will examine it and "
"approve it or request changes if necessary."
msgstr ""

msgid "You have reached the maximum number of characters that can be created"
msgstr ""

msgid "You already have an assigned character"
msgstr ""

msgid "Assigned character!"
msgstr ""

msgid "Ability removed"
msgstr ""

msgid "Ability type missing"
msgstr ""

msgid "Ability missing"
msgstr ""

msgid "Selezione non valida"
msgstr ""

msgid "Ability acquired"
msgstr ""

msgid "You have already granted data sharing with this organisation"
msgstr ""

msgid "You have granted data sharing with this organisation!"
msgstr ""

msgid "Personal data updated"
msgstr ""

msgid "Last step, please upload your membership application"
msgstr ""

msgid "Data share removed successfully"
msgstr ""

msgid "Your membership application was successfully submitted!"
msgstr ""

msgid "You can't send messages to yourself"
msgstr ""

msgid "Message sent!"
msgstr ""

msgid "The request of removal from further communication has been successfull!"
msgstr ""

msgid "You must complete payment of membership dues in order to vote!"
msgstr ""

msgid "You are now logged in with your main account"
msgstr ""

msgid "You are now logged in with the delegate account"
msgstr ""

msgid "New delegate user added!"
msgstr ""

msgid "Question saved!"
msgstr ""

msgid "Workshop already done!"
msgstr ""

#, python-brace-format
msgid "Completed module. Remaining: {number:d}"
msgstr ""

msgid "Well done, you've completed all modules!"
msgstr ""

msgid "New shuttle request"
msgstr ""

msgid "Modify shuttle request"
msgstr ""

msgid "Pre-registrations saved"
msgstr ""

msgid "Pre-registration cancelled!"
msgstr ""

msgid "To confirm your registration, please fill in your personal profile"
msgstr ""

msgid ""
"To confirm your registration, apply to become a member of the Association"
msgstr ""

msgid "To confirm your registration, please pay the amount indicated"
msgstr ""

#, python-format
msgid "Registration confirmed at %(event)s!"
msgstr ""

#, python-format
msgid "Registration updated to %(event)s!"
msgstr ""

msgid "You have use a friend code"
msgstr ""

msgid "Your friend code has been used"
msgstr ""

msgid "Not available, kiddo"
msgstr ""

msgid "Discount code not valid"
msgstr ""

msgid ""
"The discount has been added! It has been reserved for you for 15 minutes, "
"after which it will be removed"
msgstr ""

msgid "Discounts only applicable with new registrations"
msgstr ""

msgid "Code already used"
msgstr ""

msgid "Non-cumulative code"
msgstr ""

msgid ""
"Sorry, this facilitation code has already been used the maximum number "
"allowed"
msgstr ""

msgid "Discount not combinable with other benefits"
msgstr ""

#, python-format
msgid "You have correctly cancelled the registration to the %(event)s event"
msgstr ""

msgid "Registrations not open!"
msgstr ""

msgid "Gift card cancelled!"
msgstr ""

msgid "You cannot redeem a membership, you are already a member!"
msgstr ""

msgid "Your gifted registration has been redeemed!"
msgstr ""<|MERGE_RESOLUTION|>--- conflicted
+++ resolved
@@ -7998,21 +7998,15 @@
 msgid "Manage warehouse items"
 msgstr ""
 
-<<<<<<< HEAD
+msgid "Manage warehouse containers"
+msgstr ""
+
+msgid "Manage warehouse tags"
+msgstr ""
+
 msgid "Manage warehouse movements"
 msgstr ""
 
-msgid "Manage warehouse tags"
-msgstr ""
-
-=======
-msgid "Manage warehouse tags"
-msgstr ""
-
-msgid "Manage warehouse movements"
-msgstr ""
-
->>>>>>> c7bd7197
 msgid "Manage the event settings: name, description, dates, and other data"
 msgstr ""
 
