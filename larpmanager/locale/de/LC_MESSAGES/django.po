#
msgid ""
msgstr "Content-Type: text/plain; charset=UTF-8\n"

msgid "e"
msgstr "e"

msgid "By"
msgstr "Unter"

msgid "Hi"
msgstr "Hallo"

msgid "To"
msgstr "A"

msgid "XP"
msgstr "px"

msgid "by"
msgstr "von"

msgid "of"
msgstr "von"

msgid "Add"
msgstr "hinzufügen"

msgid "Age"
msgstr "Alter"

msgid "All"
msgstr "Alle"

msgid "CSS"
msgstr "CSS"

msgid "Cap"
msgstr "Kappe"

msgid "End"
msgstr "Ende"

msgid "Fee"
msgstr "Kommission"

msgid "NPC"
msgstr "NPC"

msgid "Net"
msgstr "Netz"

msgid "New"
msgstr "Neu"

msgid "PDF"
msgstr "PDF"

msgid "Pdf"
msgstr "Pdf"

msgid "Run"
msgstr "Run"

msgid "VAT"
msgstr "MEHRWERTSTEUER"

msgid "Who"
msgstr "Wer"

msgid "age"
msgstr "Alter"

msgid "for"
msgstr "für"

msgid "Band"
msgstr "Faszien"

msgid "Body"
msgstr "Körper"

msgid "Card"
msgstr "Karte"

msgid "Chat"
msgstr "Chat"

msgid "Code"
msgstr "Code"

msgid "Copy"
msgstr "Kopieren"

msgid "Cost"
msgstr "Kosten"

msgid "Date"
msgstr "Datum"

msgid "Days"
msgstr "Tage"

msgid "Diet"
msgstr "Diät"

msgid "Done"
msgstr "Turnarounds"

msgid "Form"
msgstr "Formular"

msgid "Free"
msgstr "Kostenlos"

msgid "From"
msgstr "Von"

msgid "Gift"
msgstr "Geschenk"

msgid "Help"
msgstr "Hilfe"

msgid "Hide"
msgstr "Ausblenden"

msgid "Home"
msgstr "Startseite"

msgid "IBAN"
msgstr "IBAN"

msgid "Info"
msgstr "Infos"

msgid "Item"
msgstr "Eintrag"

msgid "LAOG"
msgstr "LAOG"

msgid "Last"
msgstr "Zuletzt"

msgid "Link"
msgstr "Link"

msgid "List"
msgstr "Liste"

msgid "Logo"
msgstr "Logo"

msgid "Mail"
msgstr "E-Mail"

msgid "Main"
msgstr "Hauptseite"

msgid "Male"
msgstr "Männlich"

msgid "Name"
msgstr "Name"

msgid "Next"
msgstr "Weiter"

msgid "None"
msgstr "Keine"

msgid "Note"
msgstr "Anmerkungen"

msgid "Only"
msgstr "Nur"

msgid "Open"
msgstr "Öffnen Sie"

msgid "Over"
msgstr "Über"

msgid "PWYW"
msgstr "PWYW"

msgid "Page"
msgstr "Seite"

msgid "Plot"
msgstr "Grundstücke"

msgid "Port"
msgstr "Anschluss-Port"

msgid "Prev"
msgstr "Prev"

msgid "Role"
msgstr "Rolle"

msgid "Runs"
msgstr "Läuft"

msgid "Sent"
msgstr "Gesendet"

msgid "Show"
msgstr "anzeigen"

msgid "Size"
msgstr "Entitäten"

msgid "Song"
msgstr "Lied"

msgid "Spam"
msgstr "Spam"

msgid "Text"
msgstr "Text"

msgid "Tier"
msgstr "Ebene"

msgid "Time"
msgstr "Jetzt"

msgid "Tipo"
msgstr "Tipo"

msgid "Type"
msgstr "Typ"

msgid "Used"
msgstr "Gebraucht"

msgid "User"
msgstr "Benutzer"

msgid "Vote"
msgstr "Wählen Sie"

msgid "What"
msgstr "Was"

msgid "When"
msgstr "Wenn"

msgid "days"
msgstr "Tage"

msgid "gift"
msgstr "Geschenk"

msgid "hide"
msgstr "ausblenden"

msgid "past"
msgstr "Vergangenheit"

msgid "Album"
msgstr "Alben"

msgid "Alert"
msgstr "Alarmierung"

msgid "Alias"
msgstr "Alias"

msgid "Avoid"
msgstr "Vermeiden Sie"

msgid "Badge"
msgstr "Abzeichen"

msgid "Check"
msgstr "Siehe"

msgid "Close"
msgstr "Geschlossen"

msgid "Cover"
msgstr "Abdeckung"

msgid "Descr"
msgstr "Descr"

msgid "Email"
msgstr "E-Mail"

msgid "Error"
msgstr "Fehler"

msgid "Event"
msgstr "Veranstaltung"

msgid "First"
msgstr "Erste"

msgctxt "event"
msgid "Genre"
msgstr "Genre"

msgid "Given"
msgstr "Daten"

msgid "Graph"
msgstr "Grafik"

msgid "Gross"
msgstr "Brutto"

msgid "Image"
msgstr "Bild"

msgid "Italy"
msgstr "Italien"

msgid "Login"
msgstr "Anmeldung"

msgid "Money"
msgstr "Geld"

msgid "Names"
msgstr "Namen"

msgid "Order"
msgstr "Bestellung"

msgid "Other"
msgstr "Mehr"

msgid "Owing"
msgstr "Zu zahlen"

msgid "Payed"
msgstr "Bezahlt"

msgid "Photo"
msgstr "Fotos"

msgid "Plots"
msgstr "Grundstücke"

msgid "Price"
msgstr "Preis"

msgid "Print"
msgstr "Drucken"

msgid "Quest"
msgstr "Suche"

msgid "Quota"
msgstr "Kontingent"

msgid "Retry"
msgstr "Versuchen Sie es noch einmal"

msgid "Roles"
msgstr "Rollen"

msgid "Sheet"
msgstr "Fiche"

msgid "Staff"
msgstr "Personal"

msgid "Start"
msgstr "Start"

msgid "Swift"
msgstr "Schnell"

msgid "Taxes"
msgstr "Steuern"

msgid "Texts"
msgstr "Texte"

msgid "Title"
msgstr "Titel"

msgid "Total"
msgstr "Summen"

msgid "Trait"
msgstr "Traktat"

msgid "Users"
msgstr "Benutzer"

msgid "Utils"
msgstr "Werkzeuge"

msgid "Value"
msgstr "Wert"

msgid "Video"
msgstr "Video"

msgid "Where"
msgstr "Wo"

msgid "email"
msgstr "E-Mail"

msgid "money"
msgstr "Geld"

msgid "other"
msgstr "mehr"

msgid "quick"
msgstr "schnell"

msgid "title"
msgstr "Titel"

msgid "Absent"
msgstr "Abwesend"

msgid "Action"
msgstr "Aktion"

msgid "Active"
msgstr "Aktiv"

msgid "Amount"
msgstr "Summe"

msgid "Answer"
msgstr "Antwort"

msgid "Badges"
msgstr "Abzeichen"

msgid "Causal"
msgstr "Causale"

msgid "Change"
msgstr "bearbeiten"

msgid "Delete"
msgstr "Löschen"

msgid "Detail"
msgstr "Einzelheiten"

msgid "Direct"
msgstr "Direkt"

msgid "Events"
msgstr "Veranstaltungen"

msgid "Export"
msgstr "Exportieren"

msgid "Female"
msgstr "Weiblich"

msgid "Fields"
msgstr "Felder"

msgid "Filler"
msgstr "Füllstoff"

msgid "Footer"
msgstr "Fußzeile"

msgid "Gender"
msgstr "Genre"

msgid "Header"
msgstr "Kopfzeile"

msgid "Hidden"
msgstr "Versteckt"

msgid "Income"
msgstr "Einführungen"

msgid "Insert"
msgstr "Eingabe"

msgid "Joined"
msgstr "Beitritt"

msgid "Legend"
msgstr "Legende"

msgid "Log in"
msgstr "Einloggen"

msgid "Manage"
msgstr "Verwalten Sie"

msgid "Marked"
msgstr "Mark"

msgid "Master"
msgstr "Vater"

msgid "Member"
msgstr "Mitglied"

msgid "Method"
msgstr "Methode"

msgid "Mirror"
msgstr "Spiegel"

msgid "Module"
msgstr "Modul"

msgid "Nation"
msgstr "Nation"

msgid "Nature"
msgstr "Natur"

msgid "Number"
msgstr "Nummer"

msgid "Object"
msgstr "Objekt"

msgid "Patron"
msgstr "Schirmherr"

msgid "Player"
msgstr "Spieler"

msgid "Public"
msgstr "Öffentlich"

msgid "Quotas"
msgstr "Zitat"

msgid "Refund"
msgstr "Erstattung"

msgid "Safety"
msgstr "Sicherheit"

msgid "Search"
msgstr "Suche"

msgid "Secret"
msgstr "Geheimnis"

msgid "Select"
msgstr "Wählen Sie"

msgid "Seller"
msgstr "Verkäufer"

msgid "Shared"
msgstr "Gemeinsame"

msgid "Status"
msgstr "Status"

msgid "Street"
msgstr "Straße"

msgid "Submit"
msgstr "Senden Sie"

msgid "Ticket"
msgstr "Ticket"

msgid "Titolo"
msgstr "Titolo"

msgid "Tokens"
msgstr "Wertmarken"

msgid "Traits"
msgstr "Eigenschaften"

msgid "Unread"
msgstr "Ungelesen"

msgid "Update"
msgstr "Update"

msgid "Upload"
msgstr "Laden Sie"

msgid "VAT No"
msgstr "MwSt.-Nr"

msgid "Voting"
msgstr "Abstimmen"

msgid "XP tot"
msgstr "Px Tot"

msgid "issued"
msgstr "ausgestellt"

msgid "member"
msgstr "Mitglied"

msgid "player"
msgstr "Spieler"

msgid "status"
msgstr "Status"

msgid "within"
msgstr "innerhalb"

msgid "Ability"
msgstr "Fertigkeiten"

msgid "Actions"
msgstr "Aktionen"

msgid "Add new"
msgstr "Neu hinzufügen"

msgid "Address"
msgstr "Adresse"

msgid "Allowed"
msgstr "Erlaubt"

msgid "Answers"
msgstr "Antworten"

msgid "Approve"
msgstr "Genehmigen Sie"

msgid "Archive"
msgstr "Archiv"

msgid "Authors"
msgstr "Autoren"

msgid "Average"
msgstr "Medien"

msgid "Balance"
msgstr "Lötmittel"

msgid "Casting"
msgstr "Gießen"

msgid "Columns"
msgstr "Rubriken"

msgid "Concept"
msgstr "Konzept"

msgid "Confirm"
msgstr "Bewerbung"

msgid "Contact"
msgstr "Kontakt"

msgid "Correct"
msgstr "Richtig"

msgid "Credits"
msgstr "Kredite"

msgid "Default"
msgstr "Standard"

msgid "Details"
msgstr "Einzelheiten"

msgid "Example"
msgstr "Beispiel"

msgid "Faction"
msgstr "Gruppe"

msgid "Gallery"
msgstr "Galerie"

msgid "Handout"
msgstr "Handout"

msgid "History"
msgstr "Historisch"

msgid "ID Card"
msgstr "Identitätskarte"

msgid "Inflows"
msgstr "Einnahmen"

msgid "Inverse"
msgstr "Umgekehrt"

msgid "Invoice"
msgstr "Rechnung"

msgid "Lottery"
msgstr "Lotterie"

msgid "Maximum"
msgstr "Massimo"

msgid "Members"
msgstr "Mitglieder"

msgid "Methods"
msgstr "Methoden"

msgid "Modules"
msgstr "Module"

msgid "Nothing"
msgstr "Nichts"

msgid "Options"
msgstr "Optionen"

msgid "Partial"
msgstr "Teilweise"

msgid "Payment"
msgstr "Zahlung"

msgid "Players"
msgstr "Spieler"

msgid "Primary"
msgstr "Primäre Seite"

msgid "Privacy"
msgstr "Datenschutz"

msgid "Private"
msgstr "Privat"

msgid "Problem"
msgstr "Problem"

msgid "Proceed"
msgstr "Weiter"

msgid "Profile"
msgstr "Profil"

msgid "Pronoun"
msgstr "Pronomen"

msgid "Reading"
msgstr "Lesen"

msgid "Receipt"
msgstr "Quittung"

msgid "Reduced"
msgstr "Verringert"

msgid "Refunds"
msgstr "Erstattungen"

msgid "Request"
msgstr "Anfrage"

msgid "Section"
msgstr "Abschnitt"

msgid "Setting"
msgstr "Einstellung"

msgid "Sharing"
msgstr "Teilen"

msgid "Shuttle"
msgstr "Shuttle"

msgid "Sign In"
msgstr "Eintragen"

msgid "Station"
msgstr "Arbeitsplatz"

msgid "Statute"
msgstr "Statut"

msgid "Subject"
msgstr "Thema"

msgid "Summary"
msgstr "Zusammenfassung"

msgid "Support"
msgstr "Unterstützung"

msgid "Surname"
msgstr "Nachname"

msgid "Tagline"
msgstr "Tagline"

msgid "Tickets"
msgstr "Eintrittskarten"

msgid "Tooltip"
msgstr "QuickInfo"

msgid "Updated"
msgstr "Aktualisiert"

msgid "Use TLD"
msgstr "TLD verwenden"

msgid "Utility"
msgstr "Dienstprogramm"

msgid "Version"
msgstr "Version"

msgid "Visible"
msgstr "Sichtbar"

msgid "Waiting"
msgstr "Warten"

msgid "Website"
msgstr "Website"

msgid "Welcome"
msgstr "Willkommen"

msgid "Writing"
msgstr "Schreiben"

msgid "XP used"
msgstr "Px verwendet"

msgid "options"
msgstr "Optionen"

msgid "website"
msgstr "Website"

msgid "Accepted"
msgstr "Angenommen"

msgid "Activate"
msgstr "Aktivieren Sie"

msgid "Approval"
msgstr "Zulassung"

msgid "Approved"
msgstr "Genehmigt"

msgid "Assigned"
msgstr "Zuweisen"

msgid "Calendar"
msgstr "Kalender"

msgid "Campaign"
msgstr "Kampagne"

msgid "Carousel"
msgstr "Karussell"

msgid "Centaurs"
msgstr "Zentauren"

msgid "Claimant"
msgstr "Antragsteller"

msgid "Complete"
msgstr "Vollständig"

msgid "Consumed"
msgstr "Verbraucht"

msgid "Continue"
msgstr "Fortsetzung"

msgid "Creation"
msgstr "Erstellung"

msgid "Currency"
msgstr "Währung"

msgid "Deadline"
msgstr "Deadline"

msgid "Delivery"
msgstr "Auszahlungen"

msgid "Disabled"
msgstr "Behinderte"

msgid "Discount"
msgstr "Rabatt"

msgid "Donation"
msgstr "Spende"

msgid "Download"
msgstr "Herunterladen"

msgid "Editable"
msgstr "Editierbar"

msgid "End date"
msgstr "Datum des Endes"

msgid "Excluded"
msgstr "Ausgenommen"

msgid "Expected"
msgstr "Erwartet"

msgid "Expenses"
msgstr "Ausgaben"

msgid "External"
msgstr "Extern"

msgid "Factions"
msgstr "Fraktionen"

msgid "Features"
msgstr "Eigenschaften"

msgid "Giftable"
msgstr "Verschenkbar"

msgid "Handouts"
msgstr "Handouts"

msgid "Holidays"
msgstr "Feiertage"

msgid "Included"
msgstr "Einschließlich"

msgid "Invoices"
msgstr "Rechnungen"

msgid "Keywords"
msgstr "Schlüsselwörter"

msgid "Language"
msgstr "Sprache"

msgid "Location"
msgstr "Standort"

msgid "Max uses"
msgstr "Maximale Verwendungszwecke"

msgid "Messages"
msgstr "Nachricht gesendet"

msgid "New gift"
msgstr "Neues Geschenk"

msgid "Nickname"
msgstr "Spitzname"

msgid "Optional"
msgstr "Optional"

msgid "Original"
msgstr "Original"

msgid "Outflows"
msgstr "Ausgänge"

msgid "Passport"
msgstr "Reisepass"

msgid "Payments"
msgstr "Zahlungen"

msgid "Personal"
msgstr "Personal"

msgid "Portrait"
msgstr "Foto-Porträt"

msgid "Priority"
msgstr "Prioritäten"

msgid "Problems"
msgstr "Probleme"

msgid "Profiles"
msgstr "Profile"

msgid "Progress"
msgstr "Fortschritt"

msgid "Prologue"
msgstr "Prolog"

msgid "Pronouns"
msgstr "Pronomen"

msgid "Proposed"
msgstr "Vorgeschlagene"

msgid "Province"
msgstr "Provinz"

msgid "Question"
msgstr "Frage"

msgid "Redirect"
msgstr "Umleitung"

msgid "Refunded"
msgstr "Erstattet"

msgid "Register"
msgstr "Register"

msgid "Registry"
msgstr "Register"

msgid "Reminder"
msgstr "Erinnerung"

msgid "Returned"
msgstr "Zurückgeschickt"

msgid "Revision"
msgstr "Revision"

msgid "Sections"
msgstr "Sektionen"

msgid "Services"
msgstr "Dienstleistungen"

msgid "Settings"
msgstr "Einstellungen"

msgid "Severity"
msgstr "Schwerkraft"

msgid "Show all"
msgstr "Alle anzeigen"

msgid "Show the"
msgstr "Ansicht der"

msgid "Standard"
msgstr "Standard"

msgid "Supplied"
msgstr "Mitgeliefert"

msgid "Template"
msgstr "Vorlage"

msgid "Treasury"
msgstr "Schatzamt"

msgid "Uploaded"
msgstr "Hochgeladen"

msgid "VAT rate"
msgstr "Mehrwertsteuersatz"

msgid "Versions"
msgstr "Versionen"

msgid "Workshop"
msgstr "Workshop"

msgid "XP avail"
msgstr "Px Vorhanden"

msgid "assigned"
msgstr "zugewiesen"

msgid "discount"
msgstr "Rabatt"

msgid "download"
msgstr "herunterladen"

msgid "factions"
msgstr "Fraktionen"

msgid "payments"
msgstr "Zahlungen"

msgid "positive"
msgstr "positiv"

msgid "residues"
msgstr "Rückstände"

msgid "--- Empty"
msgstr "--- Leer"

msgid "Abilities"
msgstr "Fähigkeiten"

msgid "Additions"
msgstr "Ergänzungen"

msgid "Approvals"
msgstr "Zulassungen"

msgid "Available"
msgstr "Verfügbar"

msgid "Cancelled"
msgstr "Abgesagt"

msgid "Character"
msgstr "Zeichen"

msgid "Concluded"
msgstr "Abgeschlossen"

msgid "Copy done"
msgstr "Ausgeführtes Exemplar"

msgid "Custodies"
msgstr "Fälle"

msgid "Customize"
msgstr "Anpassen"

msgid "Deadlines"
msgstr "Fristen"

msgid "Delivered"
msgstr "Geliefert"

msgid "Dimension"
msgstr "Größe"

msgid "Discounts"
msgstr "Einrichtungen"

msgid "Donations"
msgstr "Spenden"

msgid "Enrolment"
msgstr "Immatrikulation"

msgid "First aid"
msgstr "Erste Hilfe"

msgid "Frequency"
msgstr "Frequenz"

msgid "Interface"
msgstr "Schnittstelle"

msgid "Inventory"
msgstr "Bestandsaufnahme"

msgid "Load list"
msgstr "Liste laden"

msgid "Mandatory"
msgstr "Obligatorisch"

msgid "Movements"
msgstr "Bewegungen"

msgid "Need help"
msgstr "Brauchen Sie Hilfe"

msgid "Next runs"
msgstr "Nächste Läufe"

msgid "Operation"
msgstr "Operation"

msgid "Organizer"
msgstr "Veranstalter"

msgid "Past runs"
msgstr "Vergangene Läufe"

msgid "Portraits"
msgstr "Porträts"

msgid "Preaching"
msgstr "Predigen Sie"

msgid "Printable"
msgstr "Druckbar"

msgid "Profiling"
msgstr "Profilierung"

msgid "Prologues"
msgstr "Prologe"

msgid "Questions"
msgstr "Fragen"

msgid "Recipient"
msgstr "Empfänger"

msgid "Reminders"
msgstr "Mahnungen"

msgid "Residence"
msgstr "Aufenthalt"

msgid "Retention"
msgstr "Vorenthaltung"

msgid "Returning"
msgstr "Rückkehr"

msgid "Seniority"
msgstr "Dienstalter"

msgid "Short url"
msgstr "Kurze Url"

msgid "SpeedLarp"
msgstr "SpeedLarp"

msgid "Speedlarp"
msgstr "Speedlarp"

msgid "Start day"
msgstr "Starttag"

msgid "Statement"
msgstr "Rechtfertigung"

msgid "Submitted"
msgstr "Unterwürfig"

msgid "Surcharge"
msgstr "Aufpreis"

msgid "Tolerance"
msgstr "Toleranz"

msgid "Translate"
msgstr "Übersetzen Sie"

msgid "Treasurer"
msgstr "Schatzmeister"

msgid "Workshops"
msgstr "Werkstätten"

msgid "negatives"
msgstr "Negative"

msgid "speedlarp"
msgstr "speedlarp"

msgid "surcharge"
msgstr "Aufpreis"

msgid "this link"
msgstr "dieser Link"

msgid "Accounting"
msgstr "Buchhaltung"

msgid "Additional"
msgstr "Zusätzliche"

msgid "Annual fee"
msgstr "Jährliche Gebühr"

msgid "Answers WS"
msgstr "WS-Antworten"

msgid "Appearance"
msgstr "Erscheinungsbild"

msgid "Applicable"
msgstr "Anwendbar"

msgid "Appointees"
msgstr "Beauftragte"

msgid "Assignment"
msgstr "Zuweisung"

msgid "Attachment"
msgstr "Anhang"

msgid "Birth date"
msgstr "Datum der Geburt"

msgid "Calculated"
msgstr "Berechnet"

msgid "Candidates"
msgstr "Kandidatinnen und Kandidaten"

msgid "Characters"
msgstr "Zeichen"

msgid "Check data"
msgstr "Daten prüfen"

msgid "Chronology"
msgstr "Chronologie"

msgid "Collection"
msgstr "Sammeln Sie"

msgid "Contact us"
msgstr "Kontakt"

msgid "Cover link"
msgstr "Link Abdeckung"

msgid "Easter egg"
msgstr "Osterei"

msgid "Email list"
msgstr "E-Mail-Liste"

msgid "Event link"
msgstr "Link zur Veranstaltung"

msgid "Experience"
msgstr "Erleben Sie"

msgid "Historical"
msgstr "Historisch"

msgid "Kicked out"
msgstr "Gejagt"

msgid "Legal name"
msgstr "Juristischer Name"

msgid "Membership"
msgstr "Mitgliedschaft"

msgid "Miscellany"
msgstr "Gemischtes"

msgid "Modifiable"
msgstr "Abänderbar"

msgid "Modules WS"
msgstr "WS-Module"

msgid "Motivation"
msgstr "Motivation"

msgid "Navigation"
msgstr "Navigation"

msgid "Net profit"
msgstr "Reingewinn"

msgid "New answer"
msgstr "Neue Antwort"

msgid "New signup"
msgstr "Neue Einträge"

msgid "Newsletter"
msgstr "Newsletter"

msgid "Next quota"
msgstr "Nächste Quote"

msgid "Passengers"
msgstr "Passagiere"

msgid "Percentage"
msgstr "Prozentsatz"

msgid "Play Again"
msgstr "Erneut spielen"

msgid "Preference"
msgstr "Präferenz"

msgid "Priorities"
msgstr "Prioritäten"

msgid "Quest Type"
msgstr "Suche Typ"

msgid "Quest type"
msgstr "Art der Aufgabe"

msgid "Refund for"
msgstr "Rückerstattung für"

msgid "Registered"
msgstr "Eingeschrieben"

msgid "Repertoire"
msgstr "Repertoire"

msgid "Run active"
msgstr "Aktive Läufe"

msgid "Run hidden"
msgstr "Versteckter Lauf"

msgid "Searchable"
msgstr "Durchsuchbar"

msgid "Selectable"
msgstr "Wählbar"

msgid "Short name"
msgstr "Kurzer Name"

msgid "Speed Larp"
msgstr "Geschwindigkeit Larp"

msgid "Speed larp"
msgstr "Speed larp"

msgid "Start date"
msgstr "Datum des Beginns"

msgid "Statistics"
msgstr "Statistik"

msgid "Surcharges"
msgstr "Zuschläge"

msgid "Table list"
msgstr "Tabelle auflisten"

msgid "Tax regime"
msgstr "Steuerregelung"

msgid "Ties (Pdf)"
msgstr "Krawatten (Pdf)"

msgid "Title font"
msgstr "Titel Schriftarten"

msgid "To be done"
msgstr "Zur Überwindung"

msgid "Token name"
msgstr "Token-Name"

msgid "Two quotas"
msgstr "Zwei Quoten"

msgid "Visibility"
msgstr "Sichtbarkeit"

msgid "Volunteers"
msgstr "Ehrenamtliche Mitarbeiter"

msgid "Welcome to"
msgstr "Willkommen bei"

msgid "accounting"
msgstr "Buchhaltung"

msgid "additional"
msgstr "zusätzlich"

msgid "are closed"
msgstr "sind geschlossen"

msgid "characters"
msgstr "Zeichen"

msgid "chronology"
msgstr "Chronologie"

msgid "click here"
msgstr "hier klicken"

msgid "no payment"
msgstr "unentgeltlich"

msgid "overdue by"
msgstr "überfällig bis"

msgid "press here"
msgstr "hier drücken"

msgid "reply here"
msgstr "hier antworten"

msgid "Actual paid"
msgstr "Tatsächlich gezahlt"

msgid "Assignments"
msgstr "Zuweisungen"

msgid "Beneficiary"
msgstr "Begünstigter"

msgid "Birth place"
msgstr "Ort der Geburt"

msgid "Carbon copy"
msgstr "Durchschrift"

msgid "Card number"
msgstr "Kartennummer"

msgid "Change gift"
msgstr "Geschenk ändern"

msgid "Collections"
msgstr "Collette"

msgid "Color links"
msgstr "Farbe Links"

msgid "Color texts"
msgstr "Textfarbe"

msgid "Coming soon"
msgstr "Demnächst verfügbar"

msgid "Competences"
msgstr "Fachwissen"

msgid "Description"
msgstr "Beschreibung"

msgid "Direct link"
msgstr "Direkter Link"

msgid "Event texts"
msgstr "Veranstaltungstexte"

msgid "Fiscal code"
msgstr "Steuergesetzbuch"

msgid "Five quotas"
msgstr "Fünf Quoten"

msgid "Four quotas"
msgstr "Vier Quoten"

msgid "Gallery Pdf"
msgstr "Pdf-Galerie"

msgid "Installment"
msgstr "Ratenzahlung"

msgid "Last change"
msgstr "Zuletzt geändert"

msgid "Lightweight"
msgstr "Leichtgewicht"

msgid "Limitations"
msgstr "Beschränkungen"

msgid "Max fillers"
msgstr "Max Füllstoffe"

msgid "Max players"
msgstr "Maximale Spieler"

msgid "Nationality"
msgstr "Nationalität"

msgid "Need a ride"
msgstr "Sie brauchen eine Mitfahrgelegenheit"

msgid "Next events"
msgstr "Kommende Veranstaltungen"

msgid "Past events"
msgstr "Vergangene Ereignisse"

msgid "Postal code"
msgstr "Postleitzahl"

msgid "Preferences"
msgstr "Präferenzen"

msgid "Probability"
msgstr "Wahrscheinlichkeit"

msgid "Progression"
msgstr "Progression"

msgid "Provisional"
msgstr "Vorläufig"

msgid "Quick Setup"
msgstr "Schnelles Einrichten"

msgid "Recalculate"
msgstr "Neuberechnen"

msgid "Redeem code"
msgstr "Code einlösen"

msgid "Register to"
msgstr "Registrieren Sie sich für"

msgid "Request for"
msgstr "Antrag auf"

msgid "Rotate left"
msgstr "Linkes Rad"

msgid "Run balance"
msgstr "Haushalt ausführen"

msgid "Secret code"
msgstr "Geheimcode"

msgid "Secret link"
msgstr "Geheime Verbindung"

msgid "Select year"
msgstr "Jahr auswählen"

msgid "Send e-mail"
msgstr "E-Mail senden"

msgid "Send emails"
msgstr "E-Mail senden"

msgid "Shorten URL"
msgstr "URL kürzen"

msgid "Show / hide"
msgstr "Anzeigen / Ausblenden"

msgid "Show closed"
msgstr "Geschlossen anzeigen"

msgid "Simple list"
msgstr "Einfache Liste"

msgid "Suggestions"
msgstr "Vorschläge"

msgid "Ticket list"
msgstr "Ticket-Liste"

msgid "Ties (Test)"
msgstr "Krawatten (Test)"

msgid "Total costs"
msgstr "Gesamtkosten"

msgid "Transversal"
msgstr "Transversal"

msgid "Unique code"
msgstr "Eindeutiger Code"

msgid "immediately"
msgstr "sofort"

msgid "leaderboard"
msgstr "Rangliste"

msgid "text length"
msgstr "Textlänge"

msgid "unique code"
msgstr "einzigartiger Code"

msgid "Ability list"
msgstr "Liste der Fertigkeiten"

msgid "Ability type"
msgstr "Art der Fertigkeit"

msgid "Achievements"
msgstr "Errungenschaften"

msgid "Archive mail"
msgstr "Archiv-Mail"

msgid "Bank address"
msgstr "Adresse der Bank"

msgid "Cache reset!"
msgstr "Cache zurücksetzen!"

msgid "Cancellation"
msgstr "Stornierung"

msgid "Change photo"
msgstr "Foto ändern"

msgid "Collaborator"
msgstr "Beitragende"

msgid "Event status"
msgstr "Status der Veranstaltung"

msgid "Experimental"
msgstr "Experimentelle"

msgid "Faction list"
msgstr "Fraktionsliste"

msgid "Faction logo"
msgstr "Ein Gruppenlogo"

msgid "Form Options"
msgstr "Formular Optionen"

msgid "Form element"
msgstr "Formular-Element"

msgid "Form section"
msgstr "Abschnitt Formular"

msgid "Host Address"
msgstr "Host-Adresse"

msgid "House number"
msgstr "Hausnummer"

msgid "Informations"
msgstr "Informationen"

msgid "Installments"
msgstr "Bewerten Sie"

msgid "Instructions"
msgstr "Anweisungen"

msgid "Legal Notice"
msgstr "Rechtlicher Hinweis"

msgid "Legal notice"
msgstr "Rechtlicher Hinweis"

msgid "Max waitings"
msgstr "Maximale Wartezeiten"

msgid "Members list"
msgstr "Mitgliederliste"

msgid "More details"
msgstr "Mehr Details"

msgid "Municipality"
msgstr "Kommune"

msgid "NOT ASSIGNED"
msgstr "NICHT ZUGEORDNET"

msgid "Name credits"
msgstr "Namenskredite"

msgid "Next payment"
msgstr "Nächste Zahlung"

msgid "Not selected"
msgstr "Nicht ausgewählt"

msgid "Opening date"
msgstr "Datum der Eröffnung"

msgid "Organization"
msgstr "Verein"

msgid "PDF Profiles"
msgstr "Pdf-Profile"

msgid "Parent empty"
msgstr "Elternteil leer"

msgid "Payment date"
msgstr "Datum der Zahlung"

msgid "Pre-Register"
msgstr "Vorregistrierung"

msgid "Presentation"
msgstr "Präsentation"

msgid "Questbuilder"
msgstr "Questbuilder"

msgid "Questions WS"
msgstr "WS-Fragen"

msgid "Refund given"
msgstr "Ausgestellte Erstattungen"

msgid "Registration"
msgstr "Anmeldung"

msgid "Relationship"
msgstr "Link"

msgid "Rensponsable"
msgstr "Verantwortlich"

msgid "Request date"
msgstr "Gewünschtes Datum"

msgid "Request time"
msgstr "Gewünschte Zeit"

msgid "Rotate right"
msgstr "Rechtes Rad"

msgid "Safe editing"
msgstr "Sichere Bearbeitung"

msgid "See you soon"
msgstr "Wir warten auf Sie"

msgid "Show history"
msgstr "Historische Ausstellung"

msgid "Subordinates"
msgstr "Untergeordnetes"

msgid "Subscription"
msgstr "Abonnement"

msgid "Tell me more"
msgstr "Weitere Informationen"

msgid "Tell us here"
msgstr "Schreiben Sie hier"

msgid "Test gallery"
msgstr "Test-Galerie"

msgid "Three quotas"
msgstr "Drei Quoten"

msgid "Total issued"
msgstr "Insgesamt ausgegeben"

msgid "Total number"
msgstr "Gesamtzahl"

msgid "Transactions"
msgstr "Transaktionen"

msgid "Type of text"
msgstr "Art des Textes"

msgid "Upload cover"
msgstr "Cover hochladen"

msgid "Url Shortner"
msgstr "Url-Verkürzer"

msgid "Verification"
msgstr "Überprüfung"

msgid "Waiting list"
msgstr "Warten"

msgid "We're coming"
msgstr "Wir kommen"

msgid "Will open at"
msgstr "Sie öffnen um"

msgid "You must pay"
msgstr "Sie müssen zahlen"

msgid "already used"
msgstr "bereits verwendet"

msgid "invalid form"
msgstr "ungültige Form"

msgid "user profile"
msgstr "Benutzerprofil"

#, python-format
msgid " for %(user)s"
msgstr " für %(user)s"

msgid "Ability types"
msgstr "Fertigkeitstypen"

msgid "Access denied"
msgstr "Zugang verweigert"

msgid "Accessibility"
msgstr "Erreichbarkeit"

msgid "Age selection"
msgstr "Auswahl des Alters"

msgid "Authorisation"
msgstr "Autorisierung"

msgid "Average value"
msgstr "Durchschnittlicher Wert"

msgid "Cancellations"
msgstr "Annullierungen"

msgid "Comunications"
msgstr "Kommunikation"

msgid "Conditions of"
msgstr "Bedingungen für"

msgid "Configuration"
msgstr "Konfiguration"

msgid "Deadline date"
msgstr "Datum der Frist"

msgid "Delivery list"
msgstr "Auszahlungsliste"

msgid "Discount back"
msgstr "Rabatt zurück"

msgid "Document type"
msgstr "Art des Dokuments"

msgid "Dynamic rates"
msgstr "Dynamische Preise"

msgid "Event history"
msgstr "Geschichte des Ereignisses"

msgid "External link"
msgstr "Externe Url"

msgid "Faction cover"
msgstr "Gruppendeckung"

msgid "Fiscal Budget"
msgstr "Finanzieller Haushalt"

msgid "Free donation"
msgstr "Kostenlose Spende"

msgid "Inflows total"
msgstr "Einnahmen insgesamt"

msgid "Internal link"
msgstr "Interner Link"

msgid "Manage events"
msgstr "Verwalten von Ereignissen"

msgid "Maximum votes"
msgstr "Maximale Stimmenzahl"

msgid "Message sent!"
msgstr "Nachricht gesendet!"

msgid "Minimum votes"
msgstr "Mindeststimmen"

msgid "New character"
msgstr "Neues Zeichen"

msgid "Not completed"
msgstr "Nicht abgeschlossen"

msgid "Number events"
msgstr "Anzahl der Ereignisse"

msgid "Old interface"
msgstr "Alte Schnittstelle"

msgid "Passages made"
msgstr "Ergriffene Maßnahmen"

msgid "Paste as text"
msgstr "Als Text einfügen"

msgid "Payment order"
msgstr "Zahlungsauftrag"

msgid "Personal code"
msgstr "Persönlicher Code"

msgid "Personal data"
msgstr "Persönliche Daten"

msgid "Phone contact"
msgstr "Telefonischer Kontakt"

msgid "Player editor"
msgstr "Spieler-Editor"

msgid "Prerequisites"
msgstr "Voraussetzungen"

msgid "Progress step"
msgstr "Schritt vorwärts"

msgid "Question type"
msgstr "Art der Frage"

msgid "Registrations"
msgstr "Anmeldung"

msgid "Relationships"
msgstr "Krawatten"

msgid "Request login"
msgstr "Anmeldung anfordern"

msgid "Requests open"
msgstr "Offene Anfragen"

msgid "Show inactive"
msgstr "Inaktiv anzeigen"

msgid "Signup update"
msgstr "Aktualisierung der Registrierung"

msgid "Single choice"
msgstr "Einzige Wahl"

msgid "Text language"
msgstr "Sprache des Textes"

msgid "Ticket Filler"
msgstr "Ticket-Ausfüller"

msgid "Ticket chosen"
msgstr "Ticket ausgewählt"

msgid "Total members"
msgstr "Mitglieder insgesamt"

msgid "Total revenue"
msgstr "Einnahmen insgesamt"

msgid "URL shortener"
msgstr "URL-Verkürzer"

msgid "Visualisation"
msgstr "Visualisierung"

msgid "Wanna connect"
msgstr "Möchten Sie eine Verbindung herstellen"

msgid "Your messages"
msgstr "Ihre Nachrichten"

#, python-format
msgid "for %(event)s"
msgstr "für %(event)s"

msgid "personal data"
msgstr "persönliche Daten"

msgid "registrations"
msgstr "Einschreibungen"

msgid "Available days"
msgstr "Verfügbare Tage"

msgid "Bring a friend"
msgstr "Bringen Sie einen Freund mit"

msgid "Carousel image"
msgstr "Bild-Karussell"

msgid "Character Edit"
msgstr "Zeichen bearbeiten"

msgid "Character form"
msgstr "Zeichenform"

msgid "Character name"
msgstr "Name des Charakters"

msgid "Collection for"
msgstr "Sammeln für"

msgid "Customisations"
msgstr "Anpassungen"

msgid "Disable Tokens"
msgstr "Token deaktivieren"

msgid "Donation given"
msgstr "Bezahlte Spende"

msgid "Donations done"
msgstr "Geleistete Spenden"

msgid "Event Template"
msgstr "Ereignis-Vorlage"

msgid "Event features"
msgstr "Merkmale der Veranstaltung"

msgid "Executive Vote"
msgstr "Abstimmung der Verwaltung"

msgid "Form questions"
msgstr "Fragen zum Formular"

msgid "Full returning"
msgstr "Gesamtrendite"

msgid "Global balance"
msgstr "Globaler Haushalt"

msgid "Handout Models"
msgstr "Handout Modelle"

msgid "List of voters"
msgstr "Liste der Wähler"

msgid "Mail signature"
msgstr "Unterschrift auf der Post"

msgid "Manage it here"
msgstr "Verwalten Sie es hier"

msgid "Maximum length"
msgstr "Maximale Länge"

msgid "Maximum number"
msgstr "Maximale Anzahl"

msgid "Member revoked"
msgstr "Partner widerrufen"

msgid "Membership fee"
msgstr "Beiträge"

msgid "Obtain ability"
msgstr "Erwerb von Fähigkeiten"

msgid "Outflows total"
msgstr "Ausgaben insgesamt"

msgid "PDF generation"
msgstr "PDF-Erzeugung"

msgid "Password reset"
msgstr "Passwort vergessen"

msgid "Payment quotas"
msgstr "Quoten für Zahlungen"

msgid "Photo of an ID"
msgstr "Fotodokument"

msgid "Pre-registered"
msgstr "Vorinskription"

msgid "Pre-requisites"
msgstr "Voraussetzungen"

msgid "Print registry"
msgstr "Register drucken"

msgid "Privacy Policy"
msgstr "Datenschutzbestimmungen"

msgid "Profiles (PDF)"
msgstr "Steckbriefe (PDF)"

msgid "Prologues type"
msgstr "Prologe Typ"

msgid "Recipient Code"
msgstr "Code des Empfängers"

msgid "Remove consent"
msgstr "Zustimmung aufheben"

msgid "Request refund"
msgstr "Erstattungsanträge"

msgid "Request signed"
msgstr "Unterzeichneter Antrag"

msgid "Returning type"
msgstr "Art der Rückgabe"

msgid "Sensitive data"
msgstr "Sensible Daten"

msgid "Show past runs"
msgstr "Vergangene Läufe anzeigen"

msgid "Show shortcuts"
msgstr "Abkürzungen anzeigen"

msgid "Single payment"
msgstr "Einmalige Zahlung"

msgid "Tax code check"
msgstr "Prüfung der Steuernummer"

msgid "Total payments"
msgstr "Zahlungen insgesamt"

msgid "Total required"
msgstr "Insgesamt erforderlich"

msgid "Type of ticket"
msgstr "Ticket-Typ"

msgid "Type prologues"
msgstr "Typ Prolog"

msgid "URL identifier"
msgstr "Idenominative URL"

msgid "Writing option"
msgstr "Option Schreiben"

msgid "Your character"
msgstr "Dein Charakter"

msgid "customisations"
msgstr "Anpassungen"

msgid "refund request"
msgstr "Antrag auf Erstattung"

msgid "Ability missing"
msgstr "Fehlende Fähigkeit"

msgid "And that is all"
msgstr "Und das ist alles"

msgid "Change password"
msgstr "Passwort-Wiederherstellung"

msgid "Character cover"
msgstr "Charakter Abdeckung"

msgid "Characters link"
msgstr "Charakter-Links"

msgid "Characters list"
msgstr "Liste der Zeichen"

msgid "Collected votes"
msgstr "Erhaltene Stimmen"

msgid "Deadline (date)"
msgstr "Stichtag (Datum)"

msgid "Deadline (days)"
msgstr "Frist (Tage)"

msgid "Delegated users"
msgstr "Delegierte Benutzer"

msgid "Disable credits"
msgstr "Kredite deaktivieren"

msgid "Document number"
msgstr "Nummer des Dokuments"

msgid "Event not found"
msgstr "Ereignis nicht gefunden"

msgid "Events attended"
msgstr "Besuchte Veranstaltungen"

msgid "Filter factions"
msgstr "Gruppen filtern"

msgid "Mail assignment"
msgstr "Zuordnung der Post"

msgid "Member refused!"
msgstr "Mitglied abgelehnt!"

msgid "Membership fees"
msgstr "Verbandsbeiträge"

msgid "Multi-line text"
msgstr "Mehrzeiliger Text"

msgid "Multiple choice"
msgstr "Mehrfachauswahl"

msgid "Overall balance"
msgstr "Kassenmittel"

msgid "Payment Methods"
msgstr "Zahlungsarten"

msgid "Portraits (PDF)"
msgstr "Porträts (PDF)"

msgid "Private message"
msgstr "Private Nachricht"

msgid "Profile updated"
msgstr "Aktualisierte Mitgliedschaft"

msgid "Progress status"
msgstr "Fortschritt"

msgid "Question saved!"
msgstr "Unterwürfige Frage!"

msgid "Replacing names"
msgstr "Ersetzen von Namen"

msgid "Select Language"
msgstr "Sprache auswählen"

msgid "Show statistics"
msgstr "Statistik anzeigen"

msgid "Shuttle service"
msgstr "Shuttle-Dienst"

msgid "Start algorithm"
msgstr "Start-Algorithmus"

msgid "Upload Expenses"
msgstr "Ausgaben hochladen"

msgid "Volounteer data"
msgstr "Freiwillige Angaben"

msgid "You can consult"
msgstr "Sie können konsultieren"

msgid "Your characters"
msgstr "Ihre Zeichen"

msgid "expected within"
msgstr "erwartet innerhalb"

msgid "upcoming events"
msgstr "Geplante Ereignisse"

msgid "Ability acquired"
msgstr "Erworbene Fähigkeit"

msgid "Activate feature"
msgstr "Funktion aktivieren"

msgid "Background image"
msgstr "Hintergrundbild"

msgid "Casting priority"
msgstr "Priorität des Gießens"

msgid "Character review"
msgstr "Überprüfung des Charakters"

msgid "Collection links"
msgstr "Links zur Sammlung"

msgid "Collection total"
msgstr "Gesamte Sammlung"

msgid "Color background"
msgstr "Text-Hintergrund"

<<<<<<< HEAD
msgid "Confirm Payments"
msgstr "Bestätigen Sie Zahlungen"

msgid "Confirm payments"
msgstr "Bestätigen Sie Zahlungen"

=======
>>>>>>> ba544256
msgid "Current template"
msgstr "Aktuelle Vorlage"

msgid "Delay in payment"
msgstr "Verzögerung der Zahlung"

msgid "Delay in profile"
msgstr "Verzögerung im Profil"

msgid "Desalt thumbnail"
msgstr "Vorschaubild entsalzen"

msgid "Discounts active"
msgstr "Aktive Subventionen"

msgid "Driver's License"
msgstr "Lizenz"

msgid "Element approved"
msgstr "Bewährtes Element"

msgid "Event Appearance"
msgstr "Veranstaltung Erscheinungsbild"

msgid "Event accounting"
msgstr "Abrechnung von Veranstaltungen"

msgid "Event navigation"
msgstr "Ereignis-Navigation"

msgid "Forward discount"
msgstr "Terminrabatt"

msgid "Handout template"
msgstr "Handout-Vorlage"

msgid "Loading template"
msgstr "Vorlage laden"

msgid "Long description"
msgstr "Lange Beschreibung"

msgid "May the best win"
msgstr "Möge der beste Mann gewinnen"

msgid "Member approved!"
msgstr "Mitglied genehmigt!"

msgid "No comunications"
msgstr "Keine Kommunikation"

msgid "Number not found"
msgstr "Nummer nicht gefunden"

msgid "Options required"
msgstr "Erforderliche Optionen"

msgid "Organisation fee"
msgstr "Organisationsgebühr"

msgid "Organisation tax"
msgstr "Organisationssteuer"

msgid "Organization fee"
msgstr "Mitgliedsbeitrag"

msgid "Organization tax"
msgstr "Mitgliedsbeitrag"

msgid "Other characters"
msgstr "Andere Zeichen"

msgid "Password changed"
msgstr "Passwort geändert"

msgid "Patron / Reduced"
msgstr "Maecenas / Ermäßigt"

msgid "Payment currency"
msgstr "Zahlungswährung"

msgid "Payment to check"
msgstr "Zu überprüfende Zahlung"

msgid "Pending payments"
msgstr "Ausstehende Zahlungen"

msgid "Player Questions"
msgstr "Fragen zum Spieler"

msgid "Player selection"
msgstr "Auswahl der Spieler"

msgid "Pre-registration"
msgstr "Vorregistrierung"

msgid "Registration fee"
msgstr "Eintrittspreis"

msgid "Reminder payment"
msgstr "Zahlungserinnerung"

msgid "Reminder profile"
msgstr "Erinnerungsprofil"

msgid "Request approved"
msgstr "Antrag genehmigt"

msgid "Selected options"
msgstr "Ausgewählte Optionen"

msgid "Show collections"
msgstr "Sammlungen anzeigen"

msgid "Show explanation"
msgstr "Erklärung anzeigen"

msgid "Single-line text"
msgstr "Einzeiliger Text"

msgid "Ticket selection"
msgstr "Ticket-Auswahl"

msgid "Tokens / Credits"
msgstr "Wertmarken/Credits"

msgid "Total collection"
msgstr "Gesamte Sammlung"

msgid "Transaction fees"
msgstr "Transaktionsgebühren"

msgid "Where it is held"
msgstr "Wo sie abgehalten wird"

msgid "Writing Question"
msgstr "Frage schreiben"

msgid "are not yet open"
msgstr "sind noch nicht geöffnet"

msgid "download it here"
msgstr "hier herunterladen"

msgid "follow this link"
msgstr "Folgen Sie diesem Link"

msgid "'pwyw' (donation)"
msgstr "pwyw\" (Spende)"

msgid "Activation failed"
msgstr "Aktivierung fehlgeschlagen"

msgid "Active collection"
msgstr "Aktive Sammlung"

msgid "Add a new request"
msgstr "Geben Sie eine neue Anfrage ein"

msgid "Additional fields"
msgstr "Zusätzliche Felder"

msgid "All comunications"
msgstr "Alle Mitteilungen"

msgid "Answer submitted!"
msgstr "Unterwürfige Antwort!"

msgid "Cancellation date"
msgstr "Datum der Abmeldung"

msgid "Casting algorithm"
msgstr "Casting-Algorithmus"

msgid "Character profile"
msgstr "Profil des Charakters"

msgid "Closed collection"
msgstr "Geschlossene Sammlung"

msgid "Code already used"
msgstr "Bereits verwendeter Code"

msgid "Collection closed"
msgstr "Geschlossene Sammlung"

msgid "Conversion ticket"
msgstr "Umrechnungsticket"

msgid "Credit assignment"
msgstr "Kreditvergabe"

msgid "Download document"
msgstr "Dokument herunterladen"

msgid "Elements uploaded"
msgstr "Elemente geladen"

msgid "Experience points"
msgstr "Erfahrungspunkte"

msgid "Faction selection"
msgstr "Auswahl der Fraktionen"

msgid "Feature activated"
msgstr "Funktion aktiviert"

msgid "Fiscal code check"
msgstr "Kontrolle der Steuernummer"

msgid "Fixed instalments"
msgstr "Feste Raten"

msgid "Free registration"
msgstr "Eintritt frei"

msgid "Give a new answer"
msgstr "Eine Antwort geben"

msgid "Inventory objects"
msgstr "Artikel des Inventars"

msgid "Invoice not found"
msgstr "Rechnung nicht gefunden"

msgid "Maximum available"
msgstr "Maximal verfügbar"

msgid "Months free quota"
msgstr "Monate freies Kontingent"

msgid "Paid current year"
msgstr "Bezahlt laufendes Jahr"

msgid "Pay what you want"
msgstr "Zahlen Sie, was Sie wollen"

msgid "Payment confirmed"
msgstr "Zahlung bestätigt"

msgid "Payments received"
msgstr "Erhaltene Zahlungen"

msgid "Pre registrations"
msgstr "Vorregistrierung"

msgid "Pre-Registrations"
msgstr "Vorregistrierungen"

msgid "Pre-register here"
msgstr "Melden Sie sich hier an"

msgid "Quests and Traits"
msgstr "Quests und Eigenschaften"

msgid "Redeem collection"
msgstr "Sammlung einlösen"

msgid "Registration form"
msgstr "Anmeldeformular"

msgid "Registration link"
msgstr "Links zur Registrierung"

msgid "Registration mail"
msgstr "Anmeldung per E-Mail"

msgid "Request submitted"
msgstr "Unterwürfige Anfrage"

msgid "Residence address"
msgstr "Wohnanschrift"

msgid "Seleziona abilità"
msgstr "Seleziona abilità"

msgid "Short description"
msgstr "Kurzbeschreibung"

msgid "Technical Support"
msgstr "Technische Unterstützung"

msgid "Tokens assignment"
msgstr "Token-Zuweisung"

msgid "Use these formats"
msgstr "Verwenden Sie diese Formate"

msgid "Verified payments"
msgstr "Überprüfte Zahlungen"

msgid "Vote not yet open"
msgstr "Die Stimmabgabe ist noch nicht eröffnet"

msgid "Your character is"
msgstr "Ihr Charakter ist"

msgid "already delivered"
msgstr "bereits geliefert"

msgid "download document"
msgstr "Dokument herunterladen"

msgid "this is important"
msgstr "dies ist wichtig"

msgid "Access the history"
msgstr "Zugriff auf die Historie"

msgid "Account activation"
msgstr "Aktivierung des Kontos"

msgid "Additional tickets"
msgstr "Zusätzliche Tickets"

msgid "Approved character"
msgstr "Zulässiges Zeichen"

msgid "Character portrait"
msgstr "Charakter-Porträt"

msgid "Competences events"
msgstr "Event-Fähigkeiten"

msgid "Competences member"
msgstr "Persönliche Fähigkeiten"

msgid "Cover (thumb) link"
msgstr "Link Abdeckung (Daumen)"

msgid "Delegated accounts"
msgstr "Beauftragte Konten"

msgid "Disable assignment"
msgstr "Zuordnung deaktivieren"

msgid "Electronic invoice"
msgstr "Elektronische Rechnung"

msgid "Go to the form for"
msgstr "Weiter zum Formular für"

msgid "Hide not available"
msgstr "Ausblenden nicht verfügbar"

msgid "Informations saved"
msgstr "Informationen gespeichert"

msgid "Member Data Checks"
msgstr "Überprüfung der Mitgliederdaten"

msgid "New refund request"
msgstr "Neuer Erstattungsantrag"

msgid "Not active anymore"
msgstr "Nicht mehr aktiv"

msgid "Patron and Reduced"
msgstr "Mäzen und Ermäßigt"

msgid "Pay the annual fee"
msgstr "Bezahlen Sie die Jahresgebühr"

msgid "Payment processing"
msgstr "Zahlungsabwicklung"

msgid "Perform extraction"
msgstr "Extraktion durchführen"

msgid "Preferences saved!"
msgstr "Präferenzen gespeichert!"

msgid "Proposed character"
msgstr "Vorgeschlagener Charakter"

msgid "Reason for payment"
msgstr "Grund für die Zahlung"

msgid "Registrations open"
msgstr "Anmeldungen geöffnet"

msgid "Review all members"
msgstr "Überprüfung aller Mitglieder"

msgid "Set up quest types"
msgstr "Questtypen einrichten"

msgid "Show cancellations"
msgstr "Absagen von Veranstaltungen"

msgid "Total payment sent"
msgstr "Gesamtzahlung gesendet"

msgid "Transaction totals"
msgstr "Transaktionen insgesamt"

msgid "Voluntary donation"
msgstr "Freiwillige Spende"

msgid "Volunteer Registry"
msgstr "Freiwilligen-Register"

msgid "by the deadline of"
msgstr "innerhalb der Frist von"

msgid "global preferences"
msgstr "globale Präferenzen"

msgid "Accounting tracking"
msgstr "Verfolgung der Buchhaltung"

msgid "Activate account on"
msgstr "Konto aktivieren auf"

msgid "Activation complete"
msgstr "Aktivierung abgeschlossen"

msgid "Are you really sure"
msgstr "Sind Sie wirklich sicher"

msgid "Assigned character!"
msgstr "Zugewiesenes Zeichen!"

msgid "Change registration"
msgstr "Eintrag bearbeiten"

msgid "Confirmation delete"
msgstr "Bestätigung löschen"

msgid "Date of association"
msgstr "Datum der Vereinigung"

msgid "Discounts available"
msgstr "Verfügbare Einrichtungen"

msgid "Elements NOT chosen"
msgstr "NICHT ausgewählte Elemente"

msgid "Email notifications"
msgstr "E-Mail-Benachrichtigungen"

msgid "Event Configuration"
msgstr "Ereignis-Konfiguration"

msgid "History preferences"
msgstr "Geschichte der Präferenzen"

msgid "I am not interested"
msgstr "Nicht interessiert"

msgid "List of other users"
msgstr "Liste der anderen Benutzer"

msgid "Manage url shortner"
msgstr "Url-Verknüpfung verwalten"

msgid "Maximum preferences"
msgstr "Maximale Präferenzen"

msgid "Membership requests"
msgstr "Anfragen zur Mitgliedschaft"

msgid "Minimum preferences"
msgstr "Minimale Präferenzen"

msgid "Navigation language"
msgstr "Sprache der Navigation"

msgid "New shuttle request"
msgstr "Neue Shuttle-Anfrage"

msgid "Non-cumulative code"
msgstr "Nicht kumulativer Code"

msgid "Number of event run"
msgstr "Ereignis Lauf Nummer"

msgid "Operation completed"
msgstr "Operation abgeschlossen"

msgid "Password of account"
msgstr "Konto-Passwort"

msgid "Player cancellation"
msgstr "Löschung von Spielern"

msgid "Preferences - Total"
msgstr "Präferenzen - Gesamt"

msgid "Public informations"
msgstr "Information der Öffentlichkeit"

msgid "Quotas total number"
msgstr "Gesamtzahl der Quoten"

msgid "Redeem registration"
msgstr "Eintrag einlösen"

msgid "Registration closed"
msgstr "Registrierung geschlossen"

msgid "Results not present"
msgstr "Ergebnisse nicht vorhanden"

msgid "Signup cancellation"
msgstr "Kündigung des Abonnements"

msgid "Treasury appointees"
msgstr "Finanzbeamte"

msgid "Username of account"
msgstr "Konto-Benutzername"

msgid "Your characters are"
msgstr "Ihre Charaktere sind"

msgid "--- NOT ASSIGNED ---"
msgstr "--- NICHT ZUGEORDNET ---"

msgid "Ability type missing"
msgstr "Fähigkeitstyp fehlt"

msgid "Accounting - History"
msgstr "Buchhaltung - Historisch"

msgid "Advanced text editor"
msgstr "Erweiterter Texteditor"

msgid "Carousel description"
msgstr "Carousel Beschreibung"

msgid "Complete sheet (Pdf)"
msgstr "Vollständiger Bogen (Pdf)"

msgid "Confirm your choices"
msgstr "Bestätigen Sie Ihre Wahl"

msgid "Create new character"
msgstr "Neues Zeichen erstellen"

msgid "Display sent e-mails"
msgstr "Gesendete E-Mails anzeigen"

msgid "Download light sheet"
msgstr "Download Lichtblatt"

msgid "Event already played"
msgstr "Bereits gespielte Ereignisse"

msgid "Extended description"
msgstr "Erweiterte Beschreibung"

msgid "External mail server"
msgstr "Externer Mail-Server"

msgid "Field for exclusions"
msgstr "Feld für Ausschlüsse"

msgid "Filler registrations"
msgstr "Registrierungen zum Ausfüllen"

msgid "Gift card cancelled!"
msgstr "Geschenkkarte storniert!"

msgid "Independent factions"
msgstr "Unabhängige Fraktionen"

msgid "Issued Reimbursement"
msgstr "Ausgestellt Rückerstattung"

msgid "Last membership date"
msgstr "Datum der letzten Mitgliedschaft"

msgid "Mail added to queue!"
msgstr "Mail zur Warteschlange hinzugefügt!"

msgid "Make the request now"
msgstr "Jetzt bewerben"

msgid "Name - international"
msgstr "Englischer Name"

msgid "Not available, kiddo"
msgstr "Nicht verfügbar, Kleiner"

msgid "Number of passengers"
msgstr "Anzahl der Fahrgäste"

#, python-format
msgid "Opening at: %(date)s"
msgstr "Eröffnung am: %(date)s"

msgid "Organization inflows"
msgstr "Einnahmen der Vereinigung"

msgid "Payment Verification"
msgstr "Zahlungsüberprüfung"

msgid "Payment confirmation"
msgstr "Bestätigung der Zahlungen"

msgid "Payment installments"
msgstr "Ratenzahlungen"

msgid "Payments in approval"
msgstr "Genehmigte Zahlungen"

msgid "Personal preferences"
msgstr "Persönliche Vorlieben"

msgid "Please wait a moment"
msgstr "Bitte warten Sie einen Moment"

msgid "Preference not valid"
msgstr "Ungültige Präferenz"

msgid "Registration history"
msgstr "Eintrag Geschichte"

msgid "Request registration"
msgstr "Anmeldung anfordern"

msgid "Returning percentage"
msgstr "Prozentsatz der Rendite"

msgid "Selezione non valida"
msgstr "Ungültige Auswahl"

msgid "Set up ability types"
msgstr "Fähigkeitstypen einrichten"

msgid "Sign up as a filler!"
msgstr "Melden Sie sich als Füller an!"

msgid "Terms and Conditions"
msgstr "Bedingungen und Konditionen"

msgid "Terms and conditions"
msgstr "Bedingungen und Konditionen"

msgid "The tax code matches"
msgstr "Das Steuerrecht passt"

#, python-format
msgid "Welcome to %(name)s!"
msgstr "Willkommen bei %(name)s!"

msgid "Yes, keep me posted!"
msgstr "Ja, halten Sie mich auf dem Laufenden!"

msgid "Access your character"
msgstr "Greifen Sie auf Ihren Charakter zu"

msgid "Approve reimbursement"
msgstr "Erstattung genehmigen"

msgid "Assigned staff member"
msgstr "Zugewiesener Mitarbeiter"

msgid "Character not allowed"
msgstr "Zeichen nicht erlaubt"

msgid "Character not visible"
msgstr "Zeichen nicht sichtbar"

msgid "Character sheet intro"
msgstr "Charakterbogen Intro"

msgid "Code 'Bring a friend'"
msgstr "Bringen Sie einen Freundschaftscode mit"

msgid "Collections delivered"
msgstr "Gelieferte Sammlungen"

msgid "Complete sheet (Test)"
msgstr "Vollständiger Bogen (Test)"

msgid "Current profile image"
msgstr "Aktuelles Profilbild"

msgid "Disable amount change"
msgstr "Betragsänderung deaktivieren"

msgid "Discover the web site"
msgstr "Entdecken Sie die Website"

msgid "External registration"
msgstr "Externe Registrierung"

msgid "Failed password reset"
msgstr "Passwort zurücksetzen fehlgeschlagen"

msgid "Go to the casting for"
msgstr "Gehen Sie zum Casting für"

msgid "If absent, indicate 0"
msgstr "Falls nicht vorhanden, 0 angeben"

msgid "Manage in-game issues"
msgstr "Verwalten von Problemen im Spiel"

msgid "New character created"
msgstr "Neuer Charakter erstellt"

msgid "New pre-registrations"
msgstr "Neue Vorregistrierung"

msgid "No organization found"
msgstr "Keine Organisation gefunden"

msgid "Number of extractions"
msgstr "Anzahl der Extraktionen"

msgid "Object does not exist"
msgstr "Das Objekt existiert nicht"

msgid "Participants included"
msgstr "Sie nahmen teil"

#, python-format
msgid "Payment per %(event)s"
msgstr "Zahlung pro %(event)s"

msgid "Personal data updated"
msgstr "Persönliche Daten aktualisiert"

msgid "Pre-registration link"
msgstr "Links zur Vorregistrierung"

msgid "Prop - weapons, props"
msgstr "Prop - Waffen, Requisiten"

msgid "Register to the event"
msgstr "Melden Sie sich für die Veranstaltung an"

msgid "Registration complete"
msgstr "Vollständige Registrierung"

msgid "Registration is open!"
msgstr "Anmeldungen sind möglich!"

msgid "Registration not open"
msgstr "Registrierung nicht geöffnet"

msgid "Registration sections"
msgstr "Abschnitte zur Mitgliedschaft"

msgid "Submit a new question"
msgstr "Eine neue Frage einreichen"

msgid "Tax code verification"
msgstr "Überprüfung der Steuernummer"

msgid "Template instructions"
msgstr "Vorlage Anweisungen"

msgid "To access the history"
msgstr "So rufen Sie die Historie auf"

msgid "Verification payments"
msgstr "Zahlungen zur Überprüfung"

msgid "You have already paid"
msgstr "Sie haben bereits bezahlt"

msgid "submit your vote here"
msgstr "Geben Sie hier Ihre Stimme ab"

msgid "Additional Preferences"
msgstr "Zusätzliche Präferenzen"

msgid "Age (during the event)"
msgstr "Alter (zum Zeitpunkt des Ereignisses)"

msgid "Arrived safe and sound"
msgstr "Sicher angekommen"

msgid "Casting management for"
msgstr "Casting-Management für"

msgid "Character Relationship"
msgstr "Charakter-Beziehung"

msgid "Confirm password reset"
msgstr "Passwort zurücksetzen bestätigt"

msgid "Customised mail server"
msgstr "Kundenspezifischer Mail-Server"

msgid "Display all users data"
msgstr "Alle Benutzerdaten anzeigen"

msgid "Do you want to proceed"
msgstr "Möchten Sie fortfahren"

msgid "Download relationships"
msgstr "Beziehungen herunterladen"

msgid "Expenses collaborators"
msgstr "Ausgaben für Mitarbeiter"

msgid "External register link"
msgstr "Link zum externen Register"

msgid "Filter for every field"
msgstr "Nach Feld filtern"

msgid "Follow the steps below"
msgstr "Folgen Sie den nachstehenden Schritten"

msgid "Join the waiting list!"
msgstr "Kommen Sie auf die Warteliste!"

msgid "Lightweight card (Pdf)"
msgstr "Leichte Karte (Pdf)"

msgid "Link to participate in"
msgstr "Links zur Teilnahme"

msgid "Manage refund requests"
msgstr "Verwalten von Erstattungsanträgen"

msgid "Manage the event plots"
msgstr "Verwalten der Event-Plots"

msgid "Manages event revenues"
msgstr "Verwaltet die Einnahmen aus Veranstaltungen"

msgid "Modify shuttle request"
msgstr "Shuttle-Anfrage ändern"

msgid "Not visible to players"
msgstr "Nicht sichtbar für Spieler"

msgid "Number of partecipants"
msgstr "Anzahl der Beteiligungen"

msgid "Payment membership fee"
msgstr "Zahlung der Mitgliedsbeiträge"

msgid "Register of volunteers"
msgstr "Register der Freiwilligen"

msgid "Registration cancelled"
msgstr "Stornierung der Anmeldung"

msgid "Registration confirmed"
msgstr "Eintrag bestätigt"

msgid "Registration questions"
msgstr "Anwendungen"

msgid "Registration surcharge"
msgstr "Einreise-Zuschlag"

msgid "Reimbursement approved"
msgstr "Rückerstattung genehmigt"

#, python-format
msgid "Role approval %(role)s"
msgstr "Rollenfreigabe %(role)s"

msgid "Select your character!"
msgstr "Wählen Sie Ihren Charakter!"

msgid "Set up payment methods"
msgstr "Zahlungsarten einrichten"

msgid "Total registration fee"
msgstr "Anmeldegebühr insgesamt"

msgid "Unknow error on upload"
msgstr "Unbekannter Fehler beim Hochladen"

msgid "Welcome to LarpManager"
msgstr "Willkommen beim LarpManager"

msgid "Workshop already done!"
msgstr "Workshop bereits bestanden!"

msgid "give them this address"
msgstr "Geben Sie ihnen diese Adresse"

msgid "history of preferences"
msgstr "Vorzugsgeschichte"

msgid "A short tagline, slogan"
msgstr "Eine kurze Tagline, ein Slogan"

#, python-format
msgid "Assignment %(elements)s"
msgstr "Zuweisung %(elements)s"

msgid "Background of web pages"
msgstr "Hintergrund der Webseite"

msgid "Candidates at the polls"
msgstr "Kandidaten auf dem Stimmzettel"

msgid "Character customisation"
msgstr "Charakter-Anpassung"

msgid "Character customization"
msgstr "Charakter-Anpassung"

msgid "Character relationships"
msgstr "Charakter-Links"

msgid "Collection participated"
msgstr "Beteiligte Sammlungen"

msgid "Create a new collection"
msgstr "Eine neue Sammlung erstellen"

msgid "Discount code not valid"
msgstr "Ungültiger Erleichterungscode"

msgid "Download complete sheet"
msgstr "Komplettes Blatt herunterladen"

msgid "Early registration link"
msgstr "Link zur frühzeitigen Anmeldung"

msgid "Indicate only if rate 0"
msgstr "Nur angeben, wenn Satz 0"

msgid "Join the collection for"
msgstr "Beteiligen Sie sich an der Sammlung für"

msgid "List payments to verify"
msgstr "Liste der zu überprüfenden Zahlungen"

msgid "Manage event accounting"
msgstr "Abrechnung von Veranstaltungen verwalten"

msgid "Manage the event quests"
msgstr "Verwalten Sie die Ereignis-Quests"

msgid "Maximum number of votes"
msgstr "Maximale Anzahl von Stimmen"

#, python-format
msgid "Minimum age: %(number)d"
msgstr "Mindestalter: %(number)d"

msgid "Minimum number of votes"
msgstr "Mindestanzahl der Stimmen"

msgid "Move registration event"
msgstr "Verschieben der Registrierungsveranstaltung"

msgid "Please check them below"
msgstr "Bitte prüfen Sie sie unten"

msgid "Pre registrations total"
msgstr "Vorregistrierungen insgesamt"

msgid "Pre-registration active"
msgstr "Vorregistrierung aktiv"

msgid "Pre-registrations saved"
msgstr "Vorregistrierungen gespeichert"

msgid "Registration conditions"
msgstr "Zulassungsbedingungen"

msgid "Registrations not open!"
msgstr "Die Anmeldung ist noch nicht geöffnet!"

msgid "Reminder membership fee"
msgstr "Erinnerung an den Mitgliedsbeitrag"

msgid "Thanks for your support"
msgstr "Vielen Dank für Ihre Unterstützung"

msgid "Update your data in the"
msgstr "Aktualisieren Sie Ihre Daten in der"

msgid "What are you doing here"
msgstr "Was machen Sie noch hier"

msgid "You have made a mistake"
msgstr "Sie haben sich geirrt"

msgid "display (question text)"
msgstr "Anzeige (Fragetext)"

msgid "Cancel your registration"
msgstr "Abbestellen"

msgid "Check double speed larps"
msgstr "Speed Larp-Duplikate prüfen"

msgid "Check missing speed larp"
msgstr "Geschwindigkeit prüfen larp fehlt"

msgid "Code two capital letters"
msgstr "Code zwei Großbuchstaben"

msgid "Disable character finder"
msgstr "Zeichenfinder deaktivieren"

msgid "Display all sent e-mails"
msgstr "Alle gesendeten E-Mails anzeigen"

msgid "Go to the quests of type"
msgstr "Gehe zu Quests des Typs"

msgid "Go to the tokens history"
msgstr "Zugang zum PT-Verlauf"

msgid "Lightweight board (Test)"
msgstr "Leichtbauplatte (Test)"

msgid "Manages event's expenses"
msgstr "Verwaltet die Ausgaben für die Veranstaltung"

msgid "New delegate user added!"
msgstr "Neuer Delegierter Benutzer hinzugefügt!"

msgid "New organization created"
msgstr "Neuer Verein gegründet"

#, python-format
msgid "New question by %(user)s"
msgstr "Neue Frage von %(user)s"

msgid "No, I don't want updates"
msgstr "Nein, ich möchte keine Aktualisierungen"

msgid "Provisional registration"
msgstr "Vorläufige Registrierung"

msgid "Regeneration pdf started"
msgstr "pdf Regeneration gestartet"

msgid "Secret registration link"
msgstr "Geheimer Registrierungslink"

msgid "The subdomain identifier"
msgstr "Die Kennung der Subdomäne"

msgid "Try the sheet generation"
msgstr "Kartenerstellung ausprobieren"

msgid "Upload verified payments"
msgstr "Verifizierte Zahlungen hochladen"

msgid "Your registration ticket"
msgstr "Ihre Eintrittskarte"

msgid "check lack relationships"
msgstr "Berichte überprüfen weniger"

msgid "not visible at this time"
msgstr "zur Zeit nicht sichtbar"

msgid "'player' (player's email)"
msgstr "Spieler\" (E-Mail des Spielers)"

msgid "Choose the payment method"
msgstr "Wählen Sie das Zahlungsmittel"

msgid "Go to the preferences for"
msgstr "Gehen Sie zu den Einstellungen für"

msgid "Initial experience points"
msgstr "Erste Erfahrungspunkte"

msgid "Intermediary channel code"
msgstr "Code des Vermittlungskanals"

msgid "Invoice already confirmed"
msgstr "Rechnung bereits bestätigt"

msgid "Kitchen - food, tableware"
msgstr "Küche - Lebensmittel, Geschirr"

msgid "Manage the event factions"
msgstr "Verwalten Sie die Ereignisfraktionen"

msgid "Manage the event handouts"
msgstr "Verwalten der Handouts für die Veranstaltung"

msgid "Manage volunteer registry"
msgstr "Verwaltung des Freiwilligenregisters"

#, python-format
msgid "New message from %(user)s"
msgstr "Neue Nachricht von %(user)s"

msgid "Now you can create badges"
msgstr "Jetzt können Sie Abzeichen erstellen"

msgid "Optional - email reply to"
msgstr "Fakultativ - E-Mail-Antwort an"

msgid "Payment already confirmed"
msgstr "Zahlung bereits bestätigt"

msgid "Receipt already confirmed"
msgstr "Der Eingang wurde bereits bestätigt"

msgid "Registration opening date"
msgstr "Datum der Öffnung der Registrierung"

#, python-format
msgid "Registration to %(event)s"
msgstr "Anmeldung bei %(event)s"

msgid "Request sent for approval"
msgstr "Antrag zur Genehmigung gesendet"

msgid "Set up fixed installments"
msgstr "Feste Raten einrichten"

msgid "Show available characters"
msgstr "Verfügbare Zeichen anzeigen"

msgid "These are our past events"
msgstr "Dies sind unsere vergangenen Veranstaltungen"

msgid "Upload of photo and video"
msgstr "Hochladen von Fotos und Videos"

msgid "Upload your profile photo"
msgstr "Laden Sie Ihr Profilfoto hoch"

msgid "Use of third party assets"
msgstr "Nutzung von Vermögenswerten Dritter"

msgid "We're sorry to see you go"
msgstr "Es tut uns leid, dass Sie gehen"

msgid "What would you like to do"
msgstr "Was würden Sie gerne tun"

msgid "cancel your registrations"
msgstr "Ihre Anmeldung stornieren"

msgid "Access character creation!"
msgstr "Zugang zur Charaktererstellung!"

msgid "Access the event dashboard"
msgstr "Zugriff auf das Ereignis-Dashboard"

msgid "Can't copy from same event"
msgstr "Kann nicht vom gleichen Ereignis kopieren"

msgid "Check inverse relationship"
msgstr "umgekehrte Beziehung prüfen"

msgid "Discover the game factions"
msgstr "Entdecken Sie die Spielgruppen"

msgid "Edit your character's data"
msgstr "Bearbeite die Daten deines Charakters"

#, python-format
msgid "Feature %(name)s activated"
msgstr "Merkmal %(name)s aktiviert"

msgid "Give a card to your friend"
msgstr "Schenken Sie Ihrem Freund eine Karte"

msgid "Hide unassigned characters"
msgstr "Nicht zugewiesene Zeichen ausblenden"

msgid "Manage inventory and items"
msgstr "Verwaltung von Inventar und Artikeln"

msgid "Manage the event prologues"
msgstr "Verwalten der Ereignisprologe"

msgid "Manages the runs of events"
msgstr "Verwaltet die Abläufe von Veranstaltungen"

msgid "Now you can create inflows"
msgstr "Jetzt können Sie Zuflüsse erstellen"

msgid "Option no longer available"
msgstr "Option nicht mehr verfügbar"

msgid "Pre-register to the event!"
msgstr "Tragen Sie sich in die Vorregistrierungsliste ein!"

msgid "Registration not yet open!"
msgstr "Die Anmeldung ist noch nicht geöffnet."

msgid "Short name - international"
msgstr "Kurzer Name - auf Englisch"

msgid "The following will be used"
msgstr "Dabei wird Folgendes verwendet"

msgid "The name of the competence"
msgstr "Der Name der Kompetenz"

msgid "These fields are mandatory"
msgstr "Diese Felder sind obligatorisch"

msgid "Total remaining to be paid"
msgstr "Noch zu zahlender Gesamtbetrag"

msgid "View photos from the event"
msgstr "Sehen Sie sich die Fotos der Veranstaltung an"

msgid "Waiting list registrations"
msgstr "Registrierungen auf der Warteliste"

msgid "Wrong number of characters"
msgstr "Falsche Anzahl von Zeichen"

msgid "You can't access this way!"
msgstr "So können Sie sich nicht anmelden!"

msgid "You have use a friend code"
msgstr "Sie haben einen Freundschaftscode verwendet"

msgid "(click on image to enlarge)"
msgstr "(zum Vergrößern auf das Bild klicken)"

msgid "Additional free payment fee"
msgstr "Zusätzliche kostenlose Zahlungsgebühr"

#, python-format
msgid "Bring a friend to %(event)s"
msgstr "Bringen Sie einen Freund zu %(event)s mit"

msgid "Confirmation of expenditure"
msgstr "Bestätigung der Ausgaben"

msgid "Description - international"
msgstr "Englische Beschreibung"

msgid "Enter your preferences here"
msgstr "Geben Sie hier Ihre Präferenzen an"

msgid "Is it selectable by players"
msgstr "Ist sie von den Spielern auswählbar"

msgid "Loading performed, see logs"
msgstr "Laden durchgeführt, siehe Protokolle"

msgid "Manage player registrations"
msgstr "Verwalten von Spielerregistrierungen"

msgid "Manage quiz-style workshops"
msgstr "Verwalten von Quiz-ähnlichen Workshops"

msgid "Manage the event characters"
msgstr "Verwalten der Ereigniszeichen"

msgid "Members of the Organization"
msgstr "Mitglied der Vereinigung"

msgid "Membership fees in approval"
msgstr "Anteil an der Genehmigung"

msgid "Missing casting preferences"
msgstr "Fehlende Besetzungspräferenzen"

msgid "Name of badge to be awarded"
msgstr "Name des zu verleihenden Abzeichens"

msgid "Now you can create outflows"
msgstr "Jetzt können Sie Abflüsse erstellen"

msgid "Pre-registration cancelled!"
msgstr "Vorregistrierung storniert!"

msgid "Reminder membership request"
msgstr "Erinnerung an den Antrag auf Mitgliedschaft"

msgid "Set up dynamic installments"
msgstr "Dynamische Raten einrichten"

msgid "Ticket name (keep it short)"
msgstr "Ticketname (kurz halten)"

msgid "View limited ticket options"
msgstr "Begrenzte Ticketoptionen anzeigen"

msgid "Withheld as transaction fee"
msgstr "Selbstbehalt als Transaktionskosten"

msgid "Would you like to change it"
msgstr "Möchten Sie es ändern"

msgid "You are regularly signed up"
msgstr "Eintrag bestätigt"

msgid "You are signed up as Filler"
msgstr "Sie sind als Ausfüller registriert"

msgid "options (number of options)"
msgstr "Optionen (Anzahl der Optionen)"

msgid "please fill in your profile"
msgstr "Bitte füllen Sie Ihr Profil aus"

msgid "Contents of the special page"
msgstr "Inhalt der Sonderseite"

msgid "Cover photo fo the character"
msgstr "Ein Beispielfoto der Figur"

msgid "Description of free donation"
msgstr "Beschreibung der kostenlosen Spende"

#, python-format
msgid "Feature %(name)s deactivated"
msgstr "Merkmal %(name)s deaktiviert"

msgid "If checked: members can vote"
msgstr "Wenn angekreuzt: Mitglieder können abstimmen"

msgid "Launch guided interface tour"
msgstr "Geführte Schnittstellentour starten"

msgid "Link to close the collection"
msgstr "Link zum Schließen der Sammlung"

msgid "List of content-related tags"
msgstr "Liste der inhaltsbezogenen Tags"

msgid "Manage the event speed-larps"
msgstr "Verwalten Sie die Veranstaltung speed-larps"

msgid "Membership request submitted"
msgstr "Unterwürfiges Mitglied Anfrage"

msgid "Player customisation updated"
msgstr "Spieleranpassung aktualisiert"

#, python-format
msgid "Trait assigned for %(event)s"
msgstr "Zugeordnete Eigenschaft für %(event)s"

msgid "payment pending confirmation"
msgstr "Zahlung bis zur Bestätigung"

msgid "Already existing relationship"
msgstr "Bereits bestehende Beziehung"

#, python-format
msgid "Approval %(user)s as %(role)s"
msgstr "Genehmigung %(user)s als %(role)s"

msgid "Buy skills for your character"
msgstr "Kaufe Fähigkeiten für deinen Charakter"

msgid "Create and manage events here"
msgstr "Hier können Sie Veranstaltungen erstellen und verwalten"

msgid "Date of issue of the document"
msgstr "Datum der Ausstellung des Dokuments"

msgid "Indicate the outflow category"
msgstr "Geben Sie die Kategorie an, zu der die Ausgabe gezählt wird"

msgid "List inverse relationships of"
msgstr "Liste der umgekehrten Beziehungen von"

msgid "Manages modules for workshops"
msgstr "Verwaltet Module für Workshops"

msgid "Maximum number of preferences"
msgstr "Maximale Anzahl von Präferenzen"

msgid "Minimum number of preferences"
msgstr "Mindestanzahl von Präferenzen"

msgid "Now you can create characters"
msgstr "Jetzt können Sie Zeichen erstellen"

msgid "Number of tickets to be drawn"
msgstr "Anzahl der zu ziehenden Lose"

#, python-format
msgid "Personal code: <b>%(cod)s</b>"
msgstr "Persönlicher Code: <b>%(cod)s</b>"

#, python-format
msgid "Pre-registration at %(event)s"
msgstr "Vorregistrierung bei %(event)s"

msgid "Preferred navigation language"
msgstr "Bevorzugte Navigationssprache"

msgid "Promotion - site, advertising"
msgstr "Förderung - Website, Werbung"

msgid "Question name (keep it short)"
msgstr "Name der Frage (kurz halten)"

msgid "Registrations opening not set"
msgstr "Öffnung der Registrierungen nicht festgelegt"

#, python-format
msgid "Request refund from: %(user)s"
msgstr "Antrag auf Erstattung von: %(user)s"

msgid "Select the event of this run "
msgstr "Wählen Sie die Veranstaltung dieses Laufs"

msgid "Select the new ability to get"
msgstr "Wählen Sie die neu zu erwerbende Fähigkeit"

msgid "The total registration fee is"
msgstr "Die gesamte Teilnahmegebühr beträgt"

msgid "Toggle the sidebar visibility"
msgstr "Sichtbarkeit der Seitenleiste ein- und ausschalten"

msgid "Transportation - gas, highway"
msgstr "Verkehr - Benzin, Autobahn"

msgid "Unconverted pre-registrations"
msgstr "Nicht umgewandelte Vorregistrierungen"

msgid "Your account is now activated"
msgstr "Ihr Konto ist jetzt aktiv"

msgid "check excessive relationships"
msgstr "zusätzliche Berichte prüfen"

#, python-format
msgid "Complete payment for %(event)s"
msgstr "Vollständige Zahlung für %(event)s"

msgid "Delay in yearly membership fee"
msgstr "Verzögerung des jährlichen Mitgliedsbeitrags"

msgid "Font to be used in page titles"
msgstr "Schriftart für die Überschriften"

msgid "If checked: uses old interface"
msgstr "Wenn angekreuzt: verwendet alte Schnittstelle"

msgid "Manage organization accounting"
msgstr "Verwaltung der Buchhaltung der Organisation"

msgid "Manage questions for workshops"
msgstr "Verwalten von Fragen für Workshops"

msgid "Registrations on external link"
msgstr "Anmeldungen über externen Link"

msgid "Review players' sensitive data"
msgstr "Überprüfung der sensiblen Daten der Spieler"

msgid "Select the new photo to upload"
msgstr "Wählen Sie das neue Foto zum Hochladen aus"

msgid "Set up the taxes configuration"
msgstr "Einrichten der Steuerkonfiguration"

msgid "The registrations to the event"
msgstr "Anmeldung zur Veranstaltung"

msgid "Upload and host files directly"
msgstr "Dateien direkt hochladen und hosten"

msgid "We are processing your payment"
msgstr "Wir bearbeiten Ihre Zahlung"

msgid "Your friend code has been used"
msgstr "Ihr Freundschaftscode wurde bereits verwendet"

msgid "Activate features for the event"
msgstr "Aktivieren Sie Funktionen für das Ereignis"

msgid "After confirmation, add another"
msgstr "Nach der Bestätigung fügen Sie eine weitere"

msgid "Browse the presentation website"
msgstr "Durchsuchen Sie die Präsentationsseite"

msgid "Choice available, click to lock"
msgstr "Auswahl verfügbar, zum Sperren anklicken"

msgid "Data share removed successfully"
msgstr "Datenfreigabe erfolgreich aufgehoben"

msgid "Did you check and is it correct"
msgstr "Haben Sie das überprüft und ist es korrekt"

msgid "Discover the coming soon events"
msgstr "Entdecken Sie die bevorstehenden Veranstaltungen"

msgid "Filter or search the characters"
msgstr "Filtern oder suchen Sie die Zeichen"

msgid "Manage the registration tickets"
msgstr "Verwalten Sie die Registrierungstickets"

msgid "Manage the type of event quests"
msgstr "Verwalten Sie die Art der Ereignisquests"

#, python-format
msgid "Membership fee payment %(year)s"
msgstr "Anteilszahlung %(year)s"

msgid "Name of the free donation field"
msgstr "Name des Feldes für kostenlose Spenden"

msgid "Name to be displayed for tokens"
msgstr "Name, der für Token angezeigt werden soll"

msgid "Now you can add inventory items"
msgstr "Jetzt können Sie Inventarobjekte hinzufügen"

#, python-format
msgid "Password reset of user %(user)s"
msgstr "Zurücksetzen des Passworts von Benutzer %(user)s"

msgid "Relationships of your character"
msgstr "Links deines Charakters"

msgid "Review the annual budget report"
msgstr "Überprüfung des jährlichen Haushaltsberichts"

msgid "Select only one primary faction"
msgstr "Wählen Sie nur eine Hauptfraktion"

msgid "Set design - staging, materials"
msgstr "Bühnenbild - Ausstattung, Materialien"

msgid "Set up the voting configuration"
msgstr "Einrichten der Abstimmungskonfiguration"

msgid "Show questions already answered"
msgstr "Bereits beantwortete Fragen anzeigen"

msgid "So far you have paid a total of"
msgstr "Bislang haben Sie insgesamt"

msgid "Surcharge applied to the ticket"
msgstr "Aufpreis zum Fahrschein"

msgid "This page shows the event plots"
msgstr "Diese Seite zeigt die Ereignisplots"

msgid "This page shows the run signups"
msgstr "Auf dieser Seite sind die Anmeldungen für den Lauf zusammengefasst"

msgid "To log back in with the account"
msgstr "So melden Sie sich wieder mit dem Konto an"

msgid "Total of recorded money inflows"
msgstr "Summe der erfassten Geldzuflüsse"

msgid "Will be shown in the event page"
msgstr "Wird auf der Veranstaltungsseite angezeigt"

msgid "You have completed the payment!"
msgstr "Sie haben die Einzahlung abgeschlossen!"

msgid "Your question has been answered"
msgstr "Ihre Frage wurde bereits beantwortet"

msgid "check nonexistent relationships"
msgstr "Prüfung nicht vorhandener Beziehungen"

msgid "'ticket' (ticket name or number)"
msgstr "Ticket\" (Name oder Nummer des Tickets)"

msgid "Added to the bottom of all pages"
msgstr "Am unteren Rand aller Seiten hinzugefügt"

msgid "Cancellation for missing payment"
msgstr "Stornierung wegen fehlender Zahlung"

msgid "Cancellation for missing profile"
msgstr "Löschung wegen fehlendem Profil"

#, python-format
msgid "Character assigned for %(event)s"
msgstr "Zugewiesenes Zeichen für %(event)s"

msgid "Copy elements from another event"
msgstr "Elemente aus einer anderen Veranstaltung kopieren"

msgid "Costumes - make up, cloth, armor"
msgstr "Kostüme - Schminke, Kleidung, Rüstung"

msgid "Displays list of emails of users"
msgstr "Zeigt die Liste der E-Mails der Benutzer an"

msgid "Do you want to tell us something"
msgstr "Möchten Sie uns irgendetwas sagen"

msgid "Hide players without a character"
msgstr "Spieler ohne Charakter ausblenden"

msgid "Manage the registration sections"
msgstr "Verwalten Sie die Registrierungsabschnitte"

msgid "Membership request not submitted"
msgstr "Nicht eingereichter Mitgliedsantrag"

msgid "Miscellaneous operating expenses"
msgstr "Verschiedene Sachausgaben"

msgid "Name to be displayed for credits"
msgstr "Name, der für den Abspann angezeigt werden soll"

msgid "Now you can create url shortners"
msgstr "Jetzt können Sie Url-Verknüpfungen erstellen"

msgid "Now you can set the vote options"
msgstr "Jetzt können Sie die Abstimmungsoptionen festlegen"

msgid "Now you can verify wire payments"
msgstr "Jetzt können Sie Überweisungszahlungen überprüfen"

msgid "Please upload your profile photo"
msgstr "Bitte laden Sie Ihr Profilfoto hoch"

msgid "Reimbursement request item added"
msgstr "Zusätzlicher Anspruchsposten"

msgid "Select a file with extension csv"
msgstr "Wählen Sie eine Datei mit der Erweiterung \"csv\""

msgid "Select the character's key words"
msgstr "Gibt die Schlüsselwörter des Zeichens an"

msgid "Sum of payments received through"
msgstr "Summe der erhaltenen Zahlungen durch"

msgid "The setting / genre of the event"
msgstr "Der Schauplatz / das Genre der Veranstaltung"

msgid "This page shows the event quests"
msgstr "Diese Seite zeigt die Ereignisquests"

msgid "Total of recorded money outflows"
msgstr "Summe der verbuchten Geldabflüsse"

msgid "Verify that the data are correct"
msgstr "Prüfen Sie, ob die Daten korrekt sind"

msgid "Voting for the Executive is open"
msgstr "Die Wahlen zum Exekutivausschuss sind offen"

msgid "We'll try to help as best we can"
msgstr "Wir versuchen zu helfen, so gut wir können"

msgid "You need to define the end date!"
msgstr "Sie müssen das Enddatum festlegen!"

#, python-format
msgid "A question was asked by: %(user)s"
msgstr "Eine Frage wurde gestellt von: %(user)s"

msgid "Access the organization dashboard"
msgstr "Zugriff auf das Dashboard der Organisation"

#, python-format
msgid "Achievement assignment: %(badge)s"
msgstr "Zuweisung von Leistungen: %(badge)s"

msgid "Ask the organisers to activate it"
msgstr "Bitten Sie die Organisatoren, sie zu aktivieren"

msgid "Charge transaction fees to player"
msgstr "Transaktionsgebühren vom Spieler erheben"

msgid "Complete name of the Organization"
msgstr "Vollständiger Name der Organisation"

#, python-format
msgid "Confirm registration to %(event)s"
msgstr "Bestätigen Sie die Eingabe von %(event)s"

msgid "Discover what this event is about"
msgstr "Finden Sie heraus, worum es bei dieser Veranstaltung geht"

msgid "Fill out the event prep questions"
msgstr "Füllen Sie die vorbereitenden Fragen für die Veranstaltung aus"

msgid "For more information, write to us"
msgstr "Für weitere Informationen, schreiben Sie uns"

msgid "Go to the history preferences for"
msgstr "Rufen Sie die Einstellungshistorie für"

msgid "Indicate your level of experience"
msgstr "Geben Sie Ihr Erfahrungsniveau an"

msgid "Lottery tickets currently present"
msgstr "Es gibt Lotterielose"

msgid "No events are present, create one"
msgstr "Es sind keine Ereignisse vorhanden, erstellen Sie eines"

msgid "Now you can set the taxes options"
msgstr "Jetzt können Sie die Steueroptionen einstellen"

msgid "This page shows the url shortners"
msgstr "Diese Seite zeigt die Url-Verknüpfungen"

msgid "Total participation fees received"
msgstr "Insgesamt erhaltene Teilnahmegebühren"

msgid "Unfortunately these things happen"
msgstr "Leider passieren diese Dinge"

msgid "Verify manually approved payments"
msgstr "Überprüfen Sie manuell genehmigte Zahlungen"

msgid "View all event information in the"
msgstr "Alle Informationen zu den Veranstaltungen finden Sie in der"

msgid "Access the list of your characters"
msgstr "Greifen Sie auf Ihre Charakterliste zu"

msgid "Date of expiration of the document"
msgstr "Datum des Ablaufs der Gültigkeit des Dokuments"

msgid "Delay in organization registration"
msgstr "Verzögerung bei der Registrierung von Organisationen"

msgid "Empty relationship check (no text)"
msgstr "Leere Berichtsprüfung (kein Text)"

#, python-format
msgid "Feature %(name)s already activated"
msgstr "Das Merkmal %(name)s ist bereits aktiviert"

msgid "Find out what quests are available"
msgstr "Entdecken Sie die verfügbaren Quests"

msgid "If checked, allow ticket tier: NPC"
msgstr "Wenn diese Option aktiviert ist, wird die Ticketstufe zugelassen: NPC"

msgid "Manage the registration surcharges"
msgstr "Verwalten der Zulassungszuschläge"

msgid "Manage the type of event prologues"
msgstr "Verwalten Sie die Art der Ereignisprologe"

msgid "Manages registration cancellations"
msgstr "Verwaltet die Stornierungen von Anmeldungen"

msgid "Manually approve payments received"
msgstr "Eingehende Zahlungen manuell genehmigen"

msgid "Now you can create event templates"
msgstr "Jetzt können Sie Veranstaltungsvorlagen erstellen"

msgid "Now you can set membership options"
msgstr "Jetzt können Sie Mitgliedschaftsoptionen festlegen"

#, python-format
msgid "Registration updated for %(event)s"
msgstr "Aktualisierter Eintrag für %(event)s"

#, python-format
msgid "Registration updated to %(event)s!"
msgstr "Anmeldung aktualisiert auf %(event)s!"

#, python-format
msgid "Registrations opening at: %(date)s"
msgstr "Die Anmeldungen beginnen am: %(date)s"

msgid "Secretarial - stationery, printing"
msgstr "Sekretariat - Schreibwaren, Druck"

msgid "Select a file with extension 'zip'"
msgstr "Wählen Sie eine Datei mit der Erweiterung 'zip'"

msgid "Set up the membership request text"
msgstr "Einrichten des Textes für den Antrag auf Mitgliedschaft"

msgid "The amount of your contribution is"
msgstr "Die Höhe Ihres Beitrags beträgt"

msgid "The collection has been activated!"
msgstr "Die Sammlung ist aktiviert worden!"

msgid "The collection has been delivered!"
msgstr "Die Kollektion ist geliefert worden!"

msgid "The form is saved every 30 seconds"
msgstr "Das Formular wird alle 30 Sekunden gespeichert"

msgid "The payment has not been completed"
msgstr "Die Zahlung wurde nicht abgeschlossen"

#, python-format
msgid "Ticket selected: <b>%(ticket)s</b>"
msgstr "Ticket ausgewählt: <b>%(ticket)s</b>"

msgid "You are about to make a payment of"
msgstr "Sie sind im Begriff, eine Zahlung zu leisten in Höhe von"

msgid "You need to define the start date!"
msgstr "Sie müssen das Startdatum festlegen!"

msgid "Your updated registration total is"
msgstr "Ihr aktualisierter Gesamteintrag lautet"

msgid "to confirm it proceed with payment"
msgstr "zu bestätigen, um mit der Zahlung fortzufahren"

#, python-format
msgid "(<a href='%(url)s'>answer here</a>)"
msgstr "(<a href='%(url)s'>Antwort hier</a>)"

msgid "Image shown on homepage as promoter"
msgstr "Bild auf der Homepage als Promoter angezeigt"

msgid "Insert the html code for the footer"
msgstr "Geben Sie den HTML-Code ein, mit dem die Fußzeile gefüllt werden soll"

msgid "Insert the html code for the header"
msgstr ""
"Geben Sie den HTML-Code ein, mit dem die Kopfzeile gefüllt werden soll"

msgid "Manage the type of character skills"
msgstr "Verwalten Sie die Art der Charakterfähigkeiten"

#, python-format
msgid "Membership registration of %(user)s"
msgstr "Mitgliedsbeitrag von %(user)s"

msgid "Message sent, thanks for writing us"
msgstr "Nachricht gesendet, danke für die Nachricht"

msgid "Name of the discount - internal use"
msgstr "Name des Rabatts - für den internen Gebrauch"

msgid "Now you can create the receipt text"
msgstr "Jetzt können Sie den Quittungstext erstellen"

msgid "Now you can set the casting options"
msgstr "Jetzt können Sie die Casting-Optionen einstellen"

msgid "Payments pending delegated accounts"
msgstr "Ausstehende Zahlungen auf beauftragten Konten"

#, python-format
msgid "Reimbursement request for %(event)s"
msgstr "Anspruch für %(event)s"

msgid "Review historical financial records"
msgstr "Überprüfung historischer Finanzunterlagen"

msgid "Set up the membership configuration"
msgstr "Konfiguration der Mitgliedschaft einrichten"

msgid "You can't send messages to yourself"
msgstr "Sie können keine Nachrichten an sich selbst senden"

msgid "here the conditions of registration"
msgstr "hier die Bedingungen für die Anmeldung zur Veranstaltung"

msgid "Available to players in the homepage"
msgstr "Verfügbar für Spieler auf der Homepage"

msgid "Cast your vote for the new Executive"
msgstr "Geben Sie Ihre Stimme für die neue Exekutive ab"

msgid "Confirmation of registration request"
msgstr "Bestätigung des Registrierungsantrags"

msgid "Error processing payment, contact us"
msgstr "Fehler bei der Zahlungsabwicklung, kontaktieren Sie uns"

msgid "Extended description - international"
msgstr "Erweiterte Beschreibung - auf Englisch"

#, python-format
msgid "Feature %(name)s already deactivated"
msgstr "Das Merkmal %(name)s ist bereits deaktiviert"

msgid "If checked, allow ticket tier: Staff"
msgstr "Wenn angekreuzt, Ticketstufe zulassen: Personal"

msgid "Indicate the amount of your donation"
msgstr "Geben Sie den Betrag Ihrer Spende an"

msgid "Indicates the details of the request"
msgstr "Gibt die Einzelheiten der Forderung an"

msgid "Manage the models for event handouts"
msgstr "Verwalten der Modelle für Veranstaltungsunterlagen"

msgid "Now you can create the filler ticket"
msgstr "Jetzt können Sie das Ausfüllticket erstellen"

msgid "Now you can set the discount options"
msgstr "Jetzt können Sie die Rabattoptionen festlegen"

msgid "Now you can set the reminder options"
msgstr "Jetzt können Sie die Erinnerungsoptionen einstellen"

msgid "Only really important communications"
msgstr "Nur wirklich wichtige Mitteilungen"

msgid "Regenerate (recreates all pdf: slow)"
msgstr "Regenerieren (stellt alle pdf wieder her: langsam)"

#, python-format
msgid "Registration cancelled for %(event)s"
msgstr "Abmeldung von %(event)s"

msgid "Registration completed successfully!"
msgstr "Registrierung erfolgreich abgeschlossen!"

#, python-format
msgid "Registration confirmed at %(event)s!"
msgstr "Anmeldung bei %(event)s bestätigt!"

#, python-format
msgid "Role approval %(role)s per %(event)s"
msgstr "Rollengenehmigung %(role)s pro %(event)s"

msgid "Show all the traits to those present"
msgstr "Den Anwesenden alle Eigenschaften zeigen"

msgid "Terms and Conditions of registration"
msgstr "Teilnahmebedingungen und -voraussetzungen"

msgid "They need to complete it immediately"
msgstr "Sie müssen es sofort abschließen"

msgid "Tickets that have already been drawn"
msgstr "Es wurden bereits Lose gezogen"

msgid "Update here the registration options"
msgstr "Aktualisieren Sie Ihre Mitgliedschaftsoptionen"

#, python-format
msgid "Utilisation %(tokens)s per %(event)s"
msgstr "Auslastung %(tokens)s pro %(event)s"

msgid "View the complete list of our events"
msgstr "Sehen Sie sich die vollständige Liste unserer Veranstaltungen an"

msgid "You are currently logged in with the"
msgstr "Sie sind derzeit mit dem"

msgid "You have been awarded an achievement"
msgstr "Sie haben eine Auszeichnung erhalten"

msgid "Added to the bottom of all mails sent"
msgstr "Wird am Ende aller gesendeten Mails hinzugefügt"

msgid "Assign selected characters to players"
msgstr "Weisen Sie den Spielern ausgewählte Charaktere zu"

msgid "Check the validity of the fiscal code"
msgstr "Prüfen Sie die Gültigkeit des Steuerkennzeichens"

msgid "End date cannot be before start date!"
msgstr "Das Enddatum kann nicht vor dem Startdatum liegen!"

msgid "If checked, allow ticket tier: Seller"
msgstr "Wenn angekreuzt, Ticketstufe zulassen: Verkäufer"

msgid "Indicates accurate safety information"
msgstr "Weist auf genaue Sicherheitsinformationen hin"

msgid "Location - rent, gas, overnight stays"
msgstr "Standort - Miete, Gas, Übernachtungen"

msgid "Manage answers for workshop questions"
msgstr "Verwalten von Antworten auf Workshop-Fragen"

msgid "Manage donations performed by players"
msgstr "Verwalten der Spenden von Spielern"

msgid "Manage questions asked by the players"
msgstr "Verwaltung der von den Spielern gestellten Fragen"

msgid "Manage the organization main settings"
msgstr "Verwalten der wichtigsten Einstellungen der Organisation"

msgid "Manage the pre-registrations received"
msgstr "Verwaltung der eingegangenen Vorregistrierungen"

msgid "Mirror type character, not selectable"
msgstr "Zeichen vom Typ \"Spiegel\", nicht wählbar"

msgid "Now you can create fixed installments"
msgstr "Jetzt können Sie feste Raten erstellen"

msgid "Now you can create the lottery ticket"
msgstr "Jetzt können Sie das Lotterielos erstellen"

msgid "Now you can create the progress steps"
msgstr "Jetzt können Sie die Fortschrittsschritte erstellen"

msgid "Now you can create the waiting ticket"
msgstr "Jetzt können Sie die Wartekarte erstellen"

msgid "Now you can review players' questions"
msgstr "Jetzt können Sie die Fragen der Spieler überprüfen"

msgid "Now you can review the annual balance"
msgstr "Jetzt können Sie die Jahresbilanz einsehen"

msgid "Now you can review users mailing list"
msgstr "Jetzt können Sie die Mailingliste der Benutzer überprüfen"

msgid "Now you can set customization options"
msgstr "Jetzt können Sie Anpassungsoptionen festlegen"

msgid "Now you can set the legal notice text"
msgstr "Jetzt können Sie den Text für das Impressum festlegen"

msgid "Players that DID NOT send preferences"
msgstr "Spieler, die KEINE Präferenzen gesendet haben"

#, python-format
msgid "Registration to %(event)s by %(user)s"
msgstr "Eintrag in %(event)s von %(user)s"

msgid "Select the organisation to proceed to"
msgstr "Wählen Sie die Organisation aus, zu der Sie fortfahren möchten"

msgid "Set up delivery for experience points"
msgstr "Lieferung für Erfahrungspunkte einrichten"

msgid "This page shows cancelled enrollments"
msgstr ""
"Auf dieser Seite sind die annullierten Registrierungen zusammengefasst"

msgid "Total amount refunded to participants"
msgstr "Gesamtbetrag der Rückerstattung an die Teilnehmer"

#, python-format
msgid "Utilisation %(credits)s per %(event)s"
msgstr "Auslastung %(credits)s pro %(event)s"

msgid "You are signed up in the waiting list"
msgstr "Sie stehen auf der Warteliste"

msgid "description (application description)"
msgstr "Beschreibung (Anwendungsbeschreibung)"

#, python-format
msgid " Hurry: only %(num)d tickets available"
msgstr " Beeilen Sie sich: Es sind nur noch %(num)d Tickets verfügbar"

#, python-format
msgid "Activate collection for: %(recipient)s"
msgstr "Aktivierungssammlung für: %(recipient)s"

msgid "Activate features for the organization"
msgstr "Aktivieren von Funktionen für die Organisation"

msgid "Activation failed. Mail us the details"
msgstr ""
"Kontoaktivierung fehlgeschlagen. Bitte schreiben Sie uns, um uns dies "
"mitzuteilen"

msgid "Attention, the tax code does not match"
msgstr "Achtung, die Steuernummer stimmt nicht überein"

msgid "Briefly describe what the box contains"
msgstr "Beschreiben Sie kurz, was die Box enthält"

msgid "Fill in your character's relationships"
msgstr "Fülle die Beziehungen deines Charakters aus"

msgid "Manage fields that track players’ data"
msgstr "Felder verwalten, die die Daten der Spieler verfolgen"

msgid "Membership of the Organization refused"
msgstr "Mitgliedschaft abgelehnt"

msgid "Now you can host files in the platform"
msgstr "Jetzt können Sie Dateien auf der Plattform hosten"

msgid "Now you can start creating speed-larps"
msgstr "Jetzt können Sie mit der Erstellung von Speed-Larps beginnen"

msgid "The following registrations were drawn"
msgstr "Die folgenden Beiträge wurden ausgelost"

msgid "We ask you to pay the remaining amount"
msgstr "Wir bitten Sie, den Restbetrag zu zahlen"

msgid "You already have an assigned character"
msgstr "Sie haben bereits ein zugewiesenes Zeichen"

msgid "You are about to perform a donation of"
msgstr "Sie machen eine Spende von"

msgid "click on the icon to open the tutorial"
msgstr "Klicken Sie auf das Symbol, um das Tutorial zu öffnen"

msgid "Click below to confirm the cancellation"
msgstr "Klicken Sie unten, um Ihre Stornierung zu bestätigen"

#, python-brace-format
msgid "Completed module. Remaining: {number:d}"
msgstr "Abgeschlossenes Modul. Verbleibend: {number:d}"

msgid "Create the first character of the event"
msgstr "Erstellen Sie das erste Zeichen des Ereignisses"

msgid "Date from when the surcharge is applied"
msgstr "Datum, ab dem der Aufschlag gilt"

msgid "Electronics - computers, hitech, lights"
msgstr "Elektronik - Computer, Hightech, Beleuchtung"

msgid "Enables free pre-registration to events"
msgstr "Ermöglicht die kostenlose Vorregistrierung für Veranstaltungen"

msgid "If checked, makes visible the speedlarp"
msgstr "Wenn diese Option aktiviert ist, wird der Speedlarp sichtbar"

msgid "If you need help, remember to check out"
msgstr "Wenn Sie Hilfe benötigen, besuchen Sie bitte"

msgid "Manage player questions and answer them"
msgstr "Verwalten und Beantworten von Spielerfragen"

msgid "Manages and assigns tasks to characters"
msgstr "Verwalten und Zuweisen von Aufgaben an Personen"

msgid "Manages events or organization expenses"
msgstr "Verwaltet die Ausgaben für Veranstaltungen oder Organisationen"

msgid "Manages events or organization revenues"
msgstr "Verwaltet die Einnahmen von Veranstaltungen oder Organisationen"

#, python-format
msgid "Membership fee of %(user)s for %(year)s"
msgstr "Anteil der %(user)s pro %(year)s"

msgid "Membership of the Organization accepted"
msgstr "Vereinsmitgliedschaft akzeptiert"

msgid "Now you can create quests for the event"
msgstr "Jetzt können Sie Quests für das Ereignis erstellen"

msgid "Now you can review the event's problems"
msgstr "Jetzt können Sie die Probleme der Veranstaltung überprüfen"

msgid "Now you can se the special page options"
msgstr "Jetzt können Sie die speziellen Seitenoptionen sehen"

msgid "Photos and videos successfully uploaded"
msgstr "Fotos und Videos erfolgreich hochgeladen"

#, python-format
msgid "Registration cancellation for %(event)s"
msgstr "Abmeldung von %(event)s"

msgid "Set the experience points configuration"
msgstr "Konfiguration der Erfahrungspunkte einstellen"

msgid "Sum of the signup fee, total to be paid"
msgstr "Teilnahmegebühr, zu zahlender Gesamtbetrag"

msgid "The number of payments to split the fee"
msgstr "Die Anzahl der zu zahlenden Raten"

msgid "This page shows inventory custody items"
msgstr "Diese Seite zeigt die Inventarverwahrungsgegenstände"

msgid "This page summarises the assignments of"
msgstr "Diese Seite fasst die Aufgaben von"

msgid "View the list of characters and players"
msgstr "Sehen Sie sich die Liste der Charaktere und Spieler an"

msgid "You are logged in with an email address"
msgstr "Sie sind mit einer E-Mail-Adresse eingeloggt"

msgid "Characters are not visible at the moment"
msgstr "Die Zeichen sind im Moment nicht sichtbar"

msgid "Copy this code and share it with friends"
msgstr "Kopieren Sie diesen Code und teilen Sie ihn mit Ihren Freunden"

msgid "Describe exactly what condition it is in"
msgstr "Beschreiben Sie genau, unter welchen Bedingungen sie auftritt"

msgid "Did you check the required data properly"
msgstr "Haben Sie die erforderlichen Daten ordnungsgemäß überprüft"

msgid "If you no longer wish to attend, you can"
msgstr "Wenn Sie nicht mehr teilnehmen möchten, können Sie"

msgid "If you wish to update your personal data"
msgstr "Wenn Sie Ihre persönlichen Daten aktualisieren möchten"

msgid "Manage badges and assign them to players"
msgstr "Verwalten Sie Abzeichen und weisen Sie sie Spielern zu"

msgid "Name of the ticket into which to convert"
msgstr "Name des Tickets, in das umgewandelt werden soll"

msgid "Now you can set the dynamic installments"
msgstr "Jetzt können Sie die dynamischen Raten einstellen"

msgid "One character more or less than expected"
msgstr "Ein Zeichen mehr oder weniger als erwartet"

msgid "Payment currently in review by the staff"
msgstr "Die Zahlung wird derzeit von den Mitarbeitern geprüft"

msgid "The collection was delivered to the user"
msgstr "Die Sammlung wurde dem Benutzer zugestellt"

msgid "Well done, you've completed all modules!"
msgstr "Gut gemacht, Sie haben alle Module abgeschlossen!"

msgid "Who takes it upon themselves to solve it"
msgstr "Wer ist für die Lösung des Problems zuständig"

msgid "Would you like to pay a different amount"
msgstr "Möchten Sie einen anderen Betrag zahlen"

msgid "You think you should have an achievement"
msgstr "Glauben Sie, dass Sie ein Recht auf eine Leistung haben"

#, python-format
msgid "Your card number is: <b>%(number)03d</b>"
msgstr "Ihre Kartennummer lautet: <b>%(number)03d</b>"

msgid "if the character belongs to this element"
msgstr "wenn das Zeichen zu diesem Element gehört"

msgid "Added at the top of the user profile page"
msgstr "Oben auf der Seite des Benutzerprofils hinzugefügt"

msgid "Choice locked, click to make it available"
msgstr "Auswahl gesperrt, anklicken, um sie verfügbar zu machen"

msgid "Copy this code and share it with friends!"
msgstr "Kopieren Sie diesen Code und teilen Sie ihn mit Ihren Freunden!"

msgid "Describe exactly at which point it occurs"
msgstr "Beschreiben Sie genau, wo sie auftritt"

msgid "I do it routinely, I have good experience"
msgstr "Ich mache das regelmäßig, ich habe gute Erfahrungen"

msgid "Manage the pre-registration of all events"
msgstr "Verwaltung der Vorregistrierung für alle Veranstaltungen"

msgid "Now you can create the plots of the event"
msgstr "Jetzt können Sie die Plots des Ereignisses erstellen"

msgid "Now you can set the optional amount field"
msgstr "Jetzt können Sie das optionale Betragsfeld festlegen"

msgid "Request of membership to the Organization"
msgstr "Antrag auf Mitgliedschaft in der Vereinigung"

msgid "Set up the organization tax configuration"
msgstr "Einrichten der Konfiguration der Organisationssteuer"

msgid "The first line is the names of the fields"
msgstr "Die erste Zeile enthält die Namen der Felder"

#, python-format
msgid "There are quests without traits: %(list)s"
msgstr "Es gibt Quests ohne Eigenschaften: %(list)s"

msgid "This page shows the uploaded photo albums"
msgstr "Diese Seite fasst die hochgeladenen Fotoalben zusammen"

msgid "You are excluding (none of these filters)"
msgstr "Sie schließen (keinen dieser Filter)"

msgid "You have exceeded the maximum text length"
msgstr "Sie haben die maximale Textlänge überschritten"

msgid "Accounting is complete and can be archived"
msgstr "Die Buchhaltung ist vollständig und kann archiviert werden"

msgid "Added at the top of the main calendar page"
msgstr "Oben auf der Hauptseite des Kalenders hinzugefügt"

msgid "Character already assigned, not selectable"
msgstr "Zeichen bereits zugewiesen, nicht auswählbar"

msgid "Click on a name to go and view it directly"
msgstr "Klicken Sie auf einen Namen, um ihn direkt aufzurufen"

#, python-format
msgid "Confirmation of registration for %(event)s"
msgstr "Anmeldebestätigung für %(event)s"

#, python-format
msgid "Details: %(details)s (<b>%(amount).2f</b>)"
msgstr "Details: %(details)s (<b>%(amount).2f</b>)"

msgid "Display all users data as members registry"
msgstr "Anzeige aller Benutzerdaten als Mitgliederverzeichnis"

msgid "For which day you will need transportation"
msgstr "Für welchen Tag benötigen Sie einen Transport"

msgid "Here is a list of critical problems to fix"
msgstr "Hier ist eine Liste kritischer Probleme, die behoben werden müssen"

msgctxt "event"
msgid "If checked: shows the genre for each event"
msgstr "Wenn markiert: zeigt das Genre für jedes Ereignis an"

msgid "Manage collections participated by players"
msgstr "Verwalten von Sammlungen, an denen Spieler beteiligt sind"

msgid "Now you can create discounts for the event"
msgstr "Jetzt können Sie Rabatte für die Veranstaltung erstellen"

msgid "Now you can create prologues for the event"
msgstr "Jetzt können Sie Prologe für die Veranstaltung erstellen"

msgid "Now you can create registration surcharges"
msgstr "Jetzt können Sie Registrierungszuschläge erstellen"

msgid "Now you can review the volunteers registry"
msgstr "Jetzt können Sie das Register der Freiwilligen überprüfen"

msgid "Now you can set the PDF generation options"
msgstr "Jetzt können Sie die Optionen für die PDF-Erstellung festlegen"

#, python-format
msgid "Profile compilation reminder for %(event)s"
msgstr "Erinnerung an die Profilerstellung für %(event)s"

msgid "Select randomly lottery tickets to upgrade"
msgstr "Wählen Sie nach dem Zufallsprinzip Lotterielose zum Aufwerten aus"

#, python-format
msgid "The sum was assigned to you as %(credits)s"
msgstr "Die Summe wurde Ihnen als %(credits)s zugewiesen"

msgid "This page performs checks on members' data"
msgstr "Auf dieser Seite werden die Daten der Mitglieder überprüft"

msgid "This page shows for an element its history"
msgstr "Diese Seite zeigt für ein Element die historischen"

msgid "This page shows the organization inventory"
msgstr "Diese Seite zeigt den Organisationsbestand"

msgid "This page shows the prologues of the event"
msgstr "Diese Seite fasst die Prologe der Veranstaltung zusammen"

msgid "This page summarises the system entries of"
msgstr "Diese Seite fasst die Systemeinträge von"

msgid "Warning! Other users are editing this item"
msgstr "Warnung! Dieser Artikel wird von anderen Benutzern bearbeitet"

msgid "Allow to switch registration between events"
msgstr "Umschalten der Registrierung zwischen den Veranstaltungen ermöglichen"

#, python-format
msgid "Approval %(user)s as %(role)s for %(event)s"
msgstr "Freigabe %(user)s als %(role)s für %(event)s"

#, python-format
msgid "Collection participation for: %(recipient)s"
msgstr "Teilnahme an der Sammlung für: %(recipient)s"

msgid "Describe exactly which players are involved"
msgstr "Beschreiben Sie genau, welche Akteure beteiligt sind"

msgid "Description to be shown on the special page"
msgstr "Beschreibung, die auf der Sonderseite angezeigt werden soll"

msgid "Discount not combinable with other benefits"
msgstr "Rabatt nicht mit anderen Vergünstigungen kombinierbar"

msgid "Freely indicate the amount of your donation"
msgstr "Geben Sie den Betrag Ihrer Spende frei an"

msgid "If checked, allow ticket tier: Collaborator"
msgstr ""
"Wenn diese Option aktiviert ist, wird die Ticket-Ebene zugelassen: "
"Kollaborateur"

msgid "If checked, makes quests and traits visible"
msgstr "Wenn aktiviert, werden Quests und Eigenschaften sichtbar"

msgid "If there are wrong data you can update your"
msgstr "Sollten die Daten nicht korrekt sein, aktualisieren Sie bitte Ihre"

msgid "Indicate precisely your field of experience"
msgstr "Geben Sie Ihren Erfahrungsbereich genau an"

msgid "Indicate the tickets for which it is active"
msgstr "Geben Sie die Tickets an, für die sie aktiv ist"

msgid "Now you can set the player editing settings"
msgstr ""
"Jetzt können Sie die Bearbeitungseinstellungen für den Player festlegen"

msgid "Review players' safety-related informations"
msgstr "Überprüfung der sicherheitsrelevanten Informationen der Spieler"

msgid "Set up a value for registration secret link"
msgstr ""
"Legen Sie einen Wert für die geheime Verknüpfung der Registrierung fest"

msgid "This page allows you to translate the event"
msgstr "Auf dieser Seite können Sie das Ereignis übersetzen"

msgid "This page shows the characters of the event"
msgstr ""
"Auf dieser Seite sind die Charaktere der Veranstaltung zusammengefasst"

msgid "This page shows the pre-signups for the run"
msgstr "Auf dieser Seite sind die Voranmeldungen für den Lauf zusammengefasst"

msgid "This page shows the registration surcharges"
msgstr ""
"Auf dieser Seite sind die Zuschläge für Registrierungen zusammengefasst"

msgid "This page shows the roles of the characters"
msgstr "Diese Seite zeigt die Rollen der Charaktere"

msgid "This page shows the speedlarps of the event"
msgstr ""
"Auf dieser Seite finden Sie einen Überblick über die Geschwindigkeit der "
"Veranstaltung"

msgid "This page shows the types of event prologue"
msgstr ""
"Auf dieser Seite sind die Arten von Ereignisprotokollen zusammengefasst"

msgid "Your gifted registration has been redeemed!"
msgstr "Ihre geschenkte Registrierung wurde eingelöst!"

msgid "Background image used across all event pages"
msgstr "Hintergrundbild, das auf allen Veranstaltungsseiten verwendet wird"

msgid "Displays list of emails of signed-up players"
msgstr "Zeigt die E-Mail-Liste der angemeldeten Spieler an"

msgid "Do you wish to be reimbursed? Open a new one"
msgstr "Möchten Sie eine Rückerstattung erhalten? Öffnen Sie ein neues"

msgid "Elements you wish to avoid in the assignment"
msgstr "Elemente, die Sie in der Aufgabe vermeiden möchten"

msgid "If checked: shows the tagline for each event"
msgstr "Wenn markiert: zeigt die Tagline für jedes Ereignis an"

msgid "If checked: shows the website for each event"
msgstr "Wenn angekreuzt: zeigt die Website für jedes Ereignis"

msgid "If you don't see an user, ask them to access"
msgstr "Wenn Sie keinen Benutzer sehen, fragen Sie ihn nach dem Zugang"

msgid "If you need a hand, feel free to let us know"
msgstr "Wenn Sie Hilfe brauchen, lassen Sie es uns bitte wissen"

msgid "Manage invoices of payments and approve them"
msgstr "Verwaltung und Genehmigung von Rechnungen und Zahlungen"

msgid "Now you can create the factions of the event"
msgstr "Jetzt können Sie die Fraktionen der Veranstaltung erstellen"

msgid "Now you can create the handouts of the event"
msgstr "Jetzt können Sie die Handouts für die Veranstaltung erstellen"

msgid "Now you can set the organization tax options"
msgstr "Jetzt können Sie die Optionen für die Organisationssteuer festlegen"

msgid "Now you can set the payment methods settings"
msgstr "Jetzt können Sie die Einstellungen für die Zahlungsarten festlegen"

msgid "Now you can set the registration secret link"
msgstr "Jetzt können Sie den geheimen Link für die Registrierung festlegen"

msgid "Oops! You gave one or more incorrect answers"
msgstr "Ups! Sie haben eine oder mehrere falsche Antworten gegeben"

msgid "Remember to put the prefix at the beginning!"
msgstr "Denken Sie daran, das Präfix an den Anfang zu stellen!"

msgid "Select a character to add a new relationship"
msgstr "Wählen Sie ein Zeichen, um eine neue Beziehung hinzuzufügen"

msgid "Set up a value for registration opening date"
msgstr "Einrichten eines Wertes für das Eröffnungsdatum der Registrierung"

msgid "Set up character customization configuration"
msgstr "Konfiguration der Zeichenanpassung einrichten"

msgid "There are no new runs scheduled at this time"
msgstr "Derzeit sind keine neuen Fahrten geplant"

msgid "This page allows you to add or edit an album"
msgstr "Auf dieser Seite können Sie ein Album hinzufügen oder bearbeiten"

msgid "This page shows organization inventory items"
msgstr "Diese Seite zeigt die Artikel des Organisationsinventars"

msgid "This page shows your personal spending items"
msgstr "Auf dieser Seite sind Ihre persönlichen Ausgaben zusammengefasst"

msgid "You are not yet a Member of the Organization"
msgstr "Sie sind noch nicht Mitglied der Vereinigung"

msgid "You are now logged in with your main account"
msgstr "Sie sind jetzt mit Ihrem Hauptkonto eingeloggt"

msgid "You can upload data directly from a csv file"
msgstr "Sie können Daten direkt aus einer csv-Datei hochladen"

msgid "Customize buttons in the event navigation bar"
msgstr "Anpassen von Schaltflächen in der Ereignis-Navigationsleiste"

msgid "If checked: shows the position for each event"
msgstr "Wenn markiert: zeigt die Position für jedes Ereignis an"

msgid "Indicates the amount of reimbursement desired"
msgstr "Gibt die Höhe der gewünschten Erstattung an"

msgid "Manage the registration questions and options"
msgstr "Verwalten Sie die Registrierungsfragen und -optionen"

msgid "Now you can copy elements from an other event"
msgstr "Jetzt können Sie Elemente aus einer anderen Veranstaltung kopieren"

msgid "Now you can define registration form sections"
msgstr "Jetzt können Sie Abschnitte des Registrierungsformulars definieren"

msgid "Now you can set the registration opening date"
msgstr ""
"Jetzt können Sie das Datum für die Öffnung der Registrierung festlegen"

msgid "Place of birth not included in the ISTAT list"
msgstr "Geburtsort nicht in der ISTAT-Liste enthalten"

#, python-format
msgid "Registration updated to %(event)s by %(user)s"
msgstr "Aktualisierte Eingabe von %(event)s durch %(user)s"

msgid "Select the event you wish to pre-register for"
msgstr "Wählen Sie die Veranstaltung, für die Sie sich anmelden möchten"

msgid "Set up a value for registration external link"
msgstr "Legen Sie einen Wert für die Registrierung externer Links fest"

msgid "The user has been assigned the specified role"
msgstr "Dem Benutzer wurde die angegebene Rolle zugewiesen"

msgid "This page shows the settings for PDF printing"
msgstr ""
"Auf dieser Seite sind die Einstellungen für den PDF-Druck zusammengefasst"

msgid "Amount of the next payment instalment required"
msgstr "Höhe der nächsten erforderlichen Zahlungsrate"

msgid "Cancellation for missing yearly membership fee"
msgstr "Stornierung bei fehlendem Jahresbeitrag"

msgid "Characters are only visible to logged in users"
msgstr "Zeichen sind nur für eingeloggte Benutzer sichtbar"

msgid "Do you wish to be always updated on our events"
msgstr "Möchten Sie über unsere Veranstaltungen auf dem Laufenden bleiben"

msgid "Hint: The correct answers to this question are"
msgstr "Hinweis: Die richtigen Antworten auf diese Frage sind"

msgid "Indicates what gender you identify yourself as"
msgstr "Geben Sie an, mit welchem Geschlecht Sie sich identifizieren"

msgid "Manage your event expenses and upload receipts"
msgstr "Verwalten Sie Ihre Veranstaltungsausgaben und laden Sie Belege hoch"

msgid "Maximum number of filler spots (0 = unlimited)"
msgstr "Maximale Anzahl von Füllstellen (0 = unbegrenzt)"

msgid "Maximum number of player spots (0 = unlimited)"
msgstr "Maximale Anzahl von Spielerplätzen (0 = unbegrenzt)"

msgid "Now set up the token and credits configuration"
msgstr "Richten Sie nun die Konfiguration der Token und Credits ein"

msgid "Now you can select which tickets can be gifted"
msgstr "Jetzt können Sie auswählen, welche Tickets verschenkt werden können"

msgid "Now you can set the experience points settings"
msgstr "Jetzt können Sie die Einstellungen für die Erfahrungspunkte festlegen"

msgid "Now you can set the external registration link"
msgstr "Jetzt können Sie den externen Registrierungslink setzen"

msgid "Optional - Image displayed within the question"
msgstr "Optional - Bild, das in der Frage angezeigt wird"

msgid "Photo (clear and understandable) of the object"
msgstr "Foto (klar und verständlich) des Objekts"

msgid "Registered users will be granted normal access"
msgstr "Registrierte Benutzer erhalten normalen Zugang"

msgid "Remember to put recipients separated by commas"
msgstr "Denken Sie daran, die Empfänger durch Kommata zu trennen"

msgid "Set your personal preferences on the interface"
msgstr ""
"Legen Sie Ihre persönlichen Einstellungen auf der Benutzeroberfläche fest"

msgid "Something went wrong in the account activation"
msgstr "Bei der Kontoaktivierung ist etwas schief gelaufen"

msgid "Sum of payments received with means of payment"
msgstr "Summe der Zahlungseingänge mit Zahlungsmitteln"

msgid "Text show at the start of all character sheets"
msgstr "Textanzeige am Anfang aller Charakterbögen"

#, python-format
msgid "There are <b>%(number)s</b> members to approve"
msgstr "Es sind <b>%(number)s</b> Mitglieder zu genehmigen"

#, python-format
msgid "There are <b>%(number)s</b> refunds to deliver"
msgstr "Es sind <b>%(number)s</b> Erstattungen zu leisten"

#, python-format
msgid "There are quest types without quests: %(list)s"
msgstr "Es gibt Questtypen ohne Quests: %(list)s"

msgid "This page allows you to add or edit a discount"
msgstr "Auf dieser Seite können Sie einen Rabatt hinzufügen oder bearbeiten"

msgid "This page allows you to add or edit an invoice"
msgstr "Auf dieser Seite können Sie eine Rechnung hinzufügen oder bearbeiten"

msgid "This page allows you to fully view a character"
msgstr "Auf dieser Seite können Sie ein Zeichen vollständig anzeigen"

msgid "This page shows the email lists of subscribers"
msgstr "Diese Seite zeigt die E-Mail-Listen der Abonnenten"

msgid "This page summarizes px delivery to characters"
msgstr "Diese Seite fasst die Lieferung von px an Zeichen zusammen"

#, python-brace-format
msgid "This text will be added to the sheet of {name}"
msgstr "Dieser Text wird dem Blatt von {name} hinzugefügt"

msgid "Total amount withheld for transfer commissions"
msgstr "Für Überweisungsprovisionen einbehaltener Gesamtbetrag"

msgid "Your preferences have been saved in the system"
msgstr "Ihre Präferenzen wurden im System gespeichert"

msgid "Added to the registration page, before the form"
msgstr "Zur Registrierungsseite hinzugefügt, vor dem Formular"

msgid "Check consistency of the members’ personal data"
msgstr "Überprüfung der Kohärenz der personenbezogenen Daten der Mitglieder"

msgid "Configure payment methods available for players"
msgstr "Konfigurieren Sie die für Spieler verfügbaren Zahlungsarten"

msgid "Customize specific texts on the event interface"
msgstr "Anpassen spezifischer Texte auf der Ereignisoberfläche"

#, python-format
msgid "Donation of %(user)s, with reason: '%(reason)s'"
msgstr "Spende von %(user)s, mit Grund: '%(reason)s'"

msgid "Email sent with instructions for password reset"
msgstr "E-Mail mit Anweisungen zum Zurücksetzen des Passworts gesendet"

msgid "Indicate the country of which you are a citizen"
msgstr "Geben Sie das Land an, dessen Staatsangehörigkeit Sie besitzen"

msgid "Indicates whether it can be selected by players"
msgstr "Zeigt an, ob er von Spielern ausgewählt werden kann"

msgid "Manage the traits available in the event quests"
msgstr "Verwalten Sie die in den Ereignisquests verfügbaren Eigenschaften"

msgid "Maximum number of waiting spots (0 = unlimited)"
msgstr "Maximale Anzahl von Warteplätzen (0 = unbegrenzt)"

msgid "Modify some character elements to make it yours"
msgstr ""
"Ändern Sie einige Charaktereigenschaften, um sie zu Ihrem eigenen zu machen"

msgid "Now you can review the organization's deadlines"
msgstr "Jetzt können Sie die Fristen der Organisation überprüfen"

msgid "Number of characters to be assigned (default 1)"
msgstr "Anzahl der zuzuweisenden Zeichen (Standardwert 1)"

msgid "Set up the payment methods available to players"
msgstr "Einrichten der für Spieler verfügbaren Zahlungsarten"

msgid "Shows the calculated tax amount on each payment"
msgstr "Zeigt den berechneten Steuerbetrag für jede Zahlung an"

#, python-format
msgid "There are <b>%(number)s</b> expenses to approve"
msgstr "Es sind <b>%(number)s</b> Ausgaben zu genehmigen"

#, python-format
msgid "There are <b>%(number)s</b> payments to approve"
msgstr "Es sind <b>%(number)s</b> Zahlungen zu genehmigen"

#, python-format
msgid "There are <b>%(number)s</b> questions to answer"
msgstr "Es sind <b>%(number)s</b> Fragen zu beantworten"

msgid "They are regularly paid for the following years"
msgstr "Sie werden regelmäßig für die folgenden Jahre gezahlt"

msgid "This page allows you to add or edit a character"
msgstr "Auf dieser Seite können Sie ein Zeichen hinzufügen oder bearbeiten"

msgid "This page allows you to edit a member's profile"
msgstr "Auf dieser Seite können Sie das Profil eines Mitglieds bearbeiten"

msgid "Warning. The form contains errors to the fields"
msgstr "Achtung! Das Formular enthält Fehler in den Feldern"

msgid "You are now logged in with the delegate account"
msgstr "Sie sind jetzt mit dem Delegiertenkonto angemeldet"

msgid "you can review, edit, and mark them as assigned"
msgstr "Sie können sie überprüfen, bearbeiten und als zugewiesen markieren"

msgid "A description of the skills / abilities involved"
msgstr "Eine Beschreibung der Kompetenzfähigkeiten"

#, python-format
msgid "Access your character <a href='%(url)s'>here</a>"
msgstr "Rufen Sie Ihren Charakter <a href='%(url)s'>hier</a> auf"

msgid "Describe exactly what risks it poses to the game"
msgstr "Beschreiben Sie genau, welche Risiken für das Spiel bestehen"

msgid "Discounts only applicable with new registrations"
msgstr "Code gilt nur bei Neuanmeldung"

msgid "Displays lists of players to persuade to sign up"
msgstr ""
"Zeigt Listen von Spielern an, die zur Anmeldung überredet werden sollen"

msgid "Font used for title texts across all event pages"
msgstr "Schriftart für Titeltexte auf allen Veranstaltungsseiten"

msgid "Here are the sign up options with limited number"
msgstr "Hier finden Sie die begrenzte Anzahl von Eintragungsmöglichkeiten"

msgid "I'm interested, but I don't have much experience"
msgstr "Ich bin interessiert, habe aber nicht viel Erfahrung"

msgid "If checked: shows the description for each event"
msgstr "Wenn markiert: zeigt die Beschreibung für jedes Ereignis"

msgid "Is there anything else you would like to tell us"
msgstr "Gibt es noch etwas, das Sie uns mitteilen möchten"

msgid "Manage the character skills purchaseable with XP"
msgstr "Verwalten der mit XP erwerbbaren Charakterfähigkeiten"

msgid "Names of the collaborators who are organizing it"
msgstr "Namen der Mitarbeiter, die die Veranstaltung organisieren"

msgid "No additional payments are required at this time"
msgstr "Zu diesem Zeitpunkt sind keine weiteren Zahlungen erforderlich"

#, python-format
msgid "Registration cancelled for %(event)s by %(user)s"
msgstr "Abbestellung von %(event)s durch %(user)s"

msgid "This page allows you to add or edit a competency"
msgstr ""
"Auf dieser Seite können Sie einen Kompetenzbereich hinzufügen oder "
"bearbeiten"

msgid "This page allows you to upload a new photo album"
msgstr "Auf dieser Seite können Sie ein neues Fotoalbum hochladen"

msgid "This page shows all emails, both queued and sent"
msgstr ""
"Diese Seite zeigt alle E-Mails an, sowohl in der Warteschlange als auch "
"gesendet"

msgid "This page shows character assignments to players"
msgstr "Diese Seite fasst die Charakterzuweisungen an Spieler zusammen"

msgid "This page shows the templates for event handouts"
msgstr ""
"Auf dieser Seite finden Sie eine Zusammenfassung der Handout-Vorlagen für "
"Veranstaltungen"

msgid "This page shows the types of quests in the event"
msgstr ""
"Auf dieser Seite sind die Arten von Quests des Ereignisses zusammengefasst"

msgid "To access this feature, you must first register!"
msgstr ""
"Um auf diese Funktion zugreifen zu können, müssen Sie sich zunächst "
"registrieren!"

msgid "You don't have a character assigned for this run"
msgstr "Sie haben diesem Lauf kein Zeichen zugewiesen"

msgid "You have already paid this year's membership fee"
msgstr "Sie haben den diesjährigen Mitgliedsbeitrag bereits bezahlt"

msgid "awaiting member approval to proceed with payment"
msgstr ""
"in Erwartung der Zustimmung der Mitglieder, um mit der Zahlung fortzufahren"

msgid "Added at the top of the search page of characters"
msgstr "Oben auf der Suchseite der Zeichen hinzugefügt"

msgid "Allows authors to add relationships to characters"
msgstr "Ermöglicht es Autoren, Beziehungen zu Charakteren hinzuzufügen"

msgid "Attention! The form contains errors in the fields"
msgstr "Achtung! Das Formular enthält Fehler in den Feldern"

msgid "Characters are only visible to registered players"
msgstr "Charaktere sind nur für registrierte Spieler sichtbar"

msgid "Insert the css code to customize the pdf printing"
msgstr "Geben Sie den css-Code ein, um den Druck anzupassen"

msgid "Minimum age of members (leave empty for no limit)"
msgstr "Mindestalter der Mitglieder (leer lassen für keine Begrenzung)"

msgid "Now you can peform the fiscal code validity check"
msgstr "Jetzt können Sie die Gültigkeit der Steuernummer prüfen"

msgid "Now you can set the external mail server settings"
msgstr ""
"Jetzt können Sie die Einstellungen für den externen Mailserver festlegen"

msgid "Raw materials, auxiliaries, consumables and goods"
msgstr "Rohstoffe, Verbrauchsgüter und Waren"

#, python-format
msgid "Reminder payment of membership fees for %(event)s"
msgstr "Erinnerung an die Zahlung der Mitgliedsbeiträge für %(event)s"

msgid "Select a character to insert their reference code"
msgstr "Wählen Sie ein Zeichen, um dessen Referenzcode einzufügen"

msgid "Select your preferences on the characters to play"
msgstr "Wähle die Charaktere aus, die du spielen möchtest"

#, python-format
msgid "The sum is %(amount).2f, with reason '%(reason)s'"
msgstr "Die Summe ist %(amount).2f, mit Grund '%(reason)s'"

#, python-format
msgid "There are <b>%(number)s</b> characters to approve"
msgstr "Es sind <b>%(number)s</b> Zeichen zu genehmigen"

msgid "This page allows you to edit event-specific texts"
msgstr ""
"Auf dieser Seite können Sie veranstaltungsspezifische Texte bearbeiten"

msgid "This page shows all inflows received for this run"
msgstr "Auf dieser Seite sind alle Einträge für diesen Lauf zusammengefasst"

msgid "This page shows the collections opened by players"
msgstr "Diese Seite zeigt die von Spielern geöffneten Sammlungen"

msgid "Tolerance exceeded, proceed with the cancellation"
msgstr "Toleranz überschritten, mit der Stornierung fortfahren"

msgid "Unique registration code, used for payment checks"
msgstr ""
"Eindeutiger Registrierungscode, der für Zahlungskontrollen verwendet wird"

msgid "You are including (at least one of these filters)"
msgstr "Sie enthalten (mindestens einen) der folgenden Filter"

msgid "You cannot create a relationship towards yourself"
msgstr "Sie können keine Beziehung zu sich selbst aufbauen"

msgid "Cancellation for missing organization registration"
msgstr "Stornierung bei fehlender Anmeldung der Organisation"

msgid "Fill in this field if you have accessibility needs"
msgstr ""
"Füllen Sie dieses Feld aus, wenn Sie auf Barrierefreiheit angewiesen sind"

msgid "If checked, do not use the parent event's factions"
msgstr ""
"Wenn diese Option aktiviert ist, werden die Fraktionen des übergeordneten "
"Ereignisses nicht verwendet"

msgid "If you wish, indicate a pronoun for your character"
msgstr "Wenn Sie möchten, können Sie ein Pronomen für Ihren Charakter angeben"

msgid "If you wish, you can delete past pre-registrations"
msgstr "Wenn Sie möchten, können Sie frühere Vorregistrierungen löschen"

msgid "Indicate the color that will be used for the links"
msgstr "Gibt die Farbe an, die für Links verwendet werden soll"

msgid "Indicate the color that will be used for the texts"
msgstr "Gibt die Farbe an, die für die Texte verwendet werden soll"

msgid "Indicate the runs for which the discount is active"
msgstr "Geben Sie die Läufe an, für die der Rabatt aktiv ist"

msgid "Manage payments performed by players on all events"
msgstr "Verwaltung der Zahlungen von Spielern für alle Veranstaltungen"

msgid "Manage the configuration of the activated features"
msgstr "Verwalten Sie die Konfiguration der aktivierten Funktionen"

msgid "Manage the progress steps for the writing elements"
msgstr "Verwalten Sie die Fortschrittsschritte für die Schriftelemente"

msgid "Maximum number of characters the player can create"
msgstr "Maximale Anzahl von Charakteren, die der Spieler erstellen kann"

msgid "Select which of your characters you want to access"
msgstr "Wählen Sie aus, auf welche Ihrer Zeichen Sie zugreifen möchten"

msgid "Set the casting options in the configuration panel"
msgstr "Stellen Sie die Casting-Optionen im Konfigurationsfenster ein"

msgid "Set visual aspect: colors, background, cover image"
msgstr "Visuelle Aspekte festlegen: Farben, Hintergrund, Titelbild"

msgid "Thank you for choosing to be part of our community"
msgstr ""
"Vielen Dank, dass Sie sich entschieden haben, Teil unserer Gemeinschaft zu "
"sein"

msgid "The registration for this event has been cancelled"
msgstr "Die Anmeldung für die Veranstaltung wurde storniert"

msgid "This feature is available for non-waiting tickets!"
msgstr "Diese Funktion ist für nicht wartende Tickets verfügbar!"

msgid "This page allows you to add or edit a payment item"
msgstr ""
"Auf dieser Seite können Sie einen Zahlungsposten hinzufügen oder bearbeiten"

msgid "This page allows you to add or edit a url shortner"
msgstr ""
"Auf dieser Seite können Sie einen Url-Shortner hinzufügen oder bearbeiten"

msgid "This page allows you to answer a player's question"
msgstr "Auf dieser Seite können Sie die Frage eines Spielers beantworten"

msgid "This page shows all payments received for this run"
msgstr ""
"Auf dieser Seite werden alle für diesen Lauf eingegangenen Zahlungen "
"zusammengefasst"

msgid "This page shows the questions submitted by players"
msgstr "Diese Seite zeigt die von Spielern eingereichten Fragen"

msgid "This page summarises the organization's volunteers"
msgstr "Diese Seite fasst die Freiwilligen der Organisation zusammen"

msgid "Total participation fees reduced through discounts"
msgstr "Durch Rabatte reduzierte Teilnahmegebühren insgesamt"

msgid "Write to us if you need help in setting things up!"
msgstr "Wenden Sie sich an uns, wenn Sie Hilfe beim Einrichten benötigen!"

msgid "you can still pay the remaining amount if you wish"
msgstr "Sie können den Restbetrag immer noch bezahlen, wenn Sie dies wünschen"

#, python-format
msgid "Assigned %(amount).2f %(elements)s for '%(reason)s'"
msgstr "Zugewiesen %(amount).2f %(elements)s für '%(reason)s'"

msgid "Here is a step-by-step walkthrough of the interface"
msgstr "Hier ein schrittweiser Durchgang durch die Schnittstelle"

msgid "I've done it a few times, I have a basic experience"
msgstr "Ich habe es ein paar Mal gemacht, ich habe grundlegende Erfahrungen"

msgid "If you want to download an example file, click here"
msgstr "Wenn Sie eine Beispieldatei herunterladen möchten, klicken Sie hier"

msgid "Indicates the currency in which to receive payments"
msgstr "Gibt die Währung an, in der Zahlungen empfangen werden sollen"

msgid "It is not possible for you to pay dues at this time"
msgstr "Sie können Ihren Mitgliedsbeitrag zu diesem Zeitpunkt nicht bezahlen"

msgid "Join our Discord for help, ideas, or to report bugs"
msgstr ""
"Treten Sie unserem Discord bei, um Hilfe und Ideen zu erhalten oder um "
"Fehler zu melden"

msgid "Manage registrations discounts available to players"
msgstr ""
"Verwalten Sie die für Spieler verfügbaren Rabatte bei der Registrierung"

msgid "Please choose a clear and easily recognizable photo"
msgstr "Bitte wählen Sie ein klares und leicht erkennbares Foto"

msgid "Review players' dietary restrictions and allergies."
msgstr "Überprüfen Sie die Diätvorschriften und Allergien der Spieler."

msgid "Short guides to help you learn how the system works"
msgstr ""
"Kurze Anleitungen, die Ihnen helfen, die Funktionsweise des Systems zu "
"verstehen"

#, python-format
msgid "There are ability types without abilities: %(list)s"
msgstr "Es gibt Fähigkeitstypen ohne Fähigkeiten: %(list)s"

msgid "This page allows you to set up your payment methods"
msgstr "Auf dieser Seite können Sie Ihre Zahlungsarten einrichten"

msgid "This page summarises the assignments in this run of"
msgstr "Diese Seite fasst die Aufgaben in dieser Reihe von"

msgid "This page summarizes the association's custom texts"
msgstr "Diese Seite fasst die üblichen Texte der Vereinigung zusammen"

msgid " here the conditions of disenrollment for this event"
msgstr "Hier sind die Bedingungen für die Abmeldung von dieser Veranstaltung"

msgid "As a final step, we ask you to complete your profile"
msgstr "Als letzten Schritt bitten wir Sie, Ihr Profil zu vervollständigen"

#, python-format
msgid "Collected contribution of %(user)s for %(recipient)s"
msgstr "Gesammelter Beitrag von %(user)s für %(recipient)s"

msgid "If checked: shows the list of authors for each event"
msgstr "Wenn angekreuzt: zeigt die Liste der Autoren für jedes Ereignis"

msgid "Indicates how many passengers require transportation"
msgstr "Gibt an, wie viele Fahrgäste befördert werden müssen"

msgid "Last step, please upload your membership application"
msgstr "Als letzten Schritt laden Sie bitte Ihren Mitgliedsantrag hoch"

msgid "Manages fixed installment payments for registrations"
msgstr "Verwaltet feste Ratenzahlungen für Registrierungen"

msgid "No registrations have been received for this run yet"
msgstr "Für diesen Lauf sind noch keine Anmeldungen eingegangen"

msgid "Perform check on the consistency of character sheets"
msgstr "Überprüfung der Konsistenz von Charakterbögen durchführen"

msgid "The first column the amount, the second the receipts"
msgstr "In der ersten Spalte der Betrag, in der zweiten die Einnahmen"

msgid "This page allows you to add or edit an assignment of"
msgstr "Auf dieser Seite können Sie einen Auftrag hinzufügen oder bearbeiten"

msgid "This page shows all donations recorded in the system"
msgstr "Diese Seite zeigt alle im System erfassten Spenden"

msgid "This page shows the deadlines to be met for this run"
msgstr ""
"Auf dieser Seite finden Sie eine Zusammenfassung der Fristen, die für diesen"
" Lauf einzuhalten sind"

msgid "This page shows the relationships between characters"
msgstr ""
"Auf dieser Seite sind die Verbindungen zwischen den Figuren zusammengefasst"

msgid "This page shows the workshop questions for the event"
msgstr ""
"Auf dieser Seite finden Sie eine Zusammenfassung der Fragen aus den "
"Workshops der Veranstaltung"

msgid "You have already sent a payment pending verification"
msgstr ""
"Sie haben bereits eine Zahlung gesendet, deren Überprüfung noch aussteht"

msgid "You will have our eternal thanks for believing in us"
msgstr ""
"Wir werden Ihnen auf ewig dafür danken, dass Sie an uns geglaubt haben"

msgid "please upload your membership application to proceed"
msgstr "Bitte laden Sie Ihren Mitgliedsantrag hoch, um fortzufahren"

msgid "'character' (character name or number to be assigned)"
msgstr "Zeichen\" (Name oder Nummer des Zeichens, das zugewiesen werden soll)"

#, python-format
msgid "Casting preferences saved on '%(type)s' for %(event)s"
msgstr "Casting-Präferenzen gespeichert auf '%(type)s' für %(event)s"

msgid "Differing by only one character from the expected one"
msgstr "Abweichung um nur ein Zeichen von dem erwarteten Zeichen"

msgid "Here is a to-do list of important actions to complete"
msgstr "Hier ist eine Liste mit wichtigen Maßnahmen, die zu erledigen sind"

msgid "Initial value of experience points for all characters"
msgstr "Anfangswert der Erfahrungspunkte für alle Charaktere"

msgid "Manage dynamic installment payments for registrations"
msgstr "Verwalten Sie dynamische Ratenzahlungen für Registrierungen"

msgid "Now you can create the 'patron' and 'reduced' tickets"
msgstr "Jetzt können Sie die Tickets \"Gönner\" und \"Ermäßigt\" erstellen"

msgid "Optional - ram html code (substitute the text before)"
msgstr "Optional - Roh-HTML-Code (ersetzt den obigen Text)"

#, python-format
msgid "Registration fee %(number)d of %(user)s per %(event)s"
msgstr "Anmeldegebühr %(number)d der %(user)s pro %(event)s"

msgid "Select which elements to copy, from which other event"
msgstr ""
"Wählen Sie aus, welche Elemente aus welcher anderen Veranstaltung kopiert "
"werden sollen"

msgid "The total number of tickets to be drawn was indicated"
msgstr "Die Gesamtzahl der zu verlosenden Lose ist angegeben"

msgid "This page allows you to add or edit a volunteer entry"
msgstr ""
"Auf dieser Seite können Sie einen Eintrag für Freiwillige hinzufügen oder "
"bearbeiten"

msgid "This page allows you to change general event settings"
msgstr "Auf dieser Seite können Sie allgemeine Ereigniseinstellungen ändern"

msgid "This page shows all invoices registered in the system"
msgstr ""
"Auf dieser Seite werden alle im System registrierten Rechnungen angezeigt"

msgid "This page shows users who can be persuaded to sign up"
msgstr ""
"Diese Seite zeigt die Nutzer, die für eine Anmeldung gewonnen werden können"

msgid "You have been gifted a registration to this event, by"
msgstr ""
"Sie haben eine Teilnahme an dieser Veranstaltung geschenkt bekommen, und "
"zwar von"

msgid "You have granted data sharing with this organisation!"
msgstr "Sie haben dem Datenaustausch mit dieser Organisation zugestimmt!"

msgid "Do you want to allow users to make voluntary donations"
msgstr "Möchten Sie Nutzern die Möglichkeit geben, freiwillig zu spenden"

msgid "Everything is in order about the payment of this event"
msgstr ""
"Alles ist in Ordnung, damit wir für diese Veranstaltung bezahlen können"

msgid "Indicate a song you want to dedicate to your character"
msgstr "Gib einen Song an, den du deiner Figur widmen möchtest"

msgid "Indicate as precisely as possible where to pick you up"
msgstr "Geben Sie so genau wie möglich an, wo Sie abgeholt werden sollen"

msgid "Indicate how spending is allocated at the budget level"
msgstr "Geben Sie an, wie die Ausgaben auf Haushaltsebene gestaltet sind"

msgid "Indicates that payment is sent 'to friends and family'"
msgstr "Zeigt an, dass die Zahlung \"an Freunde und Familie\" gesendet wird"

msgid "Indicates the runs for which the discount is available"
msgstr "Gibt die Läufe an, für die der Rabatt verfügbar ist"

msgid "Manage XP distributions for character skill purchases."
msgstr ""
"Verwalten Sie die XP-Verteilung für den Erwerb von Charakterfähigkeiten."

msgid "Now you can add relationships when editing a character"
msgstr ""
"Jetzt können Sie beim Bearbeiten eines Charakters Beziehungen hinzufügen"

msgid "Set if you want to reserve tickets in addition to your"
msgstr "Legen Sie fest, ob Sie zusätzlich zu Ihrem"

msgid "The registration request will be updated automatically"
msgstr "Die Anwendung wird automatisch aktualisiert"

msgid "The user has confirmed its registration for this event"
msgstr "Der Benutzer hat seine Anmeldung für diese Veranstaltung bestätigt"

msgid "The user has updated their registration for this event"
msgstr "Der Benutzer hat seine Anmeldung für diese Veranstaltung aktualisiert"

msgid "This page shows the discounts activated for this event"
msgstr ""
"Auf dieser Seite finden Sie eine Zusammenfassung der für diese Veranstaltung"
" aktivierten Rabatte"

msgid "This page summarises the customised texts of the event"
msgstr ""
"Auf dieser Seite sind die individuellen Texte der Veranstaltung "
"zusammengefasst"

msgid "This page summarises the list of members as a registry"
msgstr ""
"Auf dieser Seite ist die Liste der Mitglieder in Form eines Registers "
"zusammengefasst"

msgid "You have not reached the minimum number of preferences"
msgstr ""
"Sie haben nicht die Mindestanzahl an Präferenzen erreicht, die Sie angeben "
"müssen"

msgid "You must signed up in order to select your preferences"
msgstr "Sie müssen registriert sein, um Ihre Präferenzen auswählen zu können"

msgid "Your tax code has a problem that we ask you to correct"
msgstr ""
"Ihr Steuerkennzeichen hat ein Problem, das wir Sie bitten, zu korrigieren"

msgid "Application to be given to them to sign and then upload"
msgstr "Der Antrag ist zu unterschreiben und dann hochzuladen"

msgid "Content of mail reminding players to fill their profile"
msgstr ""
"Inhalt der E-Mail, die die Spieler daran erinnert, ihr Profil auszufüllen"

msgid "Content of the membership request filled with user data"
msgstr "Inhalt des mit Benutzerdaten gefüllten Mitgliedsantrags"

msgid "Displays players overdue for payment or other deadlines"
msgstr ""
"Zeigt Spieler an, bei denen Zahlungen oder andere Fristen überfällig sind"

msgid "Displays statistics on player preferences on characters"
msgstr ""
"Zeigt Statistiken über die Präferenzen der Spieler zu den Charakteren an"

msgid "If checked: shows a link in the calendar to past events"
msgstr ""
"Wenn aktiviert: zeigt einen Link im Kalender zu vergangenen Ereignissen"

msgid "Quickly configure your events's most important settings"
msgstr ""
"Konfigurieren Sie schnell die wichtigsten Einstellungen für Ihre "
"Veranstaltungen"

msgid "Review the users that are missing the event's deadlines"
msgstr ""
"Überprüfen Sie die Benutzer, die die Termine für die Veranstaltung nicht "
"einhalten"

msgid "The link will be valid for the following number of days"
msgstr "Der Link wird für die folgende Anzahl von Tagen gültig sein"

msgid "This page allows you to edit organization-specific text"
msgstr "Auf dieser Seite können Sie organisationsspezifischen Text bearbeiten"

msgid "This page allows you to keep track of reported problems"
msgstr "Auf dieser Seite können Sie die gemeldeten Probleme verfolgen"

msgid "Total of what has already been paid at the current date"
msgstr "Summe der zum aktuellen Datum bereits gezahlten Beträge"

msgid "We encountered a problem with the tax code you provided"
msgstr ""
"Es ist ein Problem mit dem von Ihnen angegebenen Steuercode aufgetreten"

msgid "Your membership application was successfully submitted!"
msgstr "Ihr Mitgliedsantrag wurde erfolgreich eingereicht!"

msgid "Added at the bottom of mail confirming signup to players"
msgstr ""
"Am Ende der E-Mail zur Bestätigung der Anmeldung an die Spieler hinzugefügt"

msgid "Assign the characters following the players' preferences"
msgstr "Weisen Sie die Charaktere nach den Wünschen der Spieler zu"

msgid "Click on the image below (Paypal.me) to open the payment"
msgstr "Klicken Sie auf das Bild unten (Paypal.me), um die Zahlung zu öffnen"

msgid "Customize textual elements of the organization interface"
msgstr "Anpassen von Textelementen der Organisationsoberfläche"

msgid "Date of birth characters do not match (check exact date)"
msgstr ""
"Die Zeichen des Geburtsdatums stimmen nicht überein (genaues Datum prüfen)"

msgid "Display full history of player preferences on characters"
msgstr "Vollständige Historie der Spielerpräferenzen für Charaktere anzeigen"

msgid "If no payment is received, registration may be cancelled"
msgstr "Geht keine Zahlung ein, kann die Anmeldung storniert werden"

msgid "If you would like to make a donation to the Organization"
msgstr ""
"Wenn Sie der Vereinigung eine kostenlose Spende zukommen lassen möchten,"

msgid "Indicate whether the field is printed in PDF generations"
msgstr "Geben Sie an, ob das Feld in PDF-Generationen gedruckt wird"

msgid "Now players can submit donation, and you can review them"
msgstr ""
"Jetzt können Spieler Spenden einreichen, und Sie können sie überprüfen"

msgid "Please check the address again, especially its beginning"
msgstr ""
"Bitte überprüfen Sie die Adresse noch einmal, insbesondere ihren Anfang"

msgid "This page allows you to add or edit a credits assignment"
msgstr ""
"Auf dieser Seite können Sie einen Kreditauftrag hinzufügen oder bearbeiten"

msgid "This page allows you to add or edit a signup to this run"
msgstr ""
"Auf dieser Seite können Sie eine Anmeldung zu diesem Lauf hinzufügen oder "
"bearbeiten"

msgid "This page shows all expense items recorded in the system"
msgstr "Diese Seite zeigt alle im System erfassten Ausgabenposten an"

msgid "Content of mail reminding players to pay their signup fee"
msgstr ""
"Inhalt der E-Mail, in der die Spieler an die Zahlung ihrer Anmeldegebühr "
"erinnert werden"

msgid "Content of privacy page linked at the bottom of all pages"
msgstr "Inhalt der Datenschutzseite, die unten auf allen Seiten verlinkt ist"

msgid "Indicate the pronouns you wish to be used to refer to you"
msgstr "Geben Sie die Pronomen an, mit denen Sie bezeichnet werden möchten"

msgid "Now you can review the historical accounting informations"
msgstr "Jetzt können Sie die historischen Buchhaltungsinformationen einsehen"

msgid "Select the faction on which you want to filter characters"
msgstr ""
"Wählen Sie die Gruppen aus, nach denen Sie die Zeichen filtern möchten"

msgid "This page allows you to edit the event navigation buttons"
msgstr ""
"Auf dieser Seite können Sie die Navigationsschaltflächen der Veranstaltung "
"bearbeiten"

msgid "This page allows you to edit the roles of the association"
msgstr "Auf dieser Seite können Sie die Rollen der Vereinigung bearbeiten"

#, python-format
msgid "To confirm it, please pay %(amount)s within %(days)s days"
msgstr ""
"Um sie zu bestätigen, zahlen Sie bitte %(amount)s innerhalb von %(days)s "
"Tagen"

msgid "Total of expenses submitted by collaborators and approved"
msgstr "Summe der von den Mitarbeitern eingereichten und genehmigten Ausgaben"

msgid "You cannot redeem a membership, you are already a member!"
msgstr ""
"Sie können eine Mitgliedschaft nicht einlösen, Sie sind bereits Mitglied!"

msgid "once approved, the corresponding amounts are assigned as "
msgstr ""
"Nach der Genehmigung werden die entsprechenden Beträge wie folgt zugewiesen"

msgid "Allows you to copy any element directly from another event"
msgstr ""
"Ermöglicht es Ihnen, ein beliebiges Element direkt aus einer anderen "
"Veranstaltung zu kopieren"

msgid "Displays full lists of usual players not already signed up"
msgstr ""
"Zeigt vollständige Listen der üblichen Spieler an, die noch nicht angemeldet"
" sind"

msgid "Do you want to assign characters using a casting algorithm"
msgstr "Möchten Sie Zeichen mit Hilfe eines Casting-Algorithmus zuweisen"

#, python-format
msgid "Hi! Your registration to <b>%(event)s</b> has been updated"
msgstr "Hallo! Ihre Anmeldung zu <b>%(event)s</b> wurde aktualisiert"

msgid "I am not good what to say. I never thought it would happen"
msgstr ""
"Ich bin mir nicht sicher, was ich sagen soll. Ich hätte nie gedacht, dass "
"das passieren würde"

msgid "If instead you wish to upload a new photo of your document"
msgstr ""
"Wenn Sie stattdessen ein neues Foto von Ihrem Dokument hochladen möchten"

msgid "If you have a discount code, enter it here and press enter"
msgstr ""
"Wenn Sie einen Erleichterungscode haben, geben Sie ihn hier ein und drücken "
"Sie die Eingabetaste"

msgid "Let us know if you encounter any issues or need assistance"
msgstr "Lassen Sie uns wissen, wenn Sie Probleme haben oder Hilfe benötigen"

msgid "Manage expenses uploaded by staff members and approve them"
msgstr "Von Mitarbeitern hochgeladene Ausgaben verwalten und genehmigen"

msgid "Option name, displayed within the question (keep it short)"
msgstr "Name der Option, angezeigt in der Frage (kurz halten)"

msgid "Probability of showing the special page (out of thousands)"
msgstr ""
"Wahrscheinlichkeit, dass die Sonderseite angezeigt wird (von Tausenden)"

msgid "This page allows you to manually approve payments received"
msgstr "Auf dieser Seite können Sie eingegangene Zahlungen manuell genehmigen"

msgid "This page allows you to upload a new personal expense item"
msgstr ""
"Auf dieser Seite können Sie einen neuen Posten für persönliche Ausgaben "
"hochladen"

msgid "This page shows all payment items registered in the system"
msgstr ""
"Auf dieser Seite werden alle im System registrierten Zahlungsposten "
"angezeigt"

#, python-format
msgid "Total of your signup fee: <b>%(amount).2f %(currency)s</b>"
msgstr "Gesamtbetrag Ihrer Eingabe: <b>%(amount).2f %(currency)s</b>"

msgid "You have exceeded the maximum number of selectable options"
msgstr "Sie haben die maximale Anzahl der wählbaren Optionen überschritten"

msgid "Content of mail reminding players to pay the membership fee"
msgstr ""
"Inhalt der E-Mail, in der die Spieler an die Zahlung des Mitgliedsbeitrags "
"erinnert werden"

msgid "Do you want to accept payments processed through the system"
msgstr ""
"Möchten Sie Zahlungen akzeptieren, die über das System abgewickelt werden"

msgid "Do you want to allow players to create their own characters"
msgstr ""
"Möchten Sie den Spielern erlauben, ihre eigenen Charaktere zu erstellen"

msgid "If checked, makes pre-registration for this event available"
msgstr ""
"Wenn angekreuzt, ist eine Vorregistrierung für diese Veranstaltung möglich"

msgid "Lets staff access the diet information submitted by players"
msgstr ""
"Ermöglicht dem Personal den Zugriff auf die von den Spielern übermittelten "
"Ernährungsinformationen"

#, python-format
msgid "Name: %(name)s, slug: %(slug)s, creator: %(user)s %(email)s"
msgstr "Name: %(name)s, Slug: %(slug)s, Ersteller: %(user)s %(email)s"

msgid "Now players can submit collections, and you can review them"
msgstr ""
"Jetzt können Spieler Sammlungen einreichen, und Sie können sie überprüfen"

msgid "Now you can start creating workshops, starting from modules"
msgstr ""
"Jetzt können Sie mit der Erstellung von Workshops beginnen, ausgehend von "
"den Modulen"

#, python-format
msgid "Payments already received: <b>%(amount).2f %(currency)s</b>"
msgstr "Bereits erhaltene Zahlungen: <b>%(amount).2f %(currency)s</b>"

msgid "Percentage of VAT to be calculated on the ticket cost alone"
msgstr ""
"Der Prozentsatz der Mehrwertsteuer wird nur auf den Fahrpreis berechnet"

msgid "This page allows you to add or edit a new item of inventory"
msgstr ""
"Auf dieser Seite können Sie einen neuen Artikel zum Inventar hinzufügen oder"
" bearbeiten"

msgid "This page allows you to change a member's membership status"
msgstr ""
"Auf dieser Seite können Sie den Mitgliedschaftsstatus eines Mitglieds ändern"

msgid "This page presents the complete list of financial movements"
msgstr ""
"Auf dieser Seite finden Sie die vollständige Liste der Finanzbewegungen"

msgid "This page shows the payment deadline settings for the event"
msgstr ""
"Auf dieser Seite finden Sie eine Zusammenfassung der Zahlungsfristen für die"
" Veranstaltung"

msgid "This page shows the sections of the event registration form"
msgstr ""
"Auf dieser Seite sind die Abschnitte des Anmeldeformulars für die "
"Veranstaltung zusammengefasst"

#, python-format
msgid "You can make the payment <a href='%(url)s'>on this page</a>"
msgstr ""
"Sie können die Zahlung <a href='%(url)s'>auf dieser Seite vornehmen</a>"

msgid "You have chosen the same option in more than one preference"
msgstr "Sie haben die gleiche Option in mehr als einer Präferenz angegeben"

#, python-format
msgid "%(amount)d %(tokens)s were used to participate in this event"
msgstr ""
"%(amount)d %(tokens)s wurden zur Teilnahme an dieser Veranstaltung verwendet"

msgid "ATTENTION: This action overwrites changes made to this event"
msgstr ""
"WARNUNG: Diese Aktion überschreibt Änderungen, die an diesem Ereignis "
"vorgenommen wurden"

#, python-format
msgid "Access the management panel <a href= %(url)s'>from here!</a>"
msgstr ""
"Greifen Sie auf das Verwaltungspanel <a href= %(url)s'>von hier aus zu!</a>"

msgid "Adds a page where you can define shorter URLs for long links"
msgstr ""
"Fügt eine Seite hinzu, auf der Sie kürzere URLs für lange Links definieren "
"können"

msgid "Allows players to cancel their own registrations at any time"
msgstr ""
"Ermöglicht den Spielern, ihre eigenen Anmeldungen jederzeit zu stornieren"

msgid "If checked, workshops will be visible for players to fill in"
msgstr ""
"Wenn diese Option aktiviert ist, werden die Workshops für die Spieler "
"sichtbar"

msgid "If you wish to upload a new scan of your application instead"
msgstr ""
"Wenn Sie stattdessen einen neuen Scan Ihrer Bewerbung hochladen möchten"

msgid "In the membership book the number of your membership card is"
msgstr "Im Mitgliedsbuch lautet Ihre Mitgliedsnummer"

msgid "Manages tokens used by players to cover the registration fee"
msgstr ""
"Verwaltet die von den Spielern zur Deckung der Anmeldegebühr verwendeten "
"Token"

msgid "Now you can review the diet information submitted by players"
msgstr ""
"Jetzt können Sie die von den Spielern eingereichten Ernährungsinformationen "
"einsehen"

msgid "Set up the tickets that users can select during registration"
msgstr ""
"Einrichten der Tickets, die Benutzer bei der Registrierung auswählen können"

msgid "This page allows you to add or edit an expense item incurred"
msgstr ""
"Auf dieser Seite können Sie einen angefallenen Ausgabenposten hinzufügen "
"oder bearbeiten"

msgid "This page shows in detail the skills marked by a contributor"
msgstr ""
"Diese Seite zeigt im Detail die von einem Beitragenden markierten "
"Fähigkeiten"

msgid "This page shows the factions (character groups) of the event"
msgstr ""
"Auf dieser Seite werden die Fraktionen (Gruppen von Charakteren) des "
"Ereignisses zusammengefasst"

msgid "This page shows the relationships of the indicated character"
msgstr "Diese Seite fasst die Links des angegebenen Zeichens zusammen"

msgid "You have already granted data sharing with this organisation"
msgstr ""
"Sie haben der gemeinsamen Nutzung von Daten mit dieser Organisation bereits "
"zugestimmt"

#, python-format
msgid "%(amount)d %(credits)s were used to participate in this event"
msgstr ""
"%(amount)d %(credits)s wurden für die Teilnahme an dieser Veranstaltung "
"verwendet"

msgid "Added at the bottom of all mails confirming signup to players"
msgstr ""
"Am Ende aller Mails zur Bestätigung der Anmeldung an Spieler hinzugefügt"

msgid "If checked, an option can be chosen a maximum number of times"
msgstr ""
"Wenn dieses Kästchen markiert ist, kann eine Option maximal mehrmals "
"ausgewählt werden"

msgid "Lets staff access the safety information submitted by players"
msgstr ""
"Ermöglicht dem Personal den Zugriff auf die von den Spielern übermittelten "
"Sicherheitsinformationen"

msgid "Manage event templates used as starting points for new events"
msgstr ""
"Verwalten von Veranstaltungsvorlagen, die als Ausgangspunkt für neue "
"Veranstaltungen dienen"

msgid "Manage the event settings: name, description,  and other data"
msgstr ""
"Verwalten Sie die Ereigniseinstellungen: Name, Beschreibung und andere Daten"

msgid "Manages credits used by players to cover the registration fee"
msgstr ""
"Verwaltet die von den Spielern zur Deckung der Anmeldegebühr verwendeten "
"Guthaben"

msgid "Quickly configure your organization's most important settings"
msgstr ""
"Schnelles Konfigurieren der wichtigsten Einstellungen Ihres Unternehmens"

msgid "Sets how often reminder emails are sent, in days (default: 5)"
msgstr ""
"Legt fest, wie oft Erinnerungs-E-Mails gesendet werden, in Tagen (Standard: "
"5)"

msgid "These are the workshops you must complete before you can play"
msgstr ""
"Dies sind die Workshops, die Sie absolvieren müssen, bevor Sie spielen "
"können"

msgid "This page allows you to change the access roles for the event"
msgstr ""
"Auf dieser Seite können Sie die Zugangsrollen für die Veranstaltung ändern"

msgid "This page lists all reimbursement claims submitted by members"
msgstr ""
"Auf dieser Seite sind alle von Mitgliedern eingereichten Erstattungsanträge "
"aufgeführt"

msgid "This page shows the general information of registered players"
msgstr ""
"Diese Seite zeigt die allgemeinen Informationen der registrierten Spieler"

msgid "This page shows the historical accounting of the organization"
msgstr "Diese Seite zeigt die historische Buchhaltung der Organisation"

msgid "This page shows the uploaded resources available to the event"
msgstr ""
"Auf dieser Seite finden Sie eine Zusammenfassung der hochgeladenen "
"Ressourcen, die für die Veranstaltung zur Verfügung stehen"

msgid "This page summarizes all revenue items recorded in the system"
msgstr ""
"Auf dieser Seite werden alle im System erfassten Einnahmeposten "
"zusammengefasst"

msgid "To confirm your registration, please pay the amount indicated"
msgstr ""
"Um Ihre Anmeldung zu bestätigen, zahlen Sie bitte den angegebenen Betrag"

msgid "for no relationship, only to display the other character name"
msgstr "für keine Beziehung, nur um den anderen Zeichennamen anzuzeigen"

msgid "Added to the membership page as the paragraph for statute info"
msgstr ""
"Auf der Mitgliedschaftsseite als Absatz für Statuteninformationen "
"hinzugefügt"

msgid "Content of legal notice page linked at the bottom of all pages"
msgstr ""
"Inhalt der Seite mit den rechtlichen Hinweisen, die am Ende aller Seiten "
"verlinkt ist"

msgid "Description of this payment method to be displayed to the user"
msgstr ""
"Beschreibung dieser Zahlungsmethode, die dem Benutzer angezeigt werden soll"

msgid "From this page you can send an email to any list of recipients"
msgstr ""
"Von dieser Seite aus können Sie eine E-Mail an eine beliebige Liste von "
"Empfängern senden"

msgid "If checked, shows players the histories of preferences entered"
msgstr ""
"Wenn diese Option aktiviert ist, wird den Spielern der Verlauf der "
"eingegebenen Einstellungen angezeigt"

msgid "If you encounter any issues, contact us and we will assist you"
msgstr ""
"Wenn Sie auf Probleme stoßen, kontaktieren Sie uns und wir werden Ihnen "
"helfen"

msgid "Indicate here each element you wish to avoid in the assignment"
msgstr ""
"Geben Sie hier jedes Element an, das Sie bei der Zuordnung vermeiden möchten"

msgid "It will be shown to other players together with your character"
msgstr "Sie wird den anderen Spielern zusammen mit deinem Charakter angezeigt"

msgid "Now staff members can upload expenses, and you can review them"
msgstr ""
"Jetzt können Mitarbeiter Ausgaben hochladen, und Sie können sie überprüfen"

msgid "Now you can review the safety information submitted by players"
msgstr ""
"Jetzt können Sie die von den Spielern eingereichten Sicherheitsinformationen"
" überprüfen"

msgid "Optional - Extended description (displayed in small gray text)"
msgstr ""
"Optional - Erweiterte Beschreibung (wird in kleinem grauen Text angezeigt)"

msgid "Set specific values for configuration of features of the event"
msgstr ""
"Einstellen spezifischer Werte für die Konfiguration der Merkmale des "
"Ereignisses"

msgid "We ask you to pay the amount requested for the next instalment"
msgstr ""
"Wir bitten Sie, den angeforderten Betrag für die nächste Rate zu zahlen"

msgid "You can give a preference to play it, as with other characters"
msgstr ""
"Sie können, wie bei anderen Charakteren auch, eine Vorliebe für dieses Spiel"
" angeben"

msgid "You must complete payment of membership dues in order to vote!"
msgstr ""
"Um wählen zu können, muss der Mitgliedsbeitrag vollständig bezahlt werden!"

msgid "Your request has been sent, we will reply as soon as possible!"
msgstr ""
"Ihre Anfrage wurde abgeschickt, wir werden so schnell wie möglich antworten!"

msgid "Allows a user to reserve extra tickets in addition to their own"
msgstr ""
"Ermöglicht es einem Nutzer, zusätzlich zu seinen eigenen Tickets weitere "
"Tickets zu reservieren"

msgid "Allows players to create and modify their own characters freely"
msgstr ""
"Erlaubt den Spielern, ihre eigenen Charaktere frei zu erstellen und zu "
"verändern"

msgid "Description - will be displayed at the beginning of the section"
msgstr "Beschreibung - wird am Anfang des Abschnitts angezeigt"

msgid "Do you want to manage characters assigned to registered players"
msgstr ""
"Möchten Sie Charaktere verwalten, die registrierten Spielern zugewiesen sind"

msgid "Do you want users to join events only after an approval process"
msgstr ""
"Möchten Sie, dass Benutzer erst nach einem Genehmigungsverfahren an "
"Veranstaltungen teilnehmen können"

#, python-format
msgid "Hello! Your registration at <b>%(event)s</b> has been confirmed"
msgstr "Hallo! Deine Anmeldung bei <b>%(event)s</b> wurde bestätigt"

msgid "If checked, no tokens will be used in the entries of this event"
msgstr ""
"Wenn diese Option angekreuzt ist, werden bei den Einträgen dieses "
"Ereignisses keine Token verwendet"

msgid "If checked, prologues will be visible to the assigned character"
msgstr ""
"Wenn diese Option aktiviert ist, sind die Prologe für den zugewiesenen "
"Charakter sichtbar"

msgid "If checked, the PDF version of character sheets will be visible"
msgstr ""
"Wenn diese Option aktiviert ist, wird die PDF-Version der Charakterbögen "
"angezeigt"

msgid "Indicate the exact date in which the payment has been performed"
msgstr ""
"Geben Sie an, zu welchem Zeitpunkt die Bewegung des Finanzinstruments "
"stattgefunden hat"

msgid "Indicates whether the discount is visible and usable by players"
msgstr "Zeigt an, ob der Rabatt für die Spieler sichtbar und nutzbar ist"

msgid "Manage staff expenses based on receipts uploaded for all events"
msgstr ""
"Verwaltung der Personalausgaben auf der Grundlage der für alle "
"Veranstaltungen hochgeladenen Belege"

msgid "Now players can create refund requests, and you can review them"
msgstr ""
"Jetzt können Spieler Rückerstattungsanträge stellen, und Sie können sie "
"überprüfen"

msgid "Select from the dropdown the characters to be added to the plot"
msgstr ""
"Wählen Sie aus dem Dropdown-Menü die Zeichen aus, die der Handlung "
"hinzugefügt werden sollen"

msgid "This page allows you to add or edit sections in the signup form"
msgstr ""
"Auf dieser Seite können Sie Abschnitte im Anmeldeformular hinzufügen oder "
"bearbeiten"

msgid "This page allows you to add or edit the registration surcharges"
msgstr ""
"Auf dieser Seite können Sie die Zuschläge für Abonnements hinzufügen oder "
"ändern"

msgid "This page allows you to change the general settings of this run"
msgstr ""
"Auf dieser Seite können Sie die allgemeinen Einstellungen für diesen Lauf "
"ändern"

msgid "This page shows all runs; you can edit them, or create new ones"
msgstr ""
"Auf dieser Seite werden alle Läufe angezeigt; Sie können sie bearbeiten oder"
" neue Läufe erstellen"

msgid "To be able to pay, your membership application must be approved"
msgstr "Um zahlen zu können, muss Ihr Mitgliedsantrag genehmigt werden"

msgid "Warning: there is already an approved member with the same name"
msgstr ""
"Achtung: Es gibt bereits ein zugelassenes Mitglied mit demselben Namen"

msgid "You will receive confirmation of the outcome of its  evaluation"
msgstr "Sie erhalten eine Bestätigung über das Ergebnis der Bewertung"

msgid "Activate new features and enhance the functionality of the event"
msgstr ""
"Aktivierung neuer Funktionen und Verbesserung der Funktionalität der "
"Veranstaltung"

msgid "In the text refer to the other characters solely by their number"
msgstr "Im Text nennen Sie die anderen Zeichen nur mit ihrer Nummer"

msgid "Indicate the color that will be used for the background of texts"
msgstr "Gibt die Farbe an, die für den Texthintergrund verwendet werden soll"

msgid "Indicate the payment methods you wish to be available to players"
msgstr ""
"Geben Sie die Zahlungsmethoden an, die Sie den Spielern zur Verfügung "
"stellen möchten"

msgid "Manage questions and options for characters and writing elements"
msgstr "Verwalten von Fragen und Optionen für Zeichen und Schriftelemente"

msgid "Now players can submit preregistrations, and you can review them"
msgstr ""
"Jetzt können Spieler Vorregistrierungen einreichen, und Sie können sie "
"überprüfen"

msgid "Part of the registration fee derived only from the ticket chosen"
msgstr "Ein Teil der Anmeldegebühr stammt nur aus dem gewählten Ticket"

msgid "The payment was not completed. Please contact us to find out why"
msgstr ""
"Die Zahlung wurde nicht abgeschlossen. Bitte kontaktieren Sie uns, um den "
"Grund herauszufinden"

msgid "They will be used automatically when you sign up for a new event"
msgstr ""
"Sie werden automatisch abgezogen, wenn Sie sich für eine neue Veranstaltung "
"anmelden"

msgid "This page allows you to add or edit the expense of a contributor"
msgstr ""
"Auf dieser Seite können Sie die Ausgaben eines Beitragszahlers hinzufügen "
"oder bearbeiten"

msgid "This page allows you to copy the event settings from another one"
msgstr ""
"Auf dieser Seite können Einstellungen aus einer anderen Veranstaltung "
"kopiert werden"

msgid "This page shows the settings available for the membership voting"
msgstr ""
"Diese Seite zeigt die verfügbaren Einstellungen für die Mitgliederabstimmung"

msgid "This page shows the traits assigned to the characters in the run"
msgstr ""
"Diese Seite fasst die Eigenschaften zusammen, die den Charakteren in der "
"Serie zugeordnet sind"

#, python-format
msgid "To complete the process, simply <a href='%(url)s'>click here</a>"
msgstr ""
"Um den Vorgang abzuschließen, klicken Sie einfach <a href='%(url)s'>Hier "
"klicken</a>"

msgid "Use the information below to request the transfer from your bank"
msgstr ""
"Verwenden Sie die folgenden Informationen, um die Überweisung bei Ihrer Bank"
" anzufordern"

msgid "You have indicated several preferences towards the same element!"
msgstr "Sie haben mehrere Vorlieben für ein und dasselbe Element angegeben!"

msgid "Your request will be considered at the next meeting of the Board"
msgstr "Ihr Antrag wird in der nächsten Sitzung des Verwaltungsrats behandelt"

msgid "Copy and paste exactly all the coloured text below into the notes"
msgstr ""
"Kopieren Sie den unten stehenden farbigen Text und fügen Sie ihn in die "
"Notizen ein"

msgid "Error loading. Invalid file format (we accept only pdf or images)"
msgstr ""
"Fehler beim Laden. Ungültiges Dateiformat - wir akzeptieren nur pdf und "
"Bilder"

msgid "If checked, no credits will be used in the entries for this event"
msgstr ""
"Wenn diese Option angekreuzt ist, werden bei den Einträgen für dieses "
"Ereignis keine Credits verwendet"

msgid "If checked: Show summary page with number of tickets/options used"
msgstr ""
"Wenn markiert: Übersichtsseite mit der Anzahl der verwendeten "
"Tickets/Optionen anzeigen"

msgid "If you think this is an error, get in touch with us to resolve it"
msgstr ""
"Wenn Sie glauben, dass es sich um einen Fehler handelt, setzen Sie sich mit "
"uns in Verbindung, um das Problem zu lösen"

msgid "List of newsletter subscribers who have not yet played this event"
msgstr ""
"Liste der Newsletter-Abonnenten, die diese Veranstaltung noch nicht gespielt"
" haben"

msgid "Manage the run settings: date, registrations, elements visibility"
msgstr ""
"Verwalten Sie die Laufeinstellungen: Datum, Anmeldungen, Sichtbarkeit der "
"Elemente"

#, python-format
msgid "New participation in the collection for %(recipient)s by %(user)s"
msgstr "Neue Teilnahme an der Sammlung für %(recipient)s durch %(user)s"

msgid "Please enter the occasion for which you wish to make the donation"
msgstr "Bitte geben Sie den Anlass an, für den Sie die Spende leisten möchten"

msgid "This page shows all events; you can edit them, or create new ones"
msgstr ""
"Auf dieser Seite werden alle Ereignisse angezeigt; Sie können sie bearbeiten"
" oder neue Ereignisse erstellen"

msgid "This page shows the factions and plots of the indicated character"
msgstr ""
"Diese Seite fasst die Fraktionen und Handlungen des angegebenen Charakters "
"zusammen"

msgid "Write here questions about your character directly to the authors"
msgstr "Schreiben Sie hier Fragen zu Ihrer Figur direkt an die Autoren"

msgid "whether the character is aware of the identity of the other trait"
msgstr "ob der Charakter die Identität des anderen Merkmals kennt"

#, python-format
msgid "A payment of %(amount).2f %(currency)s was received for this event"
msgstr ""
"Für dieses Ereignis wurde eine Zahlung in Höhe von %(amount).2f %(currency)s"
" geleistet"

msgid "Content of mail reminding players to fill their membership request"
msgstr ""
"Inhalt der E-Mail, in der die Spieler daran erinnert werden, ihren "
"Mitgliedsantrag auszufüllen"

msgid "Enter your email below to receive instructions on how to change it"
msgstr ""
"Geben Sie unten Ihre E-Mail-Adresse ein, um Anweisungen zum Ändern zu "
"erhalten"

msgid "Indicates whether the option can be included in the gifted signups"
msgstr "Gibt an, ob die Option in die freien Einträge aufgenommen werden kann"

msgid "Manage payments performed by players to cover the registration fee"
msgstr ""
"Verwaltung der von den Spielern geleisteten Zahlungen zur Deckung der "
"Anmeldegebühr"

msgid "Select the types of writing elements that this question applies to"
msgstr ""
"Wählen Sie die Arten von Schriftelementen aus, auf die diese Frage zutrifft"

msgid "Set up specific values for the interface configuration or features"
msgstr ""
"Einstellen bestimmter Werte für die Schnittstellenkonfiguration oder "
"Funktionen"

msgid "The payment of your membership fee for this year has been received"
msgstr ""
"Wir bestätigen die Zahlung Ihres Mitgliedsbeitrags für das laufende Jahr"

msgid "This page summarises the available questions of the character form"
msgstr ""
"Auf dieser Seite finden Sie eine Zusammenfassung der verfügbaren Fragen des "
"Formulars"

msgid "To confirm your registration, please fill in your personal profile"
msgstr ""
"Um Ihre Anmeldung zu bestätigen, füllen Sie bitte Ihr persönliches Profil "
"aus"

msgid "Upload the scan of your signed application (image or pdf document)"
msgstr ""
"Laden Sie einen Scan Ihres unterzeichneten Bewerbungsformulars hoch (Bild "
"oder pdf-Dokument)"

msgid "With these tutorials, you can learn how to use the tool in no time"
msgstr ""
"Mit diesen Anleitungen können Sie die Verwendung des Tools im Handumdrehen "
"erlernen"

msgid "Activate new features and enhance the functionality of the platform"
msgstr ""
"Aktivierung neuer Funktionen und Verbesserung der Funktionalität der "
"Plattform"

msgid "Content of the receipt created for each payment and sent to players"
msgstr ""
"Inhalt der Quittung, die für jede Zahlung erstellt und an die Spieler "
"gesendet wird"

msgid "How the relationship is described from this character's perspective"
msgstr "Wie die Beziehung aus der Sicht dieser Figur beschrieben wird"

msgid "I confirm that my face and name are clearly visible in the document"
msgstr ""
"Ich bestätige, dass mein Gesicht und mein Name auf dem Dokument deutlich "
"sichtbar sind"

msgid "If checked: Sends the main mail a copy of all mails sent to players"
msgstr ""
"Wenn markiert: Sendet der Hauptmail eine Kopie aller an Spieler gesendeten "
"Mails"

msgid "Indicate an organization contact address for sending communications"
msgstr ""
"Geben Sie eine Kontaktadresse der Organisation für den Versand von "
"Mitteilungen an"

msgid "List of users who have not registered for a future run of the event"
msgstr ""
"Liste der Nutzer, die sich nicht für einen zukünftigen Lauf der "
"Veranstaltung angemeldet haben"

msgid "Manage player votes for the assignment of roles in the organization"
msgstr ""
"Verwalten von Spielerabstimmungen für die Zuweisung von Rollen in der "
"Organisation"

msgid "Minimum amount of net profit to be retained for the association tax"
msgstr ""
"Mindestbetrag des Reingewinns, der für die Vereinssteuer einbehalten werden "
"muss"

msgid "The searched object does not exist, perhaps it was recently deleted"
msgstr ""
"Das gesuchte Objekt existiert nicht, vielleicht wurde es kürzlich gelöscht"

msgid "They will not be communicated, shared or processed in any other way"
msgstr ""
"Sie werden nicht weitergegeben, geteilt oder auf andere Weise verarbeitet"

msgid "This page allows you to add or edit a badge, or assign it  to users"
msgstr ""
"Auf dieser Seite können Sie ein Abzeichen hinzufügen oder bearbeiten oder es"
" Benutzern zuweisen"

msgid "This page shows the modules for the workshop questions of the event"
msgstr ""
"Auf dieser Seite sind die Module zusammengefasst, in die die Fragen des "
"Veranstaltungsworkshops unterteilt sind"

msgid "This page summarises the customised navigation buttons of the event"
msgstr ""
"Diese Seite fasst die individuellen Navigationsschaltflächen der "
"Veranstaltung zusammen"

msgid "View all event information, and any specifics tickets costs, in its"
msgstr ""
"Alle Informationen über die Veranstaltung und alle Einzelheiten zu den "
"Anmeldekosten finden Sie auf der Website"

msgid "We confirm that your registration for this event has been cancelled"
msgstr ""
"Wir bestätigen, dass die Anmeldung für diese Veranstaltung storniert wurde"

msgid "Assign roles to collaborators and grant access to specific functions"
msgstr ""
"Zuweisung von Rollen an Mitarbeiter und Gewährung von Zugriff auf bestimmte "
"Funktionen"

msgid "Assign roles to staff members, and give access to specific functions"
msgstr ""
"Zuweisung von Rollen an Mitarbeiter und Erteilung von Zugriff auf bestimmte "
"Funktionen"

msgid "Does the character have a public role/archetype? If not, leave blank"
msgstr ""
"Hat der Charakter eine öffentliche Rolle/Archetyp? Wenn nicht, leer lassen"

msgid "Number of days within which the player must pay his next installment"
msgstr ""
"Anzahl der Tage, die für die Zahlung der nächsten Rate zur Verfügung stehen"

msgid "The ticket will be divided equally in the number of quotas indicated"
msgstr ""
"Das Los wird zu gleichen Teilen in die angegebene Anzahl von Anteilen "
"aufgeteilt"

msgid "This page allows you to add or edit a question from the sign up form"
msgstr ""
"Auf dieser Seite können Sie eine Frage im Anmeldeformular hinzufügen oder "
"ändern"

msgid "This page allows you to add or edit an expense item of a contributor"
msgstr ""
"Auf dieser Seite können Sie einen Ausgabenposten eines Beitragszahlers "
"hinzufügen oder bearbeiten"

msgid "This page shows for each player their completion status of workshops"
msgstr ""
"Diese Seite fasst für jeden Spieler den Status seiner Workshops zusammen"

msgid "This page shows the quota options available for payment of the event"
msgstr ""
"Auf dieser Seite finden Sie eine Zusammenfassung der Quotenoptionen, die für"
" die Bezahlung der Veranstaltung zur Verfügung stehen"

msgid "This page shows the total number of pre-registrations for each event"
msgstr ""
"Diese Seite zeigt die Gesamtzahl der Vorregistrierungen für jede "
"Veranstaltung"

msgid "This page summarizes the abilities that players can purchase with px"
msgstr ""
"Auf dieser Seite sind die Fähigkeiten zusammengefasst, die Spieler mit px "
"erwerben können"

#, python-format
msgid "This text will be added to the sheet, in the plot paragraph %(name)s"
msgstr ""
"Dieser Text wird dem Blatt hinzugefügt, und zwar in dem Absatz %(name)s"

msgid "We will send you a confirmation e-mail when the change has been made"
msgstr ""
"Wir werden Ihnen eine Bestätigungs-E-Mail schicken, sobald die Änderung "
"vorgenommen wurde"

#, python-format
msgid "You have correctly cancelled the registration to the %(event)s event"
msgstr ""
"Sie haben die Anmeldung zu der Veranstaltung von %(event)s korrekt storniert"

msgid "Your user does not have the required permissions to access this page"
msgstr ""
"Ihr Benutzer hat nicht die erforderlichen Berechtigungen für den Zugriff auf"
" diese Seite"

msgid "Added at the bottom of mail notifying players of character assignment"
msgstr ""
"Am Ende der Mail, die die Spieler über die Zuweisung des Charakters "
"informiert, wurde hinzugefügt"

msgid "Content of mail notifying players of their character in review status"
msgstr ""
"Inhalt der E-Mail, die die Spieler über den Status ihres Charakters in der "
"Überprüfung informiert"

msgid "Describe it in the field below and we will fix it as soon as possible"
msgstr ""
"Beschreiben Sie das Problem in dem unten stehenden Feld und wir werden es so"
" schnell wie möglich beheben"

msgid "Do you want to allow users to cancel their registrations on their own"
msgstr ""
"Möchten Sie den Nutzern erlauben, ihre Registrierungen selbst zu löschen"

msgid "Do you want to split the registration fee into dynamic payment quotas"
msgstr ""
"Möchten Sie die Anmeldegebühr in dynamische Zahlungskontingente aufteilen"

msgid "Enables field 'hide', to be able to hide writing element from players"
msgstr ""
"Aktiviert das Feld \"Ausblenden\", um das schreibende Element vor Spielern "
"zu verbergen"

msgid "Enter any useful information for the organizers to verify the payment"
msgstr ""
"Geben Sie alle Informationen ein, die für die Organisatoren nützlich sind, "
"um die Zahlung zu überprüfen"

msgid "Follow the link below to complete your payment on the Paypal platform"
msgstr ""
"Folgen Sie dem nachstehenden Link, um Ihre Zahlung über die Paypal-Plattform"
" abzuschließen"

msgid "If checked, activates a staff-managed approval process for characters"
msgstr ""
"Wenn diese Option aktiviert ist, wird ein vom Personal verwalteter "
"Genehmigungsprozess für Zeichen aktiviert"

msgid "If checked, it allows players to customise their characters' pronouns"
msgstr ""
"Wenn diese Option aktiviert ist, können die Spieler die Pronomen ihrer "
"Charaktere anpassen"

msgid "If checked: Send an email to the organisers for each payment received"
msgstr ""
"Wenn angekreuzt: Für jede eingegangene Zahlung eine E-Mail an die "
"Organisatoren senden"

msgid "If you need to attach a file, indicate it here, otherwise leave blank"
msgstr ""
"Wenn Sie eine Datei anhängen müssen, geben Sie diese hier an, andernfalls "
"lassen Sie das Feld leer"

msgid "Present (in the relationships of this character is present the other)"
msgstr "Anwesend (in den Beziehungen dieses Zeichens ist das andere anwesend)"

msgid "Set the options for the automatic PDF generation of characters sheets"
msgstr ""
"Legen Sie die Optionen für die automatische PDF-Erzeugung von "
"Zeichenblättern fest"

#, python-format
msgid "Staff member %(user)s added a new reimbursement request for %(event)s"
msgstr ""
"Mitarbeiter %(user)s hat einen neuen Anspruch für %(event)s hinzugefügt"

msgid "Text visible only by the assigned player, when 'show text' is checked"
msgstr ""
"Text, der nur für den zugewiesenen Spieler sichtbar ist, wenn \"Text "
"anzeigen\" aktiviert ist"

msgid "This page allows you to change the main settings of your Organization"
msgstr ""
"Auf dieser Seite können Sie die wichtigsten Einstellungen für Ihre "
"Organisation ändern"

msgid "This page performs several correctness checks of the character sheets"
msgstr ""
"Auf dieser Seite werden verschiedene Prüfungen der Korrektheit von "
"Zeichenkarten durchgeführt"

msgid "This page shows the information to perform the drawing of the lottery"
msgstr ""
"Auf dieser Seite finden Sie die Informationen zur Durchführung der Verlosung"

msgid "This page summarizes the types of abilities that players can purchase"
msgstr ""
"Auf dieser Seite sind die Arten von Fertigkeiten zusammengefasst, die von "
"Spielern erworben werden können"

msgid "You have reached the maximum number of characters that can be created"
msgstr ""
"Sie haben die maximale Anzahl von Zeichen erreicht, die erstellt werden "
"können"

msgid "whether the character is NOT aware of the identity of the other trait"
msgstr "ob der Charakter die Identität des anderen Merkmals NICHT kennt"

msgid "Click the tutorial to open it and follow the step-by-step instructions"
msgstr ""
"Klicken Sie auf das Tutorial, um es zu öffnen, und folgen Sie der Schritt-"
"für-Schritt-Anleitung"

msgid "Day of the year from which the membership year begins, in DD-MM format"
msgstr "Tag des Jahres, an dem das Vereinsjahr beginnt, im Format TT-MM"

#, python-format
msgid "Display your achievements in your <a href= %(url)s'>public profile</a>"
msgstr ""
"Zeigen Sie Ihre Leistungen in Ihrem <a href= %(url)s'>öffentlichen "
"Profil</a>"

msgid "Displays players overdue for payment or other deadlines for all events"
msgstr ""
"Zeigt Spieler an, bei denen Zahlungen oder andere Fristen für alle "
"Veranstaltungen überfällig sind"

msgid "Do you want to manage user help requests directly through the platform"
msgstr ""
"Möchten Sie die Hilfeanfragen der Benutzer direkt über die Plattform "
"verwalten"

msgid "Enables a volunteer register, as required by Italian RUNTS regulations"
msgstr ""
"Ermöglicht ein Freiwilligenregister, wie es die italienischen RUNTS-"
"Vorschriften vorschreiben"

msgid "Enables payment processing, specifying which payment methods to accept"
msgstr ""
"Ermöglicht die Zahlungsabwicklung und gibt an, welche Zahlungsmethoden "
"akzeptiert werden sollen"

msgid "Here you can switch between administration pages and user-facing pages"
msgstr ""
"Hier können Sie zwischen Verwaltungsseiten und benutzerorientierten Seiten "
"wechseln"

msgid "If checked, adds to all registrations an unique code to reference them"
msgstr ""
"Wenn diese Option aktiviert ist, wird allen Registrierungen ein eindeutiger "
"Code hinzugefügt, um sie zu referenzieren"

msgid "If checked, it allows players to indicate the song of their characters"
msgstr ""
"Wenn diese Option aktiviert ist, können die Spieler das Lied ihrer "
"Charaktere angeben"

msgid "If you have a separate agreement with us, you may disregard this email"
msgstr ""
"Wenn Sie eine separate Vereinbarung mit uns haben, können Sie diese E-Mail "
"ignorieren"

msgid "If you like or are interested in an event, you can <b>pre-register</b>"
msgstr ""
"Wenn Sie eine Veranstaltung mögen oder sich dafür interessieren, können Sie "
"sich <b>voranmelden</b>"

msgid "Optional - Indicates whether the ticket can be gifted to other players"
msgstr ""
"Optional - Gibt an, ob das Ticket an andere Spieler verschenkt werden kann"

msgid "These are the event registrations for which you have to make a payment"
msgstr ""
"Dies sind die Anmeldungen zu Veranstaltungen, für die Sie eine Zahlung "
"leisten müssen"

msgid "This is automatically deducted from the registration of a future event"
msgstr ""
"Dieser Betrag wird bei der Anmeldung zu einer künftigen Veranstaltung "
"automatisch abgezogen"

<<<<<<< HEAD
=======
msgid "This page allows you to set your personal preferences on the interface"
msgstr ""
"Auf dieser Seite können Sie Ihre persönlichen Einstellungen für die "
"Schnittstelle festlegen"

msgid "To activate new features and enhance the functionality of the platform"
msgstr ""
"Aktivierung neuer Funktionen und Verbesserung der Funktionalität der "
"Plattform"

>>>>>>> ba544256
msgid "You can use the following fields, they will be filled in automatically"
msgstr ""
"Sie können die folgenden Felder verwenden, sie werden automatisch ausgefüllt"

msgid ""
"Absent (in the relationships of this character the other one is absent)"
msgstr ""
"Abwesend (in den Beziehungen dieses Charakters ist der andere abwesend)"

msgid ""
"Content of mail notifying players of their character in approved status"
msgstr ""
"Inhalt der E-Mail, in der die Spieler über den genehmigten Status ihres "
"Charakters informiert werden"

msgid ""
"Content of mail notifying players of their character in proposed status"
msgstr ""
"Inhalt der E-Mail, in der die Spieler über den vorgeschlagenen Status ihres "
"Charakters informiert werden"

msgid ""
"Download the list of characters with their interpreters' profile images"
msgstr "Laden Sie die Charakterliste mit Spielerprofilen herunter"

msgid ""
"Enter the number or code of the identification document indicated above"
msgstr "Bitte geben Sie die oben angegebene ID-Nummer oder den Code ein"

msgid ""
"Get this data from the bank or equivalent, to verify the entries marked"
msgstr ""
"Holen Sie diese Daten von der Bank oder einer gleichwertigen Stelle ein, um "
"die markierten Einträge zu überprüfen"

msgid ""
"Only lowercase characters and numbers are allowed, no spaces or symbols"
msgstr ""
"Nur Kleinbuchstaben und Zahlen sind erlaubt, keine Leerzeichen oder Symbole"

msgid ""
"The request of removal from further communication has been successfull!"
msgstr "Ihre Anfrage zur Abbestellung von Mitteilungen war erfolgreich."

msgid ""
"The run you requested is only visible to players logged into the system"
msgstr ""
"Der von Ihnen angeforderte Lauf ist nur für im System angemeldete Spieler "
"sichtbar"

msgid ""
"This character represents the true secret identity of another character"
msgstr ""
"Diese Figur stellt die wahre geheime Identität einer anderen Figur dar"

msgid ""
"This page provides a summary of all expenses submitted by collaborators"
msgstr ""
"Auf dieser Seite finden Sie eine Übersicht über alle von den Mitarbeitern "
"eingereichten Ausgaben"

msgid ""
"Allows players to add an optional extra amount to their registration fee"
msgstr ""
"Ermöglicht den Spielern, einen optionalen Zusatzbetrag zu ihrer "
"Anmeldegebühr hinzuzufügen"

msgid ""
"Allows the organisation to award badges and enables a public leaderboard"
msgstr ""
"Ermöglicht es der Organisation, Abzeichen zu vergeben und eine öffentliche "
"Rangliste zu erstellen"

msgid ""
"Do you want to enable a secret registration link to allow early sign-ups"
msgstr ""
"Möchten Sie einen geheimen Registrierungslink aktivieren, um frühe "
"Anmeldungen zu ermöglichen"

msgid ""
"How the relationship is described from the other character's perspective"
msgstr "Wie die Beziehung aus der Sicht der anderen Figur beschrieben wird"

msgid ""
"If checked, it allows players to customise the names of their characters"
msgstr ""
"Wenn diese Option aktiviert ist, können die Spieler die Namen ihrer "
"Charaktere anpassen"

msgid ""
"If checked: Send an email notification to the organisers for new signups"
msgstr ""
"Wenn angekreuzt: Eine E-Mail-Benachrichtigung an die Organisatoren für neue "
"Einträge senden"

msgid ""
"If checked: the system will send reminds the days on which holidays fall"
msgstr ""
"Wenn angekreuzt: das System sendet Erinnerungen auch an Tagen, die auf einen"
" Feiertag fallen"

msgid ""
"If you are a candidate for the Board, please write an introduction here!"
msgstr ""
"Wenn Sie für den Verwaltungsrat kandidieren, stellen Sie sich bitte hier "
"vor!"

msgid ""
"On this page you can mark your specialties to collaborate on our  events"
msgstr ""
"Auf dieser Seite können Sie Ihre Spezialitäten markieren, um an unseren "
"Veranstaltungen mitzuwirken"

msgid ""
"Presentation visible to all players, when 'show presentation' is checked"
msgstr ""
"Präsentation für alle Spieler sichtbar, wenn \"Präsentation anzeigen\" "
"aktiviert ist"

msgid ""
"Select which fields should open automatically when the list is displayed"
msgstr ""
"Wählen Sie aus, welche Felder sich automatisch öffnen sollen, wenn die Liste"
" angezeigt wird"

msgid ""
"The collection is ready to be delivered, give this link to the recipient"
msgstr ""
"Die Sammlung ist bereit für die Zustellung, geben Sie diesen Link an den "
"Empfänger weiter"

msgid ""
"This page allows you to add or edit an option in a sign up form question"
msgstr ""
"Auf dieser Seite können Sie eine Option in einer Frage des "
"Bewerbungsformulars hinzufügen oder ändern"

msgid ""
"This page allows you to edit the configuration of the activated features"
msgstr ""
"Auf dieser Seite können Sie die Konfiguration der aktivierten Funktionen "
"bearbeiten"

msgid ""
"To assign a user to a role, they must first be added to the organization"
msgstr ""
"Um einem Benutzer eine Rolle zuzuweisen, muss er zunächst der Organisation "
"hinzugefügt werden"

msgid ""
"We value the privacy of your data and will treat it with the utmost care"
msgstr ""
"Wir legen Wert auf den Schutz Ihrer Daten und behandeln sie mit äußerster "
"Sorgfalt"

msgid ""
"if the character does NOT belong to this element, but is only referenced"
msgstr ""
"wenn das Zeichen NICHT zu diesem Element gehört, sondern nur referenziert "
"wird"

msgid ""
"Do you want to split the registration fee into fixed payment installments"
msgstr "Möchten Sie die Anmeldegebühr in feste Raten aufteilen"

msgid ""
"Enter the order of preference of your pre-registration (1 is the maximum)"
msgstr ""
"Geben Sie die Reihenfolge Ihrer Vorregistrierung an (1 ist die Höchstzahl)"

#, python-format
msgid ""
"Hello! You signed up for %(event)s but haven't completed your profile yet"
msgstr ""
"Hallo! Sie haben sich für %(event)s angemeldet, aber Ihr Profil noch nicht "
"ausgefüllt"

msgid ""
"I confirm that I have affixed the date and my signature wherever required"
msgstr ""
"Ich bestätige, dass ich das Datum und meine Unterschrift an den "
"erforderlichen Stellen angebracht habe"

msgid ""
"If checked, allows players to customise their characters' profile picture"
msgstr ""
"Wenn diese Option aktiviert ist, können die Spieler das Profilbild ihrer "
"Charaktere anpassen"

msgid ""
"If checked, character names will be automatically replaced by a reference"
msgstr ""
"Wenn diese Option aktiviert ist, werden Zeichennamen automatisch durch eine "
"Referenz ersetzt"

msgid ""
"If you need help, type your request here in English using single keywords"
msgstr ""
"Wenn Sie Hilfe benötigen, geben Sie Ihre Anfrage hier in englischer Sprache "
"unter Verwendung einzelner Schlüsselwörter ein"

msgid ""
"Inside this file must be the photos, named by the number of the character"
msgstr ""
"In dieser Datei müssen sich die Fotos befinden, benannt nach der Nummer des "
"Zeichens"

msgid ""
"Net profit of the event, difference between total revenue and total costs"
msgstr ""
"Nettogewinn der Veranstaltung, Differenz zwischen Gesamteinnahmen und "
"Gesamtkosten"

msgid ""
"Note: The special code is re-generated each time you change the gift card"
msgstr ""
"Hinweis: Der spezielle Code wird jedes Mal neu generiert, wenn Sie die "
"Geschenkkarte wechseln"

msgid ""
"Some activated features need the 'Character' feature, but it isn't active"
msgstr ""
"Einige aktivierte Funktionen benötigen die Funktion \"Zeichen\", aber sie "
"ist nicht aktiv"

msgid ""
"This page shows in detail a contributor's skills for to which they marked"
msgstr ""
"Diese Seite zeigt im Detail die Fähigkeiten eines Beitragsleistenden an, für"
" die er Folgendes markiert hat"

msgid ""
"To confirm your registration, apply to become a member of the Association"
msgstr ""
"Um Ihre Mitgliedschaft zu bestätigen, beantragen Sie die Mitgliedschaft in "
"der Vereinigung"

msgid ""
"Total amount of payment to be received by this date (0 = all outstanding)"
msgstr ""
"Gesamtbetrag der bis zu diesem Datum zu leistenden Zahlungen (0 = alles "
"offen)"

#, python-format
msgid ""
"We confirm that you have successfully pre-registered for <b>%(event)s</b>"
msgstr ""
"Wir bestätigen, dass Sie sich erfolgreich für das <b>%(event)s</b> "
"vorregistriert haben"

msgid ""
"We have pre-filled the application form based on the data you provided us"
msgstr ""
"Wir haben die Anwendung auf der Grundlage der von Ihnen angegebenen Daten "
"vorausgefüllt"

msgid ""
"if you leave this empty, this can be the starting event of a new campaign"
msgstr ""
"wenn Sie dies leer lassen, kann dies das Startereignis einer neuen Kampagne "
"sein"

#, python-format
msgid ""
"Check the available number of discounts <a href='%(url)s'>on this page</a>"
msgstr ""
"Prüfen Sie die Anzahl der verfügbaren Rabatte <a href='%(url)s'>auf dieser "
"Seite</a>"

msgid ""
"I confirm that all my required personal data have been filled in correctly"
msgstr ""
"Ich bestätige, dass ich alle erforderlichen Angaben zu meiner Person korrekt"
" ausgefüllt habe"

msgid ""
"Indicate the organization nationality to activate nation-specific features"
msgstr ""
"Geben Sie die Nationalität der Organisation an, um länderspezifische "
"Funktionen zu aktivieren"

msgid ""
"On this page you can filter characters and directly view their information"
msgstr ""
"Auf dieser Seite können Sie die Zeichen filtern und ihre Informationen "
"direkt anzeigen"

msgid ""
"Payment received! As soon as it is approved, your accounts will be updated"
msgstr ""
"Zahlung erhalten! Sobald sie genehmigt ist, werden Ihre Konten aktualisiert"

msgid ""
"This page shows all event templates; you can edit them, or create new ones"
msgstr ""
"Auf dieser Seite werden alle Veranstaltungsvorlagen angezeigt; Sie können "
"sie bearbeiten oder neue erstellen"

msgid ""
"You can withdraw your consent to data sharing by clicking the related link"
msgstr ""
"Sie können Ihre Zustimmung zur Datenweitergabe widerrufen, indem Sie auf den"
" entsprechenden Link klicken"

msgid ""
"For what time you will need transportation (time zone of the larp location)"
msgstr ""
"Für welche Zeit Sie den Transport benötigen (Zeitzone des "
"Veranstaltungsortes)"

#, python-format
msgid ""
"Hello! We are reaching out regarding your registration for <b>%(event)s</b>"
msgstr ""
"Hallo! Wir wenden uns an Sie bezüglich Ihrer Anmeldung für <b>%(event)s</b>"

msgid ""
"Hover on the link, or click on the question icon, to see what the link does"
msgstr ""
"Bewegen Sie den Mauszeiger über den Link oder klicken Sie auf das "
"Fragesymbol, um zu sehen, was der Link bewirkt"

msgid ""
"Indicates the title of the character - it will be shown along with the name"
msgstr ""
"Geben Sie den Titel der Figur an - er wird zusammen mit dem Namen angezeigt"

msgid ""
"Manages credits used by players to cover the registration fee on all events"
msgstr ""
"Verwaltet Guthaben, die von Spielern zur Deckung der Anmeldegebühr für alle "
"Veranstaltungen verwendet werden"

msgid ""
"Manages tokens used by players to cover the registration fee for all events"
msgstr ""
"Verwaltet die von den Spielern zur Deckung der Anmeldegebühr für alle "
"Veranstaltungen verwendeten Token"

msgid ""
"This page allows you to add or modify a form question for a writing element"
msgstr ""
"Auf dieser Seite können Sie eine Formularfrage für ein Textelement "
"hinzufügen oder ändern"

msgid ""
"This page allows you to change the appearance and presentation of the event"
msgstr ""
"Auf dieser Seite können Sie das Aussehen und die Präsentation des "
"Ereignisses ändern"

msgid ""
"This page shows the handouts (information dissemination tools) of the event"
msgstr ""
"Auf dieser Seite finden Sie eine Zusammenfassung der Handouts (Instrumente "
"zur Informationsverbreitung) der Veranstaltung"

msgid ""
"This page shows the progress steps that can be assigned to writing elements"
msgstr ""
"Diese Seite fasst die Fortschrittsstufen zusammen, die in den "
"Schriftelementen markiert werden können"

#, python-format
msgid ""
"You have some tickets without a final installment (with 0 amount): %(list)s"
msgstr "Sie haben einige Tickets ohne Schlussrate (mit 0 Betrag): %(list)s"

msgid ""
"Enables members to request a refund (a money transfer from the organization)"
msgstr ""
"Ermöglicht es den Mitgliedern, eine Rückerstattung zu beantragen (eine "
"Geldüberweisung von der Organisation)"

msgid ""
"Generates an annual summary of fiscal activity for the Italian budget report"
msgstr ""
"Erstellt eine jährliche Zusammenfassung der steuerlichen Aktivitäten für den"
" italienischen Haushaltsbericht"

msgid ""
"Here is the complete list of all organizations that have access to your data"
msgstr ""
"Hier finden Sie die vollständige Liste aller Organisationen, die Zugriff auf"
" Ihre Daten haben"

msgid ""
"If checked, allows a option to be visible only if other options are selected"
msgstr ""
"Wenn diese Option markiert ist, kann sie nur sichtbar sein, wenn andere "
"Optionen ausgewählt sind"

msgid ""
"If checked, shows the original image in the cover, not the thumbnail version"
msgstr ""
"Wenn diese Option aktiviert ist, wird das Originalbild auf dem Cover "
"angezeigt, nicht die Miniaturversion"

msgid ""
"If checked: Send an email notification to the organisers for updated signups"
msgstr ""
"Wenn angekreuzt: Eine E-Mail-Benachrichtigung an die Organisatoren für "
"aktualisierte Einträge senden"

msgid ""
"If you are an Italian citizen, indicate your tax code; otherwise leave blank"
msgstr ""
"Wenn Sie italienischer Staatsbürger sind, geben Sie bitte Ihre Steuernummer "
"an; andernfalls lassen Sie das Feld frei"

msgid ""
"Part of the registration fee derived only from the additional options chosen"
msgstr ""
"Ein Teil der Anmeldegebühr ergibt sich nur aus den gewählten Zusatzoptionen"

msgid ""
"This page prepares the cash balance already formatted for annual declaration"
msgstr ""
"Auf dieser Seite wird der bereits für die Jahreserklärung formatierte "
"Kassenbestand vorbereitet"

msgid ""
"This page shows larpmanager usage costs, total and divided by individual run"
msgstr ""
"Diese Seite zeigt die Larpmanager-Nutzungskosten, insgesamt und aufgeteilt "
"nach einzelnen Läufen"

msgid ""
"To use the feature you requested, you need to activate the following feature"
msgstr ""
"Um die von Ihnen gewünschte Funktion zu nutzen, muss die folgende Funktion "
"aktiviert sein"

msgid ""
"We could not find the event indicated in the url; perhaps it is one of these"
msgstr ""
"Wir konnten die in der Url angegebene Veranstaltung nicht finden; vielleicht"
" ist es eine von diesen"

msgid ""
"You cannot work on it at the same time: the work of one of you would be lost"
msgstr ""
"Sie können nicht gleichzeitig daran arbeiten: Die Arbeit eines von Ihnen "
"würde verloren gehen"

msgid ""
"Your data will be saved in the system, which is used by several associations"
msgstr ""
"Ihre Daten werden in dem System gespeichert, das von mehreren Verbänden "
"genutzt wird"

msgid ""
"Your registration will be cancelled to allow other players to take your spot"
msgstr ""
"Ihre Anmeldung wird gelöscht, damit andere Spieler Ihren Platz einnehmen "
"können"

msgid ""
"Answer the following questions. Select *all* of the answers that seem "
"correct"
msgstr ""
"Beantworten Sie die folgenden Fragen. Wählen Sie *alle* Antworten aus, die "
"Ihnen richtig erscheinen"

msgid ""
"Characters relating to place of birth do not match (check exact "
"municipality)"
msgstr ""
"Die Zeichen für den Geburtsort stimmen nicht überein (genaue Gemeinde "
"überprüfen)"

msgid ""
"Enables field 'title', a short (2-3 words) text added to the character's "
"name"
msgstr ""
"Aktiviert das Feld \"Titel\", ein kurzer Text (2-3 Wörter), der dem Namen "
"des Charakters hinzugefügt wird"

msgid ""
"If checked: in the public page of an user shows a list of all events "
"attended"
msgstr ""
"Wenn aktiviert: zeigt auf der öffentlichen Seite eines Benutzers eine Liste "
"aller besuchten Veranstaltungen"

msgid ""
"If you have made a transfer, please upload the receipt for it to be "
"processed"
msgstr ""
"Wenn Sie eine Überweisung getätigt haben, laden Sie bitte den Beleg hoch, "
"damit er bearbeitet werden kann"

msgid ""
"Indicate whether the ability is visible to users, and can be freely "
"purchased"
msgstr ""
"Angabe, ob die Fähigkeit für die Benutzer sichtbar ist und frei erworben "
"werden kann"

msgid ""
"Theoretical total of income due to participation fees selected by the "
"players"
msgstr ""
"Theoretisches Gesamteinkommen aufgrund der von den Spielern gewählten "
"Teilnahmegebühren"

msgid ""
"This page shows for each event, the collaborators marked with which "
"expertise"
msgstr ""
"Auf dieser Seite wird für jedes Ereignis angezeigt, welche Mitarbeiter mit "
"welchem Fachwissen markiert sind"

msgid ""
"This page shows the available questions of the registration form of the "
"event"
msgstr ""
"Auf dieser Seite sind die verfügbaren Fragen aus dem Anmeldeformular für die"
" Veranstaltung zusammengefasst"

msgid ""
"Write your question, request or concern here. We will be happy to answer "
"you!"
msgstr ""
"Schreiben Sie hier Ihre Frage, Ihr Anliegen oder Ihren Zweifel. Wir werden "
"Ihnen gerne antworten!"

#, python-format
msgid ""
"You can complete the payment in just a few minutes <a "
"href='%(url)s'>here</a>"
msgstr ""
"Sie können die Zahlung in nur wenigen Minuten <a href='%(url)s'>hier</a> "
"abschließen"

msgid ""
"Allows players to submit questions, and organizers to review and organize "
"them"
msgstr ""
"Ermöglicht es den Spielern, Fragen einzureichen, und den Organisatoren, "
"diese zu überprüfen und zu organisieren"

msgid ""
"And here is a to-do list of suggestions to help you set everything up "
"properly"
msgstr ""
"Und hier ist eine Liste mit Vorschlägen, wie Sie alles richtig einrichten "
"können"

msgid ""
"Enables to set a character as a 'mirror' for another, to hide it's true "
"nature"
msgstr ""
"Ermöglicht es, ein Zeichen als \"Spiegel\" für ein anderes zu setzen, um "
"seine wahre Natur zu verbergen"

msgid ""
"If checked, allows a option to be visible only to players with selected "
"ticket"
msgstr ""
"Wenn diese Option aktiviert ist, kann sie nur von Spielern mit dem "
"ausgewählten Ticket gesehen werden"

msgid ""
"If checked, enables players to write their own list of character "
"relationships"
msgstr ""
"Wenn diese Option aktiviert ist, können die Spieler ihre eigene Liste von "
"Charakterbeziehungen erstellen"

msgid ""
"Indicate the name of the member for whom you want to activate a new "
"collection"
msgstr ""
"Geben Sie den Namen des Mitglieds an, für das Sie eine neue Sammlung "
"aktivieren möchten"

msgid ""
"Indicates other options that must be selected for this option to be "
"selectable"
msgstr ""
"Zeigt andere Optionen an, die ausgewählt werden müssen, damit diese Option "
"gewählt werden kann"

msgid ""
"Some activated features need the 'Token / Credit' feature, but it isn't "
"active"
msgstr ""
"Einige aktivierte Funktionen benötigen die Funktion \"Token/Guthaben\", aber"
" sie ist nicht aktiv"

msgid ""
"Sorry, this facilitation code has already been used the maximum number "
"allowed"
msgstr ""
"Es tut uns leid, dieser Erleichterungscode wurde bereits in der maximal "
"zulässigen Anzahl verwendet"

msgid ""
"These CSS commands will be carried over to all pages in your Association "
"space"
msgstr ""
"Diese CSS-Befehle werden auf alle Seiten im Bereich Ihrer Vereinigung "
"übertragen"

msgid ""
"These are delegated account registrations for which you have to make a "
"payment"
msgstr ""
"Dabei handelt es sich um delegierte Kontoregistrierungen, für die Sie eine "
"Zahlung leisten müssen"

msgid ""
"This page allows you to return part of the quota to a player who has "
"cancelled"
msgstr ""
"Auf dieser Seite können Sie einem Spieler, der gekündigt hat, einen Teil "
"seines Kontingents zurückgeben"

msgid ""
"This page shows all expenses incurred by collaborators, recorded in the "
"system"
msgstr ""
"Auf dieser Seite werden alle Ausgaben der Mitarbeiter angezeigt, die im "
"System erfasst sind"

msgid ""
"This page shows in detail, for each expertise, the users who have indicated "
"it"
msgstr ""
"Auf dieser Seite werden für jedes Fachwissen die Nutzer, die es angegeben "
"haben, im Detail angezeigt"

msgid ""
"This page shows the sensitive information of registered players regarding "
"diet"
msgstr ""
"Diese Seite zeigt die sensiblen Informationen der registrierten Spieler "
"bezüglich der Ernährung"

#, python-format
msgid ""
"To confirm it, please pay the following amount as soon as possible: "
"%(amount)s"
msgstr ""
"Zur Bestätigung überweisen Sie bitte so bald wie möglich den folgenden "
"Betrag: %(amount)s"

msgid ""
"Type a keyword in the search bar to find a reference - please write in "
"English"
msgstr ""
"Geben Sie ein Stichwort in die Suchleiste ein, um eine Referenz zu finden - "
"bitte schreiben Sie auf Englisch"

msgid ""
"You have activated the following features, for each here's the links to "
"follow"
msgstr ""
"Sie haben die folgenden Funktionen aktiviert, für jede gibt es die folgenden"
" Links"

msgid ""
"Lets players submit character preferences, then finds the optimal overall "
"match"
msgstr ""
"Ermöglicht es den Spielern, ihre Charakterpräferenzen einzureichen, und "
"findet dann die optimale Gesamtübereinstimmung"

msgid ""
"Optional – Amount added to the registration fee if selected (0 = no extra "
"cost)"
msgstr ""
"Optional - Betrag, der zur Anmeldegebühr hinzukommt, falls ausgewählt (0 = "
"keine zusätzlichen Kosten)"

msgid ""
"Terms and conditions of signup, shown in a page linked in the registration "
"form"
msgstr ""
"Allgemeine Geschäftsbedingungen für die Anmeldung, die auf einer im "
"Anmeldeformular verlinkten Seite angezeigt werden"

msgid ""
"To participate in this event, you will have to pay the annual membership fee"
" of"
msgstr ""
"Um an dieser Veranstaltung teilzunehmen, müssen Sie den jährlichen "
"Mitgliedsbeitrag bezahlen"

msgid ""
"Customize the appearance of all event pages, including colors, fonts, and "
"images"
msgstr ""
"Anpassen des Erscheinungsbildes aller Veranstaltungsseiten, einschließlich "
"Farben, Schriftarten und Bilder"

msgid ""
"Do you want a dashboard to track and manage deadlines missed by registered "
"users"
msgstr ""
"Möchten Sie ein Dashboard zur Verfolgung und Verwaltung der von "
"registrierten Nutzern versäumten Fristen"

msgid ""
"Do you want to allow users to add a voluntary donation to their registration"
" fee"
msgstr ""
"Möchten Sie den Nutzern erlauben, eine freiwillige Spende zu ihrer "
"Registrierungsgebühr hinzuzufügen"

msgid ""
"If we don't hear from you, we'll assume you're no longer interested in the "
"event"
msgstr ""
"Wenn wir nichts von Ihnen hören, gehen wir davon aus, dass Sie nicht mehr an"
" der Veranstaltung interessiert sind"

msgid ""
"Logo image (you can upload a file of any size, it will be resized "
"automatically)"
msgstr ""
"Logobild (Sie können eine Datei beliebiger Größe hochladen, die Größe wird "
"automatisch angepasst"

msgid ""
"Optional – Additional information about the option, displayed below the "
"question"
msgstr ""
"Optional - Zusätzliche Informationen über die Option, die unterhalb der "
"Frage angezeigt werden"

msgid ""
"Request for reimbursement entered! You will receive notice when it is "
"processed."
msgstr ""
"Antrag auf Erstattung eingegeben! Sie erhalten eine Benachrichtigung, wenn "
"der Antrag bearbeitet wird."

msgid ""
"This page shows the sensitive information of registered players regarding "
"safety"
msgstr ""
"Diese Seite zeigt die sensiblen Informationen der registrierten Spieler in "
"Bezug auf die Sicherheit"

msgid ""
"Total amount of money received for this event, minus commission fees and "
"refunds"
msgstr ""
"Gesamtbetrag der für diese Veranstaltung eingenommenen Gelder, abzüglich "
"Provisionsgebühren und Rückerstattungen"

msgid ""
"Where you find a button like this, you can press it to perform filtering "
"further"
msgstr ""
"Wenn Sie eine solche Schaltfläche finden, können Sie sie drücken, um weitere"
" Filterungen vorzunehmen"

msgid ""
"Cover image shown on the organization's homepage — rectangular, ideally 4:3 "
"ratio"
msgstr ""
"Titelbild auf der Homepage der Organisation - rechteckig, idealerweise im "
"Verhältnis 4:3"

msgid ""
"Enables the creation, editing, and assignment of characters to registered "
"players"
msgstr ""
"Ermöglicht die Erstellung, Bearbeitung und Zuweisung von Charakteren an "
"registrierte Spieler"

msgid ""
"Go ahead and click on this button to perform the extraction. Warning: it is "
"final"
msgstr ""
"Klicken Sie nun auf diese Schaltfläche, um die Extraktion durchzuführen. "
"Achtung: Dies ist endgültig"

msgid ""
"If checked: allow to export characters and registration in a easily readable"
" page"
msgstr ""
"Wenn angekreuzt: Export von Zeichen und Registrierung in einer leicht "
"lesbaren Seite erlauben"

msgid ""
"Set up the configuration for the creation or editing of characters by the "
"players"
msgstr ""
"Einrichten der Konfiguration für die Erstellung oder Bearbeitung von "
"Charakteren durch die Spieler"

msgid ""
"Sets how often reminder emails are sent, in days (if not set, no emails are "
"sent)"
msgstr ""
"Legt fest, wie oft Erinnerungs-E-Mails gesendet werden, in Tagen (wenn nicht"
" festgelegt, werden keine E-Mails gesendet)"

msgid ""
"To register for the event, please fill in the following form and click on "
"confirm"
msgstr ""
"Um sich für die Veranstaltung anzumelden, füllen Sie bitte das folgende "
"Formular aus und klicken Sie auf \"Bestätigen\""

msgid ""
"You can read them in order, or scroll directly to the one that interests you"
" most"
msgstr ""
"Sie können sie der Reihe nach lesen oder direkt zu dem Artikel blättern, der"
" Sie am meisten interessiert"

msgid ""
"Annual fee required of members, starting from the beginning of the "
"membership year"
msgstr ""
"Jahresbeitrag, der von den Mitgliedern ab dem Beginn des Mitgliedsjahres zu "
"entrichten ist"

msgid ""
"Click here if after submitting the form, you want to move on to edit the "
"next item"
msgstr ""
"Klicken Sie hier, wenn Sie nach dem Absenden des Formulars das nächste "
"Element bearbeiten möchten"

msgid ""
"Define which data will be asked in the profile form to the users once they "
"sign up"
msgstr ""
"Definieren Sie, welche Daten im Profilformular von den Benutzern abgefragt "
"werden, wenn sie sich anmelden"

msgid ""
"Do you want to manage campaigns, a series of events that share the same "
"characters"
msgstr ""
"Möchten Sie Kampagnen verwalten, eine Reihe von Ereignissen, die dieselben "
"Zeichen haben"

msgid ""
"Enables management of expenses paid using the organization's financial "
"instruments"
msgstr ""
"Ermöglicht die Verwaltung von Ausgaben, die mit den Finanzinstrumenten der "
"Organisation getätigt wurden"

msgid ""
"If checked, the gallery will not be displayed to those not logged in to the "
"system"
msgstr ""
"Wenn diese Option aktiviert ist, wird die Galerie nicht für Personen "
"angezeigt, die nicht im System angemeldet sind"

msgid ""
"Indicate the character options, which must be selected to make the skill "
"available"
msgstr ""
"Geben Sie die Zeichenoptionen an, die ausgewählt werden müssen, damit die "
"Fertigkeit verfügbar ist"

msgid ""
"Lets members cast votes for the election of the organisation's Executive "
"Committee"
msgstr ""
"Die Mitglieder geben ihre Stimme bei der Wahl des Exekutivausschusses der "
"Organisation ab"

msgid ""
"This page shows membership badges. You can edit them, assign them, create "
"new ones"
msgstr ""
"Diese Seite zeigt die Mitgliedsausweise. Sie können sie bearbeiten, "
"zuweisen, neue erstellen"

msgid ""
"You can check and edit the list of organizations that can access your data "
"on your"
msgstr ""
"Sie können die Liste der Organisationen, die auf Ihre Daten zugreifen "
"können, auf Ihrer Website überprüfen und bearbeiten"

msgid ""
"visibility (demand visibility: 's' for Searchable, 'c' for Public, 'e' for "
"Private"
msgstr ""
"Sichtbarkeit (Nachfrage Sichtbarkeit: 's' für Searchable, 'c' für Public, "
"'e' für Private"

msgid ""
"Additional preferences, for random assignment when no solution is found "
"(default 0)"
msgstr ""
"Zusätzliche Präferenzen für die Zufallszuweisung, wenn keine Lösung gefunden"
" wird (Standardwert 0)"

msgid ""
"Enables 'Handouts,' pre-written texts that provide information about a plot "
"or lore"
msgstr ""
"Ermöglicht \"Handouts\", vorformulierte Texte, die Informationen über eine "
"Handlung oder Überlieferung liefern"

#, python-format
msgid ""
"In the event <b>%(event)s</b> you were assigned the character: "
"<b>%(character)s</b>"
msgstr ""
"In dem Ereignis <b>%(event)s</b> wurde dir das Zeichen <b>%(character)s</b> "
"zugewiesen"

msgid ""
"Statement issued by the bank as proof of the issuance of the transfer (as "
"pdf file)"
msgstr ""
"Von der Bank ausgestellter Beleg als Nachweis der Überweisung (als pdf-"
"Datei)"

msgid ""
"This page shows all information about the individual member available in the"
" system"
msgstr ""
"Auf dieser Seite werden alle im System verfügbaren Informationen über das "
"einzelne Mitglied angezeigt"

msgid ""
"This page shows the different tickets with which players can register for "
"the event"
msgstr ""
"Auf dieser Seite sind die verschiedenen Tickets zusammengefasst, mit denen "
"sich die Spieler für die Veranstaltung anmelden können"

msgid ""
"This page shows the response options for questions about the workshops of "
"the event"
msgstr ""
"Auf dieser Seite sind die Möglichkeiten zur Beantwortung von Fragen im "
"Rahmen der Veranstaltungsworkshops zusammengefasst"

msgid ""
"You can update them by indicating the recipient and assigning the "
"contributed money"
msgstr ""
"Sie können sie aktualisieren, indem Sie den Empfänger angeben und das "
"eingezahlte Geld zuordnen"

msgid ""
"Adds a 'progress' status field (e.g. draft, ready, approved) to key writing "
"elements"
msgstr ""
"Fügt ein Feld für den \"Fortschrittsstatus\" (z. B. Entwurf, fertig, "
"genehmigt) zu wichtigen Textelementen hinzu"

msgid ""
"Do you want to open registrations at a specific date and time instead of "
"immediately"
msgstr ""
"Möchten Sie Registrierungen nicht sofort, sondern erst zu einem bestimmten "
"Datum und einer bestimmten Uhrzeit öffnen"

#, python-format
msgid ""
"File type '%(detected_type)s' is not allowed.Allowed types are: "
"'%(allowed_types)s'."
msgstr ""
"Der Dateityp \"%(detected_type)s\" ist nicht erlaubt, erlaubt sind: "
"\"%(allowed_types)s\"."

msgid ""
"If checked: Does not send communication to the player when the character is "
"assigned"
msgstr ""
"Wenn markiert: Sendet keine Mitteilung an den Spieler, wenn der Charakter "
"zugewiesen wird"

msgid ""
"In rich text editors, you can reference other characters directly using "
"their number"
msgstr ""
"In Rich-Text-Editoren können Sie andere Zeichen direkt über ihre Nummer "
"referenzieren"

msgid ""
"Indicates a type of identification document issued by the nation in which "
"you reside"
msgstr ""
"Gibt die Art des Ausweises an, der von dem Land ausgestellt wird, in dem Sie"
" Ihren Wohnsitz haben"

#, python-format
msgid ""
"It only takes 5 minutes - just <a href='%(url)s'>click here</a> to fill out "
"the form"
msgstr ""
"Es dauert nur 5 Minuten - einfach <a href='%(url)s'>hier klicken</a>, um das"
" Formular auszufüllen"

msgid ""
"Minimum number of days before the event for which it is made available (0  ="
" always)"
msgstr ""
"Mindestanzahl von Tagen vor dem Ereignis, für das es zur Verfügung gestellt "
"wird (0 = immer)"

msgid ""
"Requires Executive Committee approval of membership before participating in "
"an event"
msgstr ""
"Erfordert die Zustimmung des Exekutivausschusses zur Mitgliedschaft vor der "
"Teilnahme an einer Veranstaltung"

msgid ""
"Tip: Pin this page to your browser for faster access to your organization "
"and events"
msgstr ""
"Tipp! Heften Sie diese Seite an Ihren Browser, um schneller auf Ihre "
"Organisation und Veranstaltungen zugreifen zu können"

msgid ""
"I confirm that I have uploaded a valid document issued by the state of my "
"nationality"
msgstr ""
"Ich bestätige, dass ich ein gültiges Dokument hochgeladen habe, das vom "
"Staat meiner Staatsangehörigkeit ausgestellt wurde"

msgid ""
"If checked, players will be able to view for each character the preference "
"statistics"
msgstr ""
"Wenn diese Option aktiviert ist, können die Spieler die bevorzugten "
"Statistiken für jeden Charakter anzeigen"

msgid ""
"If you are absolutely certain that you want to delete this item, click on "
"this button"
msgstr ""
"Wenn Sie ganz sicher sind, dass Sie diesen Eintrag löschen wollen, klicken "
"Sie auf diese Schaltfläche"

msgid ""
"Upload a photo of the identity document that you listed in the request "
"(image or pdf)"
msgstr ""
"Laden Sie ein Foto des Ausweises hoch, den Sie in Ihrem Antrag angegeben "
"haben (Bild oder PDF)"

msgid ""
"Upload a photo of yourself associated with your character specifically for "
"this event"
msgstr ""
"Laden Sie ein Foto von sich hoch, das Sie mit Ihrer Figur speziell für "
"dieses Ereignis verbindet"

msgid ""
"Adds a page displaying member mailing lists, sorted by members' newsletter "
"preferences"
msgstr ""
"Fügt eine Seite hinzu, die die Mailinglisten der Mitglieder anzeigt, "
"sortiert nach den Newsletter-Einstellungen der Mitglieder"

msgid ""
"If checked, automatically removes formatting when pasting text into the "
"WYSIWYG editor"
msgstr ""
"Wenn diese Option aktiviert ist, wird die Formatierung beim Einfügen von "
"Text in den WYSIWYG-Editor automatisch entfernt"

msgid ""
"If you already have the file ready, upload it here (pay attention to the "
"'csv' format)"
msgstr ""
"Wenn Sie die Datei bereits fertig haben, laden Sie sie hier hoch (achten Sie"
" auf das \"csv\"-Format)"

msgid ""
"Payment deadlines will be similarly equally divided, based on the date of "
"registration"
msgstr ""
"Die Zahlungsfristen werden zu gleichen Teilen nach dem Datum der Anmeldung "
"aufgeteilt"

msgid ""
"Percentage of VAT to be calculated on the sum of the costs of the "
"registration options"
msgstr ""
"Prozentsatz der Mehrwertsteuer, der auf die Summe der Kosten für die "
"Eintragungsoptionen zu berechnen ist"

msgid ""
"This page allows you to add or change the fixed instalments in which a "
"player must pay"
msgstr ""
"Auf dieser Seite können Sie die festen Raten, in denen ein Spieler zahlen "
"muss, hinzufügen oder ändern"

msgid ""
"This page shows all expenses incurred directly by the organization "
"concerning this run"
msgstr ""
"Auf dieser Seite sind alle Ausgaben zusammengefasst, die dem Verein im "
"Zusammenhang mit diesem Lauf direkt entstanden sind"

msgid ""
"Upload the scan of both your signed request, and your document (image or pdf"
" document)"
msgstr ""
"Laden Sie Ihren unterschriebenen Antrag und ein Foto Ihres Ausweises hoch"

msgid ""
"We cannot find your registration for this event. Are you logged in as the "
"correct user"
msgstr ""
"Wir können Ihre Anmeldung für diese Veranstaltung nicht finden. Sind Sie als"
" der richtige Benutzer eingeloggt"

msgid ""
"You are now registered, but your account is inactive. We have sent an "
"activation email"
msgstr ""
"Sie haben Ihre Registrierung abgeschlossen, aber Ihr Konto ist noch inaktiv."
" Klicken Sie auf den per E-Mail zugesandten Link, um es zu aktivieren"

msgid ""
"Allows you to generate discount codes that players can use to reduce their "
"ticket price"
msgstr ""
"Ermöglicht es Ihnen, Rabattcodes zu erstellen, mit denen die Spieler ihren "
"Ticketpreis reduzieren können"

msgid ""
"Attention: the operation is final, please double-check the assignments "
"before uploading"
msgstr ""
"Achtung: der Vorgang ist endgültig, bitte überprüfen Sie die Zuordnungen vor"
" dem Hochladen"

#, python-format
msgid ""
"Hello! We are reaching out regarding your provisional registration for "
"<b>%(event)s</b>"
msgstr ""
"Hallo! Wir wenden uns an Sie bezüglich Ihrer vorläufigen Anmeldung für "
"<b>%(event)s</b>"

msgid ""
"If checked, allows a registration form question to be visible based on the "
"player's age"
msgstr ""
"Wenn diese Option aktiviert ist, kann eine Frage im Registrierungsformular "
"basierend auf dem Alter des Spielers angezeigt werden"

msgid ""
"If checked, does not show characters in the gallery who have not been "
"assigned a player"
msgstr ""
"Wenn diese Option aktiviert ist, werden keine Charaktere in der Galerie "
"angezeigt, denen kein Spieler zugewiesen wurde"

msgid ""
"If checked, does not show players in the gallery who have not been assigned "
"a character"
msgstr ""
"Wenn diese Option aktiviert ist, werden Spieler, denen kein Charakter "
"zugewiesen wurde, in der Galerie nicht angezeigt"

msgid ""
"Value of the discount for the friend who signs up using the code of a "
"registered player"
msgstr ""
"Wert des Rabatts für den Freund, der sich mit dem Code eines registrierten "
"Spielers anmeldet"

msgid ""
"If checked: Send a notification email to the organisers for cancellation of "
"registration"
msgstr ""
"Wenn angekreuzt: Senden Sie eine Benachrichtigung per E-Mail an die "
"Organisatoren für die Stornierung der Anmeldung"

msgid ""
"If checked: when first accessing the manage page, automatically show "
"shortcuts on mobile"
msgstr ""
"Wenn aktiviert: beim ersten Zugriff auf die Verwaltungsseite automatisch "
"Verknüpfungen auf dem Handy anzeigen"

msgid ""
"Indicate the prerequisite abilities, which must be possessed before one can "
"acquire this"
msgstr ""
"Geben Sie die vorausgesetzten Fähigkeiten an, die Sie besitzen müssen, bevor"
" Sie diese Fähigkeit erwerben können"

msgid ""
"Indicate the value of the discount, it will be deducted from the total "
"amount calculated"
msgstr ""
"Geben Sie den Wert des Rabatts an, er wird vom berechneten Gesamtbetrag "
"abgezogen"

msgid ""
"Please be careful to perform these steps - otherwise your  payment will not "
"be processed"
msgstr ""
"Bitte seien Sie vorsichtig, wenn Sie diese Schritte ausführen - andernfalls "
"wird Ihre Zahlung nicht bearbeitet"

msgid ""
"This page allows you to add or modify an option in a form question for a "
"writing element"
msgstr ""
"Auf dieser Seite können Sie eine Option in einer Formularfrage für ein "
"Textelement hinzufügen oder ändern"

msgid ""
"This page allows you to set up the fields that players can fill in in their "
"user profile"
msgstr ""
"Auf dieser Seite können Sie die Felder einrichten, die Spieler in ihrem "
"Benutzerprofil ausfüllen können"

msgid ""
"We inform you that your membership of the Association has not been accepted "
"by the board"
msgstr ""
"Wir teilen Ihnen mit, dass Ihre Mitgliedschaft in der Vereinigung vom "
"Vorstand nicht akzeptiert wurde"

msgid ""
"Activates 'waiting list' style tickets, available only when all main tickets"
" are sold out"
msgstr ""
"Aktiviert Tickets im Stil einer Warteliste, die nur verfügbar sind, wenn "
"alle Haupttickets ausverkauft sind"

msgid ""
"Automatically generates and updates PDFs of character sheets, gallery and "
"player profiles"
msgstr ""
"Erzeugt und aktualisiert automatisch PDFs von Charakterbögen, Galerien und "
"Spielerprofilen"

msgid ""
"Customize the appearance of all organizational pages, including colors, "
"fonts, and images"
msgstr ""
"Anpassen des Erscheinungsbildes aller Organisationsseiten, einschließlich "
"Farben, Schriftarten und Bilder"

msgid ""
"Here you can select the workspace to use: your organization, and your events"
" once created"
msgstr ""
"Hier können Sie den zu verwendenden Arbeitsbereich auswählen: Ihre "
"Organisation und Ihre einmal erstellten Veranstaltungen"

msgid ""
"If checked: Adds a unique code to each payment, which helps in being able to"
" recognize it"
msgstr ""
"Wenn angekreuzt: Fügt jeder Zahlung einen eindeutigen Code hinzu, der ihre "
"Erkennung erleichtert"

msgid ""
"Indicate the maximum number of such discounts that can be requested (0 for "
"infinite uses)"
msgstr ""
"Geben Sie die maximale Anzahl solcher Rabatte an, die in Anspruch genommen "
"werden können (0 für unendliche Nutzung)"

msgid ""
"Optional logo image - you can upload a file of any size, it will be "
"automatically resized"
msgstr ""
"Optionales Logobild - Sie können eine Datei in beliebiger Größe hochladen, "
"die Größe wird automatisch angepasst"

msgid ""
"Optional – Casting priority granted by this option (e.g., 1 = low, 5 = "
"medium, 25 = high)"
msgstr ""
"Fakultativ - Durch diese Option gewährte Besetzungspriorität (z. B. 1 = "
"niedrig, 5 = mittel, 25 = hoch)"

msgid ""
"Optional – Maximum number of times it can be requested across all signups (0"
" = unlimited)"
msgstr ""
"Optional - Maximale Anzahl von Anfragen für alle Anmeldungen (0 = "
"unbegrenzt)"

msgid ""
"This page allows you to add or change the types of ticket with which players"
" can register"
msgstr ""
"Auf dieser Seite können Sie die Arten von Tickets, mit denen sich Spieler "
"registrieren können, hinzufügen oder ändern"

msgid ""
"This page shows active discounts on the player, allows you to activate or "
"deactivate them"
msgstr ""
"Diese Seite fasst die aktiven Rabatte des Spielers zusammen und ermöglicht "
"es Ihnen, sie zu aktivieren oder zu deaktivieren"

msgid ""
"This page shows problems reported by contributors, for direct management "
"during the event"
msgstr ""
"Auf dieser Seite werden die von den Teilnehmern gemeldeten Probleme "
"zusammengefasst, damit sie während der Veranstaltung direkt bearbeitet "
"werden können"

msgid ""
"You can create new delegate accounts, or log in with them by pressing the "
"relevant button"
msgstr ""
"Sie können neue Delegiertenkonten erstellen oder sich mit ihnen anmelden, "
"indem Sie auf die entsprechende Schaltfläche klicken"

msgid ""
"for each option four columns: name, description, price, available places (0 "
"for infinite)"
msgstr ""
"für jede Option vier Spalten: Name, Beschreibung, Preis, verfügbare Plätze "
"(0 für unendlich)"

#, python-format
msgid ""
"Do you want to unsubscribe from our communication lists? <a "
"href='%(url)s'>Unsubscribe</a>"
msgstr ""
"Möchten Sie sich von unseren Kommunikationslisten abmelden? <a "
"href='%(url)s'>Abmelden</a>"

msgid ""
"Enter the date and time when registrations open - leave blank to keep "
"registrations closed"
msgstr ""
"Geben Sie das Datum und die Uhrzeit ein, zu der Anmeldungen geöffnet werden "
"- lassen Sie das Feld leer, um Anmeldungen geschlossen zu halten"

msgid ""
"Introduces 'Quests' as building blocks of the character sheet, each with "
"multiple 'traits'"
msgstr ""
"Einführung von \"Quests\" als Bausteine des Charakterbogens, jeder mit "
"mehreren \"Eigenschaften\""

msgid ""
"This page shows the accounting status of the event, divided into the various"
" expense types"
msgstr ""
"Diese Seite gibt einen Überblick über die buchhalterische Situation der "
"Veranstaltung, unterteilt in die verschiedenen Ausgabenposten"

msgid ""
"for bidirectional relationships, where the other character is also aware of "
"the connection"
msgstr ""
"für bidirektionale Beziehungen, bei denen der andere Charakter ebenfalls von"
" der Verbindung weiß"

msgid ""
"for unidirectional relationships, where the other character is NOT aware of "
"the connection"
msgstr ""
"für unidirektionale Beziehungen, bei denen die andere Person NICHT über die "
"Verbindung informiert ist"

msgid ""
"Grant access to event management for other users and define roles with "
"specific permissions"
msgstr ""
"Gewährung des Zugriffs auf die Ereignisverwaltung für andere Benutzer und "
"Definition von Rollen mit spezifischen Berechtigungen"

msgid ""
"Indicates public information about your character, which will be shown to "
"all other players"
msgstr ""
"Zeigt öffentliche Informationen über deinen Charakter an, die allen anderen "
"Spielern angezeigt werden"

msgid ""
"Optional – Maximum number of times it can be selected across all characters "
"(0 = unlimited)"
msgstr ""
"Optional - Maximale Anzahl, wie oft es über alle Zeichen hinweg ausgewählt "
"werden kann (0 = unbegrenzt)"

msgid ""
"This page shows global competencies, skill areas in which contributors can "
"score themselves"
msgstr ""
"Diese Seite zeigt die globalen Kompetenzen, die Fähigkeitsbereiche, in denen"
" sich die Teilnehmer selbst bewerten können"

msgid ""
"To participate in this event, you will have to pay in addition the annual "
"membership fee of"
msgstr ""
"Um an dieser Veranstaltung teilzunehmen, müssen Sie zusätzlich den "
"jährlichen Mitgliedsbeitrag von bezahlen"

msgid ""
"Unfortunately, without full payment of the fee, participation in the event "
"is not permitted"
msgstr ""
"Ohne vollständige Bezahlung der Gebühr ist eine Teilnahme an der "
"Veranstaltung leider nicht möglich"

msgid ""
"Value of the discount for the registered player who gives the code to a "
"friend who signs up"
msgstr ""
"Wert des Rabatts für den registrierten Spieler, der den Code an einen Freund"
" weitergibt, der sich anmeldet"

#, python-format
msgid ""
"Your request for reimbursement of %(amount).2f, with reason '%(reason)s', "
"has been approved"
msgstr ""
"Ihr Antrag auf Erstattung von %(amount).2f, mit Grund '%(reason)s', wurde "
"genehmigt"

#, python-format
msgid ""
"Alternatively, you can request a reimbursement in <a href='%(url)s'>your "
"accounting</a>.</i>"
msgstr ""
"Alternativ können Sie eine Erstattung in <a href='%(url)s'>Ihrer "
"Buchhaltung</a> beantragen.</i>"

msgid ""
"Enables 'Factions' to organize characters into groups, either visible, "
"transversal or secret"
msgstr ""
"Ermöglicht \"Fraktionen\", um Charaktere in Gruppen zu organisieren, "
"entweder sichtbar, quer oder geheim"

msgid ""
"Enables field 'cover', to shown a specific image in the gallery - until "
"assigned to a player"
msgstr ""
"Ermöglicht das Feld 'Cover', um ein bestimmtes Bild in der Galerie "
"anzuzeigen - bis es einem Spieler zugewiesen wird"

msgid ""
"In order to subscribe to the Organization's events you must apply to be "
"admitted as a Member"
msgstr ""
"Um sich für Veranstaltungen der Vereinigung anzumelden, müssen Sie einen "
"Antrag auf Aufnahme als Mitglied stellen"

msgid ""
"It is required for participation in all our live events, as it also covers "
"the insurance fee"
msgstr ""
"Sie ist Voraussetzung für die Teilnahme an allen unseren Live-"
"Veranstaltungen, da sie auch die Versicherungsgebühr deckt"

msgid ""
"On this page you can book tickets for the event; once paid, a special code "
"will be generated"
msgstr ""
"Auf dieser Seite können Sie Tickets für die Veranstaltung buchen; nach der "
"Bezahlung wird ein spezieller Code generiert"

#, python-format
msgid ""
"The user requested the password reset, but did not complete it. Give them "
"this link: %(url)s"
msgstr ""
"Der Benutzer hat das Zurücksetzen des Kennworts angefordert, es aber nicht "
"abgeschlossen. Geben Sie ihm diesen Link: %(url)s"

msgid ""
"This page shows the email addresses to which to send updates in order to get"
" them to sign up"
msgstr ""
"Auf dieser Seite werden die E-Mail-Adressen angezeigt, an die "
"Aktualisierungen gesendet werden sollen, um sie zur Anmeldung zu bewegen"

msgid ""
"You can indicate a template event from which functionality and "
"configurations will be copied"
msgstr ""
"Sie können ein Vorlagenereignis angeben, von dem Funktionen und "
"Konfigurationen kopiert werden sollen"

msgid ""
"Automatically generates a customizable PDF receipt for each payment and "
"emails it to the user"
msgstr ""
"Erzeugt automatisch eine anpassbare PDF-Quittung für jede Zahlung und sendet"
" sie per E-Mail an den Benutzer"

msgid ""
"Disable the system that finds the character number when a special reference "
"symbol is written"
msgstr ""
"Deaktivieren Sie das System, das die Zeichennummer findet, wenn ein "
"spezielles Referenzsymbol geschrieben wird"

msgid ""
"Enables field 'assigned', to track which staff member is responsible for "
"each writing element"
msgstr ""
"Ermöglicht das Feld \"zugewiesen\", um zu verfolgen, welcher Mitarbeiter für"
" jedes Schriftelement zuständig ist"

msgid ""
"If checked, it allows players to enter public information on their "
"characters, visible to all"
msgstr ""
"Wenn diese Option aktiviert ist, können Spieler öffentliche Informationen "
"über ihre Charaktere eingeben, die für alle sichtbar sind"

msgid ""
"If checked: Hides the possibility for the player to change the payment "
"amount for his entries"
msgstr ""
"Wenn markiert: Blendet die Möglichkeit aus, dass der Spieler den "
"Zahlungsbetrag für seine Einträge ändern kann"

msgid ""
"Performs daily checks for upcoming payments deadlines and sends reminder "
"emails automatically"
msgstr ""
"Überprüft täglich die anstehenden Zahlungstermine und versendet automatisch "
"Erinnerungs-E-Mails"

msgid ""
"The quick access sidebar is on the left (on mobile, tap “Shortcuts” at the "
"bottom to open it)"
msgstr ""
"Die Schnellzugriffs-Seitenleiste befindet sich auf der linken Seite (auf dem"
" Handy tippen Sie unten auf \"Shortcuts\", um sie zu öffnen)"

msgid ""
"This page allows you to add or edit an event revenue other than the players'"
" registration fee"
msgstr ""
"Auf dieser Seite können Sie neben der Anmeldegebühr für die Spieler weitere "
"Einnahmen für die Veranstaltung hinzufügen oder bearbeiten"

msgid ""
"This page shows in the detail of an event, the list of expertises covered by"
" the contributors"
msgstr ""
"Diese Seite zeigt die Liste der Fachgebiete, die von den Mitwirkenden "
"abgedeckt werden, im Detail an"

msgid ""
"Treats this event as a digital/online occurrence that does not require in-"
"person registration"
msgstr ""
"Behandelt diese Veranstaltung als digitales/online Ereignis, für das keine "
"persönliche Anmeldung erforderlich ist"

msgid ""
"If it is assigned to you, you will automatically be assigned the original "
"character it mirrors"
msgstr ""
"Wenn es Ihnen zugewiesen wird, wird Ihnen automatisch das Originalzeichen "
"zugewiesen, das es widerspiegelt"

msgid ""
"Optional – Maximum number of times it can be selected across all "
"registrations (0 = unlimited)"
msgstr ""
"Optional - Maximale Anzahl der Auswahlmöglichkeiten für alle Registrierungen"
" (0 = unbegrenzt)"

msgid ""
"This is the sidebar containing all the functions (it remains visible on "
"every management page)"
msgstr ""
"Dies ist die Seitenleiste mit allen Funktionen (sie bleibt auf jeder "
"Verwaltungsseite sichtbar)"

msgid ""
"To request a change of your e-mail address, please indicate both your old "
"and your new address"
msgstr ""
"Um eine Änderung Ihrer E-Mail-Adresse zu beantragen, geben Sie bitte sowohl "
"Ihre alte als auch Ihre neue Adresse an"

msgid ""
"You will be notified when a new run is organized, and you will have fast-"
"track on registration"
msgstr ""
"Sie werden informiert, wenn ein neuer Lauf organisiert wird, und Sie haben "
"das Vorkaufsrecht bei der Anmeldung"

msgid ""
"status of application: 'o' for optional, 'm' mandatory, 'c' creation, 'd' "
"disabled, 'h' hidden"
msgstr ""
"Status des Antrags: \"o\" für fakultativ, \"m\" obligatorisch, \"c\" "
"Erstellung, \"d\" deaktiviert, \"h\" verborgen"

msgid ""
"Communicate them only if strictly necessary, and if possible communicate "
"them in anonymous form"
msgstr ""
"Teilen Sie sie nur mit, wenn es unbedingt notwendig ist, und wenn möglich in"
" anonymer Form"

msgid ""
"Define the registration form, and set up any number of registration "
"questions and their options"
msgstr ""
"Definieren Sie das Anmeldeformular, und legen Sie eine beliebige Anzahl von "
"Anmeldefragen und deren Optionen fest"

msgid ""
"For each character added, a specific field will be available to add "
"additional plot information"
msgstr ""
"Für jedes hinzugefügte Zeichen steht ein spezielles Feld zur Verfügung, um "
"zusätzliche Informationen zur Handlung hinzuzufügen"

#, python-format
msgid ""
"For each of them, you will receive %(amount_from)s %(currency)s off your own"
" event registration"
msgstr ""
"Für jeden von ihnen erhalten Sie %(amount_from)s %(currency)s auf Ihre "
"eigene Veranstaltungsanmeldung"

msgid ""
"For each of them, you will receive the following discount on your membership"
" event registration"
msgstr ""
"Für jede von ihnen erhalten Sie den folgenden Rabatt auf Ihre Anmeldung zu "
"einer Mitgliedschaftsveranstaltung"

msgid ""
"This page allows you to perform a quick setup of the most important settings"
" for your new event"
msgstr ""
"Auf dieser Seite können Sie schnell die wichtigsten Einstellungen für Ihre "
"neue Veranstaltung vornehmen"

msgid ""
"Unique code for internal use - not visible. Indicate a string without spaces"
" or strange symbols"
msgstr ""
"Eindeutiger Code für den internen Gebrauch - nicht sichtbar. Geben Sie eine "
"Zeichenfolge ohne Leerzeichen oder seltsame Symbole an"

msgid ""
"We confirm that your membership has been accepted by the board. We welcome "
"you to our community"
msgstr ""
"Wir bestätigen, dass Ihre Mitgliedschaft vom Vorstand angenommen wurde. Wir "
"heißen Sie in unserer Gemeinschaft willkommen"

msgid ""
"We confirm that your registration for this event has been cancelled. We are "
"sorry to see you go"
msgstr ""
"Wir bestätigen, dass Ihre Anmeldung für diese Veranstaltung storniert wurde."
" Wir bedauern, Sie gehen zu sehen"

msgid ""
"You have already paid your dues for the current year, so you are already "
"covered for this event"
msgstr ""
"Da Sie Ihren Mitgliedsbeitrag für das laufende Jahr bereits bezahlt haben, "
"sind Sie für diese Veranstaltung bereits versichert"

msgid ""
"Adds a link on personal accounts pages, allowing users to donate money to "
"the association freely"
msgstr ""
"Fügt auf den Seiten der persönlichen Konten einen Link hinzu, der es den "
"Nutzern ermöglicht, der Vereinigung kostenlos Geld zu spenden"

msgid ""
"Allows you to set a 'tax' percentage on event income that must be set aside "
"for the organisation"
msgstr ""
"Ermöglicht es Ihnen, einen Prozentsatz der Veranstaltungseinnahmen "
"festzulegen, der für die Organisation zurückgelegt werden muss"

#, python-format
msgid ""
"File extension '%(extension)s' is not allowed. Allowed extensions are: "
"'%(allowed_extensions)s'."
msgstr ""
"Die Dateierweiterung \"%(extension)s\" ist nicht erlaubt, erlaubt sind: "
"\"%(allowed_extensions)s\"."

msgid ""
"Lets you specify a date (and time) on which registration will open, keeping "
"it closed until then"
msgstr ""
"Ermöglicht die Angabe eines Datums (und einer Uhrzeit), an dem die "
"Registrierung geöffnet wird, und hält sie bis dahin geschlossen"

msgid ""
"Once downloaded you must print it, sign it, take a digital scan, and upload "
"it to the form below"
msgstr ""
"Nach dem Herunterladen müssen Sie es ausdrucken, unterschreiben, digital "
"einscannen und in das unten stehende Formular hochladen"

msgid ""
"Optional: upload a photo of yourself associated with your character "
"specifically for this event!"
msgstr ""
"Optional: Laden Sie ein Foto von sich selbst hoch, das mit Ihrem Charakter "
"speziell für dieses Ereignis verbunden ist!"

msgid ""
"The collection grows: we have no doubt, the fortunate will live soon an "
"unprecedented experience"
msgstr ""
"Die Sammlung wächst: Wir haben keinen Zweifel, dass die glückliche Person "
"bald etwas noch nie Dagewesenes erleben wird"

msgid ""
"This is the overall amount that should be held in the organization’s bank "
"and financial accounts"
msgstr ""
"Dies ist der Gesamtbetrag, der auf den Bank- und Finanzkonten der "
"Organisation gehalten werden sollte"

msgid ""
"This page summarises the roles to be assigned in order to use the functions "
"concerning the event"
msgstr ""
"Diese Seite fasst die Rollen zusammen, die zugewiesen werden müssen, um die "
"Funktionen für die Veranstaltung nutzen zu können"

msgid ""
"Did you encounter an error, or did you find a text with an incorrect "
"translation in your language"
msgstr ""
"Sind Sie auf einen Fehler gestoßen oder haben Sie einen Text mit einer "
"falschen Übersetzung in Ihrer Sprache gefunden"

msgid ""
"Do you want to enable an automatic email reminder system for registered "
"users who miss a deadline"
msgstr ""
"Möchten Sie ein automatisches E-Mail-Erinnerungssystem für registrierte "
"Benutzer aktivieren, die einen Termin verpassen"

msgid ""
"Enables managing of entry of revenue for an event that do not originate from"
" player registrations"
msgstr ""
"Ermöglicht die Verwaltung von Einnahmen für eine Veranstaltung, die nicht "
"aus Spielerregistrierungen stammen"

msgid ""
"Insert the link to an external tool where users will be redirected if they "
"are not yet registered"
msgstr ""
"Fügen Sie den Link zu einem externen Tool ein, an das die Benutzer "
"weitergeleitet werden, wenn sie noch nicht registriert sind"

msgid ""
"This field can be edited by the player only when the character is in one of "
"the selected statuses"
msgstr ""
"Dieses Feld kann vom Spieler nur bearbeitet werden, wenn sich der Charakter "
"in einem der ausgewählten Status befindet"

msgid ""
"typ (type: 's' for single choice, 'm' for multiple choice, 't' for short "
"text, 'p' for long text)"
msgstr ""
"typ (Typ: 's' für Einfachauswahl, 'm' für Mehrfachauswahl, 't' für Kurztext,"
" 'p' für Langtext)"

msgid ""
"An user with this email address has been created on our website. If you wish"
" to activate, click on"
msgstr ""
"Ein Benutzer mit dieser E-Mail-Adresse wurde auf unserer Website angelegt. "
"Wenn Sie ihn aktivieren möchten, klicken Sie auf"

msgid ""
"Enables players to send private messages to each other, without revealing "
"personal email addresses"
msgstr ""
"Ermöglicht es Spielern, sich gegenseitig private Nachrichten zu senden, ohne"
" persönliche E-Mail-Adressen preiszugeben"

msgid ""
"Grant access to organization management for other users and define roles "
"with specific permissions"
msgstr ""
"Gewährung des Zugriffs auf das Organisationsmanagement für andere Benutzer "
"und Definition von Rollen mit spezifischen Rechten"

msgid ""
"If checked, prevents multiple users from editing the same item at the same "
"time to avoid conflicts"
msgstr ""
"Wenn diese Option aktiviert ist, wird verhindert, dass mehrere Benutzer "
"denselben Artikel gleichzeitig bearbeiten, um Konflikte zu vermeiden"

msgid ""
"We only ask for a moment of your time to check the documents you have "
"uploaded, it won't take long"
msgstr ""
"Wir bitten Sie nur um einen Moment Zeit, um die von Ihnen hochgeladenen "
"Dokumente zu prüfen, es dauert nicht lange"

msgid ""
"We thank you for participating in the collection: we are sure they will live"
" a terrific experience"
msgstr ""
"Wir danken Ihnen für Ihre Teilnahme an der Sammlung: Sie haben uns eine noch"
" nie dagewesene Erfahrung beschert"

msgid ""
"A friend of yours will be able to receive the registration as a gift by "
"accessing this special link"
msgstr ""
"Einem Freund oder einer Freundin können Sie eine Mitgliedschaft schenken, "
"indem Sie auf diesen speziellen Link zugreifen"

msgid ""
"Allows you to configure a custom external mail server that will be used "
"instead of the standard one"
msgstr ""
"Ermöglicht es Ihnen, einen benutzerdefinierten externen Mailserver zu "
"konfigurieren, der anstelle des Standard-Servers verwendet wird"

msgid ""
"If checked, options no longer available in the form are hidden, instead of "
"being displayed disabled"
msgstr ""
"Wenn diese Option aktiviert ist, werden Optionen, die im Formular nicht mehr"
" verfügbar sind, ausgeblendet, anstatt deaktiviert angezeigt zu werden"

msgid ""
"Lets you define sections in the registration form, grouping questions to "
"make lengthy forms clearer"
msgstr ""
"Ermöglicht es Ihnen, Abschnitte im Anmeldeformular zu definieren und Fragen "
"zu gruppieren, um lange Formulare übersichtlicher zu gestalten"

msgid ""
"This page shows the different versions available of the character, and the "
"differences between them"
msgstr ""
"Diese Seite fasst die verschiedenen Versionen des Charakterbogens zusammen "
"und zeigt die Unterschiede zwischen ihnen auf"

msgid ""
"You are a regular member of our Organization. You can subscribe to events "
"organized for our members"
msgstr ""
"Sie sind ein registriertes Mitglied unserer Vereinigung. Sie können sich für"
" Veranstaltungen anmelden, die für unsere Mitglieder organisiert werden"

msgid ""
"You can update your registration by simply changing the value of the fields "
"and clicking on confirm"
msgstr ""
"Sie können Ihre Anmeldung aktualisieren, indem Sie einfach den Wert der "
"Felder ändern und auf \"Bestätigen\" klicken"

msgid ""
"You have requested a specific page of an organisation, but it is not "
"specified in the address given"
msgstr ""
"Sie haben eine bestimmte Seite einer Organisation angefordert, die jedoch "
"nicht in der angegebenen Adresse enthalten ist"

msgid ""
"By pressing confirm, this registration will be assigned to you, and you will"
" then be duly registered"
msgstr ""
"Wenn Sie auf \"Bestätigen\" klicken, wird dieser Eintrag Ihnen zugewiesen "
"und Sie sind dann ordnungsgemäß registriert"

msgid ""
"Enables a 'campaign' style setup where multiple events share the same set of"
" characters and factions"
msgstr ""
"Ermöglicht eine \"kampagnenartige\" Einrichtung, bei der mehrere Ereignisse "
"dieselbe Gruppe von Charakteren und Fraktionen nutzen"

msgid ""
"Optional text to be included in the email sent to the player to notify them "
"of the approval decision"
msgstr ""
"Optionaler Text, der in der E-Mail an den Spieler enthalten sein soll, um "
"ihn über die Genehmigungsentscheidung zu informieren"

msgid ""
"This code is used to generate the secret registration link, you may keep the"
" default or customize it"
msgstr ""
"Dieser Code wird verwendet, um den geheimen Registrierungslink zu "
"generieren. Sie können die Standardeinstellung beibehalten oder den Code "
"anpassen"

msgid ""
"This page shows the conversation with a player concerning a need of them. "
"You can add a new response"
msgstr ""
"Diese Seite zeigt die Konversation mit einem Spieler bezüglich eines "
"Bedürfnisses von ihm. Sie können eine neue Antwort hinzufügen"

msgid ""
"To confirm your event registration, please complete your payment within one "
"week. You can do so here"
msgstr ""
"Um Ihre Anmeldung zur Veranstaltung zu bestätigen, bitten wir Sie, Ihre "
"Zahlung innerhalb einer Woche zu tätigen. Sie können dies hier tun"

msgid ""
"Enables the definition of surcharges that are added to every registration "
"made after a specified date"
msgstr ""
"Ermöglicht die Definition von Zuschlägen, die bei jeder Anmeldung nach einem"
" bestimmten Datum erhoben werden"

#, python-format
msgid ""
"Hello! You have registered for %(event)s, but we have not yet received your "
"annual membership payment"
msgstr ""
"Hallo! Sie haben sich für %(event)s angemeldet, aber wir haben Ihre "
"jährliche Mitgliedszahlung noch nicht erhalten"

msgid ""
"If checked, the subscribers' gallery will not be displayed to those who are "
"not subscribed to the run"
msgstr ""
"Wenn diese Option aktiviert ist, wird die Galerie der Abonnenten denjenigen,"
" die den Lauf nicht abonniert haben, nicht angezeigt"

msgid ""
"Indicates public information about your character, which will be shown only "
"to you and the organizers"
msgstr ""
"Geben Sie private Informationen über Ihren Charakter an, die nur für Sie und"
" die Organisatoren sichtbar sein werden"

msgid ""
"Instead of using an internal registration form, redirects the player to an "
"external registration link"
msgstr ""
"Anstatt ein internes Registrierungsformular zu verwenden, wird der Spieler "
"auf einen externen Registrierungslink umgeleitet"

msgid ""
"Beyond the minimum number of days indicated, the quota will no longer be "
"available during registration"
msgstr ""
"Bei Überschreitung der angegebenen Mindestanzahl von Tagen wird die Gebühr "
"bei der Anmeldung nicht mehr berücksichtigt"

msgid ""
"Do you consent to the sharing of your personal data in accordance with the "
"GDPR and our Privacy Policy"
msgstr ""
"Sind Sie mit der Weitergabe Ihrer persönlichen Daten gemäß der DSGVO und "
"unserer Datenschutzrichtlinie einverstanden"

msgid ""
"This page allows you to perform a quick setup of the most important settings"
" for your new organization"
msgstr ""
"Auf dieser Seite können Sie schnell die wichtigsten Einstellungen für Ihre "
"neue Organisation vornehmen"

msgid ""
"This page allows you to select the features of a template (click on a "
"feature to show its description)"
msgstr ""
"Auf dieser Seite können Sie die Merkmale einer Vorlage auswählen (klicken "
"Sie auf ein Merkmal, um dessen Beschreibung anzuzeigen)"

msgid ""
"(You can also refer to traits from other quests, but be careful that  are "
"always of the same macrotype)"
msgstr ""
"(Sie können sich auch auf Eigenschaften aus anderen Quests beziehen, aber "
"achten Sie darauf, dass diese immer vom gleichen Makrotyp sind)"

msgid ""
"Enables Plots, story arcs involving selected characters, adding extra "
"content to their character sheets"
msgstr ""
"Ermöglicht Plots, Handlungsbögen mit ausgewählten Charakteren, die ihren "
"Charakterbögen zusätzlichen Inhalt hinzufügen"

msgid ""
"Fully describe what the box contains, especially number of items, main "
"features, state of preservation."
msgstr ""
"Beschreiben Sie vollständig, was die Kiste enthält, insbesondere die Anzahl "
"der Gegenstände, die wichtigsten Merkmale und den Erhaltungszustand"

msgid ""
"If present, it indicates the reason for the payment that the player must put"
" on the payments they make."
msgstr ""
"Falls vorhanden, gibt es den Grund für die Zahlung an, den der Spieler auf "
"den von ihm getätigten Zahlungen angeben muss."

msgid ""
"Introduces a new way to display past and upcoming events, inspired by "
"popular streaming-service layouts"
msgstr ""
"Einführung einer neuen Art der Anzeige von vergangenen und bevorstehenden "
"Ereignissen, die sich an den beliebten Layouts von Streaming-Diensten "
"orientiert"

msgid ""
"This page summarises the roles to be assigned in order to use the functions "
"concerning the organisation"
msgstr ""
"Diese Seite fasst die Rollen zusammen, die zugewiesen werden müssen, um die "
"die Organisation betreffenden Funktionen nutzen zu können"

msgid ""
"Allows players to create and contribute to collections aimed at assisting "
"another player with event fees"
msgstr ""
"Ermöglicht es Spielern, Sammlungen zu erstellen und zu unterstützen, um "
"anderen Spielern bei den Veranstaltungsgebühren zu helfen"

msgid ""
"If checked, allows a registration form question to be visible based on the "
"selected registration ticket."
msgstr ""
"Wenn diese Option aktiviert ist, kann eine Frage des Registrierungsformulars"
" auf der Grundlage des ausgewählten Registrierungstickets angezeigt werden."

msgid ""
"In particular, they will only be made visible to the organisers of the "
"events you decide to register for"
msgstr ""
"Insbesondere werden sie nur für die Organisatoren der Veranstaltungen, für "
"die Sie sich anmelden, sichtbar gemacht"

msgid ""
"Number of days past the deadline beyond which registrations are marked to be"
" cancelled (default 30 days)"
msgstr ""
"Anzahl der Tage nach Ablauf der Frist, nach denen Anmeldungen als storniert "
"markiert werden (Standardwert 30 Tage)"

msgid ""
"The discount has been added! It has been reserved for you for 15 minutes, "
"after which it will be removed"
msgstr ""
"Die Einrichtung wurde hinzugefügt! Sie wurde für 15 Minuten für Sie "
"reserviert, danach wird sie wieder entfernt"

msgid ""
"This page shows the list of members, divided by type: applicants, approved, "
"renewed for the current year"
msgstr ""
"Diese Seite zeigt die Liste der Mitglieder, unterteilt nach Art: "
"Antragsteller, genehmigte Mitglieder, erneuerte Mitglieder für das laufende "
"Jahr"

msgid ""
"Adds 'Patron' and 'Reduced' ticket types. Each Patron ticket purchased makes"
" one Reduced ticket available"
msgstr ""
"Fügt die Ticketarten \"Gönner\" und \"Ermäßigt\" hinzu. Jedes gekaufte "
"Gönnerticket macht ein ermäßigtes Ticket verfügbar"

msgid ""
"If checked, it adds a field in which the player can indicate which elements "
"they wish to avoid altogether"
msgstr ""
"Wenn diese Option aktiviert ist, wird ein Feld hinzugefügt, in dem der "
"Spieler angeben kann, welche Elemente er ganz vermeiden möchte"

msgid ""
"Percentage of takings calculated as a fee for association infrastructure (in"
" whole numbers from 0 to 100)"
msgstr ""
"Prozentualer Anteil der Einnahmen, der als Gebühr für die "
"Verbandsinfrastruktur berechnet wird (in ganzen Zahlen von 0 bis 100)"

msgid ""
"The question will be shown in the selected section (if left empty it will "
"shown at the start of the form)"
msgstr ""
"Die Frage wird in dem ausgewählten Abschnitt angezeigt (wenn sie leer "
"bleibt, wird sie am Anfang des Formulars angezeigt)"

msgid ""
"This page allows you to add or modify the dynamic instalments with which the"
" player can split the payment"
msgstr ""
"Auf dieser Seite können Sie die dynamischen Raten, mit denen der Spieler die"
" Zahlung aufteilen kann, hinzufügen oder ändern"

msgid ""
"When you want to close the collection, follow the link below. A special "
"redemption code will be generated"
msgstr ""
"Wenn Sie die Sammlung abschließen möchten, folgen Sie dem unten stehenden "
"Link. Es wird ein spezieller Einlösungscode generiert"

msgid ""
"Adds support for assigning XP (experience points) to characters, which can "
"then be used to purchase skills"
msgstr ""
"Unterstützung für die Zuweisung von Erfahrungspunkten (XP) an Charaktere, "
"die dann zum Erwerb von Fertigkeiten verwendet werden können"

msgid ""
"Every friend who registers and uses this code will receive the following "
"discount directly on their ticket"
msgstr ""
"Jeder Freund, der sich registriert und diesen Code verwendet, erhält den "
"folgenden Rabatt direkt auf sein Ticket"

msgid ""
"Indicates useful information to passengers, such as color of your car, time "
"estimated time of your arrival"
msgstr ""
"Zeigt nützliche Informationen für Fahrgäste an, wie z.B. die Farbe Ihres "
"Fahrzeugs, die voraussichtliche Ankunftszeit"

msgid ""
"Keeps a daily record of the organisation's and events' financial status, "
"displaying trend graphs over time"
msgstr ""
"Führt täglich Aufzeichnungen über den Finanzstatus der Organisation und der "
"Veranstaltungen und zeigt Trenddiagramme im Zeitverlauf an"

msgid ""
"Staff members who are allowed to be able to see the responses of players "
"(leave blank to let everyone see)"
msgstr ""
"Mitarbeiter, die die Antworten der Spieler sehen dürfen (leer lassen, damit "
"alle sie sehen können)"

msgid ""
"If you select another event, it will be considered in the same campaign, and"
" they will share the characters"
msgstr ""
"Wenn Sie ein anderes Ereignis auswählen, wird es in der gleichen Kampagne "
"berücksichtigt, und die Charaktere werden gemeinsam verwendet"

msgid ""
"Indicate the type of discount: standard, play again (only available to those"
" who have already played a run)"
msgstr ""
"Geben Sie die Art der Ermäßigung an: Standard, erneut spielen (nur für "
"diejenigen, die bereits einen Lauf gespielt haben)"

msgid ""
"Occasionally shows a special page to users, based on a defined probability, "
"and optionally assigns a result"
msgstr ""
"Zeigt den Nutzern gelegentlich eine spezielle Seite an, basierend auf einer "
"definierten Wahrscheinlichkeit, und weist optional ein Ergebnis zu"

msgid ""
"Percentage to be retained by the payment system - enter the value as a "
"number, without the percentage symbol"
msgstr ""
"Vom Zahlungssystem einzubehaltender Prozentsatz - geben Sie den Wert als "
"Zahl ein, ohne das Prozentzeichen"

msgid ""
"Please check that you have copied the entire message for payment exactly (in"
" coloured text), it is important"
msgstr ""
"Vergewissern Sie sich, dass Sie den gesamten Zahlungsgrund genau kopiert "
"haben (in farbiger Schrift), das ist wichtig"

#, python-format
msgid ""
"We confirm that the collection for '%(recipient)s' has been activated. <a "
"href='%(url)s'>Manage it here!</a>"
msgstr ""
"Wir bestätigen, dass die Sammlung für '%(recipient)s' aktiviert wurde. <a "
"href='%(url)s'>Verwalten Sie es hier!</a>"

msgid ""
"The relationship between these characters turns out to be empty. Check "
"whether it should be written something"
msgstr ""
"Die Beziehung zwischen diesen Zeichen ist leer. Prüfen Sie, ob etwas "
"geschrieben werden muss"

#, python-format
msgid ""
"A reimbursement for '%(reason)s' has been marked as issued. %(amount).2f "
"%(elements)s have been marked as used"
msgstr ""
"Eine Erstattung für '%(reason)s' wurde als ausgegeben markiert. %(amount).2f"
" %(elements)s wurden als verwendet markiert"

msgid ""
"Activates a page summarizing overdue players and their deadlines (payments, "
"memberships, forms, casting, etc.)"
msgstr ""
"Aktiviert eine Seite, auf der überfällige Spieler und deren Fristen "
"(Zahlungen, Mitgliedschaften, Formulare, Casting usw.) zusammengefasst "
"werden"

msgid ""
"First and last name characters do not match (remember to enter the correct "
"first and last names in legal_name)"
msgstr ""
"Die Zeichen des Vor- und Nachnamens stimmen nicht überein (denken Sie daran,"
" den richtigen Vor- und Nachnamen in legal_name einzugeben)"

#, python-format
msgid ""
"Hello! To confirm your provisional registration for %(event)s, you must "
"apply for membership in the association"
msgstr ""
"Hallo! Um Ihre vorläufige Anmeldung für %(event)s zu bestätigen, müssen Sie "
"die Mitgliedschaft in der Vereinigung beantragen"

msgid ""
"If you select one (or more) tickets, the option will only be available to "
"players who have selected that ticket"
msgstr ""
"Wenn Sie ein (oder mehrere) Tickets auswählen, steht die Option nur Spielern"
" zur Verfügung, die dieses Ticket ausgewählt haben"

msgid ""
"This page displays the application for membership in the organization. You "
"can accept or reject the application"
msgstr ""
"Auf dieser Seite wird der Antrag auf Mitgliedschaft in der Organisation "
"angezeigt. Sie können den Antrag annehmen oder ablehnen"

msgid ""
"Enables \"Prologues\", short introductory paragraphs for each act of the "
"game, which players receive to guide them"
msgstr ""
"Ermöglicht \"Prologe\", kurze einleitende Absätze für jeden Akt des Spiels, "
"die die Spieler erhalten, um sie zu führen"

msgid ""
"Enables fixed installment deadlines for registration fees, allowing you to "
"define multiple due dates and amounts"
msgstr ""
"Ermöglicht feste Ratenzahlungsfristen für Einschreibegebühren, so dass Sie "
"mehrere Fälligkeitsdaten und Beträge festlegen können"

msgid ""
"For text questions, maximum number of characters; For multiple options, "
"maximum number of options (0 = no limit)"
msgstr ""
"Bei Textfragen: maximale Anzahl von Zeichen; bei Mehrfachoptionen: maximale "
"Anzahl von Optionen (0 = keine Begrenzung)"

msgid ""
"If checked, options no longer available in the registration form are hidden,"
" instead of being displayed disabled"
msgstr ""
"Wenn diese Option aktiviert ist, werden Optionen, die im "
"Registrierungsformular nicht mehr verfügbar sind, ausgeblendet, anstatt "
"deaktiviert angezeigt zu werden"

msgid ""
"Once your admission is approved, you will be able to pay for the tickets for"
" the events you have registered for."
msgstr ""
"Sobald Ihre Zulassung genehmigt ist, können Sie die Karten für die "
"Veranstaltungen, für die Sie sich angemeldet haben, bezahlen."

msgid ""
"This page shows email lists of users, divided by their expressed preferences"
" regarding newsletter communications"
msgstr ""
"Diese Seite zeigt die E-Mail-Listen der Nutzer, unterteilt nach den von "
"ihnen geäußerten Präferenzen in Bezug auf die Newsletter-Kommunikation"

msgid ""
"You are on the waiting list, you must be registered with a regular ticket to"
" be able to select your preferences!"
msgstr ""
"Sie stehen auf der Warteliste, Sie müssen mit einer regulären Eintrittskarte"
" registriert sein, um Ihre Präferenzen auswählen zu können!"

#, python-format
msgid ""
"Alternatively, you can request to receive it with a formal request in the <a"
" href='%(url)s'>your accounting.</a>."
msgstr ""
"Alternativ können Sie den Erhalt mit einem formellen Antrag in den <a "
"href='%(url)s'>Ihren Konten</a> beantragen."

msgid ""
"Deadline in the measure of days from enrollment (fill in one between the "
"fixed deadline and the deadline in days)"
msgstr ""
"Frist in Tagen ab der Anmeldung (zwischen fester Frist und Frist in Tagen "
"einfügen)"

msgid ""
"If checked, allows a registration form question to be visible only if the "
"player is assigned to certain factions."
msgstr ""
"Wenn diese Option aktiviert ist, kann eine Frage im Registrierungsformular "
"nur dann angezeigt werden, wenn der Spieler einer bestimmten Fraktion "
"angehört."

msgid ""
"The character has been proposed to the staff, who will examine it and "
"approve it or request changes if necessary."
msgstr ""
"Das Zeichen wurde den Mitarbeitern vorgeschlagen, die es prüfen und "
"genehmigen oder gegebenenfalls Änderungen verlangen werden."

msgid ""
"The first line are the field names, such as 'number', 'name', "
"'presentation', 'text'. (Only 'number' is required)"
msgstr ""
"Die erste Zeile enthält die Feldnamen, z. B. \"Nummer\", \"Name\", "
"\"Präsentation\", \"Text\". (Nur \"Nummer\" ist erforderlich)"

msgid ""
"Your friends wanted to give you a special gift: they gave you the chance to "
"participate in one of our experiences"
msgstr ""
"Deine Freunde wollten dir ein besonderes Geschenk machen: Sie haben dir die "
"Chance gegeben, an einem unserer Erlebnisse teilzunehmen"

msgid ""
"typ (type: 's' for single choice, 'm' for multiple choice, 't' for short "
"text, 'p' for long text, 'e' for editor)"
msgstr ""
"typ (Typ: 's' für Einfachauswahl, 'm' für Mehrfachauswahl, 't' für Kurztext,"
" 'p' für Langtext, 'e' für Editor)"

msgid ""
"For your convenience, this page only shows questions from the last 3 months."
" To view previous questions click here"
msgstr ""
"Zu Ihrer Bequemlichkeit werden auf dieser Seite nur die Fragen der letzten 3"
" Monate angezeigt. Um frühere Fragen zu sehen, klicken Sie hier"

msgid ""
"Indicate all references of how you want your refund to be paid  (ex: IBAN "
"and full bank details, paypal link, etc)"
msgstr ""
"Geben Sie an, wie Sie Ihre Rückerstattung erhalten möchten (z. B. IBAN und "
"vollständige Bankverbindung, Paypal-Link usw.)"

msgid ""
"Indicate whether the character is a mirror (i.e., whether this pg shows the "
"true secret face of another character)"
msgstr ""
"Geben Sie an, ob die Figur ein Spiegel ist (d. h. ob diese Figur das wahre, "
"geheime Gesicht einer anderen Figur zeigt)"

msgid ""
"Adds a link to legal notices on every page, and provides a management panel "
"link to edit the content of that notice"
msgstr ""
"Fügt auf jeder Seite einen Link zu rechtlichen Hinweisen hinzu und bietet "
"einen Link zum Verwaltungsbereich, um den Inhalt des Hinweises zu bearbeiten"

msgid ""
"Do you want to add payment gateway fees to the ticket price, so that the "
"user pays them instead of the organization"
msgstr ""
"Möchten Sie die Gebühren für das Zahlungsportal auf den Ticketpreis "
"aufschlagen, so dass der Benutzer sie anstelle der Organisation bezahlt"

msgid ""
"If checked, it allows players to enter private information on their "
"characters, visible only to them and the staff."
msgstr ""
"Wenn diese Option aktiviert ist, können Spieler private Informationen über "
"ihre Charaktere eingeben, die nur für sie selbst und das Personal sichtbar "
"sind."

msgid ""
"Lets staff upload receipts for event expenses, tracking both the event "
"expenses, and the amount to refund the staff"
msgstr ""
"Ermöglicht es den Mitarbeitern, Quittungen für Veranstaltungsausgaben "
"hochzuladen und sowohl die Veranstaltungsausgaben als auch den Betrag, der "
"den Mitarbeitern erstattet wird, zu verfolgen"

msgid ""
"Number of months, starting from the beginning of the membership year, for "
"which to make free membership fee payment"
msgstr ""
"Anzahl der Monate ab Beginn des Mitgliedsjahres, für die der "
"Mitgliedsbeitrag gebührenfrei gezahlt werden kann"

msgid ""
"Lets you create 'template' events whose configurations and settings can be "
"used as a starting point for other events"
msgstr ""
"Ermöglicht die Erstellung von \"Vorlagen\"-Ereignissen, deren "
"Konfigurationen und Einstellungen als Ausgangspunkt für andere Ereignisse "
"verwendet werden können"

msgid ""
"The collection is active! To participate click on the following link, or "
"copy it to whoever you want to get involved"
msgstr ""
"Die Sammlung ist aktiv! Um teilzunehmen, klicken Sie auf den folgenden Link,"
" oder kopieren Sie ihn an alle, die sich beteiligen möchten"

msgid ""
"Your registration will now be saved in provisional status. It will be "
"confirmed when your ticket payment is received"
msgstr ""
"Ihre Anmeldung wird nun im vorläufigen Status gespeichert. Sie wird "
"bestätigt, sobald die Zahlung für Ihr Ticket eingegangen ist"

msgid ""
"Allows players to submit shuttle requests (e.g., pickup logistics), and "
"staff can manage the status of those requests"
msgstr ""
"Ermöglicht es Spielern, Shuttle-Anfragen zu stellen (z. B. Abhol-Logistik), "
"und die Mitarbeiter können den Status dieser Anfragen verwalten"

#, python-format
msgid ""
"Allowed type '%(allowed_type)s' is not a valid type.See "
"https://www.iana.org/assignments/media-types/media-types.xhtml"
msgstr ""
"Erlaubter Typ '%(allowed_type)s' ist kein gültiger Typ, siehe "
"https://www.iana.org/assignments/media-types/media-types.xhtml"

msgid ""
"Enables players to customize specific attributes (name, pronoun, public "
"info, etc.) of the characters they're assigned"
msgstr ""
"Ermöglicht den Spielern, bestimmte Attribute (Name, Pronomen, öffentliche "
"Informationen usw.) der ihnen zugewiesenen Charaktere anzupassen"

msgid ""
"If you select one (or more) tickets, the question will only be shown to "
"players who have selected one of those tickets"
msgstr ""
"Wenn Sie ein (oder mehrere) Tickets auswählen, wird die Frage nur den "
"Spielern angezeigt, die dieses Ticket ausgewählt haben"

msgid ""
"This page allows you to change the appearance settings and presentation of "
"the management system for your Organization"
msgstr ""
"Auf dieser Seite können Sie die Einstellungen für das Erscheinungsbild und "
"die Präsentation des Verwaltungssystems für Ihre Organisation ändern"

msgid ""
"Are you a doctor, a nurse, or a licensed rescuer? We can ask you to "
"intervene in case accidents occur during the event?"
msgstr ""
"Sind Sie ein Arzt, eine Krankenschwester oder ein lizenzierter Retter? "
"Können wir Sie bitten, einzugreifen, falls während der Veranstaltung Unfälle"
" passieren?"

msgid ""
"Enables basic inventory management. Users can add items to a warehouse "
"table, track quantities, and note item locations"
msgstr ""
"Ermöglicht eine grundlegende Bestandsverwaltung. Benutzer können Artikel zu "
"einer Lagertabelle hinzufügen, Mengen verfolgen und Artikelstandorte "
"notieren"

msgid ""
"If your question is about a specific event, please select it! If  is a "
"general question instead, please leave it blank."
msgstr ""
"Wenn Ihre Frage ein bestimmtes Ereignis betrifft, wählen Sie es bitte aus! "
"Wenn es sich um eine allgemeine Frage handelt, lassen Sie sie bitte frei"

msgid ""
"Once you have made the payment, return to this page, and upload below the "
"screenshot of the confirmation sent by Paypal"
msgstr ""
"Sobald Sie die Zahlung vorgenommen haben, kehren Sie auf diese Seite zurück "
"und laden Sie unten den Screenshot der von Paypal gesendeten Bestätigung "
"hoch"

#, python-format
msgid ""
"There are past runs still open: <b>%(list)s</b>. Once all tasks (accounting,"
" etc.) are finished, mark them as completed"
msgstr ""
"Es sind noch vergangene Läufe offen: <b>%(list)s</b>. Sobald alle Aufgaben "
"(Buchhaltung usw.) erledigt sind, markieren Sie sie als abgeschlossen"

msgid ""
"Total of all expenses incurred for the event, both personal and "
"organizational, including any tokens and credits issued"
msgstr ""
"Gesamtbetrag aller für die Veranstaltung angefallenen Ausgaben, sowohl für "
"persönliche als auch für organisatorische Zwecke, einschließlich aller "
"ausgegebenen Wertmarken und Gutschriften"

#, python-format
msgid ""
"We confirm we received the donation of %(amount)d %(currency)s. We thank you"
" for your support, and for believing in us!"
msgstr ""
"Wir bestätigen, dass wir die Spende von %(amount)d %(currency)s erhalten "
"haben. Wir danken Ihnen für Ihre Unterstützung und dafür, dass Sie an uns "
"geglaubt haben!"

#, python-format
msgid ""
"You have some fixed installments with both date and days set, but those "
"values cannot be set at the same time: %(list)s"
msgstr ""
"Sie haben einige feste Raten, bei denen sowohl Datum als auch Tage "
"eingestellt sind, aber diese Werte können nicht gleichzeitig eingestellt "
"werden: %(list)s"

msgid ""
"Enables a ticket-like system for in-game 'problems,' where staff can log "
"issues, assign severity/urgency, and track them"
msgstr ""
"Ermöglicht ein Ticket-ähnliches System für \"Probleme\" im Spiel, bei dem "
"die Mitarbeiter Probleme protokollieren, den Schweregrad/die Dringlichkeit "
"zuordnen und sie verfolgen können"

msgid ""
"for each option five columns: name, description, available seats (0 for "
"infinite), prerequisite options, ticket required"
msgstr ""
"für jede Option fünf Spalten: Name, Beschreibung, verfügbare Plätze (0 für "
"unendlich), vorausgesetzte Optionen, erforderliches Ticket"

msgid ""
"Allows you to upload financial system statements (e.g., bank statements) to "
"match and approve corresponding wire payments"
msgstr ""
"Ermöglicht Ihnen das Hochladen von Finanzsystemauszügen (z. B. "
"Kontoauszüge), um entsprechende Überweisungszahlungen abzugleichen und zu "
"genehmigen"

msgid ""
"Indicate the special discount code, to be communicated to the players, which"
" will need to be entered during registration."
msgstr ""
"Angabe des speziellen Rabattcodes, der den Spielern mitgeteilt wird und den "
"sie bei der Registrierung eingeben müssen"

msgid ""
"Indicate whether the discount can be used only on new enrollment, or whether"
" it can be used by already registered players."
msgstr ""
"Geben Sie an, ob der Rabatt nur bei einer Neuanmeldung oder auch von bereits"
" registrierten Spielern in Anspruch genommen werden kann"

msgid ""
"Lets you specify a set of users who receive payment confirmation emails for "
"all events, instead of each event's organizers"
msgstr ""
"Ermöglicht es Ihnen, eine Gruppe von Benutzern festzulegen, die "
"Zahlungsbestätigungs-E-Mails für alle Veranstaltungen erhalten, anstatt die "
"Organisatoren der einzelnen Veranstaltungen"

#, python-format
msgid ""
"Please also note that payment of the annual membership fee (%(amount)d "
"%(currency)s) is required to participate in events."
msgstr ""
"Bitte beachten Sie auch, dass für die Teilnahme an Veranstaltungen die "
"Zahlung des jährlichen Mitgliedsbeitrags (%(amount)d %(currency)s) "
"erforderlich ist."

msgid ""
"The optimal allocation based on the set values is simulated; you can run it "
"as many times as you like before final loading"
msgstr ""
"Die optimale Zuteilung auf der Grundlage der eingestellten Werte wird "
"simuliert; Sie können sie vor dem endgültigen Laden beliebig oft ausführen"

msgid ""
"This page shows the total membership accounts, dues, donations, expenses, "
"the overall cash and individual event/run budget"
msgstr ""
"Diese Seite zeigt die Gesamtheit der Mitgliederkonten, Beiträge, Spenden, "
"Ausgaben, die Gesamtkasse und das Budget für einzelne Veranstaltungen/Läufe"

msgid ""
"Optional - For text questions, maximum number of characters; For multiple "
"options, maximum number of options (0 = no limit)"
msgstr ""
"Fakultativ - Für Textfragen, maximale Anzahl von Zeichen; Für "
"Mehrfachoptionen, maximale Anzahl von Optionen (0 = keine Begrenzung)"

msgid ""
"Allows players to purchase tickets as gifts. A special code is generated and"
" provided to the gift recipient for registration"
msgstr ""
"Ermöglicht es Spielern, Tickets als Geschenk zu kaufen. Es wird ein "
"spezieller Code generiert und dem Beschenkten zur Registrierung zur "
"Verfügung gestellt"

#, python-format
msgid ""
"Every friend who signs up and uses this code in the 'Discounts' field will "
"receive %(amount_to)s %(currency)s off the ticket"
msgstr ""
"Jeder Freund, der sich anmeldet und diesen Code in das Feld \"Rabatte\" "
"eingibt, erhält %(amount_to)s %(currency)s Rabatt auf das Ticket"

msgid ""
"Specify your custom character name (depending on the event you can choose "
"the name, or adapt the name to your chosen gender)"
msgstr ""
"Geben Sie Ihren individuellen Charakternamen an (je nach Veranstaltung "
"können Sie den Namen wählen oder den Namen an das von Ihnen gewählte Genre "
"anpassen)"

msgid ""
"Enables 'lottery' tickets with unlimited availability and no cost, from "
"which a random subset is converted into normal tickets"
msgstr ""
"Ermöglicht \"Lotterie\"-Tickets mit unbegrenzter Verfügbarkeit und ohne "
"Kosten, von denen eine zufällige Teilmenge in normale Tickets umgewandelt "
"wird"

msgid ""
"This page shows the casting preferences expressed by players, and allows "
"them to be assigned through an optimization algorithm"
msgstr ""
"Auf dieser Seite werden die von den Spielern geäußerten "
"Besetzungspräferenzen angezeigt und können mit Hilfe eines "
"Optimierungsalgorithmus zugewiesen werden"

msgid ""
"You can now freely explore the system. You'll find below some suggestions on"
" what you could do now to set up everything nicely"
msgstr ""
"Sie können das System nun frei erkunden. Nachfolgend finden Sie einige "
"Vorschläge, was Sie jetzt tun können, um alles schön einzurichten"

msgid ""
"You have completed your application for association membership: therefore, "
"your event registrations are temporarily confirmed."
msgstr ""
"Sie haben Ihren Antrag auf Vereinsmitgliedschaft ausgefüllt: Ihre "
"Veranstaltungsanmeldungen sind somit vorläufig bestätigt."

msgid ""
"If checked, players may add abilities themselves, by selecting from those "
"that are visible, and whose pre-requisites they meet."
msgstr ""
"Wenn diese Option aktiviert ist, können die Spieler selbst Fertigkeiten "
"hinzufügen, indem sie aus den sichtbaren Fertigkeiten, die die "
"Voraussetzungen erfüllen, auswählen"

msgid ""
"If checked, enables to set for each registration question the list of staff "
"members allowed to see it's answers from the players"
msgstr ""
"Wenn diese Option aktiviert ist, können Sie für jede Registrierungsfrage die"
" Liste der Mitarbeiter festlegen, die die Antworten der Spieler sehen dürfen"

msgid ""
"Please remember that the information on this page was given with the "
"implicit trust that it will be treated with the utmost care"
msgstr ""
"Bitte denken Sie daran, dass die Informationen auf dieser Seite im Vertrauen"
" darauf gegeben wurden, dass sie mit der größtmöglichen Sorgfalt behandelt "
"werden"

msgid ""
"The payment of your membership fee for this year has been received. You have"
" the right to participate to the organization events"
msgstr ""
"Die Zahlung Ihres Mitgliedsbeitrags für dieses Jahr ist bei uns eingegangen."
" Sie sind berechtigt, an den Sitzungen der Vereinigung teilzunehmen und in "
"der Versammlung abzustimmen"

msgid ""
"Allows a user to create 'delegated' accounts they fully manage (e.g., "
"children), avoiding the need for separate login credentials"
msgstr ""
"Ermöglicht es einem Benutzer, \"delegierte\" Konten zu erstellen, die er "
"vollständig verwaltet (z. B. Kinder), so dass keine separaten Anmeldedaten "
"erforderlich sind"

msgid ""
"You have submitted your dues payment, and it is now being approved by the "
"staff. You don't have to do anything for the time being"
msgstr ""
"Sie haben Ihren Mitgliedsbeitrag überwiesen, und er wird jetzt geprüft. Sie "
"müssen vorerst nichts weiter tun"

msgid ""
"Your request will be approved at the next Board meeting. You will receive "
"confirmation of the outcome of its evaluation very soon"
msgstr ""
"Ihr Antrag wird in der nächsten Sitzung des Verwaltungsrats geprüft. Sie "
"erhalten in Kürze eine Bestätigung über das Ergebnis der Prüfung"

msgid ""
"Given a payment deadline, indicates the number of days under which it "
"notifies the player to proceed with the payment. Default 30."
msgstr ""
"Gibt bei einer Zahlungsfrist die Anzahl der Tage an, innerhalb derer der "
"Spieler benachrichtigt wird, um die Zahlung vorzunehmen. Standardwert 30."

msgid ""
<<<<<<< HEAD
"Optional - If you select one (or more) factions, the question will only be "
"shown to players with characters in all chosen factions"
msgstr ""
"Optional - Wenn du eine (oder mehrere) Fraktion(en) auswählst, wird die "
"Frage nur Spielern mit Charakteren in allen ausgewählten Fraktionen "
"angezeigt"
=======
"Selected fields will be displayed as follows: public fields visible to all "
"players, private fields visible only to assigned players"
msgstr ""
"Ausgewählte Felder werden wie folgt angezeigt: öffentliche Felder sichtbar "
"für alle Spieler, private Felder sichtbar nur für zugewiesene Spieler"
>>>>>>> ba544256

msgid ""
"This page allows you to select the features activated for this event, and "
"all its runs (click on a feature to show its description)"
msgstr ""
"Auf dieser Seite können Sie die für dieses Ereignis aktivierten Funktionen "
"und alle Läufe auswählen (klicken Sie auf eine Funktion, um ihre "
"Beschreibung anzuzeigen)"

msgid ""
"Adds a quiz-style system for workshop questions. Organizers can define "
"forms, questions, and correct answers for players to complete"
msgstr ""
"Fügt ein Quiz-ähnliches System für Workshop-Fragen hinzu. Organisatoren "
"können Formulare, Fragen und richtige Antworten definieren, die die Spieler "
"ausfüllen müssen"

msgid ""
"Select from the drop-down list the characters to be added to the faction. "
"The text private to the faction will be shown only to them"
msgstr ""
"Wählen Sie aus der Dropdown-Liste die Charaktere aus, die der Fraktion "
"hinzugefügt werden sollen. Der Text für die Fraktion wird nur für diese "
"Personen angezeigt"

msgid ""
"This is the associative positive operating margin, taking into account the "
"budgets of completed runs, minus credits or tokens issued"
msgstr ""
"Dies ist die assoziative positive Betriebsmarge unter Berücksichtigung der "
"Budgets der abgeschlossenen Läufe, abzüglich der ausgegebenen Kredite oder "
"Token"

msgid ""
"This page shows the deadlines of upcoming organization events, the "
"activities to be monitored, and the list of users to be solicited"
msgstr ""
"Auf dieser Seite werden die Termine der bevorstehenden "
"Organisationsveranstaltungen, die zu überwachenden Aktivitäten und die Liste"
" der zu befragenden Benutzer angezeigt"

msgid ""
"When the text is displayed to the player, the number is automatically "
"replaced with the character’s name and a link to their profile"
msgstr ""
"Wenn der Text dem Spieler angezeigt wird, wird die Nummer automatisch durch "
"den Namen des Charakters und einen Link zu seinem Profil ersetzt"

msgid ""
"Leave blank if the document has no expiration date - Please check that it "
"does not expire before the event you want to signup up for."
msgstr ""
"Leer lassen, wenn das Dokument kein Ablaufdatum hat - Bitte überprüfen Sie, "
"dass es nicht vor der Veranstaltung, für die Sie sich anmelden möchten, "
"abläuft."

msgid ""
"Lets you upload and host files directly on larpmanager, making them "
"available either to staff or to players via secret external links"
msgstr ""
"Ermöglicht das Hochladen und Hosten von Dateien direkt auf larpmanager, so "
"dass sie entweder für Mitarbeiter oder für Spieler über geheime externe "
"Links verfügbar sind"

msgid ""
"Please indicate below the exact method of payment you made. Remember to "
"submit the form, otherwise your payment will not be processed"
msgstr ""
"Bitte geben Sie unten die genaue Zahlungsmethode an, die Sie gewählt haben. "
"Vergessen Sie nicht, das Formular abzuschicken, da Ihre Zahlung sonst nicht "
"bearbeitet werden kann"

msgid ""
"Select a zip file for upload. Directories will become albums, photos and the"
" videos inside will be placed in the corresponding albums"
msgstr ""
"Wählen Sie eine Zip-Datei zum Hochladen aus. Die Verzeichnisse werden zu "
"Alben, und die darin enthaltenen Fotos und Videos werden in den "
"entsprechenden Alben abgelegt"

msgid ""
"this figure is the net that should result as availability of financial "
"instruments - it does not take into account tokens and credits"
msgstr ""
"diese Zahl ist das Nettoergebnis, das sich aus der Verfügbarkeit von "
"Finanzinstrumenten ergeben sollte - Token und Kredite werden dabei nicht "
"berücksichtigt"

msgid ""
"Notes: Try to group as many passengers per request as possible; if you "
"notice any delays, write us directly, do not enter new requests"
msgstr ""
"Hinweis: Versuchen Sie, so viele Passagiere wie möglich pro Antrag zu "
"gruppieren; wenn Sie Verspätungen feststellen, schreiben Sie uns direkt, "
"geben Sie keine neuen Anträge ein"

msgid ""
"Allows managing Tokens and Credits, which players can use instead of money "
"for registration fees. Credits can also be redeemed for cash"
msgstr ""
"Ermöglicht die Verwaltung von Tokens und Credits, die Spieler anstelle von "
"Geld für Registrierungsgebühren verwenden können. Credits können auch gegen "
"Bargeld eingelöst werden"

msgid ""
"Enables 'bring a friend' discount. A registered player provides their unique"
" code to a new registrant, granting both a discounted price"
msgstr ""
"Ermöglicht den \"Bring einen Freund\"-Rabatt. Ein registrierter Spieler gibt"
" seinen einmaligen Code an einen neu registrierten Spieler weiter und "
"gewährt beiden einen ermäßigten Preis"

#, python-format
msgid ""
"In the event <b>%(event)s</b> to which you are enrolled, you have been "
"assigned the trait: <b>%(trait)s</b> of quest: <b>%(quest)s</b>."
msgstr ""
"In der Veranstaltung <b>%(event)s</b>, für die du dich eingeschrieben hast, "
"wurde dir die Eigenschaft zugewiesen: <b>%(trait)s</b> von Quest: "
"<b>%(quest)s</b>."

msgid ""
"Manages pre-larp 'mini-scenes.' You can create any number of scenes and "
"assign players to them, with checks to avoid scheduling conflicts"
msgstr ""
"Verwaltet \"Mini-Szenen\" vor dem Larp. Sie können eine beliebige Anzahl von"
" Szenen erstellen und ihnen Spieler zuweisen, mit Kontrollen, um "
"Terminkonflikte zu vermeiden"

msgid ""
"We confirm that your votes are correctly registered in the system! Thank you"
" for participating in the democratic life of the Organization"
msgstr ""
"Wir bestätigen, dass Ihre Stimmen korrekt im System registriert sind! Vielen"
" Dank für Ihre Teilnahme am demokratischen Leben der Vereinigung"

msgid ""
"This page allows you to select the features activated for the organization, "
"and all its events (click on a feature to show its description)"
msgstr ""
"Auf dieser Seite können Sie die für die Organisation aktivierten Funktionen "
"und alle ihre Ereignisse auswählen (klicken Sie auf eine Funktion, um ihre "
"Beschreibung anzuzeigen)"

msgid ""
"Enables 'Filler' characters: simpler character sheets, assigned to players "
"who are ready to replacing last-minute dropout of main characters."
msgstr ""
"Ermöglicht 'Filler'-Charaktere: einfachere Charakterbögen, die Spielern "
"zugewiesen werden, die bereit sind, den Ausfall von Hauptcharakteren in "
"letzter Minute zu ersetzen."

msgid ""
"If enabled, the system will automatically add payment gateway fees to the "
"ticket price, so the player covers them instead of the organization"
msgstr ""
"Wenn diese Option aktiviert ist, fügt das System automatisch die Gebühren "
"für das Zahlungsportal zum Ticketpreis hinzu, so dass der Spieler sie "
"anstelle der Organisation trägt"

msgid ""
"In the text search, you can enter any text; the search will be done on the "
"number, name, teaser, player, groups to which the character belong"
msgstr ""
"In der Textsuche können Sie einen beliebigen Text eingeben; die Suche "
"erfolgt nach der Nummer, dem Namen, dem Teaser, dem Spieler, der Gruppe, zu "
"der der Charakter gehört"

msgid ""
"Click on the roles you'd like to collaborate on, then enter your degree of "
"experience, and finally indicate precisely your field of experience"
msgstr ""
"Klicken Sie auf die Rollen, an denen Sie mitarbeiten möchten, geben Sie dann"
" Ihr Erfahrungsniveau an und geben Sie schließlich Ihr Fachgebiet genau an"

msgid ""
"If checked, players may sign up as fillers at any time; otherwise, they may "
"only do so if the stipulated number of characters has been reached"
msgstr ""
"Wenn das Häkchen gesetzt ist, können sich die Spieler jederzeit als "
"Auffüller eintragen; andernfalls können sie dies nur tun, wenn die "
"festgelegte Anzahl von Charakteren erreicht ist"

msgid ""
"These are the event signup for which you submitted a payment, and it's being"
" reviewed by the staff. You don't have to do anything at this time"
msgstr ""
"Dies sind die Anmeldungen für Veranstaltungen, für die Sie eine Zahlung "
"geleistet haben, und sie werden von den Mitarbeitern überprüft. Sie müssen "
"zu diesem Zeitpunkt noch nichts tun"

msgid ""
"If we don't hear from you, we'll assume you're no longer interested in the "
"event and will cancel your registration to make room for other players"
msgstr ""
"Wenn wir nichts von Ihnen hören, gehen wir davon aus, dass Sie nicht mehr an"
" der Veranstaltung interessiert sind, und werden Ihre Anmeldung stornieren, "
"um Platz für andere Spieler zu schaffen"

msgid ""
"If you press once, it will be *included* in the search. If a character "
"belongs to at least one inclusion category, it will be shown in the search"
msgstr ""
"Wenn Sie einmal drücken, wird es in die Suche *eingebunden*. Wenn ein "
"Zeichen zu mindestens einer Einschlusskategorie gehört, wird es in der Suche"
" angezeigt"

msgid ""
"By pressing confirm, the collection total will be credited to your account, "
"and will be used automatically when you register for one of our events"
msgstr ""
"Wenn Sie auf \"Bestätigen\" klicken, wird der Gesamtbetrag der Sammlung "
"Ihrem Konto gutgeschrieben und automatisch verwendet, wenn Sie sich für eine"
" unserer Veranstaltungen anmelden"

#, python-format
msgid ""
"Enter here the 'bring a friend' code given to you by an already registered "
"player, and you can receive a discount on your membership of %(amount)d!"
msgstr ""
"Geben Sie hier den \"Bring a friend\"-Code ein, den Sie von einem bereits "
"registrierten Spieler erhalten haben, und Sie können einen Rabatt von "
"%(amount)d auf Ihre Mitgliedschaft erhalten!"

msgid ""
"Indicates a way for other players to contact you. It can be an email, a "
"social profile, whatever you want. It will be made public to others players"
msgstr ""
"Geben Sie eine Möglichkeit an, wie andere Spieler mit Ihnen Kontakt "
"aufnehmen können. Das kann eine E-Mail sein, ein soziales Profil, was immer "
"Sie wollen. Es wird für andere Spieler öffentlich gemacht"

msgid ""
"At the top, you'll find shortcuts to access your organization dashboard "
"(this page), as well as the active event dashboards, when you'll create them"
msgstr ""
"Oben finden Sie Verknüpfungen für den Zugriff auf Ihr Organisations-"
"Dashboard (diese Seite) sowie auf die aktiven Ereignis-Dashboards, wenn Sie "
"diese erstellen"

msgid ""
"Generates a special, hidden link that lets certain players register even if "
"general registration is closed (e.g., early access for a specific group)"
msgstr ""
"Generiert einen speziellen, versteckten Link, der es bestimmten Spielern "
"ermöglicht, sich zu registrieren, auch wenn die allgemeine Registrierung "
"geschlossen ist (z. B. früher Zugang für eine bestimmte Gruppe)"

msgid ""
"In the text of the element on the left, it is referenced a character with "
"the number indicated on the right, but the latter does not appear to exist"
msgstr ""
"Im Text des Elements auf der linken Seite wird ein Zeichen mit der auf der "
"rechten Seite angegebenen Zahl angezeigt, die jedoch nicht existiert"

msgid ""
"Once the transfer is confirmed, request the slip (the receipt of "
"confirmation) and upload it below. You can upload a file in pdf format, or "
"an image"
msgstr ""
"Sobald die Überweisung bestätigt ist, fordern Sie den Beleg (die "
"Bestätigungsquittung) an und laden ihn unten hoch. Sie können eine Datei im "
"PDF-Format oder ein Bild hochladen"

msgid ""
"The larpmanager has a over 100 different features. There is one for every "
"single aspect of event organising: signups, accounting, writing, logistics"
msgstr ""
"Der larpmanager hat über 100 verschiedene Funktionen. Es gibt eine für jeden"
" einzelnen Aspekt der Veranstaltungsorganisation: Anmeldungen, Buchhaltung, "
"Schreiben, Logistik"

msgid ""
"Freely insert CSS commands, they will be reported in all pages  in the space"
" of your Organization. In this way you can customize freely the appearance."
msgstr ""
"Fügen Sie CSS-Befehle frei ein, sie werden auf allen Seiten in Ihrem "
"Assoziationsraum angezeigt. Auf diese Weise können Sie das Erscheinungsbild "
"frei anpassen."

msgid ""
"Below you will find all the features available; you can write a search "
"keyword to filter them. Then click on 'Video', and you will see the video "
"directly"
msgstr ""
"Unten finden Sie alle verfügbaren Funktionen; Sie können ein Suchwort "
"eingeben, um sie zu filtern. Klicken Sie dann auf \"Video\", und Sie sehen "
"das Video direkt"

msgid ""
"This is the information with which your character will begin each act. We "
"ask that you do NOT read this information before the act to which it "
"referenced"
msgstr ""
"Dies sind die Informationen, mit denen eure Figur jeden Akt beginnen wird. "
"Wir bitten Sie, diese Informationen NICHT vor dem Akt zu lesen, auf den sie "
"sich beziehen"

msgid ""
"If you press a second time, it will be *excluded* in the search. If a "
"character belongs to even one exclusion category, it will not be shown in "
"the search"
msgstr ""
"Wenn Sie ein zweites Mal drücken, wird es bei der Suche *ausgeschlossen*. "
"Wenn ein Zeichen auch nur zu einer Ausschlusskategorie gehört, wird es bei "
"der Suche nicht angezeigt"

msgid ""
"When putting in WORKING, indicate in the comments the specific actions that"
"  are being performed; when putting in CLOSED, indicate showd in the  "
"comments."
msgstr ""
"Wenn Sie WORKING eingeben, geben Sie in den Kommentaren die spezifischen "
"Aktionen an, die Sie durchführen; wenn Sie CLOSED eingeben, geben Sie in den"
" Kommentaren eine Zusammenfassung an"

msgid ""
"You have activated both fixed and dynamic installments; they are not meant "
"to be used together, deactivate one of the two in the features management "
"panel"
msgstr ""
"Sie haben sowohl die festen als auch die dynamischen Raten aktiviert; sie "
"sind nicht für eine gemeinsame Nutzung gedacht. Deaktivieren Sie eine der "
"beiden Raten in der Funktionsverwaltung"

msgid ""
"The payment of your membership fee for this year has NOT been received: it "
"is necessary in order to participate to the events, and the organization "
"meetings"
msgstr ""
"Sie haben Ihren Mitgliedsbeitrag noch nicht bezahlt: er ist erforderlich, um"
" an Veranstaltungen teilzunehmen und bei der Hauptversammlung abstimmen zu "
"können"

msgid ""
"This page shows the questions submitted by users, divided by the events they"
" refer to. You can answer the question or close it if requires no further "
"action"
msgstr ""
"Auf dieser Seite werden die von den Nutzern eingereichten Fragen nach den "
"Ereignissen geordnet angezeigt, auf die sie sich beziehen. Sie können die "
"Frage beantworten oder sie schließen, wenn keine weiteren Maßnahmen "
"erforderlich sind"

msgid ""
"Indicates how you can be recognized, if you will be found near some point "
"specific, if you have a lot of luggage: any information that might help us "
"help you"
msgstr ""
"Gibt an, wie Sie erkannt werden können, ob Sie in der Nähe eines bestimmten "
"Ortes gefunden werden, ob Sie viel Gepäck haben: alles Informationen, die "
"uns helfen können"

msgid ""
"By proceeding with your registration for this event, you are giving us your "
"authorisation to share your data saved on our platform with the organisers "
"of the event"
msgstr ""
"Indem Sie sich für diese Veranstaltung anmelden, erteilen Sie uns die "
"Erlaubnis, Ihre auf unserer Plattform gespeicherten Daten an die "
"Organisatoren der Veranstaltung weiterzugeben"

msgid ""
"Want to help one of your friends play with us? Organize a collection: you "
"and anyone who wants to contribute will be able to donate part of their "
"registration fees"
msgstr ""
"Möchten Sie einem Freund oder einer Freundin helfen, bei uns zu spielen? "
"Organisieren Sie eine Sammlung: Sie und alle, die dazu beitragen möchten, "
"können einen Teil der Mitgliedsbeiträge spenden"

#, python-format
msgid ""
"In addition, you must be up to date with the payment of your membership fee "
"in order to participate in events. Make your payment <a href='%(url)s'>on "
"this page</a>."
msgstr ""
"Außerdem müssen Sie Ihren Mitgliedsbeitrag rechtzeitig bezahlen, um an "
"Veranstaltungen teilnehmen zu können. Überweisen Sie Ihren Beitrag <a "
"href='%(url)s'>auf dieser Seite</a>."

msgid ""
"In order to confirm your registration, you must request to register as a "
"member of the Association. The procedure will automatically take you through"
" the required steps"
msgstr ""
"Um Ihre Mitgliedschaft zu bestätigen, müssen Sie beantragen, als Mitglied "
"der Vereinigung registriert zu werden. Das Verfahren wird Sie automatisch "
"durch die erforderlichen Schritte führen"

msgid ""
"Primary: main grouping / affiliation for characters. Transversal: secondary "
"grouping across primary factions. Secret: hidden faction visible only to "
"assigned characters"
msgstr ""
"Primär: Hauptgruppierung / Zugehörigkeit der Charaktere. Transversal: "
"sekundäre Gruppierung über primäre Fraktionen hinweg. Geheim: versteckte "
"Fraktion, die nur für zugewiesene Charaktere sichtbar ist"

msgid ""
"By clicking the button below, you confirm that you consent to the sharing of"
" your personal data with this organization, in accordance with the GDPR and "
"our Privacy Policy"
msgstr ""
"Indem Sie auf die Schaltfläche unten klicken, bestätigen Sie, dass Sie mit "
"der Weitergabe Ihrer persönlichen Daten an diese Organisation in "
"Übereinstimmung mit der GDPR und unserer Datenschutzrichtlinie einverstanden"
" sind"

msgid ""
"Enables dynamic installment management: the total fee is evenly split into "
"multiple installments, each due on a date determined by dividing the "
"remaining days until the event."
msgstr ""
"Ermöglicht ein dynamisches Ratenmanagement: Die Gesamtgebühr wird "
"gleichmäßig in mehrere Raten aufgeteilt, die jeweils an einem Datum fällig "
"werden, das durch Division der verbleibenden Tage bis zur Veranstaltung "
"bestimmt wird."

msgid ""
"Fill in this field if you follow a personal diet for reasons of choice(e.g. "
"vegetarian, vegan) or health (celiac disease, allergies). Leave empty if you"
" do not have things to report!"
msgstr ""
"Füllen Sie dieses Feld aus, wenn Sie sich aus freien Stücken (z. B. "
"vegetarisch, vegan) oder aus gesundheitlichen Gründen (Zöliakie, Allergien) "
"ernähren. Lassen Sie es leer, wenn Sie nichts zu berichten haben!"

msgid ""
"For our part, we will use pre-registrations as a measure of how much an "
"event is desired. If you want a new run of an event, spread the voice and "
"invites others to pre-register to it"
msgstr ""
"Wir werden die Voranmeldungen als Maßstab für die Beliebtheit einer "
"Veranstaltung verwenden. Wenn Sie eine neue Auflage einer Veranstaltung "
"wünschen, sagen Sie es weiter und laden Sie andere zur Voranmeldung ein"

msgid ""
"When you press one of the special reference symbols, a popup will help you "
"get the reference number of a character; you can also select a reference "
"number to see the character’s name"
msgstr ""
"Wenn Sie auf eines der speziellen Referenzsymbole drücken, erscheint ein "
"Popup-Fenster, das Ihnen hilft, die Referenznummer eines Zeichens zu "
"ermitteln; Sie können auch eine Referenznummer auswählen, um den Namen des "
"Zeichens zu sehen"

msgid ""
"We only ask you to indicate a <b>order</b> of preference for the your pre-"
"registrations (imagining you have to choose which one to play, indicates in "
"what order you want to play them)"
msgstr ""
"Wir bitten Sie lediglich darum, eine <b>Reihenfolge</b> für Ihre "
"Voranmeldungen anzugeben (falls Sie sich für ein Spiel entscheiden müssen, "
"geben Sie bitte an, in welcher Reihenfolge Sie es spielen möchten)"

msgid ""
"As per the statutes, we will review your request at the next board meeting "
"and send you an update e-mail as soon as possible (you should receive a "
"reply within a few weeks at the latest)."
msgstr ""
"Wie in der Satzung vorgesehen, werden wir Ihren Antrag in der nächsten "
"Sitzung des Verwaltungsrats prüfen und Ihnen so bald wie möglich eine "
"aktualisierte E-Mail schicken (Sie sollten spätestens in ein paar Wochen "
"eine Antwort erhalten)."

msgid ""
"You have not yet submitted your application for membership to the "
"Organization. If you are not a Member, we cannot accept payment from you, "
"and you cannot confirm your event registrations"
msgstr ""
"Sie haben Ihren Antrag auf Mitgliedschaft in der Vereinigung noch nicht "
"eingereicht. Wenn Sie kein Mitglied sind, können wir keine Zahlungen von "
"Ihnen annehmen und Sie können Ihre Veranstaltungsanmeldungen nicht "
"bestätigen"

msgid ""
"This <b>is</b> not binding, and <b>does</b> not automatically secure you a "
"place at the event, but you will be offered a preferential registration "
"before the public opening of registration"
msgstr ""
"Dies <b>ist</b> nicht bindend und <b>sichert</b> Ihnen nicht automatisch "
"einen Platz auf der Veranstaltung, aber Sie erhalten eine bevorzugte "
"Registrierung vor der öffentlichen Öffnung der Registrierung"

msgid ""
"You have submitted a deposit, and it is being reviewed by the staff. You "
"don't have to do anything for the time being, as soon as it is confirmed the"
" accounting of the event will be updated"
msgstr ""
"Sie haben eine Zahlung eingereicht, die derzeit von den Mitarbeitern geprüft"
" wird. Sie brauchen vorerst nichts zu tun. Sobald die Zahlung bestätigt ist,"
" werden die Veranstaltungskonten aktualisiert"

msgid ""
"The character on the left has in relationships the one on the right, but the"
" reverse is not true. Check whether to remove the relationship to the one on"
" the left, or add it on the one on the right"
msgstr ""
"Das Zeichen auf der linken Seite hat das Zeichen auf der rechten Seite in "
"den Beziehungen, aber das Gegenteil ist nicht der Fall. Prüfen Sie, ob Sie "
"die Beziehung zu dem Zeichen auf der linken Seite entfernen oder zu dem "
"Zeichen auf der rechten Seite hinzufügen sollen"

msgid ""
"This page summarises the list of members, formatted ready to be sent to the "
"insurance company. It only displays members who have renewed their "
"membership in this calendar year, in order of renewal"
msgstr ""
"Auf dieser Seite finden Sie eine Zusammenfassung der Mitgliederliste, die so"
" formatiert ist, dass sie an die Versicherungsgesellschaft gesendet werden "
"kann. Es werden nur Mitglieder angezeigt, die ihre Mitgliedschaft in diesem "
"Kalenderjahr erneuert haben, und zwar in der Reihenfolge der Erneuerung"

msgid ""
"This page allows you to check the payment items in the system. The source of"
" the data should be one of the verified payment systems,  from which to take"
" the list of payments, showing the code of the payment"
msgstr ""
"Diese Seite ermöglicht es Ihnen, die Zahlungsposten im System zu überprüfen."
" Die Quelle der Daten sollte eines der überprüften Zahlungssysteme sein, aus"
" dem Sie die Liste der Zahlungen mit dem Code der Zahlung übernehmen"

#, python-format
msgid ""
"<i>Payment due</i> - You must pay <b>%(amount).2f %(currency)s</b> as soon "
"as possible. Make your payment <a href='%(url)s'>on this page</a>. If we do "
"not receive payment, your registration may be cancelled."
msgstr ""
"<i>Fällige Zahlung</i> - Sie müssen <b>%(amount).2f %(currency)s</b> so "
"schnell wie möglich bezahlen. Machen Sie Ihre Zahlung <a href='%(url)s'>auf "
"dieser Seite</a>. Wenn die Zahlung nicht eingeht, kann Ihre Mitgliedschaft "
"beendet werden."

#, python-format
msgid ""
"You must pay at least <b>%(amount).2f %(currency)s</b> by %(deadline)d days."
" Make your payment <a href='%(url)s'>on this page</a>. If we do not receive "
"payment by the deadline, your registration may be cancelled."
msgstr ""
"Sie müssen mindestens <b>%(amount).2f %(currency)s</b> bis %(deadline)d Tage"
" bezahlen. Tätigen Sie Ihre Zahlung <a href='%(url)s'>auf dieser Seite</a>. "
"Wenn die Zahlung nicht fristgerecht eingeht, kann Ihre Mitgliedschaft "
"beendet werden."

msgid ""
"Indicates the ratio between reduced and patron tickets, multiplied by 10. "
"Example: 10 -> 1 reduced ticket for 1 patron ticket. 20 -> 2 reduced tickets"
" for 1 patron ticket. 5 -> 1 reduced ticket for 2 patron tickets"
msgstr ""
"Gibt das Verhältnis zwischen ermäßigten und regulären Tickets an, "
"multipliziert mit 10. Beispiel: 10 -> 1 ermäßigtes Ticket für 1 reguläres "
"Ticket. 20 -> 2 ermäßigte Tickets für 1 Gönnerticket. 5 -> 1 ermäßigtes "
"Ticket für 2 Gönner-Tickets"

msgid ""
"this figure is the main positive, the operating margin. It takes into "
"account of budgets for events that have been over two months, which are "
"considered to be closed, and treats all tokens and credits as reimbursed"
msgstr ""
"Diese Zahl ist das wichtigste Plus, die operative Marge. Sie berücksichtigt "
"die Budgets für Veranstaltungen, die länger als zwei Monate zurückliegen und"
" als abgeschlossen gelten, und behandelt alle Token und Gutschriften als "
"zurückerstattet"

msgid ""
"You are registered for an event to be held in this calendar year, but we are"
" not aware of your dues payment. Be careful: if you don't complete it, "
"<b>you won't be able to attend events</b>, nor vote at the Membership "
"Meeting"
msgstr ""
"Sie sind für eine Veranstaltung in diesem Kalenderjahr angemeldet, aber uns "
"ist nicht bekannt, dass Sie Ihren Mitgliedsbeitrag bezahlt haben. Seien Sie "
"vorsichtig: Wenn Sie ihn nicht ausfüllen, <b>können Sie weder an "
"Veranstaltungen teilnehmen</b> noch bei der Jahreshauptversammlung abstimmen"

msgid ""
"You have submitted your application for membership in the Organization. The "
"request will be considered at the next meeting of the Board. When it is "
"approved, you will be able to settle payments for the events you have signed"
" up for"
msgstr ""
"Sie haben Ihren Antrag auf Mitgliedschaft in der Vereinigung eingereicht. Er"
" wird auf der nächsten Vorstandssitzung geprüft werden. Wenn er genehmigt "
"ist, können Sie für die Veranstaltungen, für die Sie sich angemeldet haben, "
"bezahlen"

msgid ""
"Searchable: Characters can be filtered according to this question. Public: "
"The answer to this question is publicly visible. Private: The answer to this"
" question is only visible to the player. Hidden: The answer is hidden to all"
" players."
msgstr ""
"Durchsuchbar: Die Zeichen können nach dieser Frage gefiltert werden. "
"Öffentlich: Die Antwort auf diese Frage ist öffentlich sichtbar. Privat: Die"
" Antwort auf diese Frage ist nur für den Spieler sichtbar. Versteckt: Die "
"Antwort ist für alle Spieler verborgen."

msgid ""
"If for whatever reason the first and last name shown on your documents is "
"different from the one you prefer to use, then write it here. It will only "
"be used for internal bureaucratic purposes, and will NEVER be displayed to "
"other players."
msgstr ""
"Wenn aus irgendeinem Grund der Vor- und Nachname, der auf Ihren Dokumenten "
"angegeben ist, nicht mit dem von Ihnen bevorzugten Namen übereinstimmt, "
"tragen Sie ihn hier ein. Er wird nur für interne bürokratische Zwecke "
"verwendet und wird NIEMALS anderen Spielern angezeigt."

msgid ""
"Click here to confirm that you have completed the character and are ready to"
" propose it to the staff. Be careful: some fields may no longer be editable."
" Leave the field blank to save your changes and to be able to continue them "
"in the future."
msgstr ""
"Klicken Sie hier, um zu bestätigen, dass Sie den Charakter vervollständigt "
"haben und bereit sind, ihn den Mitarbeitern vorzuschlagen. Achtung: Einige "
"Felder sind möglicherweise nicht mehr bearbeitbar. Lassen Sie das Feld leer,"
" um Ihre Änderungen zu speichern und sie in Zukunft fortsetzen zu können."

msgid ""
"Optional: The question is shown, and can be filled by the player. Mandatory:"
" The question needs to be filled by the player. Disabled: The question is "
"shown, but cannot be changed by the player. Hidden: The question is not "
"shown to the player."
msgstr ""
"Optional: Die Frage wird angezeigt und kann vom Spieler ausgefüllt werden. "
"Obligatorisch: Die Frage muss vom Spieler ausgefüllt werden. Deaktiviert: "
"Die Frage wird angezeigt, kann aber vom Spieler nicht geändert werden. "
"Ausgeblendet: Die Frage wird dem Spieler nicht angezeigt."

msgid ""
"Indicate severity: RED (risks ruining the game for more than half of the "
"players), ORANGE (risks ruining the game for more than ten players),  YELLOW"
" (risks ruining the game for a few players), GREEN (more than  problems, "
"finesses to be fixed)"
msgstr ""
"Angabe des Schweregrads: ROT (Gefahr, das Spiel für mehr als die Hälfte der "
"Spieler zu ruinieren), ORANGE (Gefahr, das Spiel für mehr als zehn Spieler "
"zu ruinieren), GELB (Gefahr, das Spiel für einige Spieler zu ruinieren), "
"GRÜN (mehr als Probleme, Feinheiten zu beheben)"

msgid ""
"Upload your portrait photo. It will be shown to other players together with "
"the your character, so as to help recognize you in the game. Choose a photo "
"that you would put in an official document (in which you are alone, centered"
" on your face)."
msgstr ""
"Laden Sie Ihr Porträtfoto hoch. Es wird anderen Spielern zusammen mit Ihrer "
"Spielfigur gezeigt, damit sie Sie im Spiel erkennen können. Wählen Sie ein "
"Foto, das Sie in ein offizielles Dokument einfügen würden (auf dem Sie "
"allein sind und Ihr Gesicht im Mittelpunkt steht)."

msgid ""
"If you prefer that your real name and surname not be publicly visible, "
"please indicate an alias that will be displayed instead. Note: If you "
"register for an event, your real first and last name will be shown to other "
"players, and to the organisers."
msgstr ""
"Wenn Sie es vorziehen, dass Ihr richtiger Vor- und Nachname nicht öffentlich"
" sichtbar ist, geben Sie bitte einen Alias an, der stattdessen angezeigt "
"wird. Hinweis: Wenn Sie sich für eine Veranstaltung anmelden, werden Ihr "
"richtiger Vor- und Nachname für andere Spieler und die Organisatoren "
"angezeigt."

msgid ""
"In the text of the element on the left, it appears a character with the "
"number indicated on the right, but instead in the relationships the "
"character was not related. Check whether it is necessary to create a "
"relationship, or remove the reference from the text"
msgstr ""
"Im Text des Elements auf der linken Seite wird ein Zeichen mit der auf der "
"rechten Seite angegebenen Zahl angegeben, aber im Bericht ist das Zeichen "
"nicht zugeordnet. Prüfen Sie, ob es notwendig ist, eine Beziehung zu "
"erstellen oder den Verweis aus dem Text zu entfernen"

msgid ""
"In the text of the element on the left, a character is NOT indicated with "
"the number shown on the right, but instead in the relationships the "
"character is related. Check whether it is necessary to remove the "
"relationship, or indicate in the text a reference to the character"
msgstr ""
"Der Text des Elements auf der linken Seite weist NICHT auf ein Zeichen mit "
"der auf der rechten Seite angegebenen Nummer hin, sondern im Bericht wurde "
"das Zeichen in Beziehung gesetzt. Prüfen Sie, ob es notwendig ist, den Bezug"
" zu entfernen oder einen Verweis auf das Zeichen im Text anzugeben"

msgid ""
"In the text of the element on the left, it appears a character with the "
"number indicated on the right, but in the relationships instead that "
"character was not related. Check whether it is necessary to create a "
"relationship to the character, or remove the reference from the text"
msgstr ""
"Im Text des Elements auf der linken Seite gibt es ein Zeichen mit der rechts"
" angegebenen Nummer, aber in den Beziehungen ist das Zeichen nicht "
"verbunden. Prüfen Sie, ob es notwendig ist, eine Beziehung zwischen den "
"Zeichen herzustellen oder den Verweis aus dem Text zu entfernen"

msgid ""
"In the text of the element on the left, a character is NOT indicated with "
"the number shown on the right, but in the relationships instead it is "
"related. Check whether it is necessary to remove the relationship to the "
"character, or indicate in the text a reference to the character"
msgstr ""
"Der Text des Elements auf der linken Seite weist NICHT auf ein Zeichen mit "
"der auf der rechten Seite angegebenen Nummer hin, sondern auf die Beziehung,"
" in der das Zeichen steht. Prüfen Sie, ob es notwendig ist, die Beziehung "
"zwischen den Zeichen zu entfernen oder einen Verweis auf das Zeichen im Text"
" anzugeben"

msgid ""
"Fill in this field if there is something you think is important that the "
"organizers know about you. It's up to you to decide what to share with us. "
"This information will be treated as strictly confidential: only a restricted"
" part of the organizers will have access to the answers, and will not be "
"transmitted in any form. This information may concern: physical health "
"problems, epilepsy, mental health problems (e.g. neurosis, bipolar disorder,"
" anxiety disorder, various phobias), trigger topics ('lines and veils', we "
"can't promise that you won't run into them in the event, but we'll make sure"
" they're not part of your main quests). Leave empty if you do not have "
"things to report!"
msgstr ""
"Füllen Sie dieses Feld aus, wenn es etwas gibt, von dem Sie glauben, dass es"
" wichtig ist, dass die Organisatoren etwas über Sie wissen. Sie können "
"selbst entscheiden, was Sie uns mitteilen möchten. Diese Informationen "
"werden streng vertraulich behandelt: Nur ein begrenzter Teil der "
"Organisatoren hat Zugang zu den Antworten, und sie werden in keiner Form "
"weitergegeben. Diese Informationen können Folgendes betreffen: körperliche "
"Gesundheitsprobleme, Epilepsie, psychische Gesundheitsprobleme (z. B. "
"Neurosen, bipolare Störungen, Angststörungen, verschiedene Phobien), "
"Trigger-Themen (\"Linien und Schleier\", wir können nicht versprechen, dass "
"Sie während der Veranstaltung nicht darauf stoßen werden, aber wir werden "
"sicherstellen, dass sie nicht Teil Ihrer Hauptaufgaben sind). Lassen Sie das"
" Feld leer, wenn Sie nichts zu berichten haben!"<|MERGE_RESOLUTION|>--- conflicted
+++ resolved
@@ -2378,15 +2378,9 @@
 msgid "Color background"
 msgstr "Text-Hintergrund"
 
-<<<<<<< HEAD
 msgid "Confirm Payments"
 msgstr "Bestätigen Sie Zahlungen"
 
-msgid "Confirm payments"
-msgstr "Bestätigen Sie Zahlungen"
-
-=======
->>>>>>> ba544256
 msgid "Current template"
 msgstr "Aktuelle Vorlage"
 
@@ -6724,19 +6718,11 @@
 "Dieser Betrag wird bei der Anmeldung zu einer künftigen Veranstaltung "
 "automatisch abgezogen"
 
-<<<<<<< HEAD
-=======
-msgid "This page allows you to set your personal preferences on the interface"
-msgstr ""
-"Auf dieser Seite können Sie Ihre persönlichen Einstellungen für die "
-"Schnittstelle festlegen"
-
 msgid "To activate new features and enhance the functionality of the platform"
 msgstr ""
 "Aktivierung neuer Funktionen und Verbesserung der Funktionalität der "
 "Plattform"
 
->>>>>>> ba544256
 msgid "You can use the following fields, they will be filled in automatically"
 msgstr ""
 "Sie können die folgenden Felder verwenden, sie werden automatisch ausgefüllt"
@@ -9455,22 +9441,6 @@
 msgstr ""
 "Gibt bei einer Zahlungsfrist die Anzahl der Tage an, innerhalb derer der "
 "Spieler benachrichtigt wird, um die Zahlung vorzunehmen. Standardwert 30."
-
-msgid ""
-<<<<<<< HEAD
-"Optional - If you select one (or more) factions, the question will only be "
-"shown to players with characters in all chosen factions"
-msgstr ""
-"Optional - Wenn du eine (oder mehrere) Fraktion(en) auswählst, wird die "
-"Frage nur Spielern mit Charakteren in allen ausgewählten Fraktionen "
-"angezeigt"
-=======
-"Selected fields will be displayed as follows: public fields visible to all "
-"players, private fields visible only to assigned players"
-msgstr ""
-"Ausgewählte Felder werden wie folgt angezeigt: öffentliche Felder sichtbar "
-"für alle Spieler, private Felder sichtbar nur für zugewiesene Spieler"
->>>>>>> ba544256
 
 msgid ""
 "This page allows you to select the features activated for this event, and "
