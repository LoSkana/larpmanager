--- conflicted
+++ resolved
@@ -803,16 +803,8 @@
 "Möchten Sie Kampagnen verwalten, eine Reihe von Ereignissen, die dieselben "
 "Zeichen haben"
 
-<<<<<<< HEAD
 msgid "Personal preferences"
 msgstr "Persönliche Vorlieben"
-=======
-msgid "Add tag"
-msgstr "Tag hinzufügen"
-
-msgid "Address"
-msgstr "Adresse"
->>>>>>> 08926760
 
 msgid "This page allows you to set your personal preferences on the interface"
 msgstr ""
@@ -874,16 +866,8 @@
 msgid "This page allows you to add or edit a character"
 msgstr "Auf dieser Seite können Sie ein Zeichen hinzufügen oder bearbeiten"
 
-<<<<<<< HEAD
 msgid "--- NOT ASSIGNED ---"
 msgstr "--- NICHT ZUGEORDNET ---"
-=======
-msgid "Execute"
-msgstr "Ausführen"
-
-msgid "Faction"
-msgstr "Gruppe"
->>>>>>> 08926760
 
 #, python-format
 msgid "This text will be added to the sheet, in the plot paragraph %(name)s"
@@ -1696,16 +1680,8 @@
 msgid "Elements"
 msgstr "Elemente"
 
-<<<<<<< HEAD
 msgid "You need to define the end date!"
 msgstr "Sie müssen das Enddatum festlegen!"
-=======
-msgid "Set quest"
-msgstr "Suche einstellen"
-
-msgid "Short url"
-msgstr "Kurze Url"
->>>>>>> 08926760
 
 msgid "You need to define the start date!"
 msgstr "Sie müssen das Startdatum festlegen!"
@@ -1929,16 +1905,8 @@
 msgid "Minimum age: %(number)d"
 msgstr "Mindestalter: %(number)d"
 
-<<<<<<< HEAD
 msgid "Please upload your profile photo"
 msgstr "Bitte laden Sie Ihr Profilfoto hoch"
-=======
-msgid "Remove tag"
-msgstr "Tag entfernen"
-
-msgid "Repertoire"
-msgstr "Repertoire"
->>>>>>> 08926760
 
 msgid "Request signed"
 msgstr "Unterzeichneter Antrag"
@@ -2057,16 +2025,8 @@
 msgid "Free donation"
 msgstr "Kostenlose Spende"
 
-<<<<<<< HEAD
 msgid "Freely indicate the amount of your donation"
 msgstr "Geben Sie den Betrag Ihrer Spende frei an"
-=======
-msgid "Add to plot"
-msgstr "Zum Plot hinzufügen"
-
-msgid "Assignments"
-msgstr "Zuweisungen"
->>>>>>> 08926760
 
 msgid "Single payment"
 msgstr "Einmalige Zahlung"
@@ -2237,7 +2197,7 @@
 
 #, fuzzy
 msgid "Warehouse movements"
-msgstr "Verwalten von Bestandsbewegungen"
+msgstr "Bewegungen der Bestände"
 
 msgid "This page allows you to add or edit a new event area"
 msgstr ""
@@ -2884,16 +2844,8 @@
 msgid "If you need a hand, feel free to let us know"
 msgstr "Wenn Sie Hilfe brauchen, lassen Sie es uns bitte wissen"
 
-<<<<<<< HEAD
 msgid "We'll try to help as best we can"
 msgstr "Wir versuchen zu helfen, so gut wir können"
-=======
-msgid "Add to faction"
-msgstr "Zur Fraktion hinzufügen"
-
-msgid "Available days"
-msgstr "Verfügbare Tage"
->>>>>>> 08926760
 
 msgid ""
 "If we don't hear from you, we'll assume you're no longer interested in the "
@@ -3114,16 +3066,8 @@
 msgid "Type"
 msgstr "Typ"
 
-<<<<<<< HEAD
 msgid "Indicate the outflow category"
 msgstr "Geben Sie die Kategorie an, zu der die Ausgabe gezählt wird"
-=======
-msgid "Set quest type"
-msgstr "Questtyp festlegen"
-
-msgid "Show shortcuts"
-msgstr "Abkürzungen anzeigen"
->>>>>>> 08926760
 
 msgid "Balance"
 msgstr "Lötmittel"
@@ -3479,30 +3423,14 @@
 msgid "Hidden"
 msgstr "Versteckt"
 
-<<<<<<< HEAD
 msgid "Visible"
 msgstr "Sichtbar"
-=======
-msgid "Remove from plot"
-msgstr "Aus der Handlung entfernen"
-
-msgid "Request approved"
-msgstr "Antrag genehmigt"
->>>>>>> 08926760
 
 msgid "Cancelled"
 msgstr "Abgesagt"
 
-<<<<<<< HEAD
 msgid "Concluded"
 msgstr "Abgeschlossen"
-=======
-msgid "Set ability type"
-msgstr "Fähigkeitstyp festlegen"
-
-msgid "Show collections"
-msgstr "Sammlungen anzeigen"
->>>>>>> 08926760
 
 msgid "Start date"
 msgstr "Datum des Beginns"
@@ -3653,16 +3581,8 @@
 msgstr ""
 "Wählen Sie die Arten von Schriftelementen aus, auf die diese Frage zutrifft"
 
-<<<<<<< HEAD
 msgid "Option name, displayed within the question (keep it short)"
 msgstr "Name der Option, angezeigt in der Frage (kurz halten)"
-=======
-msgid "Move to container"
-msgstr "Umzug in den Container"
-
-msgid "Paid current year"
-msgstr "Bezahlt laufendes Jahr"
->>>>>>> 08926760
 
 msgid ""
 "Optional – Additional information about the option, displayed below the "
@@ -4056,18 +3976,10 @@
 msgid "Attachment"
 msgstr "Anhang"
 
-<<<<<<< HEAD
 msgid "If you need to attach a file, indicate it here, otherwise leave blank"
 msgstr ""
 "Wenn Sie eine Datei anhängen müssen, geben Sie diese hier an, andernfalls "
 "lassen Sie das Feld leer"
-=======
-msgid "Remove from faction"
-msgstr "Aus der Fraktion entfernen"
-
-msgid "Results not present"
-msgstr "Ergebnisse nicht vorhanden"
->>>>>>> 08926760
 
 msgid "The name of the competence"
 msgstr "Der Name der Kompetenz"
@@ -4622,6 +4534,13 @@
 msgid "Download"
 msgstr "Herunterladen"
 
+msgid "Select the table rows and choose the operation to apply"
+msgstr ""
+"Markieren Sie die Tabellenzeilen und wählen Sie die anzuwendende Operation"
+
+msgid "Execute"
+msgstr "Ausführen"
+
 msgid "Instructions"
 msgstr "Anweisungen"
 
@@ -7523,17 +7442,8 @@
 msgid "Try the sheet generation"
 msgstr "Kartenerstellung ausprobieren"
 
-<<<<<<< HEAD
 msgid "Complete sheet (Pdf)"
 msgstr "Vollständiger Bogen (Pdf)"
-=======
-msgid "Select the table rows and choose the operation to apply"
-msgstr ""
-"Markieren Sie die Tabellenzeilen und wählen Sie die anzuwendende Operation"
-
-msgid "The link will be valid for the following number of days"
-msgstr "Der Link wird für die folgende Anzahl von Tagen gültig sein"
->>>>>>> 08926760
 
 msgid "Complete sheet (Test)"
 msgstr "Vollständiger Bogen (Test)"
@@ -9682,6 +9592,36 @@
 msgid "No elements are currently available"
 msgstr "Derzeit sind keine Elemente verfügbar"
 
+msgid "Move to container"
+msgstr "Umzug in den Container"
+
+msgid "Add tag"
+msgstr "Tag hinzufügen"
+
+msgid "Remove tag"
+msgstr "Tag entfernen"
+
+msgid "Add to faction"
+msgstr "Zur Fraktion hinzufügen"
+
+msgid "Remove from faction"
+msgstr "Aus der Fraktion entfernen"
+
+msgid "Add to plot"
+msgstr "Zum Plot hinzufügen"
+
+msgid "Remove from plot"
+msgstr "Aus der Handlung entfernen"
+
+msgid "Set quest type"
+msgstr "Questtyp festlegen"
+
+msgid "Set quest"
+msgstr "Suche einstellen"
+
+msgid "Set ability type"
+msgstr "Fähigkeitstyp festlegen"
+
 #, python-format
 msgid ""
 "File type '%(detected_type)s' is not allowed.Allowed types are: "
