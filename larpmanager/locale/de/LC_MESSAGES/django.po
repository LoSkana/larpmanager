#
msgid ""
msgstr "Content-Type: text/plain; charset=UTF-8\n"

msgid "e"
msgstr "e"

msgid "By"
msgstr "Unter"

msgid "Hi"
msgstr "Hallo"

msgid "To"
msgstr "A"

msgid "XP"
msgstr "px"

msgid "by"
msgstr "von"

msgid "of"
msgstr "von"

msgid "Add"
msgstr "hinzufügen"

msgid "Age"
msgstr "Alter"

msgid "All"
msgstr "Alle"

msgid "CSS"
msgstr "CSS"

msgid "Cap"
msgstr "Kappe"

msgid "End"
msgstr "Ende"

msgid "Fee"
msgstr "Kommission"

msgid "NPC"
msgstr "NPC"

msgid "Net"
msgstr "Netz"

msgid "New"
msgstr "Neu"

msgid "PDF"
msgstr "PDF"

msgid "Pdf"
msgstr "Pdf"

msgid "Run"
msgstr "Run"

msgid "VAT"
msgstr "MEHRWERTSTEUER"

msgid "Who"
msgstr "Wer"

msgid "age"
msgstr "Alter"

msgid "for"
msgstr "für"

msgid "Band"
msgstr "Faszien"

msgid "Body"
msgstr "Körper"

msgid "Card"
msgstr "Karte"

msgid "Chat"
msgstr "Chat"

msgid "Code"
msgstr "Code"

msgid "Copy"
msgstr "Kopieren"

msgid "Cost"
msgstr "Kosten"

msgid "Date"
msgstr "Datum"

msgid "Days"
msgstr "Tage"

msgid "Diet"
msgstr "Diät"

msgid "Done"
msgstr "Turnarounds"

msgid "Form"
msgstr "Formular"

msgid "Free"
msgstr "Kostenlos"

msgid "From"
msgstr "Von"

msgid "Gift"
msgstr "Geschenk"

msgid "Help"
msgstr "Hilfe"

msgid "Hide"
msgstr "Ausblenden"

msgid "Home"
msgstr "Startseite"

msgid "IBAN"
msgstr "IBAN"

msgid "Info"
msgstr "Infos"

msgid "Item"
msgstr "Eintrag"

msgid "LAOG"
msgstr "LAOG"

msgid "Last"
msgstr "Zuletzt"

msgid "Link"
msgstr "Link"

msgid "List"
msgstr "Liste"

msgid "Logo"
msgstr "Logo"

msgid "Mail"
msgstr "E-Mail"

msgid "Main"
msgstr "Hauptseite"

msgid "Male"
msgstr "Männlich"

msgid "Name"
msgstr "Name"

msgid "Next"
msgstr "Weiter"

msgid "None"
msgstr "Keine"

msgid "Note"
msgstr "Anmerkungen"

msgid "Only"
msgstr "Nur"

msgid "Open"
msgstr "Öffnen Sie"

msgid "Over"
msgstr "Über"

msgid "PWYW"
msgstr "PWYW"

msgid "Page"
msgstr "Seite"

msgid "Plot"
msgstr "Grundstücke"

msgid "Port"
msgstr "Anschluss-Port"

msgid "Prev"
msgstr "Prev"

msgid "Role"
msgstr "Rolle"

msgid "Runs"
msgstr "Läuft"

msgid "Sent"
msgstr "Gesendet"

msgid "Show"
msgstr "anzeigen"

msgid "Size"
msgstr "Entitäten"

msgid "Song"
msgstr "Lied"

msgid "Spam"
msgstr "Spam"

msgid "Text"
msgstr "Text"

msgid "Tier"
msgstr "Ebene"

msgid "Time"
msgstr "Jetzt"

msgid "Tipo"
msgstr "Tipo"

msgid "Type"
msgstr "Typ"

msgid "Used"
msgstr "Gebraucht"

msgid "User"
msgstr "Benutzer"

msgid "Vote"
msgstr "Wählen Sie"

msgid "What"
msgstr "Was"

msgid "When"
msgstr "Wenn"

msgid "days"
msgstr "Tage"

msgid "gift"
msgstr "Geschenk"

msgid "hide"
msgstr "ausblenden"

msgid "past"
msgstr "Vergangenheit"

msgid "Album"
msgstr "Alben"

msgid "Alert"
msgstr "Alarmierung"

msgid "Alias"
msgstr "Alias"

msgid "Avoid"
msgstr "Vermeiden Sie"

msgid "Badge"
msgstr "Abzeichen"

msgid "Check"
msgstr "Siehe"

msgid "Close"
msgstr "Geschlossen"

msgid "Cover"
msgstr "Abdeckung"

msgid "Descr"
msgstr "Descr"

msgid "Email"
msgstr "E-Mail"

msgid "Error"
msgstr "Fehler"

msgid "Event"
msgstr "Veranstaltung"

msgid "First"
msgstr "Erste"

msgctxt "event"
msgid "Genre"
msgstr "Genre"

msgid "Given"
msgstr "Daten"

msgid "Graph"
msgstr "Grafik"

msgid "Gross"
msgstr "Brutto"

msgid "Image"
msgstr "Bild"

msgid "Italy"
msgstr "Italien"

msgid "Login"
msgstr "Anmeldung"

msgid "Money"
msgstr "Geld"

msgid "Names"
msgstr "Namen"

msgid "Order"
msgstr "Bestellung"

msgid "Other"
msgstr "Mehr"

msgid "Owing"
msgstr "Zu zahlen"

msgid "Payed"
msgstr "Bezahlt"

msgid "Photo"
msgstr "Fotos"

msgid "Plots"
msgstr "Grundstücke"

msgid "Price"
msgstr "Preis"

msgid "Print"
msgstr "Drucken"

msgid "Quest"
msgstr "Suche"

msgid "Quota"
msgstr "Kontingent"

msgid "Retry"
msgstr "Versuchen Sie es noch einmal"

msgid "Roles"
msgstr "Rollen"

msgid "Sheet"
msgstr "Fiche"

msgid "Staff"
msgstr "Personal"

msgid "Start"
msgstr "Start"

msgid "Swift"
msgstr "Schnell"

msgid "Taxes"
msgstr "Steuern"

msgid "Texts"
msgstr "Texte"

msgid "Title"
msgstr "Titel"

msgid "Total"
msgstr "Summen"

msgid "Trait"
msgstr "Traktat"

msgid "Users"
msgstr "Benutzer"

msgid "Utils"
msgstr "Werkzeuge"

msgid "Value"
msgstr "Wert"

msgid "Video"
msgstr "Video"

msgid "Where"
msgstr "Wo"

msgid "email"
msgstr "E-Mail"

msgid "money"
msgstr "Geld"

msgid "other"
msgstr "mehr"

msgid "quick"
msgstr "schnell"

msgid "title"
msgstr "Titel"

msgid "Absent"
msgstr "Abwesend"

msgid "Action"
msgstr "Aktion"

msgid "Active"
msgstr "Aktiv"

msgid "Amount"
msgstr "Summe"

msgid "Answer"
msgstr "Antwort"

msgid "Badges"
msgstr "Abzeichen"

msgid "Causal"
msgstr "Causale"

msgid "Change"
msgstr "bearbeiten"

msgid "Delete"
msgstr "Löschen"

msgid "Detail"
msgstr "Einzelheiten"

msgid "Direct"
msgstr "Direkt"

msgid "Events"
msgstr "Veranstaltungen"

msgid "Export"
msgstr "Exportieren"

msgid "Female"
msgstr "Weiblich"

msgid "Filler"
msgstr "Füllstoff"

msgid "Footer"
msgstr "Fußzeile"

msgid "Gender"
msgstr "Genre"

msgid "Header"
msgstr "Kopfzeile"

msgid "Hidden"
msgstr "Versteckt"

msgid "Income"
msgstr "Einführungen"

msgid "Insert"
msgstr "Eingabe"

msgid "Joined"
msgstr "Beitritt"

msgid "Legend"
msgstr "Legende"

msgid "Log in"
msgstr "Einloggen"

msgid "Manage"
msgstr "Verwalten Sie"

msgid "Marked"
msgstr "Mark"

msgid "Master"
msgstr "Vater"

msgid "Member"
msgstr "Mitglied"

msgid "Method"
msgstr "Methode"

msgid "Mirror"
msgstr "Spiegel"

msgid "Module"
msgstr "Modul"

msgid "Nation"
msgstr "Nation"

msgid "Nature"
msgstr "Natur"

msgid "Number"
msgstr "Nummer"

msgid "Object"
msgstr "Objekt"

msgid "Patron"
msgstr "Schirmherr"

msgid "Player"
msgstr "Spieler"

msgid "Public"
msgstr "Öffentlich"

msgid "Quotas"
msgstr "Zitat"

msgid "Refund"
msgstr "Erstattung"

msgid "Safety"
msgstr "Sicherheit"

msgid "Search"
msgstr "Suche"

msgid "Secret"
msgstr "Geheimnis"

msgid "Select"
msgstr "Wählen Sie"

msgid "Seller"
msgstr "Verkäufer"

msgid "Shared"
msgstr "Gemeinsame"

msgid "Status"
msgstr "Status"

msgid "Street"
msgstr "Straße"

msgid "Submit"
msgstr "Senden Sie"

msgid "Ticket"
msgstr "Ticket"

msgid "Titolo"
msgstr "Titolo"

msgid "Tokens"
msgstr "Wertmarken"

msgid "Traits"
msgstr "Eigenschaften"

msgid "Unread"
msgstr "Ungelesen"

msgid "Update"
msgstr "Update"

msgid "Upload"
msgstr "Laden Sie"

msgid "VAT No"
msgstr "MwSt.-Nr"

msgid "Voting"
msgstr "Abstimmen"

msgid "XP tot"
msgstr "Px Tot"

msgid "issued"
msgstr "ausgestellt"

msgid "member"
msgstr "Mitglied"

msgid "player"
msgstr "Spieler"

msgid "status"
msgstr "Status"

msgid "within"
msgstr "innerhalb"

msgid "Ability"
msgstr "Fertigkeiten"

msgid "Actions"
msgstr "Aktionen"

msgid "Add new"
msgstr "Neu hinzufügen"

msgid "Address"
msgstr "Adresse"

msgid "Allowed"
msgstr "Erlaubt"

msgid "Answers"
msgstr "Antworten"

msgid "Approve"
msgstr "Genehmigen Sie"

msgid "Archive"
msgstr "Archiv"

msgid "Authors"
msgstr "Autoren"

msgid "Average"
msgstr "Medien"

msgid "Balance"
msgstr "Lötmittel"

msgid "Casting"
msgstr "Gießen"

msgid "Concept"
msgstr "Konzept"

msgid "Confirm"
msgstr "Bewerbung"

msgid "Contact"
msgstr "Kontakt"

msgid "Correct"
msgstr "Richtig"

msgid "Credits"
msgstr "Kredite"

msgid "Default"
msgstr "Standard"

msgid "Details"
msgstr "Einzelheiten"

msgid "Display"
msgstr "Anzeige"

msgid "Example"
msgstr "Beispiel"

msgid "Faction"
msgstr "Gruppe"

msgid "Gallery"
msgstr "Galerie"

msgid "Handout"
msgstr "Handout"

msgid "History"
msgstr "Historisch"

msgid "ID Card"
msgstr "Identitätskarte"

msgid "Inflows"
msgstr "Einnahmen"

msgid "Inverse"
msgstr "Umgekehrt"

msgid "Invoice"
msgstr "Rechnung"

msgid "Lottery"
msgstr "Lotterie"

msgid "Maximum"
msgstr "Massimo"

msgid "Members"
msgstr "Mitglieder"

msgid "Modules"
msgstr "Module"

msgid "Nothing"
msgstr "Nichts"

msgid "Options"
msgstr "Optionen"

msgid "Partial"
msgstr "Teilweise"

msgid "Payment"
msgstr "Zahlung"

msgid "Players"
msgstr "Spieler"

msgid "Primary"
msgstr "Primäre Seite"

msgid "Privacy"
msgstr "Datenschutz"

msgid "Private"
msgstr "Privat"

msgid "Problem"
msgstr "Problem"

msgid "Proceed"
msgstr "Weiter"

msgid "Profile"
msgstr "Profil"

msgid "Pronoun"
msgstr "Pronomen"

msgid "Reading"
msgstr "Lesen"

msgid "Receipt"
msgstr "Quittung"

msgid "Reduced"
msgstr "Verringert"

msgid "Refunds"
msgstr "Erstattungen"

msgid "Request"
msgstr "Anfrage"

msgid "Section"
msgstr "Abschnitt"

msgid "Setting"
msgstr "Einstellung"

msgid "Sharing"
msgstr "Teilen"

msgid "Shuttle"
msgstr "Shuttle"

msgid "Sign In"
msgstr "Eintragen"

msgid "Station"
msgstr "Arbeitsplatz"

msgid "Statute"
msgstr "Statut"

msgid "Subject"
msgstr "Thema"

msgid "Summary"
msgstr "Zusammenfassung"

msgid "Support"
msgstr "Unterstützung"

msgid "Surname"
msgstr "Nachname"

msgid "Tagline"
msgstr "Tagline"

msgid "Tickets"
msgstr "Eintrittskarten"

msgid "Tooltip"
msgstr "QuickInfo"

msgid "Updated"
msgstr "Aktualisiert"

msgid "Use TLD"
msgstr "TLD verwenden"

msgid "Utility"
msgstr "Dienstprogramm"

msgid "Visible"
msgstr "Sichtbar"

msgid "Waiting"
msgstr "Warten"

msgid "Website"
msgstr "Website"

msgid "Welcome"
msgstr "Willkommen"

msgid "Writing"
msgstr "Schreiben"

msgid "XP used"
msgstr "Px verwendet"

msgid "address"
msgstr "Adresse"

msgid "options"
msgstr "Optionen"

msgid "website"
msgstr "Website"

msgid "Accepted"
msgstr "Angenommen"

msgid "Activate"
msgstr "Aktivieren Sie"

msgid "Approval"
msgstr "Zulassung"

msgid "Approved"
msgstr "Genehmigt"

msgid "Assigned"
msgstr "Zuweisen"

msgid "Calendar"
msgstr "Kalender"

msgid "Campaign"
msgstr "Kampagne"

msgid "Carousel"
msgstr "Karussell"

msgid "Centaurs"
msgstr "Zentauren"

msgid "Claimant"
msgstr "Antragsteller"

msgid "Complete"
msgstr "Vollständig"

msgid "Consumed"
msgstr "Verbraucht"

msgid "Continue"
msgstr "Fortsetzung"

msgid "Creation"
msgstr "Erstellung"

msgid "Currency"
msgstr "Währung"

msgid "Deadline"
msgstr "Deadline"

msgid "Delivery"
msgstr "Auszahlungen"

msgid "Disabled"
msgstr "Behinderte"

msgid "Discount"
msgstr "Rabatt"

msgid "Donation"
msgstr "Spende"

msgid "Download"
msgstr "Herunterladen"

msgid "Editable"
msgstr "Editierbar"

msgid "End date"
msgstr "Datum des Endes"

msgid "Excluded"
msgstr "Ausgenommen"

msgid "Expected"
msgstr "Erwartet"

msgid "Expenses"
msgstr "Ausgaben"

msgid "External"
msgstr "Extern"

msgid "Factions"
msgstr "Fraktionen"

msgid "Features"
msgstr "Eigenschaften"

msgid "Giftable"
msgstr "Verschenkbar"

msgid "Handouts"
msgstr "Handouts"

msgid "Holidays"
msgstr "Feiertage"

msgid "Included"
msgstr "Einschließlich"

msgid "Invoices"
msgstr "Rechnungen"

msgid "Keywords"
msgstr "Schlüsselwörter"

msgid "Language"
msgstr "Sprache"

msgid "Location"
msgstr "Standort"

msgid "Max uses"
msgstr "Maximale Verwendungszwecke"

msgid "New gift"
msgstr "Neues Geschenk"

msgid "Nickname"
msgstr "Spitzname"

msgid "Optional"
msgstr "Optional"

msgid "Original"
msgstr "Original"

msgid "Outflows"
msgstr "Ausgänge"

msgid "Passport"
msgstr "Reisepass"

msgid "Payments"
msgstr "Zahlungen"

msgid "Personal"
msgstr "Personal"

msgid "Portrait"
msgstr "Foto-Porträt"

msgid "Priority"
msgstr "Prioritäten"

msgid "Problems"
msgstr "Probleme"

msgid "Profiles"
msgstr "Profile"

msgid "Progress"
msgstr "Fortschritt"

msgid "Prologue"
msgstr "Prolog"

msgid "Pronouns"
msgstr "Pronomen"

msgid "Proposed"
msgstr "Vorgeschlagene"

msgid "Province"
msgstr "Provinz"

msgid "Question"
msgstr "Frage"

msgid "Redirect"
msgstr "Umleitung"

msgid "Refunded"
msgstr "Erstattet"

msgid "Register"
msgstr "Register"

msgid "Registry"
msgstr "Register"

msgid "Reminder"
msgstr "Erinnerung"

msgid "Returned"
msgstr "Zurückgeschickt"

msgid "Revision"
msgstr "Revision"

msgid "Sections"
msgstr "Sektionen"

msgid "Services"
msgstr "Dienstleistungen"

msgid "Settings"
msgstr "Einstellungen"

msgid "Severity"
msgstr "Schwerkraft"

msgid "Show all"
msgstr "Alle anzeigen"

msgid "Show the"
msgstr "Ansicht der"

msgid "Standard"
msgstr "Standard"

msgid "Supplied"
msgstr "Mitgeliefert"

msgid "Template"
msgstr "Vorlage"

msgid "Treasury"
msgstr "Schatzamt"

msgid "Uploaded"
msgstr "Hochgeladen"

msgid "VAT rate"
msgstr "Mehrwertsteuersatz"

msgid "Versions"
msgstr "Versionen"

msgid "Workshop"
msgstr "Workshop"

msgid "XP avail"
msgstr "Px Vorhanden"

msgid "assigned"
msgstr "zugewiesen"

msgid "discount"
msgstr "Rabatt"

msgid "download"
msgstr "herunterladen"

msgid "factions"
msgstr "Fraktionen"

msgid "payments"
msgstr "Zahlungen"

msgid "positive"
msgstr "positiv"

msgid "residues"
msgstr "Rückstände"

msgid "--- Empty"
msgstr "--- Leer"

msgid "Abilities"
msgstr "Fähigkeiten"

msgid "Additions"
msgstr "Ergänzungen"

msgid "Available"
msgstr "Verfügbar"

msgid "Cancelled"
msgstr "Abgesagt"

msgid "Character"
msgstr "Zeichen"

msgid "Concluded"
msgstr "Abgeschlossen"

msgid "Copy done"
msgstr "Ausgeführtes Exemplar"

msgid "Custodies"
msgstr "Fälle"

msgid "Customize"
msgstr "Anpassen"

msgid "Dashboard"
msgstr "Dashboard"

msgid "Deadlines"
msgstr "Fristen"

msgid "Delivered"
msgstr "Geliefert"

msgid "Dimension"
msgstr "Größe"

msgid "Discounts"
msgstr "Einrichtungen"

msgid "Donations"
msgstr "Spenden"

msgid "Enrolment"
msgstr "Immatrikulation"

msgid "First aid"
msgstr "Erste Hilfe"

msgid "Frequency"
msgstr "Frequenz"

msgid "Inventory"
msgstr "Bestandsaufnahme"

msgid "Load list"
msgstr "Liste laden"

msgid "Mandatory"
msgstr "Obligatorisch"

msgid "Movements"
msgstr "Bewegungen"

msgid "Need help"
msgstr "Brauchen Sie Hilfe"

msgid "Next runs"
msgstr "Nächste Läufe"

msgid "Operation"
msgstr "Operation"

msgid "Organizer"
msgstr "Veranstalter"

msgid "Past runs"
msgstr "Vergangene Läufe"

msgid "Portraits"
msgstr "Porträts"

msgid "Preaching"
msgstr "Predigen Sie"

msgid "Printable"
msgstr "Druckbar"

msgid "Profiling"
msgstr "Profilierung"

msgid "Prologues"
msgstr "Prologe"

msgid "Questions"
msgstr "Fragen"

msgid "Recipient"
msgstr "Empfänger"

msgid "Reminders"
msgstr "Mahnungen"

msgid "Residence"
msgstr "Aufenthalt"

msgid "Retention"
msgstr "Vorenthaltung"

msgid "Returning"
msgstr "Rückkehr"

msgid "Seniority"
msgstr "Dienstalter"

msgid "Short url"
msgstr "Kurze Url"

msgid "SpeedLarp"
msgstr "SpeedLarp"

msgid "Speedlarp"
msgstr "Speedlarp"

msgid "Start day"
msgstr "Starttag"

msgid "Statement"
msgstr "Rechtfertigung"

msgid "Submitted"
msgstr "Unterwürfig"

msgid "Surcharge"
msgstr "Aufpreis"

msgid "Tolerance"
msgstr "Toleranz"

msgid "Translate"
msgstr "Übersetzen Sie"

msgid "Treasurer"
msgstr "Schatzmeister"

msgid "Workshops"
msgstr "Werkstätten"

msgid "Your user"
msgstr "Ihr Benutzer"

msgid "negatives"
msgstr "Negative"

msgid "speedlarp"
msgstr "speedlarp"

msgid "surcharge"
msgstr "Aufpreis"

msgid "this link"
msgstr "dieser Link"

msgid "Accounting"
msgstr "Buchhaltung"

msgid "Annual fee"
msgstr "Jährliche Gebühr"

msgid "Answers WS"
msgstr "WS-Antworten"

msgid "Appearance"
msgstr "Erscheinungsbild"

msgid "Applicable"
msgstr "Anwendbar"

msgid "Appointees"
msgstr "Beauftragte"

msgid "Assignment"
msgstr "Zuweisung"

msgid "Attachment"
msgstr "Anhang"

msgid "Birth date"
msgstr "Datum der Geburt"

msgid "Calculated"
msgstr "Berechnet"

msgid "Candidates"
msgstr "Kandidatinnen und Kandidaten"

msgid "Characters"
msgstr "Zeichen"

msgid "Collection"
msgstr "Sammeln Sie"

msgid "Contact us"
msgstr "Kontakt"

msgid "Cover link"
msgstr "Link Abdeckung"

msgid "Easter egg"
msgstr "Osterei"

msgid "Email list"
msgstr "E-Mail-Liste"

msgid "Event link"
msgstr "Link zur Veranstaltung"

msgid "Experience"
msgstr "Erleben Sie"

msgid "Historical"
msgstr "Historisch"

msgid "Kicked out"
msgstr "Gejagt"

msgid "Legal name"
msgstr "Juristischer Name"

msgid "Management"
msgstr "Verwaltung"

msgid "Membership"
msgstr "Mitgliedschaft"

msgid "Miscellany"
msgstr "Gemischtes"

msgid "Modifiable"
msgstr "Abänderbar"

msgid "Modules WS"
msgstr "WS-Module"

msgid "Motivation"
msgstr "Motivation"

msgid "Navigation"
msgstr "Navigation"

msgid "Net profit"
msgstr "Reingewinn"

msgid "New answer"
msgstr "Neue Antwort"

msgid "New member"
msgstr "Neues Mitglied"

msgid "New signup"
msgstr "Neue Einträge"

msgid "Newsletter"
msgstr "Newsletter"

msgid "Next quota"
msgstr "Nächste Quote"

msgid "Passengers"
msgstr "Passagiere"

msgid "Percentage"
msgstr "Prozentsatz"

msgid "Play Again"
msgstr "Erneut spielen"

msgid "Preference"
msgstr "Präferenz"

msgid "Quest Type"
msgstr "Suche Typ"

msgid "Quest type"
msgstr "Art der Aufgabe"

msgid "Quick Help"
msgstr "Schnelle Hilfe"

msgid "Refund for"
msgstr "Rückerstattung für"

msgid "Registered"
msgstr "Eingeschrieben"

msgid "Repertoire"
msgstr "Repertoire"

msgid "Run active"
msgstr "Aktive Läufe"

msgid "Run hidden"
msgstr "Versteckter Lauf"

msgid "Searchable"
msgstr "Durchsuchbar"

msgid "Selectable"
msgstr "Wählbar"

msgid "Short name"
msgstr "Kurzer Name"

msgid "Speed Larp"
msgstr "Geschwindigkeit Larp"

msgid "Speed larp"
msgstr "Speed larp"

msgid "Start date"
msgstr "Datum des Beginns"

msgid "Statistics"
msgstr "Statistik"

msgid "Step 3 / 4"
msgstr "Schritt 3 / 4"

msgid "Surcharges"
msgstr "Zuschläge"

msgid "Table list"
msgstr "Tabelle auflisten"

msgid "Tax regime"
msgstr "Steuerregelung"

msgid "Ties (Pdf)"
msgstr "Krawatten (Pdf)"

msgid "Title font"
msgstr "Titel Schriftarten"

msgid "To be done"
msgstr "Zur Überwindung"

msgid "Token name"
msgstr "Token-Name"

msgid "Two quotas"
msgstr "Zwei Quoten"

msgid "Visibility"
msgstr "Sichtbarkeit"

msgid "Welcome to"
msgstr "Willkommen bei"

msgid "Write here"
msgstr "Schreiben Sie hier"

msgid "accounting"
msgstr "Buchhaltung"

msgid "additional"
msgstr "zusätzlich"

msgid "characters"
msgstr "Zeichen"

msgid "chronology"
msgstr "Chronologie"

msgid "click here"
msgstr "hier klicken"

msgid "no payment"
msgstr "unentgeltlich"

msgid "overdue by"
msgstr "überfällig bis"

msgid "press here"
msgstr "hier drücken"

msgid "reply here"
msgstr "hier antworten"

msgid "Actual paid"
msgstr "Tatsächlich gezahlt"

msgid "Assignments"
msgstr "Zuweisungen"

msgid "Beneficiary"
msgstr "Begünstigter"

msgid "Birth place"
msgstr "Ort der Geburt"

msgid "Carbon copy"
msgstr "Durchschrift"

msgid "Card number"
msgstr "Kartennummer"

msgid "Change gift"
msgstr "Geschenk ändern"

msgid "Collections"
msgstr "Collette"

msgid "Color links"
msgstr "Farbe Links"

msgid "Color texts"
msgstr "Textfarbe"

msgid "Coming soon"
msgstr "Demnächst verfügbar"

msgid "Competences"
msgstr "Fachwissen"

msgid "Description"
msgstr "Beschreibung"

msgid "Direct link"
msgstr "Direkter Link"

msgid "Event texts"
msgstr "Veranstaltungstexte"

msgid "Fiscal code"
msgstr "Steuergesetzbuch"

msgid "Five quotas"
msgstr "Fünf Quoten"

msgid "Four quotas"
msgstr "Vier Quoten"

msgid "Gallery Pdf"
msgstr "Pdf-Galerie"

msgid "Installment"
msgstr "Ratenzahlung"

msgid "Last change"
msgstr "Zuletzt geändert"

msgid "Leaderboard"
msgstr "Bestenliste"

msgid "Lightweight"
msgstr "Leichtgewicht"

msgid "Limitations"
msgstr "Beschränkungen"

msgid "Max fillers"
msgstr "Max Füllstoffe"

msgid "Max players"
msgstr "Maximale Spieler"

msgid "Nationality"
msgstr "Nationalität"

msgid "Need a ride"
msgstr "Sie brauchen eine Mitfahrgelegenheit"

msgid "Next events"
msgstr "Kommende Veranstaltungen"

msgid "Past events"
msgstr "Vergangene Ereignisse"

msgid "Postal code"
msgstr "Postleitzahl"

msgid "Preferences"
msgstr "Präferenzen"

msgid "Probability"
msgstr "Wahrscheinlichkeit"

msgid "Progression"
msgstr "Progression"

msgid "Provisional"
msgstr "Vorläufig"

msgid "Quick Setup"
msgstr "Schnelles Einrichten"

msgid "Recalculate"
msgstr "Neuberechnen"

msgid "Redeem code"
msgstr "Code einlösen"

msgid "Register to"
msgstr "Registrieren Sie sich für"

msgid "Request for"
msgstr "Antrag auf"

msgid "Rotate left"
msgstr "Linkes Rad"

msgid "Run balance"
msgstr "Haushalt ausführen"

msgid "Secret code"
msgstr "Geheimcode"

msgid "Secret link"
msgstr "Geheime Verbindung"

msgid "Select year"
msgstr "Jahr auswählen"

msgid "Send e-mail"
msgstr "E-Mail senden"

msgid "Send emails"
msgstr "E-Mail senden"

msgid "Shorten URL"
msgstr "URL kürzen"

msgid "Show / hide"
msgstr "Anzeigen / Ausblenden"

msgid "Show closed"
msgstr "Geschlossen anzeigen"

msgid "Simple list"
msgstr "Einfache Liste"

msgid "Suggestions"
msgstr "Vorschläge"

msgid "Ticket list"
msgstr "Ticket-Liste"

msgid "Ties (Test)"
msgstr "Krawatten (Test)"

msgid "Total costs"
msgstr "Gesamtkosten"

msgid "Transversal"
msgstr "Transversal"

msgid "Unique code"
msgstr "Eindeutiger Code"

msgid "immediately"
msgstr "sofort"

msgid "leaderboard"
msgstr "Rangliste"

msgid "text length"
msgstr "Textlänge"

msgid "unique code"
msgstr "einzigartiger Code"

msgid "Ability list"
msgstr "Liste der Fertigkeiten"

msgid "Ability type"
msgstr "Art der Fertigkeit"

msgid "Achievements"
msgstr "Errungenschaften"

msgid "Archive mail"
msgstr "Archiv-Mail"

msgid "Bank address"
msgstr "Adresse der Bank"

msgid "Cache reset!"
msgstr "Cache zurücksetzen!"

msgid "Cancellation"
msgstr "Stornierung"

msgid "Change photo"
msgstr "Foto ändern"

msgid "Collaborator"
msgstr "Beitragende"

msgid "Event status"
msgstr "Status der Veranstaltung"

msgid "Experimental"
msgstr "Experimentelle"

msgid "Faction list"
msgstr "Fraktionsliste"

msgid "Faction logo"
msgstr "Ein Gruppenlogo"

msgid "Form Options"
msgstr "Formular Optionen"

msgid "Form element"
msgstr "Formular-Element"

msgid "Form section"
msgstr "Abschnitt Formular"

msgid "Host Address"
msgstr "Host-Adresse"

msgid "House number"
msgstr "Hausnummer"

msgid "Informations"
msgstr "Informationen"

msgid "Installments"
msgstr "Bewerten Sie"

msgid "Instructions"
msgstr "Anweisungen"

msgid "Legal Notice"
msgstr "Rechtlicher Hinweis"

msgid "Legal notice"
msgstr "Rechtlicher Hinweis"

msgid "Max waitings"
msgstr "Maximale Wartezeiten"

msgid "Members list"
msgstr "Mitgliederliste"

msgid "More details"
msgstr "Mehr Details"

msgid "Municipality"
msgstr "Kommune"

msgid "NOT ASSIGNED"
msgstr "NICHT ZUGEORDNET"

msgid "Name credits"
msgstr "Namenskredite"

msgid "Next payment"
msgstr "Nächste Zahlung"

msgid "Not selected"
msgstr "Nicht ausgewählt"

msgid "Opening date"
msgstr "Datum der Eröffnung"

msgid "Organization"
msgstr "Verein"

msgid "PDF Profiles"
msgstr "Pdf-Profile"

msgid "Parent empty"
msgstr "Elternteil leer"

msgid "Payment date"
msgstr "Datum der Zahlung"

msgid "Pre-Register"
msgstr "Vorregistrierung"

msgid "Presentation"
msgstr "Präsentation"

msgid "Questbuilder"
msgstr "Questbuilder"

msgid "Questions WS"
msgstr "WS-Fragen"

msgid "Refund given"
msgstr "Ausgestellte Erstattungen"

msgid "Registration"
msgstr "Anmeldung"

msgid "Relationship"
msgstr "Link"

msgid "Rensponsable"
msgstr "Verantwortlich"

msgid "Request date"
msgstr "Gewünschtes Datum"

msgid "Request time"
msgstr "Gewünschte Zeit"

msgid "Rotate right"
msgstr "Rechtes Rad"

msgid "Run Settings"
msgstr "Einstellungen ausführen"

msgid "Safe editing"
msgstr "Sichere Bearbeitung"

msgid "See you soon"
msgstr "Wir warten auf Sie"

msgid "Show history"
msgstr "Historische Ausstellung"

msgid "Subordinates"
msgstr "Untergeordnetes"

msgid "Subscription"
msgstr "Abonnement"

msgid "Tell me more"
msgstr "Weitere Informationen"

msgid "Tell us here"
msgstr "Schreiben Sie hier"

msgid "Test gallery"
msgstr "Test-Galerie"

msgid "Three quotas"
msgstr "Drei Quoten"

msgid "Total issued"
msgstr "Insgesamt ausgegeben"

msgid "Total number"
msgstr "Gesamtzahl"

msgid "Transactions"
msgstr "Transaktionen"

msgid "Type of text"
msgstr "Art des Textes"

msgid "Upload cover"
msgstr "Cover hochladen"

msgid "Url Shortner"
msgstr "Url-Verkürzer"

msgid "Verification"
msgstr "Überprüfung"

msgid "Waiting list"
msgstr "Warten"

msgid "We're coming"
msgstr "Wir kommen"

msgid "Will open at"
msgstr "Sie öffnen um"

msgid "You must pay"
msgstr "Sie müssen zahlen"

msgid "invalid form"
msgstr "ungültige Form"

msgid "user profile"
msgstr "Benutzerprofil"

#, python-format
msgid " for %(user)s"
msgstr " für %(user)s"

msgid "Ability types"
msgstr "Fertigkeitstypen"

msgid "Access denied"
msgstr "Zugang verweigert"

msgid "Accessibility"
msgstr "Erreichbarkeit"

msgid "Age selection"
msgstr "Auswahl des Alters"

msgid "Authorisation"
msgstr "Autorisierung"

msgid "Average value"
msgstr "Durchschnittlicher Wert"

msgid "Cancellations"
msgstr "Annullierungen"

msgid "Comunications"
msgstr "Kommunikation"

msgid "Conditions of"
msgstr "Bedingungen für"

msgid "Configuration"
msgstr "Konfiguration"

msgid "Deadline date"
msgstr "Datum der Frist"

msgid "Delivery list"
msgstr "Auszahlungsliste"

msgid "Discount back"
msgstr "Rabatt zurück"

msgid "Display order"
msgstr "Bestellung anzeigen"

msgid "Document type"
msgstr "Art des Dokuments"

msgid "Dynamic rates"
msgstr "Dynamische Preise"

msgid "Event history"
msgstr "Geschichte des Ereignisses"

msgid "External link"
msgstr "Externe Url"

msgid "Faction cover"
msgstr "Gruppendeckung"

msgid "Fiscal Budget"
msgstr "Finanzieller Haushalt"

msgid "Free donation"
msgstr "Kostenlose Spende"

msgid "Inflows total"
msgstr "Einnahmen insgesamt"

msgid "Internal link"
msgstr "Interner Link"

msgid "Manage events"
msgstr "Verwalten von Ereignissen"

msgid "Maximum votes"
msgstr "Maximale Stimmenzahl"

msgid "Message sent!"
msgstr "Nachricht gesendet!"

msgid "Minimum votes"
msgstr "Mindeststimmen"

msgid "New character"
msgstr "Neues Zeichen"

msgid "Not completed"
msgstr "Nicht abgeschlossen"

msgid "Number events"
msgstr "Anzahl der Ereignisse"

msgid "Passages made"
msgstr "Ergriffene Maßnahmen"

msgid "Paste as text"
msgstr "Als Text einfügen"

msgid "Payment order"
msgstr "Zahlungsauftrag"

msgid "Personal code"
msgstr "Persönlicher Code"

msgid "Personal data"
msgstr "Persönliche Daten"

msgid "Phone contact"
msgstr "Telefonischer Kontakt"

msgid "Player editor"
msgstr "Spieler-Editor"

msgid "Prerequisites"
msgstr "Voraussetzungen"

msgid "Progress step"
msgstr "Schritt vorwärts"

msgid "Question type"
msgstr "Art der Frage"

msgid "Registrations"
msgstr "Anmeldung"

msgid "Relationships"
msgstr "Krawatten"

msgid "Request login"
msgstr "Anmeldung anfordern"

msgid "Requests open"
msgstr "Offene Anfragen"

msgid "Show inactive"
msgstr "Inaktiv anzeigen"

msgid "Signup update"
msgstr "Aktualisierung der Registrierung"

msgid "Single choice"
msgstr "Einzige Wahl"

msgid "Text language"
msgstr "Sprache des Textes"

msgid "Ticket Filler"
msgstr "Ticket-Ausfüller"

msgid "Ticket chosen"
msgstr "Ticket ausgewählt"

msgid "Total members"
msgstr "Mitglieder insgesamt"

msgid "Total revenue"
msgstr "Einnahmen insgesamt"

msgid "URL shortener"
msgstr "URL-Verkürzer"

msgid "Visualisation"
msgstr "Visualisierung"

msgid "Wanna connect"
msgstr "Möchten Sie eine Verbindung herstellen"

msgid "Your messages"
msgstr "Ihre Nachrichten"

#, python-format
msgid "for %(event)s"
msgstr "für %(event)s"

msgid "personal data"
msgstr "persönliche Daten"

msgid "registrations"
msgstr "Einschreibungen"

msgid "Available days"
msgstr "Verfügbare Tage"

msgid "Bring a friend"
msgstr "Bringen Sie einen Freund mit"

msgid "Carousel image"
msgstr "Bild-Karussell"

msgid "Character Edit"
msgstr "Zeichen bearbeiten"

msgid "Character form"
msgstr "Zeichenform"

msgid "Character name"
msgstr "Name des Charakters"

msgid "Collection for"
msgstr "Sammeln für"

msgid "Disable Tokens"
msgstr "Token deaktivieren"

msgid "Donation given"
msgstr "Bezahlte Spende"

msgid "Donations done"
msgstr "Geleistete Spenden"

msgid "Event Settings"
msgstr "Ereignis-Einstellungen"

msgid "Event Template"
msgstr "Ereignis-Vorlage"

msgid "Event features"
msgstr "Merkmale der Veranstaltung"

msgid "Executive Vote"
msgstr "Abstimmung der Verwaltung"

msgid "Form questions"
msgstr "Fragen zum Formular"

msgid "Full returning"
msgstr "Gesamtrendite"

msgid "Global balance"
msgstr "Globaler Haushalt"

msgid "Handout Models"
msgstr "Handout Modelle"

msgid "List of voters"
msgstr "Liste der Wähler"

msgid "Mail signature"
msgstr "Unterschrift auf der Post"

msgid "Manage it here"
msgstr "Verwalten Sie es hier"

msgid "Maximum length"
msgstr "Maximale Länge"

msgid "Maximum number"
msgstr "Maximale Anzahl"

msgid "Member revoked"
msgstr "Partner widerrufen"

msgid "Membership fee"
msgstr "Beiträge"

msgid "Obtain ability"
msgstr "Erwerb von Fähigkeiten"

msgid "Ongoing events"
msgstr "Laufende Veranstaltungen"

msgid "Outflows total"
msgstr "Ausgaben insgesamt"

msgid "PDF generation"
msgstr "PDF-Erzeugung"

msgid "Password reset"
msgstr "Passwort vergessen"

msgid "Payment quotas"
msgstr "Quoten für Zahlungen"

msgid "Photo of an ID"
msgstr "Fotodokument"

msgid "Pre-registered"
msgstr "Vorinskription"

msgid "Pre-requisites"
msgstr "Voraussetzungen"

msgid "Print registry"
msgstr "Register drucken"

msgid "Privacy Policy"
msgstr "Datenschutzbestimmungen"

msgid "Profiles (PDF)"
msgstr "Steckbriefe (PDF)"

msgid "Prologues type"
msgstr "Prologe Typ"

msgid "Recipient Code"
msgstr "Code des Empfängers"

msgid "Remove consent"
msgstr "Zustimmung aufheben"

msgid "Request refund"
msgstr "Erstattungsanträge"

msgid "Request signed"
msgstr "Unterzeichneter Antrag"

msgid "Returning type"
msgstr "Art der Rückgabe"

msgid "Sensitive data"
msgstr "Sensible Daten"

msgid "Show past runs"
msgstr "Vergangene Läufe anzeigen"

msgid "Show shortcuts"
msgstr "Abkürzungen anzeigen"

msgid "Single payment"
msgstr "Einmalige Zahlung"

msgid "Tax code check"
msgstr "Prüfung der Steuernummer"

msgid "Total payments"
msgstr "Zahlungen insgesamt"

msgid "Total required"
msgstr "Insgesamt erforderlich"

msgid "Type of ticket"
msgstr "Ticket-Typ"

msgid "Type prologues"
msgstr "Typ Prolog"

msgid "URL identifier"
msgstr "Idenominative URL"

msgid "Writing option"
msgstr "Option Schreiben"

msgid "Your character"
msgstr "Dein Charakter"

msgid "customisations"
msgstr "Anpassungen"

msgid "refund request"
msgstr "Antrag auf Erstattung"

msgid "Ability missing"
msgstr "Fehlende Fähigkeit"

msgid "Cache Reloading"
msgstr "Cache Wiederaufladen"

msgid "Change password"
msgstr "Passwort-Wiederherstellung"

msgid "Character cover"
msgstr "Charakter Abdeckung"

msgid "Characters link"
msgstr "Charakter-Links"

msgid "Characters list"
msgstr "Liste der Zeichen"

msgid "Collected votes"
msgstr "Erhaltene Stimmen"

msgid "Deadline (date)"
msgstr "Stichtag (Datum)"

msgid "Deadline (days)"
msgstr "Frist (Tage)"

msgid "Disable credits"
msgstr "Kredite deaktivieren"

msgid "Document number"
msgstr "Nummer des Dokuments"

msgid "Event not found"
msgstr "Ereignis nicht gefunden"

msgid "Events attended"
msgstr "Besuchte Veranstaltungen"

msgid "Filter factions"
msgstr "Gruppen filtern"

msgid "Mail assignment"
msgstr "Zuordnung der Post"

msgid "Member refused!"
msgstr "Mitglied abgelehnt!"

msgid "Membership fees"
msgstr "Verbandsbeiträge"

msgid "Multi-line text"
msgstr "Mehrzeiliger Text"

msgid "Multiple choice"
msgstr "Mehrfachauswahl"

msgid "Overall balance"
msgstr "Kassenmittel"

msgid "Payment Methods"
msgstr "Zahlungsarten"

msgid "Payment details"
msgstr "Einzelheiten zur Zahlung"

msgid "Portraits (PDF)"
msgstr "Porträts (PDF)"

msgid "Private message"
msgstr "Private Nachricht"

msgid "Profile updated"
msgstr "Aktualisierte Mitgliedschaft"

msgid "Progress status"
msgstr "Fortschritt"

msgid "Question saved!"
msgstr "Unterwürfige Frage!"

msgid "Replacing names"
msgstr "Ersetzen von Namen"

msgid "Show statistics"
msgstr "Statistik anzeigen"

msgid "Shuttle service"
msgstr "Shuttle-Dienst"

msgid "Start algorithm"
msgstr "Start-Algorithmus"

msgid "Upload Expenses"
msgstr "Ausgaben hochladen"

msgid "Volounteer data"
msgstr "Freiwillige Angaben"

msgid "You can consult"
msgstr "Sie können konsultieren"

msgid "Your accounting"
msgstr "Ihre Buchhaltung"

msgid "Your characters"
msgstr "Ihre Zeichen"

msgid "Your membership"
msgstr "Ihre Mitgliedschaft"

msgid "expected within"
msgstr "erwartet innerhalb"

msgid "upcoming events"
msgstr "Geplante Ereignisse"

msgid "Ability acquired"
msgstr "Erworbene Fähigkeit"

msgid "Activate feature"
msgstr "Funktion aktivieren"

msgid "Background image"
msgstr "Hintergrundbild"

msgid "Casting priority"
msgstr "Priorität des Gießens"

msgid "Character review"
msgstr "Überprüfung des Charakters"

msgid "Collection links"
msgstr "Links zur Sammlung"

msgid "Collection total"
msgstr "Gesamte Sammlung"

msgid "Color background"
msgstr "Text-Hintergrund"

msgid "Confirm Payments"
msgstr "Bestätigen Sie Zahlungen"

msgid "Current template"
msgstr "Aktuelle Vorlage"

msgid "Delay in payment"
msgstr "Verzögerung der Zahlung"

msgid "Delay in profile"
msgstr "Verzögerung im Profil"

msgid "Desalt thumbnail"
msgstr "Vorschaubild entsalzen"

msgid "Discounts active"
msgstr "Aktive Subventionen"

msgid "Driver's License"
msgstr "Lizenz"

msgid "Element approved"
msgstr "Bewährtes Element"

msgid "Event Appearance"
msgstr "Veranstaltung Erscheinungsbild"

msgid "Event accounting"
msgstr "Abrechnung von Veranstaltungen"

msgid "Event navigation"
msgstr "Ereignis-Navigation"

msgid "Forward discount"
msgstr "Terminrabatt"

msgid "Handout template"
msgstr "Handout-Vorlage"

msgid "Italian features"
msgstr "Italienische Besonderheiten"

msgid "Loading template"
msgstr "Vorlage laden"

msgid "Long description"
msgstr "Lange Beschreibung"

msgid "May the best win"
msgstr "Möge der beste Mann gewinnen"

msgid "Member approved!"
msgstr "Mitglied genehmigt!"

msgid "Membership check"
msgstr "Mitgliedschaftsprüfung"

msgid "No comunications"
msgstr "Keine Kommunikation"

msgid "Number not found"
msgstr "Nummer nicht gefunden"

msgid "Options required"
msgstr "Erforderliche Optionen"

msgid "Organisation fee"
msgstr "Organisationsgebühr"

msgid "Organisation tax"
msgstr "Organisationssteuer"

msgid "Organization fee"
msgstr "Mitgliedsbeitrag"

msgid "Organization tax"
msgstr "Mitgliedsbeitrag"

msgid "Other characters"
msgstr "Andere Zeichen"

msgid "Password changed"
msgstr "Passwort geändert"

msgid "Patron / Reduced"
msgstr "Maecenas / Ermäßigt"

msgid "Payment Settings"
msgstr "Zahlungseinstellungen"

msgid "Payment currency"
msgstr "Zahlungswährung"

msgid "Payment to check"
msgstr "Zu überprüfende Zahlung"

msgid "Pending payments"
msgstr "Ausstehende Zahlungen"

msgid "Player Questions"
msgstr "Fragen zum Spieler"

msgid "Player selection"
msgstr "Auswahl der Spieler"

msgid "Pre-registration"
msgstr "Vorregistrierung"

msgid "Registration fee"
msgstr "Eintrittspreis"

msgid "Reminder payment"
msgstr "Zahlungserinnerung"

msgid "Reminder profile"
msgstr "Erinnerungsprofil"

msgid "Request approved"
msgstr "Antrag genehmigt"

msgid "Selected options"
msgstr "Ausgewählte Optionen"

msgid "Show collections"
msgstr "Sammlungen anzeigen"

msgid "Show event links"
msgstr "Veranstaltungslinks anzeigen"

msgid "Show explanation"
msgstr "Erklärung anzeigen"

msgid "Single-line text"
msgstr "Einzeiliger Text"

msgid "Ticket selection"
msgstr "Ticket-Auswahl"

msgid "Tokens / Credits"
msgstr "Wertmarken/Credits"

msgid "Total collection"
msgstr "Gesamte Sammlung"

msgid "Transaction fees"
msgstr "Transaktionsgebühren"

msgid "Where it is held"
msgstr "Wo sie abgehalten wird"

msgid "Writing Question"
msgstr "Frage schreiben"

msgid "Your competences"
msgstr "Deine Fähigkeiten"

msgid "are not yet open"
msgstr "sind noch nicht geöffnet"

msgid "download it here"
msgstr "hier herunterladen"

msgid "follow this link"
msgstr "Folgen Sie diesem Link"

msgid "'pwyw' (donation)"
msgstr "pwyw\" (Spende)"

msgid "Activation failed"
msgstr "Aktivierung fehlgeschlagen"

msgid "Active collection"
msgstr "Aktive Sammlung"

msgid "Add a new request"
msgstr "Geben Sie eine neue Anfrage ein"

msgid "Additional fields"
msgstr "Zusätzliche Felder"

msgid "All comunications"
msgstr "Alle Mitteilungen"

msgid "Answer submitted!"
msgstr "Unterwürfige Antwort!"

msgid "Cancellation date"
msgstr "Datum der Abmeldung"

msgid "Casting algorithm"
msgstr "Casting-Algorithmus"

msgid "Character profile"
msgstr "Profil des Charakters"

msgid "Closed collection"
msgstr "Geschlossene Sammlung"

msgid "Code already used"
msgstr "Bereits verwendeter Code"

msgid "Collection closed"
msgstr "Geschlossene Sammlung"

msgid "Conversion ticket"
msgstr "Umrechnungsticket"

msgid "Credit assignment"
msgstr "Kreditvergabe"

msgid "Download document"
msgstr "Dokument herunterladen"

msgid "Elements uploaded"
msgstr "Elemente geladen"

msgid "Experience Points"
msgstr "Erfahrungspunkte"

msgid "Experience points"
msgstr "Erfahrungspunkte"

msgid "Faction selection"
msgstr "Auswahl der Fraktionen"

msgid "Feature activated"
msgstr "Funktion aktiviert"

msgid "Fiscal code check"
msgstr "Kontrolle der Steuernummer"

msgid "Fixed instalments"
msgstr "Feste Raten"

msgid "Free registration"
msgstr "Eintritt frei"

msgid "Give a new answer"
msgstr "Eine Antwort geben"

msgid "Inventory objects"
msgstr "Artikel des Inventars"

msgid "Invoice not found"
msgstr "Rechnung nicht gefunden"

msgid "Maximum available"
msgstr "Maximal verfügbar"

msgid "Months free quota"
msgstr "Monate freies Kontingent"

msgid "Paid current year"
msgstr "Bezahlt laufendes Jahr"

msgid "Pay what you want"
msgstr "Zahlen Sie, was Sie wollen"

msgid "Payment confirmed"
msgstr "Zahlung bestätigt"

msgid "Payments received"
msgstr "Erhaltene Zahlungen"

msgid "Pre registrations"
msgstr "Vorregistrierung"

msgid "Pre-Registrations"
msgstr "Vorregistrierungen"

msgid "Pre-register here"
msgstr "Melden Sie sich hier an"

msgid "Quests and Traits"
msgstr "Quests und Eigenschaften"

msgid "Redeem collection"
msgstr "Sammlung einlösen"

msgid "Registration form"
msgstr "Anmeldeformular"

msgid "Registration link"
msgstr "Links zur Registrierung"

msgid "Registration mail"
msgstr "Anmeldung per E-Mail"

msgid "Request submitted"
msgstr "Unterwürfige Anfrage"

msgid "Residence address"
msgstr "Wohnanschrift"

msgid "Seleziona abilità"
msgstr "Seleziona abilità"

msgid "Short description"
msgstr "Kurzbeschreibung"

msgid "Standard features"
msgstr "Standardmerkmale"

msgid "Technical Support"
msgstr "Technische Unterstützung"

msgid "Tokens assignment"
msgstr "Token-Zuweisung"

msgid "Use these formats"
msgstr "Verwenden Sie diese Formate"

msgid "Verified payments"
msgstr "Überprüfte Zahlungen"

msgid "Vote not yet open"
msgstr "Die Stimmabgabe ist noch nicht eröffnet"

msgid "Your achievements"
msgstr "Ihre Leistungen"

msgid "Your character is"
msgstr "Ihr Charakter ist"

msgid "already delivered"
msgstr "bereits geliefert"

msgid "download document"
msgstr "Dokument herunterladen"

msgid "this is important"
msgstr "dies ist wichtig"

msgid "Access the history"
msgstr "Zugriff auf die Historie"

msgid "Account activation"
msgstr "Aktivierung des Kontos"

msgid "Additional tickets"
msgstr "Zusätzliche Tickets"

msgid "Approved character"
msgstr "Zulässiges Zeichen"

msgid "Character portrait"
msgstr "Charakter-Porträt"

msgid "Competences events"
msgstr "Event-Fähigkeiten"

msgid "Competences member"
msgstr "Persönliche Fähigkeiten"

msgid "Cover (thumb) link"
msgstr "Link Abdeckung (Daumen)"

msgid "Delegated accounts"
msgstr "Beauftragte Konten"

msgid "Disable assignment"
msgstr "Zuordnung deaktivieren"

msgid "Electronic invoice"
msgstr "Elektronische Rechnung"

msgid "Go to the form for"
msgstr "Weiter zum Formular für"

msgid "Hide not available"
msgstr "Ausblenden nicht verfügbar"

msgid "Informations saved"
msgstr "Informationen gespeichert"

msgid "Member Data Checks"
msgstr "Überprüfung der Mitgliederdaten"

msgid "New refund request"
msgstr "Neuer Erstattungsantrag"

msgid "Patron and Reduced"
msgstr "Mäzen und Ermäßigt"

msgid "Pay the annual fee"
msgstr "Bezahlen Sie die Jahresgebühr"

msgid "Payment processing"
msgstr "Zahlungsabwicklung"

msgid "Perform extraction"
msgstr "Extraktion durchführen"

msgid "Preferences saved!"
msgstr "Präferenzen gespeichert!"

msgid "Proposed character"
msgstr "Vorgeschlagener Charakter"

msgid "Reason for payment"
msgstr "Grund für die Zahlung"

msgid "Registrations open"
msgstr "Anmeldungen geöffnet"

msgid "Review all members"
msgstr "Überprüfung aller Mitglieder"

msgid "Show cancellations"
msgstr "Absagen von Veranstaltungen"

msgid "Total payment sent"
msgstr "Gesamtzahlung gesendet"

msgid "Transaction totals"
msgstr "Transaktionen insgesamt"

msgid "Voluntary donation"
msgstr "Freiwillige Spende"

msgid "Volunteer Registry"
msgstr "Freiwilligen-Register"

msgid "Your personal data"
msgstr "Ihre Daten"

msgid "Your registrations"
msgstr "Ihre Einträge"

msgid "by the deadline of"
msgstr "innerhalb der Frist von"

msgid "global preferences"
msgstr "globale Präferenzen"

msgid "Accounting tracking"
msgstr "Verfolgung der Buchhaltung"

msgid "Activate account on"
msgstr "Konto aktivieren auf"

msgid "Activation complete"
msgstr "Aktivierung abgeschlossen"

msgid "Are you really sure"
msgstr "Sind Sie wirklich sicher"

msgid "Assigned character!"
msgstr "Zugewiesenes Zeichen!"

msgid "Change registration"
msgstr "Eintrag bearbeiten"

msgid "Confirmation delete"
msgstr "Bestätigung löschen"

msgid "Date of association"
msgstr "Datum der Vereinigung"

msgid "Discounts available"
msgstr "Verfügbare Einrichtungen"

msgid "Elements NOT chosen"
msgstr "NICHT ausgewählte Elemente"

msgid "Email notifications"
msgstr "E-Mail-Benachrichtigungen"

msgid "Event Configuration"
msgstr "Ereignis-Konfiguration"

msgid "History preferences"
msgstr "Geschichte der Präferenzen"

msgid "I am not interested"
msgstr "Nicht interessiert"

msgid "List of other users"
msgstr "Liste der anderen Benutzer"

msgid "Manage url shortner"
msgstr "Url-Verknüpfung verwalten"

msgid "Maximum preferences"
msgstr "Maximale Präferenzen"

msgid "Membership requests"
msgstr "Anfragen zur Mitgliedschaft"

msgid "Minimum preferences"
msgstr "Minimale Präferenzen"

msgid "Navigation language"
msgstr "Sprache der Navigation"

msgid "New shuttle request"
msgstr "Neue Shuttle-Anfrage"

msgid "Non-cumulative code"
msgstr "Nicht kumulativer Code"

msgid "Number of event run"
msgstr "Ereignis Lauf Nummer"

msgid "Operation completed"
msgstr "Operation abgeschlossen"

msgid "Password of account"
msgstr "Konto-Passwort"

msgid "Player cancellation"
msgstr "Löschung von Spielern"

msgid "Preferences - Total"
msgstr "Präferenzen - Gesamt"

msgid "Public informations"
msgstr "Information der Öffentlichkeit"

msgid "Quotas total number"
msgstr "Gesamtzahl der Quoten"

msgid "Redeem registration"
msgstr "Eintrag einlösen"

msgid "Registration closed"
msgstr "Registrierung geschlossen"

msgid "Results not present"
msgstr "Ergebnisse nicht vorhanden"

msgid "Signup cancellation"
msgstr "Kündigung des Abonnements"

msgid "Treasury appointees"
msgstr "Finanzbeamte"

msgid "Username of account"
msgstr "Konto-Benutzername"

msgid "Your characters are"
msgstr "Ihre Charaktere sind"

msgid "--- NOT ASSIGNED ---"
msgstr "--- NICHT ZUGEORDNET ---"

msgid "Ability type missing"
msgstr "Fähigkeitstyp fehlt"

msgid "Accounting - History"
msgstr "Buchhaltung - Historisch"

msgid "Advanced text editor"
msgstr "Erweiterter Texteditor"

msgid "Carousel description"
msgstr "Carousel Beschreibung"

msgid "Complete sheet (Pdf)"
msgstr "Vollständiger Bogen (Pdf)"

msgid "Confirm your choices"
msgstr "Bestätigen Sie Ihre Wahl"

msgid "Create new character"
msgstr "Neues Zeichen erstellen"

msgid "Display sent e-mails"
msgstr "Gesendete E-Mails anzeigen"

msgid "Download light sheet"
msgstr "Download Lichtblatt"

msgid "Event already played"
msgstr "Bereits gespielte Ereignisse"

msgid "Extended description"
msgstr "Erweiterte Beschreibung"

msgid "External mail server"
msgstr "Externer Mail-Server"

msgid "Field for exclusions"
msgstr "Feld für Ausschlüsse"

msgid "Filler registrations"
msgstr "Registrierungen zum Ausfüllen"

msgid "Gift card cancelled!"
msgstr "Geschenkkarte storniert!"

msgid "Independent factions"
msgstr "Unabhängige Fraktionen"

msgid "Last membership date"
msgstr "Datum der letzten Mitgliedschaft"

msgid "Mail added to queue!"
msgstr "Mail zur Warteschlange hinzugefügt!"

msgid "Make the request now"
msgstr "Jetzt bewerben"

msgid "Manage players' data"
msgstr "Verwalten von Spielerdaten"

msgid "Name - international"
msgstr "Englischer Name"

msgid "Not available, kiddo"
msgstr "Nicht verfügbar, Kleiner"

msgid "Number of passengers"
msgstr "Anzahl der Fahrgäste"

#, python-format
msgid "Opening at: %(date)s"
msgstr "Eröffnung am: %(date)s"

msgid "Organization inflows"
msgstr "Einnahmen der Vereinigung"

msgid "Payment Verification"
msgstr "Zahlungsüberprüfung"

msgid "Payment confirmation"
msgstr "Bestätigung der Zahlungen"

msgid "Payment installments"
msgstr "Ratenzahlungen"

msgid "Payments in approval"
msgstr "Genehmigte Zahlungen"

msgid "Please wait a moment"
msgstr "Bitte warten Sie einen Moment"

msgid "Preference not valid"
msgstr "Ungültige Präferenz"

msgid "Registration history"
msgstr "Eintrag Geschichte"

msgid "Reimbursement payout"
msgstr "Auszahlung der Rückerstattung"

msgid "Request registration"
msgstr "Anmeldung anfordern"

msgid "Returning percentage"
msgstr "Prozentsatz der Rendite"

msgid "Selezione non valida"
msgstr "Ungültige Auswahl"

msgid "Sign up as a filler!"
msgstr "Melden Sie sich als Füller an!"

msgid "Terms and Conditions"
msgstr "Bedingungen und Konditionen"

msgid "Terms and conditions"
msgstr "Bedingungen und Konditionen"

msgid "The tax code matches"
msgstr "Das Steuerrecht passt"

#, python-format
msgid "Welcome to %(name)s!"
msgstr "Willkommen bei %(name)s!"

msgid "Yes, keep me posted!"
msgstr "Ja, halten Sie mich auf dem Laufenden!"

msgid "Your delegated users"
msgstr "Ihre delegierten Benutzer"

msgid "Access your character"
msgstr "Greifen Sie auf Ihren Charakter zu"

msgid "Approve reimbursement"
msgstr "Erstattung genehmigen"

msgid "Assigned staff member"
msgstr "Zugewiesener Mitarbeiter"

msgid "Character not allowed"
msgstr "Zeichen nicht erlaubt"

msgid "Character not visible"
msgstr "Zeichen nicht sichtbar"

msgid "Character sheet intro"
msgstr "Charakterbogen Intro"

msgid "Code 'Bring a friend'"
msgstr "Bringen Sie einen Freundschaftscode mit"

msgid "Collections delivered"
msgstr "Gelieferte Sammlungen"

msgid "Complete sheet (Test)"
msgstr "Vollständiger Bogen (Test)"

msgid "Current profile image"
msgstr "Aktuelles Profilbild"

msgid "Disable amount change"
msgstr "Betragsänderung deaktivieren"

msgid "Discover the web site"
msgstr "Entdecken Sie die Website"

msgid "External registration"
msgstr "Externe Registrierung"

msgid "Failed password reset"
msgstr "Passwort zurücksetzen fehlgeschlagen"

msgid "Go to the casting for"
msgstr "Gehen Sie zum Casting für"

msgid "Historical accounting"
msgstr "Historische Buchführung"

msgid "If absent, indicate 0"
msgstr "Falls nicht vorhanden, 0 angeben"

msgid "Manage in-game issues"
msgstr "Verwalten von Problemen im Spiel"

msgid "New character created"
msgstr "Neuer Charakter erstellt"

msgid "New pre-registrations"
msgstr "Neue Vorregistrierung"

msgid "No organization found"
msgstr "Keine Organisation gefunden"

msgid "Number of extractions"
msgstr "Anzahl der Extraktionen"

msgid "Object does not exist"
msgstr "Das Objekt existiert nicht"

msgid "Participants included"
msgstr "Sie nahmen teil"

#, python-format
msgid "Payment per %(event)s"
msgstr "Zahlung pro %(event)s"

msgid "Payments Verification"
msgstr "Überprüfung der Zahlungen"

msgid "Personal data updated"
msgstr "Persönliche Daten aktualisiert"

msgid "Pre-registration link"
msgstr "Links zur Vorregistrierung"

msgid "Prop - weapons, props"
msgstr "Prop - Waffen, Requisiten"

msgid "Question display text"
msgstr "Fragetext"

msgid "Register to the event"
msgstr "Melden Sie sich für die Veranstaltung an"

msgid "Registration complete"
msgstr "Vollständige Registrierung"

msgid "Registration is open!"
msgstr "Anmeldungen sind möglich!"

msgid "Registration not open"
msgstr "Registrierung nicht geöffnet"

msgid "Registration sections"
msgstr "Abschnitte zur Mitgliedschaft"

msgid "Submit a new question"
msgstr "Eine neue Frage einreichen"

msgid "Tax code verification"
msgstr "Überprüfung der Steuernummer"

msgid "Template instructions"
msgstr "Vorlage Anweisungen"

msgid "To access the history"
msgstr "So rufen Sie die Historie auf"

msgid "Verification payments"
msgstr "Zahlungen zur Überprüfung"

msgid "You have already paid"
msgstr "Sie haben bereits bezahlt"

msgid "submit your vote here"
msgstr "Geben Sie hier Ihre Stimme ab"

msgid "Additional Preferences"
msgstr "Zusätzliche Präferenzen"

msgid "Age (during the event)"
msgstr "Alter (zum Zeitpunkt des Ereignisses)"

msgid "Arrived safe and sound"
msgstr "Sicher angekommen"

msgid "Casting management for"
msgstr "Casting-Management für"

msgid "Character Relationship"
msgstr "Charakter-Beziehung"

msgid "Confirm password reset"
msgstr "Passwort zurücksetzen bestätigt"

msgid "Customised mail server"
msgstr "Kundenspezifischer Mail-Server"

msgid "Display all users data"
msgstr "Alle Benutzerdaten anzeigen"

msgid "Do you want to proceed"
msgstr "Möchten Sie fortfahren"

msgid "Download relationships"
msgstr "Beziehungen herunterladen"

msgid "Expenses collaborators"
msgstr "Ausgaben für Mitarbeiter"

msgid "External register link"
msgstr "Link zum externen Register"

msgid "Filter for every field"
msgstr "Nach Feld filtern"

msgid "Follow the steps below"
msgstr "Folgen Sie den nachstehenden Schritten"

msgid "Join the waiting list!"
msgstr "Kommen Sie auf die Warteliste!"

msgid "Lightweight card (Pdf)"
msgstr "Leichte Karte (Pdf)"

msgid "Link to participate in"
msgstr "Links zur Teilnahme"

msgid "Manage refund requests"
msgstr "Verwalten von Erstattungsanträgen"

msgid "Manage the event plots"
msgstr "Verwalten der Event-Plots"

msgid "Manages event revenues"
msgstr "Verwaltet die Einnahmen aus Veranstaltungen"

msgid "Modify shuttle request"
msgstr "Shuttle-Anfrage ändern"

msgid "Number of partecipants"
msgstr "Anzahl der Beteiligungen"

msgid "Payment membership fee"
msgstr "Zahlung der Mitgliedsbeiträge"

msgid "Register of volunteers"
msgstr "Register der Freiwilligen"

msgid "Registration cancelled"
msgstr "Stornierung der Anmeldung"

msgid "Registration confirmed"
msgstr "Eintrag bestätigt"

msgid "Registration questions"
msgstr "Anwendungen"

msgid "Registration surcharge"
msgstr "Einreise-Zuschlag"

msgid "Reimbursement approved"
msgstr "Rückerstattung genehmigt"

#, python-format
msgid "Role approval %(role)s"
msgstr "Rollenfreigabe %(role)s"

msgid "Select your character!"
msgstr "Wählen Sie Ihren Charakter!"

msgid "Total registration fee"
msgstr "Anmeldegebühr insgesamt"

msgid "Unknow error on upload"
msgstr "Unbekannter Fehler beim Hochladen"

msgid "Welcome to LarpManager"
msgstr "Willkommen beim LarpManager"

msgid "Workshop already done!"
msgstr "Workshop bereits bestanden!"

msgid "give them this address"
msgstr "Geben Sie ihnen diese Adresse"

msgid "history of preferences"
msgstr "Vorzugsgeschichte"

msgid "A short tagline, slogan"
msgstr "Eine kurze Tagline, ein Slogan"

#, python-format
msgid "Assignment %(elements)s"
msgstr "Zuweisung %(elements)s"

msgid "Background of web pages"
msgstr "Hintergrund der Webseite"

msgid "Candidates at the polls"
msgstr "Kandidaten auf dem Stimmzettel"

msgid "Character customisation"
msgstr "Charakter-Anpassung"

msgid "Character customization"
msgstr "Charakter-Anpassung"

msgid "Character relationships"
msgstr "Charakter-Links"

msgid "Collection participated"
msgstr "Beteiligte Sammlungen"

msgid "Create a new collection"
msgstr "Eine neue Sammlung erstellen"

msgid "Discount code not valid"
msgstr "Ungültiger Erleichterungscode"

msgid "Download complete sheet"
msgstr "Komplettes Blatt herunterladen"

msgid "Early registration link"
msgstr "Link zur frühzeitigen Anmeldung"

msgid "Indicate only if rate 0"
msgstr "Nur angeben, wenn Satz 0"

msgid "Join the collection for"
msgstr "Beteiligen Sie sich an der Sammlung für"

msgid "List payments to verify"
msgstr "Liste der zu überprüfenden Zahlungen"

msgid "Manage event accounting"
msgstr "Abrechnung von Veranstaltungen verwalten"

msgid "Manage the event quests"
msgstr "Verwalten Sie die Ereignis-Quests"

msgid "Maximum number of votes"
msgstr "Maximale Anzahl von Stimmen"

#, python-format
msgid "Minimum age: %(number)d"
msgstr "Mindestalter: %(number)d"

msgid "Minimum number of votes"
msgstr "Mindestanzahl der Stimmen"

msgid "Move registration event"
msgstr "Verschieben der Registrierungsveranstaltung"

msgid "Please check them below"
msgstr "Bitte prüfen Sie sie unten"

msgid "Pre registrations total"
msgstr "Vorregistrierungen insgesamt"

msgid "Pre-registration active"
msgstr "Vorregistrierung aktiv"

msgid "Pre-registrations saved"
msgstr "Vorregistrierungen gespeichert"

msgid "Registration conditions"
msgstr "Zulassungsbedingungen"

msgid "Registrations not open!"
msgstr "Die Anmeldung ist noch nicht geöffnet!"

msgid "Reminder membership fee"
msgstr "Erinnerung an den Mitgliedsbeitrag"

msgid "Thanks for your support"
msgstr "Vielen Dank für Ihre Unterstützung"

msgid "Update your data in the"
msgstr "Aktualisieren Sie Ihre Daten in der"

msgid "What are you doing here"
msgstr "Was machen Sie noch hier"

msgid "You have made a mistake"
msgstr "Sie haben sich geirrt"

msgid "display (question text)"
msgstr "Anzeige (Fragetext)"

msgid "Cancel your registration"
msgstr "Abbestellen"

msgid "Check double speed larps"
msgstr "Speed Larp-Duplikate prüfen"

msgid "Check missing speed larp"
msgstr "Geschwindigkeit prüfen larp fehlt"

msgid "Code two capital letters"
msgstr "Code zwei Großbuchstaben"

msgid "Disable character finder"
msgstr "Zeichenfinder deaktivieren"

msgid "Display all sent e-mails"
msgstr "Alle gesendeten E-Mails anzeigen"

msgid "Go to the quests of type"
msgstr "Gehe zu Quests des Typs"

msgid "Go to the tokens history"
msgstr "Zugang zum PT-Verlauf"

msgid "Lightweight board (Test)"
msgstr "Leichtbauplatte (Test)"

msgid "Manages event's expenses"
msgstr "Verwaltet die Ausgaben für die Veranstaltung"

msgid "New delegate user added!"
msgstr "Neuer Delegierter Benutzer hinzugefügt!"

msgid "New organization created"
msgstr "Neuer Verein gegründet"

#, python-format
msgid "New question by %(user)s"
msgstr "Neue Frage von %(user)s"

msgid "No, I don't want updates"
msgstr "Nein, ich möchte keine Aktualisierungen"

msgid "Provisional registration"
msgstr "Vorläufige Registrierung"

msgid "Regeneration pdf started"
msgstr "pdf Regeneration gestartet"

msgid "Reload cached event data"
msgstr "Zwischengespeicherte Ereignisdaten neu laden"

msgid "Secret registration link"
msgstr "Geheimer Registrierungslink"

msgid "The subdomain identifier"
msgstr "Die Kennung der Subdomäne"

msgid "Try the sheet generation"
msgstr "Kartenerstellung ausprobieren"

msgid "Upload verified payments"
msgstr "Verifizierte Zahlungen hochladen"

msgid "Your registration ticket"
msgstr "Ihre Eintrittskarte"

msgid "check lack relationships"
msgstr "Berichte überprüfen weniger"

msgid "not visible at this time"
msgstr "zur Zeit nicht sichtbar"

msgid "'player' (player's email)"
msgstr "Spieler\" (E-Mail des Spielers)"

msgid "Choose the payment method"
msgstr "Wählen Sie das Zahlungsmittel"

msgid "Go to the preferences for"
msgstr "Gehen Sie zu den Einstellungen für"

msgid "Initial experience points"
msgstr "Erste Erfahrungspunkte"

msgid "Intermediary channel code"
msgstr "Code des Vermittlungskanals"

msgid "Invoice already confirmed"
msgstr "Rechnung bereits bestätigt"

msgid "Kitchen - food, tableware"
msgstr "Küche - Lebensmittel, Geschirr"

msgid "Manage the event factions"
msgstr "Verwalten Sie die Ereignisfraktionen"

msgid "Manage the event handouts"
msgstr "Verwalten der Handouts für die Veranstaltung"

msgid "Manage volunteer registry"
msgstr "Verwaltung des Freiwilligenregisters"

#, python-format
msgid "New message from %(user)s"
msgstr "Neue Nachricht von %(user)s"

msgid "Now you can create badges"
msgstr "Jetzt können Sie Abzeichen erstellen"

msgid "Optional - email reply to"
msgstr "Fakultativ - E-Mail-Antwort an"

msgid "Payment already confirmed"
msgstr "Zahlung bereits bestätigt"

msgid "Receipt already confirmed"
msgstr "Der Eingang wurde bereits bestätigt"

msgid "Registration opening date"
msgstr "Datum der Öffnung der Registrierung"

#, python-format
msgid "Registration to %(event)s"
msgstr "Anmeldung bei %(event)s"

msgid "Request sent for approval"
msgstr "Antrag zur Genehmigung gesendet"

msgid "Show available characters"
msgstr "Verfügbare Zeichen anzeigen"

msgid "These are our past events"
msgstr "Dies sind unsere vergangenen Veranstaltungen"

msgid "Upload of photo and video"
msgstr "Hochladen von Fotos und Videos"

msgid "Upload your profile photo"
msgstr "Laden Sie Ihr Profilfoto hoch"

msgid "Use of third party assets"
msgstr "Nutzung von Vermögenswerten Dritter"

msgid "We're sorry to see you go"
msgstr "Es tut uns leid, dass Sie gehen"

msgid "What would you like to do"
msgstr "Was würden Sie gerne tun"

msgid "cancel your registrations"
msgstr "Ihre Anmeldung stornieren"

msgid "Access character creation!"
msgstr "Zugang zur Charaktererstellung!"

msgid "Access the event dashboard"
msgstr "Zugriff auf das Ereignis-Dashboard"

msgid "Can't copy from same event"
msgstr "Kann nicht vom gleichen Ereignis kopieren"

msgid "Check inverse relationship"
msgstr "umgekehrte Beziehung prüfen"

msgid "Discover the game factions"
msgstr "Entdecken Sie die Spielgruppen"

msgid "Edit your character's data"
msgstr "Bearbeite die Daten deines Charakters"

#, python-format
msgid "Feature %(name)s activated"
msgstr "Merkmal %(name)s aktiviert"

msgid "Give a card to your friend"
msgstr "Schenken Sie Ihrem Freund eine Karte"

msgid "Hide unassigned characters"
msgstr "Nicht zugewiesene Zeichen ausblenden"

msgid "Manage inventory and items"
msgstr "Verwaltung von Inventar und Artikeln"

msgid "Manage the event prologues"
msgstr "Verwalten der Ereignisprologe"

msgid "Manages the runs of events"
msgstr "Verwaltet die Abläufe von Veranstaltungen"

msgid "Now you can create inflows"
msgstr "Jetzt können Sie Zuflüsse erstellen"

msgid "Option no longer available"
msgstr "Option nicht mehr verfügbar"

msgid "Pre-register to the event!"
msgstr "Tragen Sie sich in die Vorregistrierungsliste ein!"

msgid "Registration not yet open!"
msgstr "Die Anmeldung ist noch nicht geöffnet."

msgid "Short name - international"
msgstr "Kurzer Name - auf Englisch"

msgid "The following will be used"
msgstr "Dabei wird Folgendes verwendet"

msgid "The name of the competence"
msgstr "Der Name der Kompetenz"

msgid "These fields are mandatory"
msgstr "Diese Felder sind obligatorisch"

msgid "Total remaining to be paid"
msgstr "Noch zu zahlender Gesamtbetrag"

msgid "View photos from the event"
msgstr "Sehen Sie sich die Fotos der Veranstaltung an"

msgid "Waiting list registrations"
msgstr "Registrierungen auf der Warteliste"

msgid "Wrong number of characters"
msgstr "Falsche Anzahl von Zeichen"

msgid "You can contact us at this"
msgstr "Sie können uns unter folgender Adresse erreichen"

msgid "You can't access this way!"
msgstr "So können Sie sich nicht anmelden!"

msgid "You have use a friend code"
msgstr "Sie haben einen Freundschaftscode verwendet"

msgid "(click on image to enlarge)"
msgstr "(zum Vergrößern auf das Bild klicken)"

msgid "Additional free payment fee"
msgstr "Zusätzliche kostenlose Zahlungsgebühr"

#, python-format
msgid "Bring a friend to %(event)s"
msgstr "Bringen Sie einen Freund zu %(event)s mit"

msgid "Confirmation of expenditure"
msgstr "Bestätigung der Ausgaben"

msgid "Description - international"
msgstr "Englische Beschreibung"

msgid "Enter your preferences here"
msgstr "Geben Sie hier Ihre Präferenzen an"

msgid "Is it selectable by players"
msgstr "Ist sie von den Spielern auswählbar"

msgid "Loading performed, see logs"
msgstr "Laden durchgeführt, siehe Protokolle"

msgid "Manage player registrations"
msgstr "Verwalten von Spielerregistrierungen"

msgid "Manage quiz-style workshops"
msgstr "Verwalten von Quiz-ähnlichen Workshops"

msgid "Manage the event characters"
msgstr "Verwalten der Ereigniszeichen"

msgid "Members of the Organization"
msgstr "Mitglied der Vereinigung"

msgid "Membership fees in approval"
msgstr "Anteil an der Genehmigung"

msgid "Missing casting preferences"
msgstr "Fehlende Besetzungspräferenzen"

msgid "Name of badge to be awarded"
msgstr "Name des zu verleihenden Abzeichens"

msgid "Now you can create outflows"
msgstr "Jetzt können Sie Abflüsse erstellen"

msgid "Player registration process"
msgstr "Prozess der Spielerregistrierung"

msgid "Pre-registration cancelled!"
msgstr "Vorregistrierung storniert!"

msgid "Reminder membership request"
msgstr "Erinnerung an den Antrag auf Mitgliedschaft"

msgid "Various additional features"
msgstr "Verschiedene zusätzliche Funktionen"

msgid "View limited ticket options"
msgstr "Begrenzte Ticketoptionen anzeigen"

msgid "Withheld as transaction fee"
msgstr "Selbstbehalt als Transaktionskosten"

msgid "Would you like to change it"
msgstr "Möchten Sie es ändern"

msgid "You are regularly signed up"
msgstr "Eintrag bestätigt"

msgid "You are signed up as Filler"
msgstr "Sie sind als Ausfüller registriert"

msgid "options (number of options)"
msgstr "Optionen (Anzahl der Optionen)"

msgid "please fill in your profile"
msgstr "Bitte füllen Sie Ihr Profil aus"

msgid "Contents of the special page"
msgstr "Inhalt der Sonderseite"

msgid "Cover photo fo the character"
msgstr "Ein Beispielfoto der Figur"

msgid "Description of free donation"
msgstr "Beschreibung der kostenlosen Spende"

#, python-format
msgid "Feature %(name)s deactivated"
msgstr "Merkmal %(name)s deaktiviert"

msgid "If checked: members can vote"
msgstr "Wenn angekreuzt: Mitglieder können abstimmen"

msgid "Link to close the collection"
msgstr "Link zum Schließen der Sammlung"

msgid "List of content-related tags"
msgstr "Liste der inhaltsbezogenen Tags"

msgid "Manage the event speed-larps"
msgstr "Verwalten Sie die Veranstaltung speed-larps"

msgid "Membership request submitted"
msgstr "Unterwürfiges Mitglied Anfrage"

msgid "Player customisation updated"
msgstr "Spieleranpassung aktualisiert"

#, python-format
msgid "Trait assigned for %(event)s"
msgstr "Zugeordnete Eigenschaft für %(event)s"

msgid "payment pending confirmation"
msgstr "Zahlung bis zur Bestätigung"

msgid "Already existing relationship"
msgstr "Bereits bestehende Beziehung"

#, python-format
msgid "Approval %(user)s as %(role)s"
msgstr "Genehmigung %(user)s als %(role)s"

msgid "Buy skills for your character"
msgstr "Kaufe Fähigkeiten für deinen Charakter"

msgid "Date of issue of the document"
msgstr "Datum der Ausstellung des Dokuments"

msgid "Indicate the outflow category"
msgstr "Geben Sie die Kategorie an, zu der die Ausgabe gezählt wird"

msgid "List inverse relationships of"
msgstr "Liste der umgekehrten Beziehungen von"

msgid "Manages modules for workshops"
msgstr "Verwaltet Module für Workshops"

msgid "Maximum number of preferences"
msgstr "Maximale Anzahl von Präferenzen"

msgid "Minimum number of preferences"
msgstr "Mindestanzahl von Präferenzen"

msgid "Now you can create characters"
msgstr "Jetzt können Sie Zeichen erstellen"

msgid "Number of tickets to be drawn"
msgstr "Anzahl der zu ziehenden Lose"

#, python-format
msgid "Personal code: <b>%(cod)s</b>"
msgstr "Persönlicher Code: <b>%(cod)s</b>"

#, python-format
msgid "Pre-registration at %(event)s"
msgstr "Vorregistrierung bei %(event)s"

msgid "Preferred navigation language"
msgstr "Bevorzugte Navigationssprache"

msgid "Promotion - site, advertising"
msgstr "Förderung - Website, Werbung"

msgid "Registrations opening not set"
msgstr "Öffnung der Registrierungen nicht festgelegt"

#, python-format
msgid "Request refund from: %(user)s"
msgstr "Antrag auf Erstattung von: %(user)s"

msgid "Select the new ability to get"
msgstr "Wählen Sie die neu zu erwerbende Fähigkeit"

msgid "The total registration fee is"
msgstr "Die gesamte Teilnahmegebühr beträgt"

msgid "Transportation - gas, highway"
msgstr "Verkehr - Benzin, Autobahn"

msgid "Unconverted pre-registrations"
msgstr "Nicht umgewandelte Vorregistrierungen"

msgid "Your account is now activated"
msgstr "Ihr Konto ist jetzt aktiv"

msgid "check excessive relationships"
msgstr "zusätzliche Berichte prüfen"

#, python-format
msgid "Complete payment for %(event)s"
msgstr "Vollständige Zahlung für %(event)s"

msgid "Delay in yearly membership fee"
msgstr "Verzögerung des jährlichen Mitgliedsbeitrags"

msgid "Font to be used in page titles"
msgstr "Schriftart für die Überschriften"

msgid "General event management tools"
msgstr "Allgemeine Tools für das Veranstaltungsmanagement"

msgid "Manage organization accounting"
msgstr "Verwaltung der Buchhaltung der Organisation"

msgid "Manage questions for workshops"
msgstr "Verwalten von Fragen für Workshops"

msgid "Registrations on external link"
msgstr "Anmeldungen über externen Link"

msgid "Review players' sensitive data"
msgstr "Überprüfung der sensiblen Daten der Spieler"

msgid "Select the new photo to upload"
msgstr "Wählen Sie das neue Foto zum Hochladen aus"

msgid "The registrations to the event"
msgstr "Anmeldung zur Veranstaltung"

msgid "Upload and host files directly"
msgstr "Dateien direkt hochladen und hosten"

msgid "We are processing your payment"
msgstr "Wir bearbeiten Ihre Zahlung"

msgid "Writing and storytelling tools"
msgstr "Werkzeuge zum Schreiben und Erzählen von Geschichten"

msgid "Your friend code has been used"
msgstr "Ihr Freundschaftscode wurde bereits verwendet"

msgid "Activate features for the event"
msgstr "Aktivieren Sie Funktionen für das Ereignis"

msgid "After confirmation, add another"
msgstr "Nach der Bestätigung fügen Sie eine weitere"

msgid "Assigning characters to players"
msgstr "Zuweisung von Charakteren an Spieler"

msgid "Browse the presentation website"
msgstr "Durchsuchen Sie die Präsentationsseite"

msgid "Choice available, click to lock"
msgstr "Auswahl verfügbar, zum Sperren anklicken"

msgid "Data share removed successfully"
msgstr "Datenfreigabe erfolgreich aufgehoben"

msgid "Did you check and is it correct"
msgstr "Haben Sie das überprüft und ist es korrekt"

msgid "Discover the coming soon events"
msgstr "Entdecken Sie die bevorstehenden Veranstaltungen"

msgid "Filter or search the characters"
msgstr "Filtern oder suchen Sie die Zeichen"

msgid "Manage the registration tickets"
msgstr "Verwalten Sie die Registrierungstickets"

msgid "Manage the type of event quests"
msgstr "Verwalten Sie die Art der Ereignisquests"

#, python-format
msgid "Membership fee payment %(year)s"
msgstr "Anteilszahlung %(year)s"

msgid "Name of the free donation field"
msgstr "Name des Feldes für kostenlose Spenden"

msgid "Name to be displayed for tokens"
msgstr "Name, der für Token angezeigt werden soll"

msgid "Now you can add inventory items"
msgstr "Jetzt können Sie Inventarobjekte hinzufügen"

#, python-format
msgid "Password reset of user %(user)s"
msgstr "Zurücksetzen des Passworts von Benutzer %(user)s"

msgid "Relationships of your character"
msgstr "Links deines Charakters"

msgid "Review the annual budget report"
msgstr "Überprüfung des jährlichen Haushaltsberichts"

msgid "Select only one primary faction"
msgstr "Wählen Sie nur eine Hauptfraktion"

msgid "Set design - staging, materials"
msgstr "Bühnenbild - Ausstattung, Materialien"

msgid "Show questions already answered"
msgstr "Bereits beantwortete Fragen anzeigen"

msgid "So far you have paid a total of"
msgstr "Bislang haben Sie insgesamt"

msgid "Surcharge applied to the ticket"
msgstr "Aufpreis zum Fahrschein"

msgid "This page shows the event plots"
msgstr "Diese Seite zeigt die Ereignisplots"

msgid "This page shows the run signups"
msgstr "Auf dieser Seite sind die Anmeldungen für den Lauf zusammengefasst"

msgid "To log back in with the account"
msgstr "So melden Sie sich wieder mit dem Konto an"

msgid "Total of recorded money inflows"
msgstr "Summe der erfassten Geldzuflüsse"

msgid "Will be shown in the event page"
msgstr "Wird auf der Veranstaltungsseite angezeigt"

msgid "You have completed the payment!"
msgstr "Sie haben die Einzahlung abgeschlossen!"

msgid "Your question has been answered"
msgstr "Ihre Frage wurde bereits beantwortet"

msgid "check nonexistent relationships"
msgstr "Prüfung nicht vorhandener Beziehungen"

msgid "'ticket' (ticket name or number)"
msgstr "Ticket\" (Name oder Nummer des Tickets)"

msgid "Added to the bottom of all pages"
msgstr "Am unteren Rand aller Seiten hinzugefügt"

msgid "Cancellation for missing payment"
msgstr "Stornierung wegen fehlender Zahlung"

msgid "Cancellation for missing profile"
msgstr "Löschung wegen fehlendem Profil"

#, python-format
msgid "Character assigned for %(event)s"
msgstr "Zugewiesenes Zeichen für %(event)s"

msgid "Copy elements from another event"
msgstr "Elemente aus einer anderen Veranstaltung kopieren"

msgid "Costumes - make up, cloth, armor"
msgstr "Kostüme - Schminke, Kleidung, Rüstung"

msgid "Displays list of emails of users"
msgstr "Zeigt die Liste der E-Mails der Benutzer an"

msgid "Do you want to tell us something"
msgstr "Möchten Sie uns irgendetwas sagen"

msgid "Hide players without a character"
msgstr "Spieler ohne Charakter ausblenden"

msgid "Manage the registration sections"
msgstr "Verwalten Sie die Registrierungsabschnitte"

msgid "Managing money flow and finances"
msgstr "Verwaltung von Geldfluss und Finanzen"

msgid "Membership request not submitted"
msgstr "Nicht eingereichter Mitgliedsantrag"

msgid "Miscellaneous operating expenses"
msgstr "Verschiedene Sachausgaben"

msgid "Name to be displayed for credits"
msgstr "Name, der für den Abspann angezeigt werden soll"

msgid "Now you can create url shortners"
msgstr "Jetzt können Sie Url-Verknüpfungen erstellen"

msgid "Now you can set the vote options"
msgstr "Jetzt können Sie die Abstimmungsoptionen festlegen"

msgid "Now you can verify wire payments"
msgstr "Jetzt können Sie Überweisungszahlungen überprüfen"

msgid "Please upload your profile photo"
msgstr "Bitte laden Sie Ihr Profilfoto hoch"

msgid "Reimbursement request item added"
msgstr "Zusätzlicher Anspruchsposten"

msgid "Select a file with extension csv"
msgstr "Wählen Sie eine Datei mit der Erweiterung \"csv\""

msgid "Select the character's key words"
msgstr "Gibt die Schlüsselwörter des Zeichens an"

msgid "Sum of payments received through"
msgstr "Summe der erhaltenen Zahlungen durch"

msgid "The setting / genre of the event"
msgstr "Der Schauplatz / das Genre der Veranstaltung"

msgid "This page shows the event quests"
msgstr "Diese Seite zeigt die Ereignisquests"

msgid "Total of recorded money outflows"
msgstr "Summe der verbuchten Geldabflüsse"

msgid "Verify that the data are correct"
msgstr "Prüfen Sie, ob die Daten korrekt sind"

msgid "Voting for the Executive is open"
msgstr "Die Wahlen zum Exekutivausschuss sind offen"

#, python-format
msgid "A question was asked by: %(user)s"
msgstr "Eine Frage wurde gestellt von: %(user)s"

msgid "Access the organization dashboard"
msgstr "Zugriff auf das Dashboard der Organisation"

#, python-format
msgid "Achievement assignment: %(badge)s"
msgstr "Zuweisung von Leistungen: %(badge)s"

msgid "Ask the organisers to activate it"
msgstr "Bitten Sie die Organisatoren, sie zu aktivieren"

msgid "Charge transaction fees to player"
msgstr "Transaktionsgebühren vom Spieler erheben"

msgid "Complete name of the Organization"
msgstr "Vollständiger Name der Organisation"

#, python-format
msgid "Confirm registration to %(event)s"
msgstr "Bestätigen Sie die Eingabe von %(event)s"

msgid "Discover what this event is about"
msgstr "Finden Sie heraus, worum es bei dieser Veranstaltung geht"

msgid "Fill out the event prep questions"
msgstr "Füllen Sie die vorbereitenden Fragen für die Veranstaltung aus"

msgid "For more information, write to us"
msgstr "Für weitere Informationen, schreiben Sie uns"

msgid "Go to the history preferences for"
msgstr "Rufen Sie die Einstellungshistorie für"

msgid "Indicate your level of experience"
msgstr "Geben Sie Ihr Erfahrungsniveau an"

msgid "Lottery tickets currently present"
msgstr "Es gibt Lotterielose"

msgid "Now you can set the taxes options"
msgstr "Jetzt können Sie die Steueroptionen einstellen"

msgid "This page shows the url shortners"
msgstr "Diese Seite zeigt die Url-Verknüpfungen"

msgid "Total participation fees received"
msgstr "Insgesamt erhaltene Teilnahmegebühren"

msgid "Unfortunately these things happen"
msgstr "Leider passieren diese Dinge"

msgid "Verify manually approved payments"
msgstr "Überprüfen Sie manuell genehmigte Zahlungen"

msgid "View all event information in the"
msgstr "Alle Informationen zu den Veranstaltungen finden Sie in der"

msgid "Access the list of your characters"
msgstr "Greifen Sie auf Ihre Charakterliste zu"

msgid "Date of expiration of the document"
msgstr "Datum des Ablaufs der Gültigkeit des Dokuments"

msgid "Delay in organization registration"
msgstr "Verzögerung bei der Registrierung von Organisationen"

msgid "Empty relationship check (no text)"
msgstr "Leere Berichtsprüfung (kein Text)"

#, python-format
msgid "Feature %(name)s already activated"
msgstr "Das Merkmal %(name)s ist bereits aktiviert"

msgid "Find out what quests are available"
msgstr "Entdecken Sie die verfügbaren Quests"

msgid "If checked, allow ticket tier: NPC"
msgstr "Wenn diese Option aktiviert ist, wird die Ticketstufe zugelassen: NPC"

msgid "Manage the registration surcharges"
msgstr "Verwalten der Zulassungszuschläge"

msgid "Manage the type of event prologues"
msgstr "Verwalten Sie die Art der Ereignisprologe"

msgid "Manages registration cancellations"
msgstr "Verwaltet die Stornierungen von Anmeldungen"

msgid "Manually confirm payments received"
msgstr "Manuelle Bestätigung von Zahlungseingängen"

msgid "Now you can create event templates"
msgstr "Jetzt können Sie Veranstaltungsvorlagen erstellen"

msgid "Now you can set membership options"
msgstr "Jetzt können Sie Mitgliedschaftsoptionen festlegen"

#, python-format
msgid "Registration updated for %(event)s"
msgstr "Aktualisierter Eintrag für %(event)s"

#, python-format
msgid "Registration updated to %(event)s!"
msgstr "Anmeldung aktualisiert auf %(event)s!"

#, python-format
msgid "Registrations opening at: %(date)s"
msgstr "Die Anmeldungen beginnen am: %(date)s"

msgid "Secretarial - stationery, printing"
msgstr "Sekretariat - Schreibwaren, Druck"

msgid "Select a file with extension 'zip'"
msgstr "Wählen Sie eine Datei mit der Erweiterung 'zip'"

msgid "The amount of your contribution is"
msgstr "Die Höhe Ihres Beitrags beträgt"

msgid "The collection has been activated!"
msgstr "Die Sammlung ist aktiviert worden!"

msgid "The collection has been delivered!"
msgstr "Die Kollektion ist geliefert worden!"

msgid "The form is saved every 30 seconds"
msgstr "Das Formular wird alle 30 Sekunden gespeichert"

msgid "The payment has not been completed"
msgstr "Die Zahlung wurde nicht abgeschlossen"

#, python-format
msgid "Ticket selected: <b>%(ticket)s</b>"
msgstr "Ticket ausgewählt: <b>%(ticket)s</b>"

msgid "You are about to make a payment of"
msgstr "Sie sind im Begriff, eine Zahlung zu leisten in Höhe von"

msgid "Your updated registration total is"
msgstr "Ihr aktualisierter Gesamteintrag lautet"

msgid "to confirm it proceed with payment"
msgstr "zu bestätigen, um mit der Zahlung fortzufahren"

#, python-format
msgid "(<a href='%(url)s'>answer here</a>)"
msgstr "(<a href='%(url)s'>Antwort hier</a>)"

msgid "Image shown on homepage as promoter"
msgstr "Bild auf der Homepage als Promoter angezeigt"

msgid "Insert the html code for the footer"
msgstr "Geben Sie den HTML-Code ein, mit dem die Fußzeile gefüllt werden soll"

msgid "Insert the html code for the header"
msgstr ""
"Geben Sie den HTML-Code ein, mit dem die Kopfzeile gefüllt werden soll"

msgid "Manage the type of character skills"
msgstr "Verwalten Sie die Art der Charakterfähigkeiten"

#, python-format
msgid "Membership registration of %(user)s"
msgstr "Mitgliedsbeitrag von %(user)s"

msgid "Message sent, thanks for writing us"
msgstr "Nachricht gesendet, danke für die Nachricht"

msgid "Name of the discount - internal use"
msgstr "Name des Rabatts - für den internen Gebrauch"

msgid "Now you can create the receipt text"
msgstr "Jetzt können Sie den Quittungstext erstellen"

msgid "Now you can set the casting options"
msgstr "Jetzt können Sie die Casting-Optionen einstellen"

msgid "Payments pending delegated accounts"
msgstr "Ausstehende Zahlungen auf beauftragten Konten"

#, python-format
msgid "Reimbursement request for %(event)s"
msgstr "Anspruch für %(event)s"

msgid "Review historical financial records"
msgstr "Überprüfung historischer Finanzunterlagen"

msgid "You can't send messages to yourself"
msgstr "Sie können keine Nachrichten an sich selbst senden"

msgid "here the conditions of registration"
msgstr "hier die Bedingungen für die Anmeldung zur Veranstaltung"

msgid "Cast your vote for the new Executive"
msgstr "Geben Sie Ihre Stimme für die neue Exekutive ab"

msgid "Confirmation of registration request"
msgstr "Bestätigung des Registrierungsantrags"

msgid "Error processing payment, contact us"
msgstr "Fehler bei der Zahlungsabwicklung, kontaktieren Sie uns"

msgid "Extended description - international"
msgstr "Erweiterte Beschreibung - auf Englisch"

#, python-format
msgid "Feature %(name)s already deactivated"
msgstr "Das Merkmal %(name)s ist bereits deaktiviert"

msgid "If checked, allow ticket tier: Staff"
msgstr "Wenn angekreuzt, Ticketstufe zulassen: Personal"

msgid "Indicate the amount of your donation"
msgstr "Geben Sie den Betrag Ihrer Spende an"

msgid "Indicates the details of the request"
msgstr "Gibt die Einzelheiten der Forderung an"

msgid "Manage the models for event handouts"
msgstr "Verwalten der Modelle für Veranstaltungsunterlagen"

msgid "Now you can create the filler ticket"
msgstr "Jetzt können Sie das Ausfüllticket erstellen"

msgid "Now you can set the discount options"
msgstr "Jetzt können Sie die Rabattoptionen festlegen"

msgid "Now you can set the reminder options"
msgstr "Jetzt können Sie die Erinnerungsoptionen einstellen"

msgid "Only really important communications"
msgstr "Nur wirklich wichtige Mitteilungen"

msgid "Regenerate (recreates all pdf: slow)"
msgstr "Regenerieren (stellt alle pdf wieder her: langsam)"

#, python-format
msgid "Registration cancelled for %(event)s"
msgstr "Abmeldung von %(event)s"

msgid "Registration completed successfully!"
msgstr "Registrierung erfolgreich abgeschlossen!"

#, python-format
msgid "Registration confirmed at %(event)s!"
msgstr "Anmeldung bei %(event)s bestätigt!"

#, python-format
msgid "Role approval %(role)s per %(event)s"
msgstr "Rollengenehmigung %(role)s pro %(event)s"

msgid "Show all the traits to those present"
msgstr "Den Anwesenden alle Eigenschaften zeigen"

msgid "Terms and Conditions of registration"
msgstr "Teilnahmebedingungen und -voraussetzungen"

msgid "They need to complete it immediately"
msgstr "Sie müssen es sofort abschließen"

msgid "Tickets that have already been drawn"
msgstr "Es wurden bereits Lose gezogen"

msgid "Update here the registration options"
msgstr "Aktualisieren Sie Ihre Mitgliedschaftsoptionen"

#, python-format
msgid "Utilisation %(tokens)s per %(event)s"
msgstr "Auslastung %(tokens)s pro %(event)s"

msgid "View the complete list of our events"
msgstr "Sehen Sie sich die vollständige Liste unserer Veranstaltungen an"

msgid "You are currently logged in with the"
msgstr "Sie sind derzeit mit dem"

msgid "You have been awarded an achievement"
msgstr "Sie haben eine Auszeichnung erhalten"

msgid "Added to the bottom of all mails sent"
msgstr "Wird am Ende aller gesendeten Mails hinzugefügt"

msgid "Assign selected characters to players"
msgstr "Weisen Sie den Spielern ausgewählte Charaktere zu"

msgid "If checked, allow ticket tier: Seller"
msgstr "Wenn angekreuzt, Ticketstufe zulassen: Verkäufer"

msgid "Indicates accurate safety information"
msgstr "Weist auf genaue Sicherheitsinformationen hin"

msgid "Location - rent, gas, overnight stays"
msgstr "Standort - Miete, Gas, Übernachtungen"

msgid "Manage answers for workshop questions"
msgstr "Verwalten von Antworten auf Workshop-Fragen"

msgid "Manage donations performed by players"
msgstr "Verwalten der Spenden von Spielern"

msgid "Manage questions asked by the players"
msgstr "Verwaltung der von den Spielern gestellten Fragen"

msgid "Manage the organization main settings"
msgstr "Verwalten der wichtigsten Einstellungen der Organisation"

msgid "Manage the pre-registrations received"
msgstr "Verwaltung der eingegangenen Vorregistrierungen"

msgid "Mirror type character, not selectable"
msgstr "Zeichen vom Typ \"Spiegel\", nicht wählbar"

msgid "Now you can create fixed installments"
msgstr "Jetzt können Sie feste Raten erstellen"

msgid "Now you can create the lottery ticket"
msgstr "Jetzt können Sie das Lotterielos erstellen"

msgid "Now you can create the progress steps"
msgstr "Jetzt können Sie die Fortschrittsschritte erstellen"

msgid "Now you can create the waiting ticket"
msgstr "Jetzt können Sie die Wartekarte erstellen"

msgid "Now you can review players' questions"
msgstr "Jetzt können Sie die Fragen der Spieler überprüfen"

msgid "Now you can review the annual balance"
msgstr "Jetzt können Sie die Jahresbilanz einsehen"

msgid "Now you can review users mailing list"
msgstr "Jetzt können Sie die Mailingliste der Benutzer überprüfen"

msgid "Now you can set customization options"
msgstr "Jetzt können Sie Anpassungsoptionen festlegen"

msgid "Now you can set the legal notice text"
msgstr "Jetzt können Sie den Text für das Impressum festlegen"

msgid "Players that DID NOT send preferences"
msgstr "Spieler, die KEINE Präferenzen gesendet haben"

#, python-format
msgid "Registration to %(event)s by %(user)s"
msgstr "Eintrag in %(event)s von %(user)s"

msgid "Select the organisation to proceed to"
msgstr "Wählen Sie die Organisation aus, zu der Sie fortfahren möchten"

msgid "This page shows cancelled enrollments"
msgstr ""
"Auf dieser Seite sind die annullierten Registrierungen zusammengefasst"

msgid "Total amount refunded to participants"
msgstr "Gesamtbetrag der Rückerstattung an die Teilnehmer"

#, python-format
msgid "Utilisation %(credits)s per %(event)s"
msgstr "Auslastung %(credits)s pro %(event)s"

msgid "You are signed up in the waiting list"
msgstr "Sie stehen auf der Warteliste"

msgid "description (application description)"
msgstr "Beschreibung (Anwendungsbeschreibung)"

#, python-format
msgid " Hurry: only %(num)d tickets available"
msgstr " Beeilen Sie sich: Es sind nur noch %(num)d Tickets verfügbar"

#, python-format
msgid "Activate collection for: %(recipient)s"
msgstr "Aktivierungssammlung für: %(recipient)s"

msgid "Activate features for the organization"
msgstr "Aktivieren von Funktionen für die Organisation"

msgid "Activation failed. Mail us the details"
msgstr ""
"Kontoaktivierung fehlgeschlagen. Bitte schreiben Sie uns, um uns dies "
"mitzuteilen"

msgid "Attention, the tax code does not match"
msgstr "Achtung, die Steuernummer stimmt nicht überein"

msgid "Briefly describe what the box contains"
msgstr "Beschreiben Sie kurz, was die Box enthält"

msgid "Check the validity of the fiscal code."
msgstr "Prüfen Sie die Gültigkeit des Steuerkennzeichens."

msgid "Event display and visual customization"
msgstr "Ereignisanzeige und visuelle Anpassung"

msgid "Fill in your character's relationships"
msgstr "Fülle die Beziehungen deines Charakters aus"

msgid "Manage fields that track players’ data"
msgstr "Felder verwalten, die die Daten der Spieler verfolgen"

msgid "Membership of the Organization refused"
msgstr "Mitgliedschaft abgelehnt"

msgid "Now you can host files in the platform"
msgstr "Jetzt können Sie Dateien auf der Plattform hosten"

msgid "Now you can start creating speed-larps"
msgstr "Jetzt können Sie mit der Erstellung von Speed-Larps beginnen"

msgid "The following registrations were drawn"
msgstr "Die folgenden Beiträge wurden ausgelost"

msgid "We ask you to pay the remaining amount"
msgstr "Wir bitten Sie, den Restbetrag zu zahlen"

msgid "You already have an assigned character"
msgstr "Sie haben bereits ein zugewiesenes Zeichen"

msgid "You are about to perform a donation of"
msgstr "Sie machen eine Spende von"

msgid "Click below to confirm the cancellation"
msgstr "Klicken Sie unten, um Ihre Stornierung zu bestätigen"

#, python-brace-format
msgid "Completed module. Remaining: {number:d}"
msgstr "Abgeschlossenes Modul. Verbleibend: {number:d}"

msgid "Date from when the surcharge is applied"
msgstr "Datum, ab dem der Aufschlag gilt"

msgid "Electronics - computers, hitech, lights"
msgstr "Elektronik - Computer, Hightech, Beleuchtung"

msgid "If checked, makes visible the speedlarp"
msgstr "Wenn diese Option aktiviert ist, wird der Speedlarp sichtbar"

msgid "If you need help, remember to check out"
msgstr "Wenn Sie Hilfe benötigen, besuchen Sie bitte"

msgid "Manage player questions and answer them"
msgstr "Verwalten und Beantworten von Spielerfragen"

msgid "Manages and assigns tasks to characters"
msgstr "Verwalten und Zuweisen von Aufgaben an Personen"

msgid "Manages events or organization expenses"
msgstr "Verwaltet die Ausgaben für Veranstaltungen oder Organisationen"

msgid "Manages events or organization revenues"
msgstr "Verwaltet die Einnahmen von Veranstaltungen oder Organisationen"

#, python-format
msgid "Membership fee of %(user)s for %(year)s"
msgstr "Anteil der %(user)s pro %(year)s"

msgid "Membership of the Organization accepted"
msgstr "Vereinsmitgliedschaft akzeptiert"

msgid "Now you can create quests for the event"
msgstr "Jetzt können Sie Quests für das Ereignis erstellen"

msgid "Now you can review the event's problems"
msgstr "Jetzt können Sie die Probleme der Veranstaltung überprüfen"

msgid "Now you can se the special page options"
msgstr "Jetzt können Sie die speziellen Seitenoptionen sehen"

msgid "Photos and videos successfully uploaded"
msgstr "Fotos und Videos erfolgreich hochgeladen"

#, python-format
msgid "Registration cancellation for %(event)s"
msgstr "Abmeldung von %(event)s"

msgid "Sum of the signup fee, total to be paid"
msgstr "Teilnahmegebühr, zu zahlender Gesamtbetrag"

msgid "The number of payments to split the fee"
msgstr "Die Anzahl der zu zahlenden Raten"

msgid "This page shows inventory custody items"
msgstr "Diese Seite zeigt die Inventarverwahrungsgegenstände"

msgid "This page summarises the assignments of"
msgstr "Diese Seite fasst die Aufgaben von"

msgid "View the list of characters and players"
msgstr "Sehen Sie sich die Liste der Charaktere und Spieler an"

msgid "You are logged in with an email address"
msgstr "Sie sind mit einer E-Mail-Adresse eingeloggt"

msgid "Characters are not visible at the moment"
msgstr "Die Zeichen sind im Moment nicht sichtbar"

msgid "Copy this code and share it with friends"
msgstr "Kopieren Sie diesen Code und teilen Sie ihn mit Ihren Freunden"

msgid "Describe exactly what condition it is in"
msgstr "Beschreiben Sie genau, unter welchen Bedingungen sie auftritt"

msgid "Did you check the required data properly"
msgstr "Haben Sie die erforderlichen Daten ordnungsgemäß überprüft"

msgid "Enables free pre-registration to events."
msgstr "Ermöglicht die kostenlose Vorregistrierung für Veranstaltungen."

msgid "If you no longer wish to attend, you can"
msgstr "Wenn Sie nicht mehr teilnehmen möchten, können Sie"

msgid "If you wish to update your personal data"
msgstr "Wenn Sie Ihre persönlichen Daten aktualisieren möchten"

msgid "Manage badges and assign them to players"
msgstr "Verwalten Sie Abzeichen und weisen Sie sie Spielern zu"

msgid "Name of the ticket into which to convert"
msgstr "Name des Tickets, in das umgewandelt werden soll"

msgid "Now you can set the dynamic installments"
msgstr "Jetzt können Sie die dynamischen Raten einstellen"

msgid "One character more or less than expected"
msgstr "Ein Zeichen mehr oder weniger als erwartet"

msgid "Payment currently in review by the staff"
msgstr "Die Zahlung wird derzeit von den Mitarbeitern geprüft"

msgid "The collection was delivered to the user"
msgstr "Die Sammlung wurde dem Benutzer zugestellt"

msgid "Well done, you've completed all modules!"
msgstr "Gut gemacht, Sie haben alle Module abgeschlossen!"

msgid "Who takes it upon themselves to solve it"
msgstr "Wer ist für die Lösung des Problems zuständig"

msgid "Would you like to pay a different amount"
msgstr "Möchten Sie einen anderen Betrag zahlen"

msgid "You think you should have an achievement"
msgstr "Glauben Sie, dass Sie ein Recht auf eine Leistung haben"

#, python-format
msgid "Your card number is: <b>%(number)03d</b>"
msgstr "Ihre Kartennummer lautet: <b>%(number)03d</b>"

msgid "if the character belongs to this element"
msgstr "wenn das Zeichen zu diesem Element gehört"

msgid "Added at the top of the user profile page"
msgstr "Oben auf der Seite des Benutzerprofils hinzugefügt"

msgid "Choice locked, click to make it available"
msgstr "Auswahl gesperrt, anklicken, um sie verfügbar zu machen"

msgid "Describe exactly at which point it occurs"
msgstr "Beschreiben Sie genau, wo sie auftritt"

msgid "I do it routinely, I have good experience"
msgstr "Ich mache das regelmäßig, ich habe gute Erfahrungen"

msgid "Manage the pre-registration of all events"
msgstr "Verwaltung der Vorregistrierung für alle Veranstaltungen"

msgid "Now you can create the plots of the event"
msgstr "Jetzt können Sie die Plots des Ereignisses erstellen"

msgid "Now you can set the optional amount field"
msgstr "Jetzt können Sie das optionale Betragsfeld festlegen"

msgid "Request of membership to the Organization"
msgstr "Antrag auf Mitgliedschaft in der Vereinigung"

msgid "The first line is the names of the fields"
msgstr "Die erste Zeile enthält die Namen der Felder"

msgid "This page shows the uploaded photo albums"
msgstr "Diese Seite fasst die hochgeladenen Fotoalben zusammen"

msgid "You are excluding (none of these filters)"
msgstr "Sie schließen (keinen dieser Filter)"

msgid "You have exceeded the maximum text length"
msgstr "Sie haben die maximale Textlänge überschritten"

msgid "Added at the top of the main calendar page"
msgstr "Oben auf der Hauptseite des Kalenders hinzugefügt"

msgid "Character already assigned, not selectable"
msgstr "Zeichen bereits zugewiesen, nicht auswählbar"

msgid "Click on a name to go and view it directly"
msgstr "Klicken Sie auf einen Namen, um ihn direkt aufzurufen"

#, python-format
msgid "Confirmation of registration for %(event)s"
msgstr "Anmeldebestätigung für %(event)s"

#, python-format
msgid "Details: %(details)s (<b>%(amount).2f</b>)"
msgstr "Details: %(details)s (<b>%(amount).2f</b>)"

msgid "Display all users data as members registry"
msgstr "Anzeige aller Benutzerdaten als Mitgliederverzeichnis"

msgid "Display order with respect to all sections"
msgstr "Reihenfolge der Anzeige in Bezug auf alle Abschnitte"

msgid "For which day you will need transportation"
msgstr "Für welchen Tag benötigen Sie einen Transport"

msgctxt "event"
msgid "If checked: shows the genre for each event"
msgstr "Wenn markiert: zeigt das Genre für jedes Ereignis an"

msgid "Manage collections participated by players"
msgstr "Verwalten von Sammlungen, an denen Spieler beteiligt sind"

msgid "Now you can create discounts for the event"
msgstr "Jetzt können Sie Rabatte für die Veranstaltung erstellen"

msgid "Now you can create prologues for the event"
msgstr "Jetzt können Sie Prologe für die Veranstaltung erstellen"

msgid "Now you can create registration surcharges"
msgstr "Jetzt können Sie Registrierungszuschläge erstellen"

msgid "Now you can review the volunteers registry"
msgstr "Jetzt können Sie das Register der Freiwilligen überprüfen"

msgid "Now you can set the PDF generation options"
msgstr "Jetzt können Sie die Optionen für die PDF-Erstellung festlegen"

#, python-format
msgid "Profile compilation reminder for %(event)s"
msgstr "Erinnerung an die Profilerstellung für %(event)s"

msgid "Select randomly lottery tickets to upgrade"
msgstr "Wählen Sie nach dem Zufallsprinzip Lotterielose zum Aufwerten aus"

#, python-format
msgid "The sum was assigned to you as %(credits)s"
msgstr "Die Summe wurde Ihnen als %(credits)s zugewiesen"

msgid "This page performs checks on members' data"
msgstr "Auf dieser Seite werden die Daten der Mitglieder überprüft"

msgid "This page shows for an element its history"
msgstr "Diese Seite zeigt für ein Element die historischen"

msgid "This page shows the organization inventory"
msgstr "Diese Seite zeigt den Organisationsbestand"

msgid "This page shows the prologues of the event"
msgstr "Diese Seite fasst die Prologe der Veranstaltung zusammen"

msgid "This page summarises the system entries of"
msgstr "Diese Seite fasst die Systemeinträge von"

msgid "Warning! Other users are editing this item"
msgstr "Warnung! Dieser Artikel wird von anderen Benutzern bearbeitet"

msgid "Allow to switch registration between events"
msgstr "Umschalten der Registrierung zwischen den Veranstaltungen ermöglichen"

#, python-format
msgid "Approval %(user)s as %(role)s for %(event)s"
msgstr "Freigabe %(user)s als %(role)s für %(event)s"

#, python-format
msgid "Collection participation for: %(recipient)s"
msgstr "Teilnahme an der Sammlung für: %(recipient)s"

msgid "Describe exactly which players are involved"
msgstr "Beschreiben Sie genau, welche Akteure beteiligt sind"

msgid "Description to be shown on the special page"
msgstr "Beschreibung, die auf der Sonderseite angezeigt werden soll"

msgid "Discount not combinable with other benefits"
msgstr "Rabatt nicht mit anderen Vergünstigungen kombinierbar"

msgid "Display order with respect to all questions"
msgstr "Reihenfolge in Bezug auf alle Fragen anzeigen"

msgid "Freely indicate the amount of your donation"
msgstr "Geben Sie den Betrag Ihrer Spende frei an"

msgid "If checked, allow ticket tier: Collaborator"
msgstr ""
"Wenn diese Option aktiviert ist, wird die Ticket-Ebene zugelassen: "
"Kollaborateur"

msgid "If checked, makes quests and traits visible"
msgstr "Wenn aktiviert, werden Quests und Eigenschaften sichtbar"

msgid "If there are wrong data you can update your"
msgstr "Sollten die Daten nicht korrekt sein, aktualisieren Sie bitte Ihre"

msgid "Indicate precisely your field of experience"
msgstr "Geben Sie Ihren Erfahrungsbereich genau an"

msgid "Indicate the tickets for which it is active"
msgstr "Geben Sie die Tickets an, für die sie aktiv ist"

msgid "Now you can set the player editing settings"
msgstr ""
"Jetzt können Sie die Bearbeitungseinstellungen für den Player festlegen"

msgid "Review players' safety-related informations"
msgstr "Überprüfung der sicherheitsrelevanten Informationen der Spieler"

msgid "This page allows you to translate the event"
msgstr "Auf dieser Seite können Sie das Ereignis übersetzen"

msgid "This page shows the characters of the event"
msgstr ""
"Auf dieser Seite sind die Charaktere der Veranstaltung zusammengefasst"

msgid "This page shows the pre-signups for the run"
msgstr "Auf dieser Seite sind die Voranmeldungen für den Lauf zusammengefasst"

msgid "This page shows the registration surcharges"
msgstr ""
"Auf dieser Seite sind die Zuschläge für Registrierungen zusammengefasst"

msgid "This page shows the roles of the characters"
msgstr "Diese Seite zeigt die Rollen der Charaktere"

msgid "This page shows the speedlarps of the event"
msgstr ""
"Auf dieser Seite finden Sie einen Überblick über die Geschwindigkeit der "
"Veranstaltung"

msgid "This page shows the types of event prologue"
msgstr ""
"Auf dieser Seite sind die Arten von Ereignisprotokollen zusammengefasst"

msgid "Your gifted registration has been redeemed!"
msgstr "Ihre geschenkte Registrierung wurde eingelöst!"

msgid "Background image used across all event pages"
msgstr "Hintergrundbild, das auf allen Veranstaltungsseiten verwendet wird"

msgid "Displays list of emails of signed-up players"
msgstr "Zeigt die E-Mail-Liste der angemeldeten Spieler an"

msgid "Do you wish to be reimbursed? Open a new one"
msgstr "Möchten Sie eine Rückerstattung erhalten? Öffnen Sie ein neues"

msgid "Elements you wish to avoid in the assignment"
msgstr "Elemente, die Sie in der Aufgabe vermeiden möchten"

msgid "If checked: shows the tagline for each event"
msgstr "Wenn markiert: zeigt die Tagline für jedes Ereignis an"

msgid "If checked: shows the website for each event"
msgstr "Wenn angekreuzt: zeigt die Website für jedes Ereignis"

msgid "If you don't see an user, ask them to access"
msgstr "Wenn Sie keinen Benutzer sehen, fragen Sie ihn nach dem Zugang"

msgid "Manage invoices of payments and approve them"
msgstr "Verwaltung und Genehmigung von Rechnungen und Zahlungen"

msgid "Now you can create the factions of the event"
msgstr "Jetzt können Sie die Fraktionen der Veranstaltung erstellen"

msgid "Now you can create the handouts of the event"
msgstr "Jetzt können Sie die Handouts für die Veranstaltung erstellen"

msgid "Now you can set the organization tax options"
msgstr "Jetzt können Sie die Optionen für die Organisationssteuer festlegen"

msgid "Now you can set the registration secret link"
msgstr "Jetzt können Sie den geheimen Link für die Registrierung festlegen"

msgid "Oops! You gave one or more incorrect answers"
msgstr "Ups! Sie haben eine oder mehrere falsche Antworten gegeben"

msgid "Remember to put the prefix at the beginning!"
msgstr "Denken Sie daran, das Präfix an den Anfang zu stellen!"

msgid "Select a character to add a new relationship"
msgstr "Wählen Sie ein Zeichen, um eine neue Beziehung hinzuzufügen"

msgid "There are no new runs scheduled at this time"
msgstr "Derzeit sind keine neuen Fahrten geplant"

msgid "This page allows you to add or edit an album"
msgstr "Auf dieser Seite können Sie ein Album hinzufügen oder bearbeiten"

msgid "This page shows organization inventory items"
msgstr "Diese Seite zeigt die Artikel des Organisationsinventars"

msgid "This page shows your personal spending items"
msgstr "Auf dieser Seite sind Ihre persönlichen Ausgaben zusammengefasst"

msgid "You are not yet a Member of the Organization"
msgstr "Sie sind noch nicht Mitglied der Vereinigung"

msgid "You are now logged in with your main account"
msgstr "Sie sind jetzt mit Ihrem Hauptkonto eingeloggt"

msgid "You can upload data directly from a csv file"
msgstr "Sie können Daten direkt aus einer csv-Datei hochladen"

msgid "Configure gateways to process player payments"
msgstr "Konfigurieren Sie Gateways zur Verarbeitung von Spielerzahlungen"

msgid "Customize buttons in the event navigation bar"
msgstr "Anpassen von Schaltflächen in der Ereignis-Navigationsleiste"

msgid "If checked: shows the position for each event"
msgstr "Wenn markiert: zeigt die Position für jedes Ereignis an"

msgid "Indicates the amount of reimbursement desired"
msgstr "Gibt die Höhe der gewünschten Erstattung an"

msgid "Manage the registration questions and options"
msgstr "Verwalten Sie die Registrierungsfragen und -optionen"

msgid "Now you can copy elements from an other event"
msgstr "Jetzt können Sie Elemente aus einer anderen Veranstaltung kopieren"

msgid "Now you can define registration form sections"
msgstr "Jetzt können Sie Abschnitte des Registrierungsformulars definieren"

msgid "Now you can set the payment gateways settings"
msgstr "Jetzt können Sie die Einstellungen für die Zahlungsgateways vornehmen"

msgid "Now you can set the registration opening date"
msgstr ""
"Jetzt können Sie das Datum für die Öffnung der Registrierung festlegen"

msgid "Place of birth not included in the ISTAT list"
msgstr "Geburtsort nicht in der ISTAT-Liste enthalten"

msgid "Please indicate an email for the organization"
msgstr "Kennzeichnet eine offizielle Mail der Vereinigung"

#, python-format
msgid "Registration updated to %(event)s by %(user)s"
msgstr "Aktualisierte Eingabe von %(event)s durch %(user)s"

msgid "Select the event you wish to pre-register for"
msgstr "Wählen Sie die Veranstaltung, für die Sie sich anmelden möchten"

msgid "The user has been assigned the specified role"
msgstr "Dem Benutzer wurde die angegebene Rolle zugewiesen"

msgid "This page shows the settings for PDF printing"
msgstr ""
"Auf dieser Seite sind die Einstellungen für den PDF-Druck zusammengefasst"

msgid "Amount of the next payment instalment required"
msgstr "Höhe der nächsten erforderlichen Zahlungsrate"

msgid "Cancellation for missing yearly membership fee"
msgstr "Stornierung bei fehlendem Jahresbeitrag"

msgid "Characters are only visible to logged in users"
msgstr "Zeichen sind nur für eingeloggte Benutzer sichtbar"

msgid "Do you wish to be always updated on our events"
msgstr "Möchten Sie über unsere Veranstaltungen auf dem Laufenden bleiben"

msgid "Hint: The correct answers to this question are"
msgstr "Hinweis: Die richtigen Antworten auf diese Frage sind"

msgid "Indicates what gender you identify yourself as"
msgstr "Geben Sie an, mit welchem Geschlecht Sie sich identifizieren"

msgid "Manage your event expenses and upload receipts"
msgstr "Verwalten Sie Ihre Veranstaltungsausgaben und laden Sie Belege hoch"

msgid "Maximum number of filler spots (0 = unlimited)"
msgstr "Maximale Anzahl von Füllstellen (0 = unbegrenzt)"

msgid "Maximum number of player spots (0 = unlimited)"
msgstr "Maximale Anzahl von Spielerplätzen (0 = unbegrenzt)"

msgid "Now you can select which tickets can be gifted"
msgstr "Jetzt können Sie auswählen, welche Tickets verschenkt werden können"

msgid "Now you can set the experience points settings"
msgstr "Jetzt können Sie die Einstellungen für die Erfahrungspunkte festlegen"

msgid "Now you can set the external registration link"
msgstr "Jetzt können Sie den externen Registrierungslink setzen"

msgid "Photo (clear and understandable) of the object"
msgstr "Foto (klar und verständlich) des Objekts"

msgid "Registered users will be granted normal access"
msgstr "Registrierte Benutzer erhalten normalen Zugang"

msgid "Remember to put recipients separated by commas"
msgstr "Denken Sie daran, die Empfänger durch Kommata zu trennen"

msgid "Something went wrong in the account activation"
msgstr "Bei der Kontoaktivierung ist etwas schief gelaufen"

msgid "Sum of payments received with means of payment"
msgstr "Summe der Zahlungseingänge mit Zahlungsmitteln"

msgid "Text show at the start of all character sheets"
msgstr "Textanzeige am Anfang aller Charakterbögen"

msgid "This page allows you to add or edit a discount"
msgstr "Auf dieser Seite können Sie einen Rabatt hinzufügen oder bearbeiten"

msgid "This page allows you to add or edit an invoice"
msgstr "Auf dieser Seite können Sie eine Rechnung hinzufügen oder bearbeiten"

msgid "This page allows you to fully view a character"
msgstr "Auf dieser Seite können Sie ein Zeichen vollständig anzeigen"

msgid "This page shows the email lists of subscribers"
msgstr "Diese Seite zeigt die E-Mail-Listen der Abonnenten"

msgid "This page summarizes px delivery to characters"
msgstr "Diese Seite fasst die Lieferung von px an Zeichen zusammen"

#, python-brace-format
msgid "This text will be added to the sheet of {name}"
msgstr "Dieser Text wird dem Blatt von {name} hinzugefügt"

msgid "Total amount withheld for transfer commissions"
msgstr "Für Überweisungsprovisionen einbehaltener Gesamtbetrag"

msgid "Your preferences have been saved in the system"
msgstr "Ihre Präferenzen wurden im System gespeichert"

msgid "Added to the registration page, before the form"
msgstr "Zur Registrierungsseite hinzugefügt, vor dem Formular"

msgid "Check consistency of the members’ personal data"
msgstr "Überprüfung der Kohärenz der personenbezogenen Daten der Mitglieder"

msgid "Customize specific texts on the event interface"
msgstr "Anpassen spezifischer Texte auf der Ereignisoberfläche"

#, python-format
msgid "Donation of %(user)s, with reason: '%(reason)s'"
msgstr "Spende von %(user)s, mit Grund: '%(reason)s'"

msgid "Email sent with instructions for password reset"
msgstr "E-Mail mit Anweisungen zum Zurücksetzen des Passworts gesendet"

msgid "Indicate the country of which you are a citizen"
msgstr "Geben Sie das Land an, dessen Staatsangehörigkeit Sie besitzen"

msgid "Indicates whether it can be selected by players"
msgstr "Zeigt an, ob er von Spielern ausgewählt werden kann"

msgid "Manage the traits available in the event quests"
msgstr "Verwalten Sie die in den Ereignisquests verfügbaren Eigenschaften"

msgid "Maximum number of waiting spots (0 = unlimited)"
msgstr "Maximale Anzahl von Warteplätzen (0 = unbegrenzt)"

msgid "Modify some character elements to make it yours"
msgstr ""
"Ändern Sie einige Charaktereigenschaften, um sie zu Ihrem eigenen zu machen"

msgid "Now you can review the organization's deadlines"
msgstr "Jetzt können Sie die Fristen der Organisation überprüfen"

msgid "Number of characters to be assigned (default 1)"
msgstr "Anzahl der zuzuweisenden Zeichen (Standardwert 1)"

msgid "They are regularly paid for the following years"
msgstr "Sie werden regelmäßig für die folgenden Jahre gezahlt"

msgid "This page allows you to add or edit a character"
msgstr "Auf dieser Seite können Sie ein Zeichen hinzufügen oder bearbeiten"

msgid "This page allows you to edit a member's profile"
msgstr "Auf dieser Seite können Sie das Profil eines Mitglieds bearbeiten"

msgid "Warning. The form contains errors to the fields"
msgstr "Achtung! Das Formular enthält Fehler in den Feldern"

msgid "You are now logged in with the delegate account"
msgstr "Sie sind jetzt mit dem Delegiertenkonto angemeldet"

msgid "to confirm it, send your membership application"
msgstr "um sie zu bestätigen, senden Sie Ihren Mitgliedsantrag"

msgid "you can review, edit, and mark them as assigned"
msgstr "Sie können sie überprüfen, bearbeiten und als zugewiesen markieren"

msgid "A description of the skills / abilities involved"
msgstr "Eine Beschreibung der Kompetenzfähigkeiten"

#, python-format
msgid "Access your character <a href='%(url)s'>here</a>"
msgstr "Rufen Sie Ihren Charakter <a href='%(url)s'>hier</a> auf"

msgid "Describe exactly what risks it poses to the game"
msgstr "Beschreiben Sie genau, welche Risiken für das Spiel bestehen"

msgid "Discounts only applicable with new registrations"
msgstr "Code gilt nur bei Neuanmeldung"

msgid "Displays lists of players to persuade to sign up"
msgstr ""
"Zeigt Listen von Spielern an, die zur Anmeldung überredet werden sollen"

msgid "Font used for title texts across all event pages"
msgstr "Schriftart für Titeltexte auf allen Veranstaltungsseiten"

msgid "Here are the sign up options with limited number"
msgstr "Hier finden Sie die begrenzte Anzahl von Eintragungsmöglichkeiten"

msgid "I'm interested, but I don't have much experience"
msgstr "Ich bin interessiert, habe aber nicht viel Erfahrung"

msgid "If checked: shows the description for each event"
msgstr "Wenn markiert: zeigt die Beschreibung für jedes Ereignis"

msgid "Is there anything else you would like to tell us"
msgstr "Gibt es noch etwas, das Sie uns mitteilen möchten"

msgid "Manage the character skills purchaseable with XP"
msgstr "Verwalten der mit XP erwerbbaren Charakterfähigkeiten"

msgid "Names of the collaborators who are organizing it"
msgstr "Namen der Mitarbeiter, die die Veranstaltung organisieren"

msgid "No additional payments are required at this time"
msgstr "Zu diesem Zeitpunkt sind keine weiteren Zahlungen erforderlich"

#, python-format
msgid "Registration cancelled for %(event)s by %(user)s"
msgstr "Abbestellung von %(event)s durch %(user)s"

msgid "Shows the calculated tax amount on each payment."
msgstr "Zeigt den berechneten Steuerbetrag für jede Zahlung an."

msgid "This page allows you to add or edit a competency"
msgstr ""
"Auf dieser Seite können Sie einen Kompetenzbereich hinzufügen oder "
"bearbeiten"

msgid "This page allows you to upload a new photo album"
msgstr "Auf dieser Seite können Sie ein neues Fotoalbum hochladen"

msgid "This page shows all emails, both queued and sent"
msgstr ""
"Diese Seite zeigt alle E-Mails an, sowohl in der Warteschlange als auch "
"gesendet"

msgid "This page shows character assignments to players"
msgstr "Diese Seite fasst die Charakterzuweisungen an Spieler zusammen"

msgid "This page shows the templates for event handouts"
msgstr ""
"Auf dieser Seite finden Sie eine Zusammenfassung der Handout-Vorlagen für "
"Veranstaltungen"

msgid "This page shows the types of quests in the event"
msgstr ""
"Auf dieser Seite sind die Arten von Quests des Ereignisses zusammengefasst"

msgid "To access this feature, you must first register!"
msgstr ""
"Um auf diese Funktion zugreifen zu können, müssen Sie sich zunächst "
"registrieren!"

msgid "You don't have a character assigned for this run"
msgstr "Sie haben diesem Lauf kein Zeichen zugewiesen"

msgid "You have already paid this year's membership fee"
msgstr "Sie haben den diesjährigen Mitgliedsbeitrag bereits bezahlt"

msgid "awaiting member approval to proceed with payment"
msgstr ""
"in Erwartung der Zustimmung der Mitglieder, um mit der Zahlung fortzufahren"

msgid "Added at the top of the search page of characters"
msgstr "Oben auf der Suchseite der Zeichen hinzugefügt"

msgid "Attention! The form contains errors in the fields"
msgstr "Achtung! Das Formular enthält Fehler in den Feldern"

msgid "Characters are only visible to registered players"
msgstr "Charaktere sind nur für registrierte Spieler sichtbar"

msgid "Insert the css code to customize the pdf printing"
msgstr "Geben Sie den css-Code ein, um den Druck anzupassen"

msgid "Minimum age of members (leave empty for no limit)"
msgstr "Mindestalter der Mitglieder (leer lassen für keine Begrenzung)"

msgid "Now you can peform the fiscal code validity check"
msgstr "Jetzt können Sie die Gültigkeit der Steuernummer prüfen"

msgid "Now you can set the external mail server settings"
msgstr ""
"Jetzt können Sie die Einstellungen für den externen Mailserver festlegen"

msgid "Raw materials, auxiliaries, consumables and goods"
msgstr "Rohstoffe, Verbrauchsgüter und Waren"

#, python-format
msgid "Reminder payment of membership fees for %(event)s"
msgstr "Erinnerung an die Zahlung der Mitgliedsbeiträge für %(event)s"

msgid "Select a character to insert their reference code"
msgstr "Wählen Sie ein Zeichen, um dessen Referenzcode einzufügen"

msgid "Select your preferences on the characters to play"
msgstr "Wähle die Charaktere aus, die du spielen möchtest"

#, python-format
msgid "The sum is %(amount).2f, with reason '%(reason)s'"
msgstr "Die Summe ist %(amount).2f, mit Grund '%(reason)s'"

msgid "This page allows you to edit event-specific texts"
msgstr ""
"Auf dieser Seite können Sie veranstaltungsspezifische Texte bearbeiten"

msgid "This page shows all inflows received for this run"
msgstr "Auf dieser Seite sind alle Einträge für diesen Lauf zusammengefasst"

msgid "This page shows the collections opened by players"
msgstr "Diese Seite zeigt die von Spielern geöffneten Sammlungen"

msgid "Tolerance exceeded, proceed with the cancellation"
msgstr "Toleranz überschritten, mit der Stornierung fortfahren"

msgid "Unique registration code, used for payment checks"
msgstr ""
"Eindeutiger Registrierungscode, der für Zahlungskontrollen verwendet wird"

msgid "You are including (at least one of these filters)"
msgstr "Sie enthalten (mindestens einen) der folgenden Filter"

msgid "You cannot create a relationship towards yourself"
msgstr "Sie können keine Beziehung zu sich selbst aufbauen"

msgid "Allows authors to add relationships to characters."
msgstr "Ermöglicht es Autoren, Beziehungen zu Charakteren hinzuzufügen."

msgid "Cancellation for missing organization registration"
msgstr "Stornierung bei fehlender Anmeldung der Organisation"

msgid "Fill in this field if you have accessibility needs"
msgstr ""
"Füllen Sie dieses Feld aus, wenn Sie auf Barrierefreiheit angewiesen sind"

msgid "If checked, do not use the parent event's factions"
msgstr ""
"Wenn diese Option aktiviert ist, werden die Fraktionen des übergeordneten "
"Ereignisses nicht verwendet"

msgid "If you wish, indicate a pronoun for your character"
msgstr "Wenn Sie möchten, können Sie ein Pronomen für Ihren Charakter angeben"

msgid "If you wish, you can delete past pre-registrations"
msgstr "Wenn Sie möchten, können Sie frühere Vorregistrierungen löschen"

msgid "Indicate the color that will be used for the links"
msgstr "Gibt die Farbe an, die für Links verwendet werden soll"

msgid "Indicate the color that will be used for the texts"
msgstr "Gibt die Farbe an, die für die Texte verwendet werden soll"

msgid "Indicate the runs for which the discount is active"
msgstr "Geben Sie die Läufe an, für die der Rabatt aktiv ist"

msgid "Manage payments performed by players on all events"
msgstr "Verwaltung der Zahlungen von Spielern für alle Veranstaltungen"

msgid "Manage the configuration of the activated features"
msgstr "Verwalten Sie die Konfiguration der aktivierten Funktionen"

msgid "Manage the progress steps for the writing elements"
msgstr "Verwalten Sie die Fortschrittsschritte für die Schriftelemente"

msgid "Maximum number of characters the player can create"
msgstr "Maximale Anzahl von Charakteren, die der Spieler erstellen kann"

msgid "Select which of your characters you want to access"
msgstr "Wählen Sie aus, auf welche Ihrer Zeichen Sie zugreifen möchten"

msgid "Set the casting options in the configuration panel"
msgstr "Stellen Sie die Casting-Optionen im Konfigurationsfenster ein"

msgid "Set visual aspect: colors, background, cover image"
msgstr "Visuelle Aspekte festlegen: Farben, Hintergrund, Titelbild"

msgid "Thank you for choosing to be part of our community"
msgstr ""
"Vielen Dank, dass Sie sich entschieden haben, Teil unserer Gemeinschaft zu "
"sein"

msgid "The registration for this event has been cancelled"
msgstr "Die Anmeldung für die Veranstaltung wurde storniert"

msgid "This feature is available for non-waiting tickets!"
msgstr "Diese Funktion ist für nicht wartende Tickets verfügbar!"

msgid "This page allows you to add or edit a payment item"
msgstr ""
"Auf dieser Seite können Sie einen Zahlungsposten hinzufügen oder bearbeiten"

msgid "This page allows you to add or edit a url shortner"
msgstr ""
"Auf dieser Seite können Sie einen Url-Shortner hinzufügen oder bearbeiten"

msgid "This page allows you to answer a player's question"
msgstr "Auf dieser Seite können Sie die Frage eines Spielers beantworten"

msgid "This page shows all payments received for this run"
msgstr ""
"Auf dieser Seite werden alle für diesen Lauf eingegangenen Zahlungen "
"zusammengefasst"

msgid "This page shows the questions submitted by players"
msgstr "Diese Seite zeigt die von Spielern eingereichten Fragen"

msgid "This page summarises the organization's volunteers"
msgstr "Diese Seite fasst die Freiwilligen der Organisation zusammen"

msgid "Total participation fees reduced through discounts"
msgstr "Durch Rabatte reduzierte Teilnahmegebühren insgesamt"

msgid "you can still pay the remaining amount if you wish"
msgstr "Sie können den Restbetrag immer noch bezahlen, wenn Sie dies wünschen"

#, python-format
msgid "Assigned %(amount).2f %(elements)s for '%(reason)s'"
msgstr "Zugewiesen %(amount).2f %(elements)s für '%(reason)s'"

msgid "I've done it a few times, I have a basic experience"
msgstr "Ich habe es ein paar Mal gemacht, ich habe grundlegende Erfahrungen"

msgid "If checked, makes characters visible to all players"
msgstr ""
"Wenn diese Option aktiviert ist, werden die Charaktere für alle Spieler "
"sichtbar"

msgid "If you want to download an example file, click here"
msgstr "Wenn Sie eine Beispieldatei herunterladen möchten, klicken Sie hier"

msgid "Indicates the currency in which to receive payments"
msgstr "Gibt die Währung an, in der Zahlungen empfangen werden sollen"

msgid "It is not possible for you to pay dues at this time"
msgstr "Sie können Ihren Mitgliedsbeitrag zu diesem Zeitpunkt nicht bezahlen"

msgid "Join our Discord for help, ideas, or to report bugs"
msgstr ""
"Treten Sie unserem Discord bei, um Hilfe und Ideen zu erhalten oder um "
"Fehler zu melden"

msgid "Manage registrations discounts available to players"
msgstr ""
"Verwalten Sie die für Spieler verfügbaren Rabatte bei der Registrierung"

msgid "Maximum number of tickets available (0 = unlimited)"
msgstr "Maximale Anzahl der verfügbaren Tickets (0 = unbegrenzt)"

msgid "Please choose a clear and easily recognizable photo"
msgstr "Bitte wählen Sie ein klares und leicht erkennbares Foto"

msgid "Review players' dietary restrictions and allergies."
msgstr "Überprüfen Sie die Diätvorschriften und Allergien der Spieler."

msgid "Short guides to help you learn how the system works"
msgstr ""
"Kurze Anleitungen, die Ihnen helfen, die Funktionsweise des Systems zu "
"verstehen"

msgid "This page allows you to set up your payment methods"
msgstr "Auf dieser Seite können Sie Ihre Zahlungsarten einrichten"

msgid "This page summarises the assignments in this run of"
msgstr "Diese Seite fasst die Aufgaben in dieser Reihe von"

msgid "This page summarizes the association's custom texts"
msgstr "Diese Seite fasst die üblichen Texte der Vereinigung zusammen"

msgid " here the conditions of disenrollment for this event"
msgstr "Hier sind die Bedingungen für die Abmeldung von dieser Veranstaltung"

msgid "As a final step, we ask you to complete your profile"
msgstr "Als letzten Schritt bitten wir Sie, Ihr Profil zu vervollständigen"

#, python-format
msgid "Collected contribution of %(user)s for %(recipient)s"
msgstr "Gesammelter Beitrag von %(user)s für %(recipient)s"

msgid "If checked: shows the list of authors for each event"
msgstr "Wenn angekreuzt: zeigt die Liste der Autoren für jedes Ereignis"

msgid "Indicates how many passengers require transportation"
msgstr "Gibt an, wie viele Fahrgäste befördert werden müssen"

msgid "Last step, please upload your membership application"
msgstr "Als letzten Schritt laden Sie bitte Ihren Mitgliedsantrag hoch"

msgid "Manages fixed installment payments for registrations"
msgstr "Verwaltet feste Ratenzahlungen für Registrierungen"

msgid "Perform check on the consistency of character sheets"
msgstr "Überprüfung der Konsistenz von Charakterbögen durchführen"

msgid "The first column the amount, the second the receipts"
msgstr "In der ersten Spalte der Betrag, in der zweiten die Einnahmen"

msgid "This page allows you to add or edit an assignment of"
msgstr "Auf dieser Seite können Sie einen Auftrag hinzufügen oder bearbeiten"

msgid "This page shows all donations recorded in the system"
msgstr "Diese Seite zeigt alle im System erfassten Spenden"

msgid "This page shows the deadlines to be met for this run"
msgstr ""
"Auf dieser Seite finden Sie eine Zusammenfassung der Fristen, die für diesen"
" Lauf einzuhalten sind"

msgid "This page shows the relationships between characters"
msgstr ""
"Auf dieser Seite sind die Verbindungen zwischen den Figuren zusammengefasst"

msgid "This page shows the workshop questions for the event"
msgstr ""
"Auf dieser Seite finden Sie eine Zusammenfassung der Fragen aus den "
"Workshops der Veranstaltung"

msgid "You have already sent a payment pending verification"
msgstr ""
"Sie haben bereits eine Zahlung gesendet, deren Überprüfung noch aussteht"

msgid "You will have our eternal thanks for believing in us"
msgstr ""
"Wir werden Ihnen auf ewig dafür danken, dass Sie an uns geglaubt haben"

msgid "'character' (character name or number to be assigned)"
msgstr "Zeichen\" (Name oder Nummer des Zeichens, das zugewiesen werden soll)"

#, python-format
msgid "Casting preferences saved on '%(type)s' for %(event)s"
msgstr "Casting-Präferenzen gespeichert auf '%(type)s' für %(event)s"

msgid "Differing by only one character from the expected one"
msgstr "Abweichung um nur ein Zeichen von dem erwarteten Zeichen"

msgid "Initial value of experience points for all characters"
msgstr "Anfangswert der Erfahrungspunkte für alle Charaktere"

msgid "Manage dynamic installment payments for registrations"
msgstr "Verwalten Sie dynamische Ratenzahlungen für Registrierungen"

msgid "Now you can create the 'patron' and 'reduced' tickets"
msgstr "Jetzt können Sie die Tickets \"Gönner\" und \"Ermäßigt\" erstellen"

msgid "Optional - ram html code (substitute the text before)"
msgstr "Optional - Roh-HTML-Code (ersetzt den obigen Text)"

#, python-format
msgid "Registration fee %(number)d of %(user)s per %(event)s"
msgstr "Anmeldegebühr %(number)d der %(user)s pro %(event)s"

msgid "Select which elements to copy, from which other event"
msgstr ""
"Wählen Sie aus, welche Elemente aus welcher anderen Veranstaltung kopiert "
"werden sollen"

msgid "The total number of tickets to be drawn was indicated"
msgstr "Die Gesamtzahl der zu verlosenden Lose ist angegeben"

msgid "This page allows you to add or edit a volunteer entry"
msgstr ""
"Auf dieser Seite können Sie einen Eintrag für Freiwillige hinzufügen oder "
"bearbeiten"

msgid "This page allows you to change general event settings"
msgstr "Auf dieser Seite können Sie allgemeine Ereigniseinstellungen ändern"

msgid "This page shows all invoices registered in the system"
msgstr ""
"Auf dieser Seite werden alle im System registrierten Rechnungen angezeigt"

msgid "This page shows users who can be persuaded to sign up"
msgstr ""
"Diese Seite zeigt die Nutzer, die für eine Anmeldung gewonnen werden können"

msgid "To create an event, access the events management page"
msgstr ""
"Um ein Ereignis zu erstellen, rufen Sie die Seite zur Verwaltung von "
"Ereignissen auf"

msgid "You have been gifted a registration to this event, by"
msgstr ""
"Sie haben eine Teilnahme an dieser Veranstaltung geschenkt bekommen, und "
"zwar von"

msgid "You have granted data sharing with this organisation!"
msgstr "Sie haben dem Datenaustausch mit dieser Organisation zugestimmt!"

msgid "Do you want to allow users to make voluntary donations"
msgstr "Möchten Sie Nutzern die Möglichkeit geben, freiwillig zu spenden"

msgid "Everything is in order about the payment of this event"
msgstr ""
"Alles ist in Ordnung, damit wir für diese Veranstaltung bezahlen können"

msgid "Extended description (will be shown in gray, in small)"
msgstr "Ausführliche Beschreibung (wird in grau, klein gedruckt angezeigt)"

msgid "Indicate a song you want to dedicate to your character"
msgstr "Gib einen Song an, den du deiner Figur widmen möchtest"

msgid "Indicate as precisely as possible where to pick you up"
msgstr "Geben Sie so genau wie möglich an, wo Sie abgeholt werden sollen"

msgid "Indicate how spending is allocated at the budget level"
msgstr "Geben Sie an, wie die Ausgaben auf Haushaltsebene gestaltet sind"

msgid "Indicates that payment is sent 'to friends and family'"
msgstr "Zeigt an, dass die Zahlung \"an Freunde und Familie\" gesendet wird"

msgid "Indicates the runs for which the discount is available"
msgstr "Gibt die Läufe an, für die der Rabatt verfügbar ist"

msgid "Manage XP distributions for character skill purchases."
msgstr ""
"Verwalten Sie die XP-Verteilung für den Erwerb von Charakterfähigkeiten."

msgid "Now you can add relationships when editing a character"
msgstr ""
"Jetzt können Sie beim Bearbeiten eines Charakters Beziehungen hinzufügen"

msgid "Set if you want to reserve tickets in addition to your"
msgstr "Legen Sie fest, ob Sie zusätzlich zu Ihrem"

msgid "The registration request will be updated automatically"
msgstr "Die Anwendung wird automatisch aktualisiert"

msgid "The user has confirmed its registration for this event"
msgstr "Der Benutzer hat seine Anmeldung für diese Veranstaltung bestätigt"

msgid "The user has updated their registration for this event"
msgstr "Der Benutzer hat seine Anmeldung für diese Veranstaltung aktualisiert"

msgid "This page shows the discounts activated for this event"
msgstr ""
"Auf dieser Seite finden Sie eine Zusammenfassung der für diese Veranstaltung"
" aktivierten Rabatte"

msgid "This page summarises the customised texts of the event"
msgstr ""
"Auf dieser Seite sind die individuellen Texte der Veranstaltung "
"zusammengefasst"

msgid "This page summarises the list of members as a registry"
msgstr ""
"Auf dieser Seite ist die Liste der Mitglieder in Form eines Registers "
"zusammengefasst"

msgid "You have not reached the minimum number of preferences"
msgstr ""
"Sie haben nicht die Mindestanzahl an Präferenzen erreicht, die Sie angeben "
"müssen"

msgid "You must signed up in order to select your preferences"
msgstr "Sie müssen registriert sein, um Ihre Präferenzen auswählen zu können"

msgid "Your tax code has a problem that we ask you to correct"
msgstr ""
"Ihr Steuerkennzeichen hat ein Problem, das wir Sie bitten, zu korrigieren"

msgid "Application to be given to them to sign and then upload"
msgstr "Der Antrag ist zu unterschreiben und dann hochzuladen"

msgid "Content of mail reminding players to fill their profile"
msgstr ""
"Inhalt der E-Mail, die die Spieler daran erinnert, ihr Profil auszufüllen"

msgid "Content of the membership request filled with user data"
msgstr "Inhalt des mit Benutzerdaten gefüllten Mitgliedsantrags"

msgid "Displays players overdue for payment or other deadlines"
msgstr ""
"Zeigt Spieler an, bei denen Zahlungen oder andere Fristen überfällig sind"

msgid "Displays statistics on player preferences on characters"
msgstr ""
"Zeigt Statistiken über die Präferenzen der Spieler zu den Charakteren an"

msgid "If checked: shows a link in the calendar to past events"
msgstr ""
"Wenn aktiviert: zeigt einen Link im Kalender zu vergangenen Ereignissen"

msgid "Review the users that are missing the event's deadlines"
msgstr ""
"Überprüfen Sie die Benutzer, die die Termine für die Veranstaltung nicht "
"einhalten"

msgid "The link will be valid for the following number of days"
msgstr "Der Link wird für die folgende Anzahl von Tagen gültig sein"

msgid "This page allows you to edit organization-specific text"
msgstr "Auf dieser Seite können Sie organisationsspezifischen Text bearbeiten"

msgid "This page allows you to keep track of reported problems"
msgstr "Auf dieser Seite können Sie die gemeldeten Probleme verfolgen"

msgid "Total of what has already been paid at the current date"
msgstr "Summe der zum aktuellen Datum bereits gezahlten Beträge"

msgid "We encountered a problem with the tax code you provided"
msgstr ""
"Es ist ein Problem mit dem von Ihnen angegebenen Steuercode aufgetreten"

msgid "Your membership application was successfully submitted!"
msgstr "Ihr Mitgliedsantrag wurde erfolgreich eingereicht!"

msgid "Added at the bottom of mail confirming signup to players"
msgstr ""
"Am Ende der E-Mail zur Bestätigung der Anmeldung an die Spieler hinzugefügt"

msgid "Assign the characters following the players' preferences"
msgstr "Weisen Sie die Charaktere nach den Wünschen der Spieler zu"

msgid "Click on the image below (Paypal.me) to open the payment"
msgstr "Klicken Sie auf das Bild unten (Paypal.me), um die Zahlung zu öffnen"

msgid "Customize textual elements of the organization interface"
msgstr "Anpassen von Textelementen der Organisationsoberfläche"

msgid "Date of birth characters do not match (check exact date)"
msgstr ""
"Die Zeichen des Geburtsdatums stimmen nicht überein (genaues Datum prüfen)"

msgid "Display full history of player preferences on characters"
msgstr "Vollständige Historie der Spielerpräferenzen für Charaktere anzeigen"

msgid "If no payment is received, registration may be cancelled"
msgstr "Geht keine Zahlung ein, kann die Anmeldung storniert werden"

msgid "If you would like to make a donation to the Organization"
msgstr ""
"Wenn Sie der Vereinigung eine kostenlose Spende zukommen lassen möchten,"

msgid "Indicate whether the field is printed in PDF generations"
msgstr "Geben Sie an, ob das Feld in PDF-Generationen gedruckt wird"

msgid "Now players can submit donation, and you can review them"
msgstr ""
"Jetzt können Spieler Spenden einreichen, und Sie können sie überprüfen"

msgid "Please check the address again, especially its beginning"
msgstr ""
"Bitte überprüfen Sie die Adresse noch einmal, insbesondere ihren Anfang"

msgid "This page allows you to add or edit a credits assignment"
msgstr ""
"Auf dieser Seite können Sie einen Kreditauftrag hinzufügen oder bearbeiten"

msgid "This page allows you to add or edit a signup to this run"
msgstr ""
"Auf dieser Seite können Sie eine Anmeldung zu diesem Lauf hinzufügen oder "
"bearbeiten"

msgid "This page shows all expense items recorded in the system"
msgstr "Diese Seite zeigt alle im System erfassten Ausgabenposten an"

msgid "Content of mail reminding players to pay their signup fee"
msgstr ""
"Inhalt der E-Mail, in der die Spieler an die Zahlung ihrer Anmeldegebühr "
"erinnert werden"

msgid "Content of privacy page linked at the bottom of all pages"
msgstr "Inhalt der Datenschutzseite, die unten auf allen Seiten verlinkt ist"

msgid "Indicate the pronouns you wish to be used to refer to you"
msgstr "Geben Sie die Pronomen an, mit denen Sie bezeichnet werden möchten"

msgid "Now you can review the historical accounting informations"
msgstr "Jetzt können Sie die historischen Buchhaltungsinformationen einsehen"

msgid "Select the faction on which you want to filter characters"
msgstr ""
"Wählen Sie die Gruppen aus, nach denen Sie die Zeichen filtern möchten"

msgid "This page allows you to edit the event navigation buttons"
msgstr ""
"Auf dieser Seite können Sie die Navigationsschaltflächen der Veranstaltung "
"bearbeiten"

msgid "This page allows you to edit the roles of the association"
msgstr "Auf dieser Seite können Sie die Rollen der Vereinigung bearbeiten"

msgid "Total of expenses submitted by collaborators and approved"
msgstr "Summe der von den Mitarbeitern eingereichten und genehmigten Ausgaben"

msgid "You cannot redeem a membership, you are already a member!"
msgstr ""
"Sie können eine Mitgliedschaft nicht einlösen, Sie sind bereits Mitglied!"

msgid "once approved, the corresponding amounts are assigned as "
msgstr ""
"Nach der Genehmigung werden die entsprechenden Beträge wie folgt zugewiesen"

msgid "(Optional) an image that will be shown inside the question"
msgstr "(fakultativ) ein Bild, das in der Frage angezeigt werden soll"

msgid "Displays full lists of usual players not already signed up"
msgstr ""
"Zeigt vollständige Listen der üblichen Spieler an, die noch nicht angemeldet"
" sind"

msgid "Do you want to assign characters using a casting algorithm"
msgstr "Möchten Sie Zeichen mit Hilfe eines Casting-Algorithmus zuweisen"

#, python-format
msgid "Hi! Your registration to <b>%(event)s</b> has been updated"
msgstr "Hallo! Ihre Anmeldung zu <b>%(event)s</b> wurde aktualisiert"

msgid "I am not good what to say. I never thought it would happen"
msgstr ""
"Ich bin mir nicht sicher, was ich sagen soll. Ich hätte nie gedacht, dass "
"das passieren würde"

msgid "If checked, makes the field content visible to all players"
msgstr ""
"Wenn diese Option aktiviert ist, wird der Inhalt des Feldes für alle Spieler"
" sichtbar"

msgid "If checked, makes workshops visible for players to fill in"
msgstr ""
"Wenn angekreuzt, werden die Workshops sichtbar, die die Spieler ausfüllen "
"können"

msgid "If instead you wish to upload a new photo of your document"
msgstr ""
"Wenn Sie stattdessen ein neues Foto von Ihrem Dokument hochladen möchten"

msgid "If you have a discount code, enter it here and press enter"
msgstr ""
"Wenn Sie einen Erleichterungscode haben, geben Sie ihn hier ein und drücken "
"Sie die Eingabetaste"

msgid "Manage expenses uploaded by staff members and approve them"
msgstr "Von Mitarbeitern hochgeladene Ausgaben verwalten und genehmigen"

msgid "Probability of showing the special page (out of thousands)"
msgstr ""
"Wahrscheinlichkeit, dass die Sonderseite angezeigt wird (von Tausenden)"

msgid "This page allows you to manually approve payments received"
msgstr "Auf dieser Seite können Sie eingegangene Zahlungen manuell genehmigen"

msgid "This page allows you to upload a new personal expense item"
msgstr ""
"Auf dieser Seite können Sie einen neuen Posten für persönliche Ausgaben "
"hochladen"

msgid "This page shows all payment items registered in the system"
msgstr ""
"Auf dieser Seite werden alle im System registrierten Zahlungsposten "
"angezeigt"

#, python-format
msgid "Total of your signup fee: <b>%(amount).2f %(currency)s</b>"
msgstr "Gesamtbetrag Ihrer Eingabe: <b>%(amount).2f %(currency)s</b>"

msgid "You have exceeded the maximum number of selectable options"
msgstr "Sie haben die maximale Anzahl der wählbaren Optionen überschritten"

msgid "Allows you to copy any element directly from another event."
msgstr ""
"Ermöglicht es Ihnen, ein beliebiges Element direkt aus einer anderen "
"Veranstaltung zu kopieren."

msgid "Content of mail reminding players to pay the membership fee"
msgstr ""
"Inhalt der E-Mail, in der die Spieler an die Zahlung des Mitgliedsbeitrags "
"erinnert werden"

msgid "Do you want to accept payments processed through the system"
msgstr ""
"Möchten Sie Zahlungen akzeptieren, die über das System abgewickelt werden"

msgid "Do you want to allow players to create their own characters"
msgstr ""
"Möchten Sie den Spielern erlauben, ihre eigenen Charaktere zu erstellen"

msgid "If checked, makes pre-registration for this event available"
msgstr ""
"Wenn angekreuzt, ist eine Vorregistrierung für diese Veranstaltung möglich"

msgid "If checked: shows a link to the event in the navigation bar"
msgstr ""
"Wenn markiert: zeigt einen Link zum Ereignis in der Navigationsleiste an"

#, python-format
msgid "Name: %(name)s, slug: %(slug)s, creator: %(user)s %(email)s"
msgstr "Name: %(name)s, Slug: %(slug)s, Ersteller: %(user)s %(email)s"

msgid "Now players can submit collections, and you can review them"
msgstr ""
"Jetzt können Spieler Sammlungen einreichen, und Sie können sie überprüfen"

msgid "Now you can start creating workshops, starting from modules"
msgstr ""
"Jetzt können Sie mit der Erstellung von Workshops beginnen, ausgehend von "
"den Modulen"

#, python-format
msgid "Payments already received: <b>%(amount).2f %(currency)s</b>"
msgstr "Bereits erhaltene Zahlungen: <b>%(amount).2f %(currency)s</b>"

msgid "Percentage of VAT to be calculated on the ticket cost alone"
msgstr ""
"Der Prozentsatz der Mehrwertsteuer wird nur auf den Fahrpreis berechnet"

msgid "This page allows you to add or edit a new item of inventory"
msgstr ""
"Auf dieser Seite können Sie einen neuen Artikel zum Inventar hinzufügen oder"
" bearbeiten"

msgid "This page allows you to change a member's membership status"
msgstr ""
"Auf dieser Seite können Sie den Mitgliedschaftsstatus eines Mitglieds ändern"

msgid "This page presents the complete list of financial movements"
msgstr ""
"Auf dieser Seite finden Sie die vollständige Liste der Finanzbewegungen"

msgid "This page shows the payment deadline settings for the event"
msgstr ""
"Auf dieser Seite finden Sie eine Zusammenfassung der Zahlungsfristen für die"
" Veranstaltung"

msgid "This page shows the sections of the event registration form"
msgstr ""
"Auf dieser Seite sind die Abschnitte des Anmeldeformulars für die "
"Veranstaltung zusammengefasst"

msgid "You have chosen the same option in more than one preference"
msgstr "Sie haben die gleiche Option in mehr als einer Präferenz angegeben"

#, python-format
msgid "%(amount)d %(tokens)s were used to participate in this event"
msgstr ""
"%(amount)d %(tokens)s wurden zur Teilnahme an dieser Veranstaltung verwendet"

msgid "ATTENTION: This action overwrites changes made to this event"
msgstr ""
"WARNUNG: Diese Aktion überschreibt Änderungen, die an diesem Ereignis "
"vorgenommen wurden"

#, python-format
msgid "Access the management panel <a href= %(url)s'>from here!</a>"
msgstr ""
"Greifen Sie auf das Verwaltungspanel <a href= %(url)s'>von hier aus zu!</a>"

msgid "If you wish to upload a new scan of your application instead"
msgstr ""
"Wenn Sie stattdessen einen neuen Scan Ihrer Bewerbung hochladen möchten"

msgid "In the membership book the number of your membership card is"
msgstr "Im Mitgliedsbuch lautet Ihre Mitgliedsnummer"

msgid "Manages tokens used by players to cover the registration fee"
msgstr ""
"Verwaltet die von den Spielern zur Deckung der Anmeldegebühr verwendeten "
"Token"

msgid "This page allows you to add or edit an expense item incurred"
msgstr ""
"Auf dieser Seite können Sie einen angefallenen Ausgabenposten hinzufügen "
"oder bearbeiten"

msgid "This page shows in detail the skills marked by a contributor"
msgstr ""
"Diese Seite zeigt im Detail die von einem Beitragenden markierten "
"Fähigkeiten"

msgid "This page shows the factions (character groups) of the event"
msgstr ""
"Auf dieser Seite werden die Fraktionen (Gruppen von Charakteren) des "
"Ereignisses zusammengefasst"

msgid "This page shows the relationships of the indicated character"
msgstr "Diese Seite fasst die Links des angegebenen Zeichens zusammen"

msgid "You have already granted data sharing with this organisation"
msgstr ""
"Sie haben der gemeinsamen Nutzung von Daten mit dieser Organisation bereits "
"zugestimmt"

#, python-format
msgid "%(amount)d %(credits)s were used to participate in this event"
msgstr ""
"%(amount)d %(credits)s wurden für die Teilnahme an dieser Veranstaltung "
"verwendet"

msgid "Added at the bottom of all mails confirming signup to players"
msgstr ""
"Am Ende aller Mails zur Bestätigung der Anmeldung an Spieler hinzugefügt"

msgid "Adds a page where you can define shorter URLs for long links."
msgstr ""
"Fügt eine Seite hinzu, auf der Sie kürzere URLs für lange Links definieren "
"können."

msgid "Allows players to cancel their own registrations at any time."
msgstr ""
"Ermöglicht den Spielern, ihre eigenen Anmeldungen jederzeit zu stornieren."

msgid "If checked, an option can be chosen a maximum number of times"
msgstr ""
"Wenn dieses Kästchen markiert ist, kann eine Option maximal mehrmals "
"ausgewählt werden"

msgid "If checked, makes prologues visible to the assigned character"
msgstr ""
"Wenn diese Option aktiviert ist, werden Prologe für den zugewiesenen "
"Charakter sichtbar"

msgid "Manage event templates used as starting points for new events"
msgstr ""
"Verwalten von Veranstaltungsvorlagen, die als Ausgangspunkt für neue "
"Veranstaltungen dienen"

msgid "Manage the event settings: name, description,  and other data"
msgstr ""
"Verwalten Sie die Ereigniseinstellungen: Name, Beschreibung und andere Daten"

msgid "Manages credits used by players to cover the registration fee"
msgstr ""
"Verwaltet die von den Spielern zur Deckung der Anmeldegebühr verwendeten "
"Guthaben"

msgid "Order in which the option is shown with respect to the others"
msgstr "Reihenfolge, in der die Option in der Anwendung dargestellt wird"

msgid "Sets how often reminder emails are sent, in days (default: 5)"
msgstr ""
"Legt fest, wie oft Erinnerungs-E-Mails gesendet werden, in Tagen (Standard: "
"5)"

msgid "These are the workshops you must complete before you can play"
msgstr ""
"Dies sind die Workshops, die Sie absolvieren müssen, bevor Sie spielen "
"können"

msgid "This page allows you to change the access roles for the event"
msgstr ""
"Auf dieser Seite können Sie die Zugangsrollen für die Veranstaltung ändern"

msgid "This page lists all reimbursement claims submitted by members"
msgstr ""
"Auf dieser Seite sind alle von Mitgliedern eingereichten Erstattungsanträge "
"aufgeführt"

msgid "This page shows the general information of registered players"
msgstr ""
"Diese Seite zeigt die allgemeinen Informationen der registrierten Spieler"

msgid "This page shows the historical accounting of the organization"
msgstr "Diese Seite zeigt die historische Buchhaltung der Organisation"

msgid "This page shows the uploaded resources available to the event"
msgstr ""
"Auf dieser Seite finden Sie eine Zusammenfassung der hochgeladenen "
"Ressourcen, die für die Veranstaltung zur Verfügung stehen"

msgid "This page summarizes all revenue items recorded in the system"
msgstr ""
"Auf dieser Seite werden alle im System erfassten Einnahmeposten "
"zusammengefasst"

msgid "To confirm your registration, please pay the amount indicated"
msgstr ""
"Um Ihre Anmeldung zu bestätigen, zahlen Sie bitte den angegebenen Betrag"

msgid "for no relationship, only to display the other character name"
msgstr "für keine Beziehung, nur um den anderen Zeichennamen anzuzeigen"

msgid "Added to the membership page as the paragraph for statute info"
msgstr ""
"Auf der Mitgliedschaftsseite als Absatz für Statuteninformationen "
"hinzugefügt"

msgid "Content of legal notice page linked at the bottom of all pages"
msgstr ""
"Inhalt der Seite mit den rechtlichen Hinweisen, die am Ende aller Seiten "
"verlinkt ist"

msgid "Description of this payment method to be displayed to the user"
msgstr ""
"Beschreibung dieser Zahlungsmethode, die dem Benutzer angezeigt werden soll"

msgid "From this page you can send an email to any list of recipients"
msgstr ""
"Von dieser Seite aus können Sie eine E-Mail an eine beliebige Liste von "
"Empfängern senden"

msgid "If checked, shows players the histories of preferences entered"
msgstr ""
"Wenn diese Option aktiviert ist, wird den Spielern der Verlauf der "
"eingegebenen Einstellungen angezeigt"

msgid "Indicate here each element you wish to avoid in the assignment"
msgstr ""
"Geben Sie hier jedes Element an, das Sie bei der Zuordnung vermeiden möchten"

msgid "It will be shown to other players together with your character"
msgstr "Sie wird den anderen Spielern zusammen mit deinem Charakter angezeigt"

msgid "Now staff members can upload expenses, and you can review them"
msgstr ""
"Jetzt können Mitarbeiter Ausgaben hochladen, und Sie können sie überprüfen"

msgid "We ask you to pay the amount requested for the next instalment"
msgstr ""
"Wir bitten Sie, den angeforderten Betrag für die nächste Rate zu zahlen"

msgid "You can give a preference to play it, as with other characters"
msgstr ""
"Sie können, wie bei anderen Charakteren auch, eine Vorliebe für dieses Spiel"
" angeben"

msgid "You must complete payment of membership dues in order to vote!"
msgstr ""
"Um wählen zu können, muss der Mitgliedsbeitrag vollständig bezahlt werden!"

msgid "Your request has been sent, we will reply as soon as possible!"
msgstr ""
"Ihre Anfrage wurde abgeschickt, wir werden so schnell wie möglich antworten!"

msgid "Description - will be displayed at the beginning of the section"
msgstr "Beschreibung - wird am Anfang des Abschnitts angezeigt"

msgid "Do you want to manage characters assigned to registered players"
msgstr ""
"Möchten Sie Charaktere verwalten, die registrierten Spielern zugewiesen sind"

msgid "Do you want users to join events only after an approval process"
msgstr ""
"Möchten Sie, dass Benutzer erst nach einem Genehmigungsverfahren an "
"Veranstaltungen teilnehmen können"

#, python-format
msgid "Hello! Your registration at <b>%(event)s</b> has been confirmed"
msgstr "Hallo! Deine Anmeldung bei <b>%(event)s</b> wurde bestätigt"

msgid "If checked, no tokens will be used in the entries of this event"
msgstr ""
"Wenn diese Option angekreuzt ist, werden bei den Einträgen dieses "
"Ereignisses keine Token verwendet"

msgid "Indicate the exact date in which the payment has been performed"
msgstr ""
"Geben Sie an, zu welchem Zeitpunkt die Bewegung des Finanzinstruments "
"stattgefunden hat"

msgid "Indicates whether the discount is visible and usable by players"
msgstr "Zeigt an, ob der Rabatt für die Spieler sichtbar und nutzbar ist"

msgid "Manage staff expenses based on receipts uploaded for all events"
msgstr ""
"Verwaltung der Personalausgaben auf der Grundlage der für alle "
"Veranstaltungen hochgeladenen Belege"

msgid "Now players can create refund requests, and you can review them"
msgstr ""
"Jetzt können Spieler Rückerstattungsanträge stellen, und Sie können sie "
"überprüfen"

msgid "Select from the dropdown the characters to be added to the plot"
msgstr ""
"Wählen Sie aus dem Dropdown-Menü die Zeichen aus, die der Handlung "
"hinzugefügt werden sollen"

msgid "This page allows you to add or edit the registration surcharges"
msgstr ""
"Auf dieser Seite können Sie die Zuschläge für Abonnements hinzufügen oder "
"ändern"

msgid "This page allows you to change the general settings of this run"
msgstr ""
"Auf dieser Seite können Sie die allgemeinen Einstellungen für diesen Lauf "
"ändern"

msgid "This page shows all runs; you can edit them, or create new ones"
msgstr ""
"Auf dieser Seite werden alle Läufe angezeigt; Sie können sie bearbeiten oder"
" neue Läufe erstellen"

msgid "To be able to pay, your membership application must be approved"
msgstr "Um zahlen zu können, muss Ihr Mitgliedsantrag genehmigt werden"

msgid "Warning: there is already an approved member with the same name"
msgstr ""
"Achtung: Es gibt bereits ein zugelassenes Mitglied mit demselben Namen"

msgid "You will receive confirmation of the outcome of its  evaluation"
msgstr "Sie erhalten eine Bestätigung über das Ergebnis der Bewertung"

msgid "Allows a user to reserve extra tickets in addition to their own."
msgstr ""
"Ermöglicht es einem Nutzer, zusätzlich zu seinen eigenen Tickets weitere "
"Tickets zu reservieren."

msgid "Allows players to create and modify their own characters freely."
msgstr ""
"Erlaubt den Spielern, ihre eigenen Charaktere frei zu erstellen und zu "
"verändern."

msgid "In the text refer to the other characters solely by their number"
msgstr "Im Text nennen Sie die anderen Zeichen nur mit ihrer Nummer"

msgid "Indicate the color that will be used for the background of texts"
msgstr "Gibt die Farbe an, die für den Texthintergrund verwendet werden soll"

msgid "Indicate the payment methods you wish to be available to players"
msgstr ""
"Geben Sie die Zahlungsmethoden an, die Sie den Spielern zur Verfügung "
"stellen möchten"

msgid "Indicates whether the ticket can be selected in the free entries"
msgstr ""
"Gibt an, ob das Ticket bei den freien Einträgen ausgewählt werden kann"

msgid "Manage questions and options for characters and writing elements"
msgstr "Verwalten von Fragen und Optionen für Zeichen und Schriftelemente"

msgid "Now players can submit preregistrations, and you can review them"
msgstr ""
"Jetzt können Spieler Vorregistrierungen einreichen, und Sie können sie "
"überprüfen"

msgid "Part of the registration fee derived only from the ticket chosen"
msgstr "Ein Teil der Anmeldegebühr stammt nur aus dem gewählten Ticket"

msgid "The payment was not completed. Please contact us to find out why"
msgstr ""
"Die Zahlung wurde nicht abgeschlossen. Bitte kontaktieren Sie uns, um den "
"Grund herauszufinden"

msgid "They will be used automatically when you sign up for a new event"
msgstr ""
"Sie werden automatisch abgezogen, wenn Sie sich für eine neue Veranstaltung "
"anmelden"

msgid "This page allows you to add or edit the expense of a contributor"
msgstr ""
"Auf dieser Seite können Sie die Ausgaben eines Beitragszahlers hinzufügen "
"oder bearbeiten"

msgid "This page allows you to copy the event settings from another one"
msgstr ""
"Auf dieser Seite können Einstellungen aus einer anderen Veranstaltung "
"kopiert werden"

msgid "This page shows the settings available for the membership voting"
msgstr ""
"Diese Seite zeigt die verfügbaren Einstellungen für die Mitgliederabstimmung"

msgid "This page shows the traits assigned to the characters in the run"
msgstr ""
"Diese Seite fasst die Eigenschaften zusammen, die den Charakteren in der "
"Serie zugeordnet sind"

msgid "Use the information below to request the transfer from your bank"
msgstr ""
"Verwenden Sie die folgenden Informationen, um die Überweisung bei Ihrer Bank"
" anzufordern"

msgid "You have indicated several preferences towards the same element!"
msgstr "Sie haben mehrere Vorlieben für ein und dasselbe Element angegeben!"

msgid "Your request will be considered at the next meeting of the Board"
msgstr "Ihr Antrag wird in der nächsten Sitzung des Verwaltungsrats behandelt"

msgid "Copy and paste exactly all the coloured text below into the notes"
msgstr ""
"Kopieren Sie den unten stehenden farbigen Text und fügen Sie ihn in die "
"Notizen ein"

msgid "Error loading. Invalid file format (we accept only pdf or images)"
msgstr ""
"Fehler beim Laden. Ungültiges Dateiformat - wir akzeptieren nur pdf und "
"Bilder"

msgid "If checked, makes visible the PDF version of the character sheets"
msgstr "Wenn aktiviert, werden PDF-Versionen der Karten sichtbar"

msgid "If checked, no credits will be used in the entries for this event"
msgstr ""
"Wenn diese Option angekreuzt ist, werden bei den Einträgen für dieses "
"Ereignis keine Credits verwendet"

msgid "If checked: Show summary page with number of tickets/options used"
msgstr ""
"Wenn markiert: Übersichtsseite mit der Anzahl der verwendeten "
"Tickets/Optionen anzeigen"

msgid "If you think this is an error, get in touch with us to resolve it"
msgstr ""
"Wenn Sie glauben, dass es sich um einen Fehler handelt, setzen Sie sich mit "
"uns in Verbindung, um das Problem zu lösen"

msgid "List of newsletter subscribers who have not yet played this event"
msgstr ""
"Liste der Newsletter-Abonnenten, die diese Veranstaltung noch nicht gespielt"
" haben"

msgid "Manage the run settings: date, registrations, elements visibility"
msgstr ""
"Verwalten Sie die Laufeinstellungen: Datum, Anmeldungen, Sichtbarkeit der "
"Elemente"

#, python-format
msgid "New participation in the collection for %(recipient)s by %(user)s"
msgstr "Neue Teilnahme an der Sammlung für %(recipient)s durch %(user)s"

msgid "Please enter the occasion for which you wish to make the donation"
msgstr "Bitte geben Sie den Anlass an, für den Sie die Spende leisten möchten"

msgid "This page shows all events; you can edit them, or create new ones"
msgstr ""
"Auf dieser Seite werden alle Ereignisse angezeigt; Sie können sie bearbeiten"
" oder neue Ereignisse erstellen"

msgid "This page shows the factions and plots of the indicated character"
msgstr ""
"Diese Seite fasst die Fraktionen und Handlungen des angegebenen Charakters "
"zusammen"

msgid "Write here questions about your character directly to the authors"
msgstr "Schreiben Sie hier Fragen zu Ihrer Figur direkt an die Autoren"

msgid "whether the character is aware of the identity of the other trait"
msgstr "ob der Charakter die Identität des anderen Merkmals kennt"

#, python-format
msgid "A payment of %(amount).2f %(currency)s was received for this event"
msgstr ""
"Für dieses Ereignis wurde eine Zahlung in Höhe von %(amount).2f %(currency)s"
" geleistet"

msgid "Content of mail reminding players to fill their membership request"
msgstr ""
"Inhalt der E-Mail, in der die Spieler daran erinnert werden, ihren "
"Mitgliedsantrag auszufüllen"

msgid "Enter your email below to receive instructions on how to change it"
msgstr ""
"Geben Sie unten Ihre E-Mail-Adresse ein, um Anweisungen zum Ändern zu "
"erhalten"

msgid "If checked, makes the field content visible to the assigned player"
msgstr ""
"Wenn diese Option aktiviert ist, wird der Feldinhalt für den zugewiesenen "
"Spieler sichtbar"

msgid "Indicates whether the option can be included in the gifted signups"
msgstr "Gibt an, ob die Option in die freien Einträge aufgenommen werden kann"

msgid "Manage payments performed by players to cover the registration fee"
msgstr ""
"Verwaltung der von den Spielern geleisteten Zahlungen zur Deckung der "
"Anmeldegebühr"

msgid "Select the types of writing elements that this question applies to"
msgstr ""
"Wählen Sie die Arten von Schriftelementen aus, auf die diese Frage zutrifft"

msgid "The payment of your membership fee for this year has been received"
msgstr ""
"Wir bestätigen die Zahlung Ihres Mitgliedsbeitrags für das laufende Jahr"

msgid "This page summarises the available questions of the character form"
msgstr ""
"Auf dieser Seite finden Sie eine Zusammenfassung der verfügbaren Fragen des "
"Formulars"

msgid "To confirm your registration, please fill in your personal profile"
msgstr ""
"Um Ihre Anmeldung zu bestätigen, füllen Sie bitte Ihr persönliches Profil "
"aus"

msgid "Upload the scan of your signed application (image or pdf document)"
msgstr ""
"Laden Sie einen Scan Ihres unterzeichneten Bewerbungsformulars hoch (Bild "
"oder pdf-Dokument)"

msgid "With these tutorials, you can learn how to use the tool in no time"
msgstr ""
"Mit diesen Anleitungen können Sie die Verwendung des Tools im Handumdrehen "
"erlernen"

msgid "Content of the receipt created for each payment and sent to players"
msgstr ""
"Inhalt der Quittung, die für jede Zahlung erstellt und an die Spieler "
"gesendet wird"

msgid "I confirm that my face and name are clearly visible in the document"
msgstr ""
"Ich bestätige, dass mein Gesicht und mein Name auf dem Dokument deutlich "
"sichtbar sind"

msgid "If checked: Sends the main mail a copy of all mails sent to players"
msgstr ""
"Wenn markiert: Sendet der Hauptmail eine Kopie aller an Spieler gesendeten "
"Mails"

msgid "List of users who have not registered for a future run of the event"
msgstr ""
"Liste der Nutzer, die sich nicht für einen zukünftigen Lauf der "
"Veranstaltung angemeldet haben"

msgid "Manage player votes for the assignment of roles in the organization"
msgstr ""
"Verwalten von Spielerabstimmungen für die Zuweisung von Rollen in der "
"Organisation"

msgid "Minimum amount of net profit to be retained for the association tax"
msgstr ""
"Mindestbetrag des Reingewinns, der für die Vereinssteuer einbehalten werden "
"muss"

msgid "The searched object does not exist, perhaps it was recently deleted"
msgstr ""
"Das gesuchte Objekt existiert nicht, vielleicht wurde es kürzlich gelöscht"

msgid "They will not be communicated, shared or processed in any other way"
msgstr ""
"Sie werden nicht weitergegeben, geteilt oder auf andere Weise verarbeitet"

msgid "This page allows you to add or edit a badge, or assign it  to users"
msgstr ""
"Auf dieser Seite können Sie ein Abzeichen hinzufügen oder bearbeiten oder es"
" Benutzern zuweisen"

msgid "This page shows the modules for the workshop questions of the event"
msgstr ""
"Auf dieser Seite sind die Module zusammengefasst, in die die Fragen des "
"Veranstaltungsworkshops unterteilt sind"

msgid "This page summarises the customised navigation buttons of the event"
msgstr ""
"Diese Seite fasst die individuellen Navigationsschaltflächen der "
"Veranstaltung zusammen"

msgid "View all event information, and any specifics tickets costs, in its"
msgstr ""
"Alle Informationen über die Veranstaltung und alle Einzelheiten zu den "
"Anmeldekosten finden Sie auf der Website"

msgid "We confirm that your registration for this event has been cancelled"
msgstr ""
"Wir bestätigen, dass die Anmeldung für diese Veranstaltung storniert wurde"

msgid "Assign roles to collaborators and grant access to specific functions"
msgstr ""
"Zuweisung von Rollen an Mitarbeiter und Gewährung von Zugriff auf bestimmte "
"Funktionen"

msgid "Assign roles to staff members, and give access to specific functions"
msgstr ""
"Zuweisung von Rollen an Mitarbeiter und Erteilung von Zugriff auf bestimmte "
"Funktionen"

msgid "Does the character have a public role/archetype? If not, leave blank"
msgstr ""
"Hat der Charakter eine öffentliche Rolle/Archetyp? Wenn nicht, leer lassen"

msgid "Number of days within which the player must pay his next installment"
msgstr ""
"Anzahl der Tage, die für die Zahlung der nächsten Rate zur Verfügung stehen"

msgid "The ticket will be divided equally in the number of quotas indicated"
msgstr ""
"Das Los wird zu gleichen Teilen in die angegebene Anzahl von Anteilen "
"aufgeteilt"

msgid "This page allows you to add or edit a question from the sign up form"
msgstr ""
"Auf dieser Seite können Sie eine Frage im Anmeldeformular hinzufügen oder "
"ändern"

msgid "This page allows you to add or edit an expense item of a contributor"
msgstr ""
"Auf dieser Seite können Sie einen Ausgabenposten eines Beitragszahlers "
"hinzufügen oder bearbeiten"

msgid "This page shows for each player their completion status of workshops"
msgstr ""
"Diese Seite fasst für jeden Spieler den Status seiner Workshops zusammen"

msgid "This page shows the quota options available for payment of the event"
msgstr ""
"Auf dieser Seite finden Sie eine Zusammenfassung der Quotenoptionen, die für"
" die Bezahlung der Veranstaltung zur Verfügung stehen"

msgid "This page shows the total number of pre-registrations for each event"
msgstr ""
"Diese Seite zeigt die Gesamtzahl der Vorregistrierungen für jede "
"Veranstaltung"

msgid "This page summarizes the abilities that players can purchase with px"
msgstr ""
"Auf dieser Seite sind die Fähigkeiten zusammengefasst, die Spieler mit px "
"erwerben können"

#, python-format
msgid "This text will be added to the sheet, in the plot paragraph %(name)s"
msgstr ""
"Dieser Text wird dem Blatt hinzugefügt, und zwar in dem Absatz %(name)s"

msgid "We will send you a confirmation e-mail when the change has been made"
msgstr ""
"Wir werden Ihnen eine Bestätigungs-E-Mail schicken, sobald die Änderung "
"vorgenommen wurde"

#, python-format
msgid "You have correctly cancelled the registration to the %(event)s event"
msgstr ""
"Sie haben die Anmeldung zu der Veranstaltung von %(event)s korrekt storniert"

msgid "Your user does not have the required permissions to access this page"
msgstr ""
"Ihr Benutzer hat nicht die erforderlichen Berechtigungen für den Zugriff auf"
" diese Seite"

msgid "Added at the bottom of mail notifying players of character assignment"
msgstr ""
"Am Ende der Mail, die die Spieler über die Zuweisung des Charakters "
"informiert, wurde hinzugefügt"

msgid "Content of mail notifying players of their character in review status"
msgstr ""
"Inhalt der E-Mail, die die Spieler über den Status ihres Charakters in der "
"Überprüfung informiert"

msgid "Describe it in the field below and we will fix it as soon as possible"
msgstr ""
"Beschreiben Sie das Problem in dem unten stehenden Feld und wir werden es so"
" schnell wie möglich beheben"

msgid "Do you want to allow users to cancel their registrations on their own"
msgstr ""
"Möchten Sie den Nutzern erlauben, ihre Registrierungen selbst zu löschen"

msgid "Do you want to split the registration fee into dynamic payment quotas"
msgstr ""
"Möchten Sie die Anmeldegebühr in dynamische Zahlungskontingente aufteilen"

msgid "Enables field 'hide', to be able to hide writing element from players"
msgstr ""
"Aktiviert das Feld \"Ausblenden\", um das schreibende Element vor Spielern "
"zu verbergen"

msgid "Enter any useful information for the organizers to verify the payment"
msgstr ""
"Geben Sie alle Informationen ein, die für die Organisatoren nützlich sind, "
"um die Zahlung zu überprüfen"

msgid "Follow the link below to complete your payment on the Paypal platform"
msgstr ""
"Folgen Sie dem nachstehenden Link, um Ihre Zahlung über die Paypal-Plattform"
" abzuschließen"

msgid "If checked, activates a staff-managed approval process for characters"
msgstr ""
"Wenn diese Option aktiviert ist, wird ein vom Personal verwalteter "
"Genehmigungsprozess für Zeichen aktiviert"

msgid "If checked, it allows players to customise their characters' pronouns"
msgstr ""
"Wenn diese Option aktiviert ist, können die Spieler die Pronomen ihrer "
"Charaktere anpassen"

msgid "If checked: Send an email to the organisers for each payment received"
msgstr ""
"Wenn angekreuzt: Für jede eingegangene Zahlung eine E-Mail an die "
"Organisatoren senden"

msgid "If you need to attach a file, indicate it here, otherwise leave blank"
msgstr ""
"Wenn Sie eine Datei anhängen müssen, geben Sie diese hier an, andernfalls "
"lassen Sie das Feld leer"

msgid "Present (in the relationships of this character is present the other)"
msgstr "Anwesend (in den Beziehungen dieses Zeichens ist das andere anwesend)"

msgid "Set the options for the automatic PDF generation of characters sheets"
msgstr ""
"Legen Sie die Optionen für die automatische PDF-Erzeugung von "
"Zeichenblättern fest"

#, python-format
msgid "Staff member %(user)s added a new reimbursement request for %(event)s"
msgstr ""
"Mitarbeiter %(user)s hat einen neuen Anspruch für %(event)s hinzugefügt"

msgid "Text visible only by the assigned player, when 'show text' is checked"
msgstr ""
"Text, der nur für den zugewiesenen Spieler sichtbar ist, wenn \"Text "
"anzeigen\" aktiviert ist"

msgid "This page allows you to change the main settings of your Organization"
msgstr ""
"Auf dieser Seite können Sie die wichtigsten Einstellungen für Ihre "
"Organisation ändern"

msgid "This page performs several correctness checks of the character sheets"
msgstr ""
"Auf dieser Seite werden verschiedene Prüfungen der Korrektheit von "
"Zeichenkarten durchgeführt"

msgid "This page shows the information to perform the drawing of the lottery"
msgstr ""
"Auf dieser Seite finden Sie die Informationen zur Durchführung der Verlosung"

msgid "This page summarizes the types of abilities that players can purchase"
msgstr ""
"Auf dieser Seite sind die Arten von Fertigkeiten zusammengefasst, die von "
"Spielern erworben werden können"

msgid "You have reached the maximum number of characters that can be created"
msgstr ""
"Sie haben die maximale Anzahl von Zeichen erreicht, die erstellt werden "
"können"

msgid "whether the character is NOT aware of the identity of the other trait"
msgstr "ob der Charakter die Identität des anderen Merkmals NICHT kennt"

msgid "Day of the year from which the membership year begins, in DD-MM format"
msgstr "Tag des Jahres, an dem das Vereinsjahr beginnt, im Format TT-MM"

#, python-format
msgid "Display your achievements in your <a href= %(url)s'>public profile</a>"
msgstr ""
"Zeigen Sie Ihre Leistungen in Ihrem <a href= %(url)s'>öffentlichen "
"Profil</a>"

msgid "Displays players overdue for payment or other deadlines for all events"
msgstr ""
"Zeigt Spieler an, bei denen Zahlungen oder andere Fristen für alle "
"Veranstaltungen überfällig sind"

msgid "Do you want to manage user help requests directly through the platform"
msgstr ""
"Möchten Sie die Hilfeanfragen der Benutzer direkt über die Plattform "
"verwalten"

msgid "If checked, adds to all registrations an unique code to reference them"
msgstr ""
"Wenn diese Option aktiviert ist, wird allen Registrierungen ein eindeutiger "
"Code hinzugefügt, um sie zu referenzieren"

msgid "If checked, it allows players to indicate the song of their characters"
msgstr ""
"Wenn diese Option aktiviert ist, können die Spieler das Lied ihrer "
"Charaktere angeben"

msgid "If you like or are interested in an event, you can <b>pre-register</b>"
msgstr ""
"Wenn Sie eine Veranstaltung mögen oder sich dafür interessieren, können Sie "
"sich <b>voranmelden</b>"

msgid "Set the initial amount of experience points in the configuration panel"
msgstr ""
"Legen Sie die anfängliche Anzahl der Erfahrungspunkte im "
"Konfigurationsfenster fest"

msgid "These are the event registrations for which you have to make a payment"
msgstr ""
"Dies sind die Anmeldungen zu Veranstaltungen, für die Sie eine Zahlung "
"leisten müssen"

msgid "This is automatically deducted from the registration of a future event"
msgstr ""
"Dieser Betrag wird bei der Anmeldung zu einer künftigen Veranstaltung "
"automatisch abgezogen"

msgid "You can use the following fields, they will be filled in automatically"
msgstr ""
"Sie können die folgenden Felder verwenden, sie werden automatisch ausgefüllt"

msgid ""
"Absent (in the relationships of this character the other one is absent)"
msgstr ""
"Abwesend (in den Beziehungen dieses Charakters ist der andere abwesend)"

msgid ""
"Content of mail notifying players of their character in approved status"
msgstr ""
"Inhalt der E-Mail, in der die Spieler über den genehmigten Status ihres "
"Charakters informiert werden"

msgid ""
"Content of mail notifying players of their character in proposed status"
msgstr ""
"Inhalt der E-Mail, in der die Spieler über den vorgeschlagenen Status ihres "
"Charakters informiert werden"

msgid ""
"Download the list of characters with their interpreters' profile images"
msgstr "Laden Sie die Charakterliste mit Spielerprofilen herunter"

msgid ""
"Enables a volunteer register, as required by Italian RUNTS regulations."
msgstr ""
"Ermöglicht ein Freiwilligenregister, wie es die italienischen RUNTS-"
"Vorschriften vorschreiben."

msgid ""
"Enables payment processing, specifying which payment methods to accept."
msgstr ""
"Ermöglicht die Zahlungsabwicklung und gibt an, welche Zahlungsmethoden "
"akzeptiert werden sollen."

msgid ""
"Enter the number or code of the identification document indicated above"
msgstr "Bitte geben Sie die oben angegebene ID-Nummer oder den Code ein"

msgid ""
"Get this data from the bank or equivalent, to verify the entries marked"
msgstr ""
"Holen Sie diese Daten von der Bank oder einer gleichwertigen Stelle ein, um "
"die markierten Einträge zu überprüfen"

msgid ""
"Only lowercase characters and numbers are allowed, no spaces or symbols"
msgstr ""
"Nur Kleinbuchstaben und Zahlen sind erlaubt, keine Leerzeichen oder Symbole"

msgid ""
"The request of removal from further communication has been successfull!"
msgstr "Ihre Anfrage zur Abbestellung von Mitteilungen war erfolgreich."

msgid ""
"The run you requested is only visible to players logged into the system"
msgstr ""
"Der von Ihnen angeforderte Lauf ist nur für im System angemeldete Spieler "
"sichtbar"

msgid ""
"The taxes configuration is missing, set them in the configuration panel"
msgstr ""
"Die Steuerkonfiguration fehlt, stellen Sie sie in der Konfigurationstafel "
"ein"

msgid ""
"This character represents the true secret identity of another character"
msgstr ""
"Diese Figur stellt die wahre geheime Identität einer anderen Figur dar"

msgid ""
<<<<<<< HEAD
"This page provides a summary of all expenses submitted by collaborators"
msgstr ""
"Auf dieser Seite finden Sie eine Übersicht über alle von den Mitarbeitern "
"eingereichten Ausgaben"
=======
"Allows players to add an optional extra amount to their registration fee"
msgstr ""
"Ermöglicht den Spielern, einen optionalen Zusatzbetrag zu ihrer "
"Anmeldegebühr hinzuzufügen"
>>>>>>> 08f36ef8

msgid ""
"Do you want to enable a secret registration link to allow early sign-ups"
msgstr ""
"Möchten Sie einen geheimen Registrierungslink aktivieren, um frühe "
"Anmeldungen zu ermöglichen"

msgid ""
"If checked, it allows players to customise the names of their characters"
msgstr ""
"Wenn diese Option aktiviert ist, können die Spieler die Namen ihrer "
"Charaktere anpassen"

msgid ""
"If checked: Send an email notification to the organisers for new signups"
msgstr ""
"Wenn angekreuzt: Eine E-Mail-Benachrichtigung an die Organisatoren für neue "
"Einträge senden"

msgid ""
"If checked: the system will send reminds the days on which holidays fall"
msgstr ""
"Wenn angekreuzt: das System sendet Erinnerungen auch an Tagen, die auf einen"
" Feiertag fallen"

msgid ""
"If you are a candidate for the Board, please write an introduction here!"
msgstr ""
"Wenn Sie für den Verwaltungsrat kandidieren, stellen Sie sich bitte hier "
"vor!"

msgid ""
"On this page you can mark your specialties to collaborate on our  events"
msgstr ""
"Auf dieser Seite können Sie Ihre Spezialitäten markieren, um an unseren "
"Veranstaltungen mitzuwirken"

msgid ""
"Presentation visible to all players, when 'show presentation' is checked"
msgstr ""
"Präsentation für alle Spieler sichtbar, wenn \"Präsentation anzeigen\" "
"aktiviert ist"

msgid ""
"The collection is ready to be delivered, give this link to the recipient"
msgstr ""
"Die Sammlung ist bereit für die Zustellung, geben Sie diesen Link an den "
"Empfänger weiter"

msgid ""
"This page allows you to add or edit an option in a sign up form question"
msgstr ""
"Auf dieser Seite können Sie eine Option in einer Frage des "
"Bewerbungsformulars hinzufügen oder ändern"

msgid ""
"This page allows you to edit the configuration of the activated features"
msgstr ""
"Auf dieser Seite können Sie die Konfiguration der aktivierten Funktionen "
"bearbeiten"

msgid ""
"To assign a user to a role, they must first be added to the organization"
msgstr ""
"Um einem Benutzer eine Rolle zuzuweisen, muss er zunächst der Organisation "
"hinzugefügt werden"

msgid ""
"We value the privacy of your data and will treat it with the utmost care"
msgstr ""
"Wir legen Wert auf den Schutz Ihrer Daten und behandeln sie mit äußerster "
"Sorgfalt"

msgid ""
"if the character does NOT belong to this element, but is only referenced"
msgstr ""
"wenn das Zeichen NICHT zu diesem Element gehört, sondern nur referenziert "
"wird"

msgid ""
"Allows the organisation to award badges and enables a public leaderboard."
msgstr ""
"Ermöglicht es der Organisation, Abzeichen zu vergeben und eine öffentliche "
"Rangliste zu erstellen."

msgid ""
"Create the first character of the event in the character management panel"
msgstr ""
"Erstellen Sie das erste Zeichen des Ereignisses im Zeichenverwaltungsfeld"

msgid ""
"Do you want to split the registration fee into fixed payment installments"
msgstr "Möchten Sie die Anmeldegebühr in feste Raten aufteilen"

msgid ""
"Enter the order of preference of your pre-registration (1 is the maximum)"
msgstr ""
"Geben Sie die Reihenfolge Ihrer Vorregistrierung an (1 ist die Höchstzahl)"

msgid ""
"I confirm that I have affixed the date and my signature wherever required"
msgstr ""
"Ich bestätige, dass ich das Datum und meine Unterschrift an den "
"erforderlichen Stellen angebracht habe"

msgid ""
"If checked, allows players to customise their characters' profile picture"
msgstr ""
"Wenn diese Option aktiviert ist, können die Spieler das Profilbild ihrer "
"Charaktere anpassen"

msgid ""
"If checked, character names will be automatically replaced by a reference"
msgstr ""
"Wenn diese Option aktiviert ist, werden Zeichennamen automatisch durch eine "
"Referenz ersetzt"

msgid ""
"Indicates the maximum number of times it can be requested (0 = unlimited)"
msgstr "Gibt an, wie oft es maximal angefordert werden kann (0 = unbegrenzt)"

msgid ""
"Inside this file must be the photos, named by the number of the character"
msgstr ""
"In dieser Datei müssen sich die Fotos befinden, benannt nach der Nummer des "
"Zeichens"

msgid ""
"Net profit of the event, difference between total revenue and total costs"
msgstr ""
"Nettogewinn der Veranstaltung, Differenz zwischen Gesamteinnahmen und "
"Gesamtkosten"

msgid ""
"Note: The special code is re-generated each time you change the gift card"
msgstr ""
"Hinweis: Der spezielle Code wird jedes Mal neu generiert, wenn Sie die "
"Geschenkkarte wechseln"

msgid ""
"This page shows in detail a contributor's skills for to which they marked"
msgstr ""
"Diese Seite zeigt im Detail die Fähigkeiten eines Beitragsleistenden an, für"
" die er Folgendes markiert hat"

msgid ""
"To confirm your registration, apply to become a member of the Association"
msgstr ""
"Um Ihre Mitgliedschaft zu bestätigen, beantragen Sie die Mitgliedschaft in "
"der Vereinigung"

msgid ""
"Total amount of payment to be received by this date (0 = all outstanding)"
msgstr ""
"Gesamtbetrag der bis zu diesem Datum zu leistenden Zahlungen (0 = alles "
"offen)"

#, python-format
msgid ""
"We confirm that you have successfully pre-registered for <b>%(event)s</b>"
msgstr ""
"Wir bestätigen, dass Sie sich erfolgreich für das <b>%(event)s</b> "
"vorregistriert haben"

msgid ""
"We have pre-filled the application form based on the data you provided us"
msgstr ""
"Wir haben die Anwendung auf der Grundlage der von Ihnen angegebenen Daten "
"vorausgefüllt"

msgid ""
"if you leave this empty, this can be the starting event of a new campaign"
msgstr ""
"wenn Sie dies leer lassen, kann dies das Startereignis einer neuen Kampagne "
"sein"

msgid ""
"I confirm that all my required personal data have been filled in correctly"
msgstr ""
"Ich bestätige, dass ich alle erforderlichen Angaben zu meiner Person korrekt"
" ausgefüllt habe"

msgid ""
"Indicate the organization nationality to activate nation-specific features"
msgstr ""
"Geben Sie die Nationalität der Organisation an, um länderspezifische "
"Funktionen zu aktivieren"

msgid ""
"On this page you can filter characters and directly view their information"
msgstr ""
"Auf dieser Seite können Sie die Zeichen filtern und ihre Informationen "
"direkt anzeigen"

msgid ""
"Payment received! As soon as it is approved, your accounts will be updated"
msgstr ""
"Zahlung erhalten! Sobald sie genehmigt ist, werden Ihre Konten aktualisiert"

msgid ""
"This page shows all event templates; you can edit them, or create new ones"
msgstr ""
"Auf dieser Seite werden alle Veranstaltungsvorlagen angezeigt; Sie können "
"sie bearbeiten oder neue erstellen"

msgid ""
"You can withdraw your consent to data sharing by clicking the related link"
msgstr ""
"Sie können Ihre Zustimmung zur Datenweitergabe widerrufen, indem Sie auf den"
" entsprechenden Link klicken"

msgid ""
"Fill in the form and click on confirm, it will take you to the next passage"
msgstr ""
"Füllen Sie das Formular aus und klicken Sie auf \"Bestätigen\", um zum "
"nächsten Schritt zu gelangen"

msgid ""
"For what time you will need transportation (time zone of the larp location)"
msgstr ""
"Für welche Zeit Sie den Transport benötigen (Zeitzone des "
"Veranstaltungsortes)"

msgid ""
"Hover on the link, or click on the question icon, to see what the link does"
msgstr ""
"Bewegen Sie den Mauszeiger über den Link oder klicken Sie auf das "
"Fragesymbol, um zu sehen, was der Link bewirkt"

msgid ""
"Indicates the title of the character - it will be shown along with the name"
msgstr ""
"Geben Sie den Titel der Figur an - er wird zusammen mit dem Namen angezeigt"

msgid ""
"Manages credits used by players to cover the registration fee on all events"
msgstr ""
"Verwaltet Guthaben, die von Spielern zur Deckung der Anmeldegebühr für alle "
"Veranstaltungen verwendet werden"

msgid ""
"Manages tokens used by players to cover the registration fee for all events"
msgstr ""
"Verwaltet die von den Spielern zur Deckung der Anmeldegebühr für alle "
"Veranstaltungen verwendeten Token"

msgid ""
"There are no candidates for the voting, set them in the configuration panel"
msgstr ""
"Es gibt keine Kandidaten für die Abstimmung, stellen Sie sie in der "
"Konfigurationsleiste ein"

msgid ""
"This page allows you to add or modify a form question for a writing element"
msgstr ""
"Auf dieser Seite können Sie eine Formularfrage für ein Textelement "
"hinzufügen oder ändern"

msgid ""
"This page allows you to change the appearance and presentation of the event"
msgstr ""
"Auf dieser Seite können Sie das Aussehen und die Präsentation des "
"Ereignisses ändern"

msgid ""
"This page shows the handouts (information dissemination tools) of the event"
msgstr ""
"Auf dieser Seite finden Sie eine Zusammenfassung der Handouts (Instrumente "
"zur Informationsverbreitung) der Veranstaltung"

msgid ""
"This page shows the progress steps that can be assigned to writing elements"
msgstr ""
"Diese Seite fasst die Fortschrittsstufen zusammen, die in den "
"Schriftelementen markiert werden können"

#, python-format
msgid ""
"(check the available number of discounts <a href='%(url)s'>on this page</a>)"
msgstr ""
"(überprüfen Sie die Anzahl der verfügbaren Ermäßigungen <a "
"href='%(url)s'>auf dieser Seite</a>)"

msgid ""
"Enables members to request a refund (a money transfer from the organization)"
msgstr ""
"Ermöglicht es den Mitgliedern, eine Rückerstattung zu beantragen (eine "
"Geldüberweisung von der Organisation)"

#, python-format
msgid ""
"Hello! We are contacting you regarding your registration at <b>%(event)s</b>"
msgstr ""
"Hallo! Wir kontaktieren Sie bezüglich Ihrer Anmeldung bei <b>%(event)s</b>"

msgid ""
"Here is the complete list of all organizations that have access to your data"
msgstr ""
"Hier finden Sie die vollständige Liste aller Organisationen, die Zugriff auf"
" Ihre Daten haben"

msgid ""
"If checked, allows a option to be visible only if other options are selected"
msgstr ""
"Wenn diese Option markiert ist, kann sie nur sichtbar sein, wenn andere "
"Optionen ausgewählt sind"

msgid ""
"If checked, makes factions visible, as the character assignments to factions"
msgstr ""
"Wenn angekreuzt, werden Fraktionen sichtbar, da die Charakterzuweisungen zu "
"Fraktionen"

msgid ""
"If checked, shows the original image in the cover, not the thumbnail version"
msgstr ""
"Wenn diese Option aktiviert ist, wird das Originalbild auf dem Cover "
"angezeigt, nicht die Miniaturversion"

msgid ""
"If checked: Send an email notification to the organisers for updated signups"
msgstr ""
"Wenn angekreuzt: Eine E-Mail-Benachrichtigung an die Organisatoren für "
"aktualisierte Einträge senden"

msgid ""
"If you are an Italian citizen, indicate your tax code; otherwise leave blank"
msgstr ""
"Wenn Sie italienischer Staatsbürger sind, geben Sie bitte Ihre Steuernummer "
"an; andernfalls lassen Sie das Feld frei"

msgid ""
"Part of the registration fee derived only from the additional options chosen"
msgstr ""
"Ein Teil der Anmeldegebühr ergibt sich nur aus den gewählten Zusatzoptionen"

msgid ""
"This page prepares the cash balance already formatted for annual declaration"
msgstr ""
"Auf dieser Seite wird der bereits für die Jahreserklärung formatierte "
"Kassenbestand vorbereitet"

msgid ""
"This page shows larpmanager usage costs, total and divided by individual run"
msgstr ""
"Diese Seite zeigt die Larpmanager-Nutzungskosten, insgesamt und aufgeteilt "
"nach einzelnen Läufen"

#, python-format
msgid ""
"To confirm it, we ask you to pay this amount as soon as possible: %(amount)s"
msgstr ""
"Zur Bestätigung bitten wir Sie, diesen Betrag so bald wie möglich zu "
"überweisen: %(amount)s"

msgid ""
"To use the feature you requested, you need to activate the following feature"
msgstr ""
"Um die von Ihnen gewünschte Funktion zu nutzen, muss die folgende Funktion "
"aktiviert sein"

msgid ""
"We could not find the event indicated in the url; perhaps it is one of these"
msgstr ""
"Wir konnten die in der Url angegebene Veranstaltung nicht finden; vielleicht"
" ist es eine von diesen"

msgid ""
"You cannot work on it at the same time: the work of one of you would be lost"
msgstr ""
"Sie können nicht gleichzeitig daran arbeiten: Die Arbeit eines von Ihnen "
"würde verloren gehen"

msgid ""
"Your data will be saved in the system, which is used by several associations"
msgstr ""
"Ihre Daten werden in dem System gespeichert, das von mehreren Verbänden "
"genutzt wird"

msgid ""
"Answer the following questions. Select *all* of the answers that seem "
"correct"
msgstr ""
"Beantworten Sie die folgenden Fragen. Wählen Sie *alle* Antworten aus, die "
"Ihnen richtig erscheinen"

msgid ""
"Characters relating to place of birth do not match (check exact "
"municipality)"
msgstr ""
"Die Zeichen für den Geburtsort stimmen nicht überein (genaue Gemeinde "
"überprüfen)"

msgid ""
"Enables field 'title', a short (2-3 words) text added to the character's "
"name"
msgstr ""
"Aktiviert das Feld \"Titel\", ein kurzer Text (2-3 Wörter), der dem Namen "
"des Charakters hinzugefügt wird"

msgid ""
"Generates an annual summary of fiscal activity for the Italian budget "
"report."
msgstr ""
"Erstellt eine jährliche Zusammenfassung der steuerlichen Aktivitäten für den"
" italienischen Haushaltsbericht."

msgid ""
"If checked: in the public page of an user shows a list of all events "
"attended"
msgstr ""
"Wenn aktiviert: zeigt auf der öffentlichen Seite eines Benutzers eine Liste "
"aller besuchten Veranstaltungen"

msgid ""
"If you have made a transfer, please upload the receipt for it to be "
"processed"
msgstr ""
"Wenn Sie eine Überweisung getätigt haben, laden Sie bitte den Beleg hoch, "
"damit er bearbeitet werden kann"

msgid ""
"Indicate whether the ability is visible to users, and can be freely "
"purchased"
msgstr ""
"Angabe, ob die Fähigkeit für die Benutzer sichtbar ist und frei erworben "
"werden kann"

msgid ""
"Theoretical total of income due to participation fees selected by the "
"players"
msgstr ""
"Theoretisches Gesamteinkommen aufgrund der von den Spielern gewählten "
"Teilnahmegebühren"

msgid ""
"This page shows for each event, the collaborators marked with which "
"expertise"
msgstr ""
"Auf dieser Seite wird für jedes Ereignis angezeigt, welche Mitarbeiter mit "
"welchem Fachwissen markiert sind"

msgid ""
"This page shows the available questions of the registration form of the "
"event"
msgstr ""
"Auf dieser Seite sind die verfügbaren Fragen aus dem Anmeldeformular für die"
" Veranstaltung zusammengefasst"

msgid ""
"Write your question, request or concern here. We will be happy to answer "
"you!"
msgstr ""
"Schreiben Sie hier Ihre Frage, Ihr Anliegen oder Ihren Zweifel. Wir werden "
"Ihnen gerne antworten!"

msgid ""
"Enables to set a character as a 'mirror' for another, to hide it's true "
"nature"
msgstr ""
"Ermöglicht es, ein Zeichen als \"Spiegel\" für ein anderes zu setzen, um "
"seine wahre Natur zu verbergen"

msgid ""
"If checked, allows a option to be visible only to players with selected "
"ticket"
msgstr ""
"Wenn diese Option aktiviert ist, kann sie nur von Spielern mit dem "
"ausgewählten Ticket gesehen werden"

msgid ""
"If checked, enables players to write their own list of character "
"relationships"
msgstr ""
"Wenn diese Option aktiviert ist, können die Spieler ihre eigene Liste von "
"Charakterbeziehungen erstellen"

msgid ""
"Indicate the name of the member for whom you want to activate a new "
"collection"
msgstr ""
"Geben Sie den Namen des Mitglieds an, für das Sie eine neue Sammlung "
"aktivieren möchten"

msgid ""
"Indicates other options that must be selected for this option to be "
"selectable"
msgstr ""
"Zeigt andere Optionen an, die ausgewählt werden müssen, damit diese Option "
"gewählt werden kann"

msgid ""
"Sorry, this facilitation code has already been used the maximum number "
"allowed"
msgstr ""
"Es tut uns leid, dieser Erleichterungscode wurde bereits in der maximal "
"zulässigen Anzahl verwendet"

msgid ""
"These CSS commands will be carried over to all pages in your Association "
"space"
msgstr ""
"Diese CSS-Befehle werden auf alle Seiten im Bereich Ihrer Vereinigung "
"übertragen"

msgid ""
"These are delegated account registrations for which you have to make a "
"payment"
msgstr ""
"Dabei handelt es sich um delegierte Kontoregistrierungen, für die Sie eine "
"Zahlung leisten müssen"

msgid ""
"This page allows you to return part of the quota to a player who has "
"cancelled"
msgstr ""
"Auf dieser Seite können Sie einem Spieler, der gekündigt hat, einen Teil "
"seines Kontingents zurückgeben"

msgid ""
"This page shows all expenses incurred by collaborators, recorded in the "
"system"
msgstr ""
"Auf dieser Seite werden alle Ausgaben der Mitarbeiter angezeigt, die im "
"System erfasst sind"

msgid ""
"This page shows in detail, for each expertise, the users who have indicated "
"it"
msgstr ""
"Auf dieser Seite werden für jedes Fachwissen die Nutzer, die es angegeben "
"haben, im Detail angezeigt"

msgid ""
"This page shows the sensitive information of registered players regarding "
"diet"
msgstr ""
"Diese Seite zeigt die sensiblen Informationen der registrierten Spieler "
"bezüglich der Ernährung"

msgid ""
"Type a keyword in the search bar to find a reference - please write in "
"English"
msgstr ""
"Geben Sie ein Stichwort in die Suchleiste ein, um eine Referenz zu finden - "
"bitte schreiben Sie auf Englisch"

msgid ""
"You have activated the following features, for each here's the links to "
"follow"
msgstr ""
"Sie haben die folgenden Funktionen aktiviert, für jede gibt es die folgenden"
" Links"

msgid ""
"Allows players to submit questions, and organizers to review and organize "
"them."
msgstr ""
"Ermöglicht es den Spielern, Fragen einzureichen, und den Organisatoren, "
"diese zu überprüfen und zu organisieren."

msgid ""
"Terms and conditions of signup, shown in a page linked in the registration "
"form"
msgstr ""
"Allgemeine Geschäftsbedingungen für die Anmeldung, die auf einer im "
"Anmeldeformular verlinkten Seite angezeigt werden"

msgid ""
"The membership request text is missing, create it in the texts management "
"panel"
msgstr ""
"Der Text für den Antrag auf Mitgliedschaft fehlt, erstellen Sie ihn in der "
"Textverwaltung"

msgid ""
"To participate in this event, you will have to pay the annual membership fee"
" of"
msgstr ""
"Um an dieser Veranstaltung teilzunehmen, müssen Sie den jährlichen "
"Mitgliedsbeitrag bezahlen"

msgid ""
"(If you need a hand feel free to let us know, we'll try to help as best we "
"can!)"
msgstr ""
"Wenn Sie Hilfe benötigen, lassen Sie es uns unbedingt wissen, wir werden "
"versuchen, Ihnen auf jede erdenkliche Weise zu helfen"

msgid ""
"Do you want a dashboard to track and manage deadlines missed by registered "
"users"
msgstr ""
"Möchten Sie ein Dashboard zur Verfolgung und Verwaltung der von "
"registrierten Nutzern versäumten Fristen"

msgid ""
"Do you want to allow users to add a voluntary donation to their registration"
" fee"
msgstr ""
"Möchten Sie den Nutzern erlauben, eine freiwillige Spende zu ihrer "
"Registrierungsgebühr hinzuzufügen"

msgid ""
"Lets players submit character preferences, then finds the optimal overall "
"match."
msgstr ""
"Ermöglicht es den Spielern, ihre Charakterpräferenzen einzureichen, und "
"findet dann die optimale Gesamtübereinstimmung."

msgid ""
"Logo image (you can upload a file of any size, it will be resized "
"automatically)"
msgstr ""
"Logobild (Sie können eine Datei beliebiger Größe hochladen, die Größe wird "
"automatisch angepasst"

msgid ""
"Request for reimbursement entered! You will receive notice when it is "
"processed."
msgstr ""
"Antrag auf Erstattung eingegeben! Sie erhalten eine Benachrichtigung, wenn "
"der Antrag bearbeitet wird."

msgid ""
"This page shows the sensitive information of registered players regarding "
"safety"
msgstr ""
"Diese Seite zeigt die sensiblen Informationen der registrierten Spieler in "
"Bezug auf die Sicherheit"

msgid ""
"Total amount of money received for this event, minus commission fees and "
"refunds"
msgstr ""
"Gesamtbetrag der für diese Veranstaltung eingenommenen Gelder, abzüglich "
"Provisionsgebühren und Rückerstattungen"

msgid ""
"Where you find a button like this, you can press it to perform filtering "
"further"
msgstr ""
"Wenn Sie eine solche Schaltfläche finden, können Sie sie drücken, um weitere"
" Filterungen vorzunehmen"

msgid ""
"Cover image shown on the organization's homepage — rectangular, ideally 4:3 "
"ratio"
msgstr ""
"Titelbild auf der Homepage der Organisation - rechteckig, idealerweise im "
"Verhältnis 4:3"

msgid ""
"Go ahead and click on this button to perform the extraction. Warning: it is "
"final"
msgstr ""
"Klicken Sie nun auf diese Schaltfläche, um die Extraktion durchzuführen. "
"Achtung: Dies ist endgültig"

msgid ""
"If checked: allow to export characters and registration in a easily readable"
" page"
msgstr ""
"Wenn angekreuzt: Export von Zeichen und Registrierung in einer leicht "
"lesbaren Seite erlauben"

msgid ""
"Sets how often reminder emails are sent, in days (if not set, no emails are "
"sent)"
msgstr ""
"Legt fest, wie oft Erinnerungs-E-Mails gesendet werden, in Tagen (wenn nicht"
" festgelegt, werden keine E-Mails gesendet)"

msgid ""
"There are no payment gateway active, configure them in the payment settings "
"panel"
msgstr ""
"Es sind keine Zahlungsgateways aktiv, konfigurieren Sie sie in den "
"Zahlungseinstellungen"

msgid ""
"To register for the event, please fill in the following form and click on "
"confirm"
msgstr ""
"Um sich für die Veranstaltung anzumelden, füllen Sie bitte das folgende "
"Formular aus und klicken Sie auf \"Bestätigen\""

msgid ""
"You can read them in order, or scroll directly to the one that interests you"
" most"
msgstr ""
"Sie können sie der Reihe nach lesen oder direkt zu dem Artikel blättern, der"
" Sie am meisten interessiert"

msgid ""
"Annual fee required of members, starting from the beginning of the "
"membership year"
msgstr ""
"Jahresbeitrag, der von den Mitgliedern ab dem Beginn des Mitgliedsjahres zu "
"entrichten ist"

msgid ""
"Click here if after submitting the form, you want to move on to edit the "
"next item"
msgstr ""
"Klicken Sie hier, wenn Sie nach dem Absenden des Formulars das nächste "
"Element bearbeiten möchten"

msgid ""
"Do you want to manage campaigns, a series of events that share the same "
"characters"
msgstr ""
"Möchten Sie Kampagnen verwalten, eine Reihe von Ereignissen, die dieselben "
"Zeichen haben"

msgid ""
"Enables the creation, editing, and assignment of characters to registered "
"players."
msgstr ""
"Ermöglicht die Erstellung, Bearbeitung und Zuweisung von Charakteren an "
"registrierte Spieler."

msgid ""
"If checked, the gallery will not be displayed to those not logged in to the "
"system"
msgstr ""
"Wenn diese Option aktiviert ist, wird die Galerie nicht für Personen "
"angezeigt, die nicht im System angemeldet sind"

msgid ""
"Indicate the character options, which must be selected to make the skill "
"available"
msgstr ""
"Geben Sie die Zeichenoptionen an, die ausgewählt werden müssen, damit die "
"Fertigkeit verfügbar ist"

msgid ""
"The organization tax configuration is missing, set them in the configuration"
" panel"
msgstr ""
"Die Konfiguration der Organisationssteuer fehlt, setzen Sie sie in der "
"Konfigurationstafel"

msgid ""
"This page shows membership badges. You can edit them, assign them, create "
"new ones"
msgstr ""
"Diese Seite zeigt die Mitgliedsausweise. Sie können sie bearbeiten, "
"zuweisen, neue erstellen"

msgid ""
"You can check and edit the list of organizations that can access your data "
"on your"
msgstr ""
"Sie können die Liste der Organisationen, die auf Ihre Daten zugreifen "
"können, auf Ihrer Website überprüfen und bearbeiten"

msgid ""
"visibility (demand visibility: 's' for Searchable, 'c' for Public, 'e' for "
"Private"
msgstr ""
"Sichtbarkeit (Nachfrage Sichtbarkeit: 's' für Searchable, 'c' für Public, "
"'e' für Private"

msgid ""
"Additional preferences, for random assignment when no solution is found "
"(default 0)"
msgstr ""
"Zusätzliche Präferenzen für die Zufallszuweisung, wenn keine Lösung gefunden"
" wird (Standardwert 0)"

msgid ""
"Enables management of expenses paid using the organization's financial "
"instruments."
msgstr ""
"Ermöglicht die Verwaltung von Ausgaben, die mit den Finanzinstrumenten der "
"Organisation getätigt wurden."

#, python-format
msgid ""
"In the event <b>%(event)s</b> you were assigned the character: "
"<b>%(character)s</b>"
msgstr ""
"In dem Ereignis <b>%(event)s</b> wurde dir das Zeichen <b>%(character)s</b> "
"zugewiesen"

msgid ""
"Lets members cast votes for the election of the organisation's Executive "
"Committee."
msgstr ""
"Die Mitglieder geben ihre Stimme bei der Wahl des Exekutivausschusses der "
"Organisation ab."

msgid ""
"Statement issued by the bank as proof of the issuance of the transfer (as "
"pdf file)"
msgstr ""
"Von der Bank ausgestellter Beleg als Nachweis der Überweisung (als pdf-"
"Datei)"

#, python-format
msgid ""
"There are <b>%(number)s</b> refunds to deliver, access the refunds "
"management panel"
msgstr ""
"Es sind <b>%(number)s</b> Rückerstattungen zu liefern, rufen Sie das "
"Rückerstattungsverwaltungspanel auf"

msgid ""
"This page shows all information about the individual member available in the"
" system"
msgstr ""
"Auf dieser Seite werden alle im System verfügbaren Informationen über das "
"einzelne Mitglied angezeigt"

msgid ""
"This page shows the different tickets with which players can register for "
"the event"
msgstr ""
"Auf dieser Seite sind die verschiedenen Tickets zusammengefasst, mit denen "
"sich die Spieler für die Veranstaltung anmelden können"

msgid ""
"This page shows the response options for questions about the workshops of "
"the event"
msgstr ""
"Auf dieser Seite sind die Möglichkeiten zur Beantwortung von Fragen im "
"Rahmen der Veranstaltungsworkshops zusammengefasst"

msgid ""
"You can update them by indicating the recipient and assigning the "
"contributed money"
msgstr ""
"Sie können sie aktualisieren, indem Sie den Empfänger angeben und das "
"eingezahlte Geld zuordnen"

msgid ""
"Do you want to open registrations at a specific date and time instead of "
"immediately"
msgstr ""
"Möchten Sie Registrierungen nicht sofort, sondern erst zu einem bestimmten "
"Datum und einer bestimmten Uhrzeit öffnen"

msgid ""
"Enables 'Handouts,' pre-written texts that provide information about a plot "
"or lore."
msgstr ""
"Ermöglicht \"Handouts\", vorformulierte Texte, die Informationen über eine "
"Handlung oder Überlieferung liefern."

#, python-format
msgid ""
"File type '%(detected_type)s' is not allowed.Allowed types are: "
"'%(allowed_types)s'."
msgstr ""
"Der Dateityp \"%(detected_type)s\" ist nicht erlaubt, erlaubt sind: "
"\"%(allowed_types)s\"."

msgid ""
"If checked: Does not send communication to the player when the character is "
"assigned"
msgstr ""
"Wenn markiert: Sendet keine Mitteilung an den Spieler, wenn der Charakter "
"zugewiesen wird"

msgid ""
"In rich text editors, you can reference other characters directly using "
"their number"
msgstr ""
"In Rich-Text-Editoren können Sie andere Zeichen direkt über ihre Nummer "
"referenzieren"

msgid ""
"Indicates a type of identification document issued by the nation in which "
"you reside"
msgstr ""
"Gibt die Art des Ausweises an, der von dem Land ausgestellt wird, in dem Sie"
" Ihren Wohnsitz haben"

msgid ""
"Minimum number of days before the event for which it is made available (0  ="
" always)"
msgstr ""
"Mindestanzahl von Tagen vor dem Ereignis, für das es zur Verfügung gestellt "
"wird (0 = immer)"

msgid ""
"No quest types have been created; use the quest type management panel to "
"define them"
msgstr ""
"Es wurden noch keine Questtypen erstellt; verwenden Sie die Verwaltung der "
"Questtypen, um sie zu definieren"

#, python-format
msgid ""
"There are quests without traits: %(list)s. Create them in the trait "
"management panel"
msgstr ""
"Es gibt Quests ohne Eigenschaften: %(list)s. Erstelle sie in der "
"Eigenschaftsverwaltung"

msgid ""
"Tip: Pin this page to your browser for faster access to your organization "
"and events"
msgstr ""
"Tipp! Heften Sie diese Seite an Ihren Browser, um schneller auf Ihre "
"Organisation und Veranstaltungen zugreifen zu können"

msgid ""
"Adds a 'progress' status field (e.g. draft, ready, approved) to key writing "
"elements."
msgstr ""
"Fügt ein Feld für den \"Fortschrittsstatus\" (z. B. Entwurf, fertig, "
"genehmigt) zu wichtigen Textelementen hinzu."

msgid ""
"I confirm that I have uploaded a valid document issued by the state of my "
"nationality"
msgstr ""
"Ich bestätige, dass ich ein gültiges Dokument hochgeladen habe, das vom "
"Staat meiner Staatsangehörigkeit ausgestellt wurde"

msgid ""
"If checked, players will be able to view for each character the preference "
"statistics"
msgstr ""
"Wenn diese Option aktiviert ist, können die Spieler die bevorzugten "
"Statistiken für jeden Charakter anzeigen"

msgid ""
"If you are absolutely certain that you want to delete this item, click on "
"this button"
msgstr ""
"Wenn Sie ganz sicher sind, dass Sie diesen Eintrag löschen wollen, klicken "
"Sie auf diese Schaltfläche"

msgid ""
"Requires Executive Committee approval of membership before participating in "
"an event."
msgstr ""
"Erfordert die Zustimmung des Exekutivausschusses zur Mitgliedschaft vor der "
"Teilnahme an einer Veranstaltung."

#, python-format
msgid ""
"There are <b>%(number)s</b> expenses to approve, access the expenses "
"management panel"
msgstr ""
"Es gibt <b>%(number)s</b> Ausgaben zu genehmigen, rufen Sie das "
"Ausgabenmanagement-Panel auf"

#, python-format
msgid ""
"There are <b>%(number)s</b> payments to approve, access the invoices "
"management panel"
msgstr ""
"Wenn Sie <b>%(number)s</b> Zahlungen zu genehmigen haben, rufen Sie das "
"Panel zur Rechnungsverwaltung auf"

msgid ""
"Upload a photo of the identity document that you listed in the request "
"(image or pdf)"
msgstr ""
"Laden Sie ein Foto des Ausweises hoch, den Sie in Ihrem Antrag angegeben "
"haben (Bild oder PDF)"

msgid ""
"Upload a photo of yourself associated with your character specifically for "
"this event"
msgstr ""
"Laden Sie ein Foto von sich hoch, das Sie mit Ihrer Figur speziell für "
"dieses Ereignis verbindet"

msgid ""
"If checked, automatically removes formatting when pasting text into the "
"WYSIWYG editor"
msgstr ""
"Wenn diese Option aktiviert ist, wird die Formatierung beim Einfügen von "
"Text in den WYSIWYG-Editor automatisch entfernt"

msgid ""
"If you already have the file ready, upload it here (pay attention to the "
"'csv' format)"
msgstr ""
"Wenn Sie die Datei bereits fertig haben, laden Sie sie hier hoch (achten Sie"
" auf das \"csv\"-Format)"

msgid ""
"Payment deadlines will be similarly equally divided, based on the date of "
"registration"
msgstr ""
"Die Zahlungsfristen werden zu gleichen Teilen nach dem Datum der Anmeldung "
"aufgeteilt"

msgid ""
"Percentage of VAT to be calculated on the sum of the costs of the "
"registration options"
msgstr ""
"Prozentsatz der Mehrwertsteuer, der auf die Summe der Kosten für die "
"Eintragungsoptionen zu berechnen ist"

#, python-format
msgid ""
"There are <b>%(number)s</b> members to approve, access the membership "
"management panel"
msgstr ""
"Es gibt <b>%(number)s</b> Mitglieder zu genehmigen, rufen Sie das "
"Mitgliederverwaltungspanel auf"

msgid ""
"This page allows you to add or change the fixed instalments in which a "
"player must pay"
msgstr ""
"Auf dieser Seite können Sie die festen Raten, in denen ein Spieler zahlen "
"muss, hinzufügen oder ändern"

msgid ""
"This page shows all expenses incurred directly by the organization "
"concerning this run"
msgstr ""
"Auf dieser Seite sind alle Ausgaben zusammengefasst, die dem Verein im "
"Zusammenhang mit diesem Lauf direkt entstanden sind"

msgid ""
"Upload the scan of both your signed request, and your document (image or pdf"
" document)"
msgstr ""
"Laden Sie Ihren unterschriebenen Antrag und ein Foto Ihres Ausweises hoch"

msgid ""
"We cannot find your registration for this event. Are you logged in as the "
"correct user"
msgstr ""
"Wir können Ihre Anmeldung für diese Veranstaltung nicht finden. Sind Sie als"
" der richtige Benutzer eingeloggt"

msgid ""
"You are now registered, but your account is inactive. We have sent an "
"activation email"
msgstr ""
"Sie haben Ihre Registrierung abgeschlossen, aber Ihr Konto ist noch inaktiv."
" Klicken Sie auf den per E-Mail zugesandten Link, um es zu aktivieren"

msgid ""
"Adds a page displaying member mailing lists, sorted by members' newsletter "
"preferences."
msgstr ""
"Fügt eine Seite hinzu, die die Mailinglisten der Mitglieder anzeigt, "
"sortiert nach den Newsletter-Einstellungen der Mitglieder."

msgid ""
"Attention: the operation is final, please double-check the assignments "
"before uploading"
msgstr ""
"Achtung: der Vorgang ist endgültig, bitte überprüfen Sie die Zuordnungen vor"
" dem Hochladen"

msgid ""
"If checked, allows a registration form question to be visible based on the "
"player's age"
msgstr ""
"Wenn diese Option aktiviert ist, kann eine Frage im Registrierungsformular "
"basierend auf dem Alter des Spielers angezeigt werden"

msgid ""
"If checked, does not show characters in the gallery who have not been "
"assigned a player"
msgstr ""
"Wenn diese Option aktiviert ist, werden keine Charaktere in der Galerie "
"angezeigt, denen kein Spieler zugewiesen wurde"

msgid ""
"If checked, does not show players in the gallery who have not been assigned "
"a character"
msgstr ""
"Wenn diese Option aktiviert ist, werden Spieler, denen kein Charakter "
"zugewiesen wurde, in der Galerie nicht angezeigt"

msgid ""
"Optional - Indicates additional details on the option, will be shown below "
"the question"
msgstr ""
"Optional - Gibt zusätzliche Details zu der Option an, wird unter der Frage "
"angezeigt"

msgid ""
"To quickly configure your events's most important settings, access the quick"
" setup page"
msgstr ""
"Um die wichtigsten Einstellungen für Ihre Veranstaltungen schnell zu "
"konfigurieren, rufen Sie die Seite für die Schnelleinrichtung auf"

msgid ""
"Value of the discount for the friend who signs up using the code of a "
"registered player"
msgstr ""
"Wert des Rabatts für den Freund, der sich mit dem Code eines registrierten "
"Spielers anmeldet"

msgid ""
"Allows you to generate discount codes that players can use to reduce their "
"ticket price."
msgstr ""
"Ermöglicht es Ihnen, Rabattcodes zu erstellen, mit denen die Spieler ihren "
"Ticketpreis reduzieren können."

#, python-format
msgid ""
"Hello! We are contacting you regarding your provisional registration at "
"<b>%(event)s</b>"
msgstr ""
"Hallo! Wir kontaktieren Sie bezüglich Ihrer vorläufigen Anmeldung bei "
"<b>%(event)s</b>"

msgid ""
"If checked: Send a notification email to the organisers for cancellation of "
"registration"
msgstr ""
"Wenn angekreuzt: Senden Sie eine Benachrichtigung per E-Mail an die "
"Organisatoren für die Stornierung der Anmeldung"

msgid ""
"If checked: when first accessing the manage page, automatically show "
"shortcuts on mobile"
msgstr ""
"Wenn aktiviert: beim ersten Zugriff auf die Verwaltungsseite automatisch "
"Verknüpfungen auf dem Handy anzeigen"

msgid ""
"Indicate the prerequisite abilities, which must be possessed before one can "
"acquire this"
msgstr ""
"Geben Sie die vorausgesetzten Fähigkeiten an, die Sie besitzen müssen, bevor"
" Sie diese Fähigkeit erwerben können"

msgid ""
"Indicate the value of the discount, it will be deducted from the total "
"amount calculated"
msgstr ""
"Geben Sie den Wert des Rabatts an, er wird vom berechneten Gesamtbetrag "
"abgezogen"

msgid ""
"No ability types have been created; use the ability type management panel to"
" define them"
msgstr ""
"Es wurden noch keine Fähigkeitstypen erstellt; verwenden Sie die Verwaltung "
"der Fähigkeitstypen, um sie zu definieren"

msgid ""
"Please be careful to perform these steps - otherwise your  payment will not "
"be processed"
msgstr ""
"Bitte seien Sie vorsichtig, wenn Sie diese Schritte ausführen - andernfalls "
"wird Ihre Zahlung nicht bearbeitet"

msgid ""
"This page allows you to add or modify an option in a form question for a "
"writing element"
msgstr ""
"Auf dieser Seite können Sie eine Option in einer Formularfrage für ein "
"Textelement hinzufügen oder ändern"

msgid ""
"This page allows you to set up the fields that players can fill in in their "
"user profile"
msgstr ""
"Auf dieser Seite können Sie die Felder einrichten, die Spieler in ihrem "
"Benutzerprofil ausfüllen können"

msgid ""
"We inform you that your membership of the Association has not been accepted "
"by the board"
msgstr ""
"Wir teilen Ihnen mit, dass Ihre Mitgliedschaft in der Vereinigung vom "
"Vorstand nicht akzeptiert wurde"

msgid ""
"If checked: Adds a unique code to each payment, which helps in being able to"
" recognize it"
msgstr ""
"Wenn angekreuzt: Fügt jeder Zahlung einen eindeutigen Code hinzu, der ihre "
"Erkennung erleichtert"

msgid ""
"Indicate the maximum number of such discounts that can be requested (0 for "
"infinite uses)"
msgstr ""
"Geben Sie die maximale Anzahl solcher Rabatte an, die in Anspruch genommen "
"werden können (0 für unendliche Nutzung)"

msgid ""
"Optional logo image - you can upload a file of any size, it will be "
"automatically resized"
msgstr ""
"Optionales Logobild - Sie können eine Datei in beliebiger Größe hochladen, "
"die Größe wird automatisch angepasst"

msgid ""
"This page allows you to add or change the types of ticket with which players"
" can register"
msgstr ""
"Auf dieser Seite können Sie die Arten von Tickets, mit denen sich Spieler "
"registrieren können, hinzufügen oder ändern"

msgid ""
"This page shows active discounts on the player, allows you to activate or "
"deactivate them"
msgstr ""
"Diese Seite fasst die aktiven Rabatte des Spielers zusammen und ermöglicht "
"es Ihnen, sie zu aktivieren oder zu deaktivieren"

msgid ""
"This page shows problems reported by contributors, for direct management "
"during the event"
msgstr ""
"Auf dieser Seite werden die von den Teilnehmern gemeldeten Probleme "
"zusammengefasst, damit sie während der Veranstaltung direkt bearbeitet "
"werden können"

msgid ""
"You can create new delegate accounts, or log in with them by pressing the "
"relevant button"
msgstr ""
"Sie können neue Delegiertenkonten erstellen oder sich mit ihnen anmelden, "
"indem Sie auf die entsprechende Schaltfläche klicken"

msgid ""
"for each option four columns: name, description, price, available places (0 "
"for infinite)"
msgstr ""
"für jede Option vier Spalten: Name, Beschreibung, Preis, verfügbare Plätze "
"(0 für unendlich)"

msgid ""
"Activates 'waiting list' style tickets, available only when all main tickets"
" are sold out."
msgstr ""
"Aktiviert Tickets im Stil einer Warteliste, die nur verfügbar sind, wenn "
"alle Haupttickets ausverkauft sind."

msgid ""
"Automatically generates and updates PDFs of character sheets, gallery and "
"player profiles."
msgstr ""
"Erzeugt und aktualisiert automatisch PDFs von Charakterbögen, Galerien und "
"Spielerprofilen."

#, python-format
msgid ""
"Do you want to unsubscribe from our communication lists? <a "
"href='%(url)s'>Unsubscribe</a>"
msgstr ""
"Möchten Sie sich von unseren Kommunikationslisten abmelden? <a "
"href='%(url)s'>Abmelden</a>"

msgid ""
"Enter the date and time when registrations open - leave blank to keep "
"registrations closed"
msgstr ""
"Geben Sie das Datum und die Uhrzeit ein, zu der Anmeldungen geöffnet werden "
"- lassen Sie das Feld leer, um Anmeldungen geschlossen zu halten"

#, python-format
msgid ""
"There are quest types without quests: %(list)s. Create them in the quests "
"management panel"
msgstr ""
"Es gibt Questtypen ohne Quests: %(list)s. Erstelle sie in der Verwaltung der"
" Quests"

msgid ""
"This page shows the accounting status of the event, divided into the various"
" expense types"
msgstr ""
"Diese Seite gibt einen Überblick über die buchhalterische Situation der "
"Veranstaltung, unterteilt in die verschiedenen Ausgabenposten"

msgid ""
"for bidirectional relationships, where the other character is also aware of "
"the connection"
msgstr ""
"für bidirektionale Beziehungen, bei denen der andere Charakter ebenfalls von"
" der Verbindung weiß"

msgid ""
"for unidirectional relationships, where the other character is NOT aware of "
"the connection"
msgstr ""
"für unidirektionale Beziehungen, bei denen die andere Person NICHT über die "
"Verbindung informiert ist"

msgid ""
"Indicates public information about your character, which will be shown to "
"all other players"
msgstr ""
"Zeigt öffentliche Informationen über deinen Charakter an, die allen anderen "
"Spielern angezeigt werden"

msgid ""
"Introduces 'Quests' as building blocks of the character sheet, each with "
"multiple 'traits'."
msgstr ""
"Einführung von \"Quests\" als Bausteine des Charakterbogens, jeder mit "
"mehreren \"Eigenschaften\"."

msgid ""
"This page shows global competencies, skill areas in which contributors can "
"score themselves"
msgstr ""
"Diese Seite zeigt die globalen Kompetenzen, die Fähigkeitsbereiche, in denen"
" sich die Teilnehmer selbst bewerten können"

msgid ""
"To participate in this event, you will have to pay in addition the annual "
"membership fee of"
msgstr ""
"Um an dieser Veranstaltung teilzunehmen, müssen Sie zusätzlich den "
"jährlichen Mitgliedsbeitrag von bezahlen"

msgid ""
"Value of the discount for the registered player who gives the code to a "
"friend who signs up"
msgstr ""
"Wert des Rabatts für den registrierten Spieler, der den Code an einen Freund"
" weitergibt, der sich anmeldet"

#, python-format
msgid ""
"Your request for reimbursement of %(amount).2f, with reason '%(reason)s', "
"has been approved"
msgstr ""
"Ihr Antrag auf Erstattung von %(amount).2f, mit Grund '%(reason)s', wurde "
"genehmigt"

#, python-format
msgid ""
"Alternatively, you can request a reimbursement in <a href='%(url)s'>your "
"accounting</a>.</i>"
msgstr ""
"Alternativ können Sie eine Erstattung in <a href='%(url)s'>Ihrer "
"Buchhaltung</a> beantragen.</i>"

msgid ""
"Enables field 'cover', to shown a specific image in the gallery - until "
"assigned to a player"
msgstr ""
"Ermöglicht das Feld 'Cover', um ein bestimmtes Bild in der Galerie "
"anzuzeigen - bis es einem Spieler zugewiesen wird"

msgid ""
"In order to subscribe to the Organization's events you must apply to be "
"admitted as a Member"
msgstr ""
"Um sich für Veranstaltungen der Vereinigung anzumelden, müssen Sie einen "
"Antrag auf Aufnahme als Mitglied stellen"

msgid ""
"It is compulsory to take part in all our live events, as it also includes "
"the insurance fee."
msgstr ""
"Die Teilnahme an allen unseren Live-Veranstaltungen ist obligatorisch, da "
"darin auch die Versicherungsgebühr enthalten ist."

msgid ""
"On this page you can book tickets for the event; once paid, a special code "
"will be generated"
msgstr ""
"Auf dieser Seite können Sie Tickets für die Veranstaltung buchen; nach der "
"Bezahlung wird ein spezieller Code generiert"

msgid ""
"Please note that if you have with us a different agreement, you can safely "
"ignore this email"
msgstr ""
"Bitte beachten Sie, dass Sie diese E-Mail ignorieren können, wenn Sie einen "
"anderen Vertrag mit uns haben"

#, python-format
msgid ""
"The user requested the password reset, but did not complete it. Give them "
"this link: %(url)s"
msgstr ""
"Der Benutzer hat das Zurücksetzen des Kennworts angefordert, es aber nicht "
"abgeschlossen. Geben Sie ihm diesen Link: %(url)s"

#, python-format
msgid ""
"There are <b>%(number)s</b> questions to answer, access the users questions "
"management panel"
msgstr ""
"Es gibt <b>%(number)s</b> Fragen, die Sie beantworten müssen. Rufen Sie das "
"Panel zur Verwaltung der Benutzerfragen auf"

msgid ""
"This page shows the email addresses to which to send updates in order to get"
" them to sign up"
msgstr ""
"Auf dieser Seite werden die E-Mail-Adressen angezeigt, an die "
"Aktualisierungen gesendet werden sollen, um sie zur Anmeldung zu bewegen"

msgid ""
"You can indicate a template event from which functionality and "
"configurations will be copied"
msgstr ""
"Sie können ein Vorlagenereignis angeben, von dem Funktionen und "
"Konfigurationen kopiert werden sollen"

msgid ""
"Disable the system that finds the character number when a special reference "
"symbol is written"
msgstr ""
"Deaktivieren Sie das System, das die Zeichennummer findet, wenn ein "
"spezielles Referenzsymbol geschrieben wird"

msgid ""
"Enables 'Factions' to organize characters into groups, either visible, "
"transversal or secret."
msgstr ""
"Ermöglicht \"Fraktionen\", um Charaktere in Gruppen zu organisieren, "
"entweder sichtbar, quer oder geheim."

msgid ""
"Enables field 'assigned', to track which staff member is responsible for "
"each writing element"
msgstr ""
"Ermöglicht das Feld \"zugewiesen\", um zu verfolgen, welcher Mitarbeiter für"
" jedes Schriftelement zuständig ist"

msgid ""
"If checked, it allows players to enter public information on their "
"characters, visible to all"
msgstr ""
"Wenn diese Option aktiviert ist, können Spieler öffentliche Informationen "
"über ihre Charaktere eingeben, die für alle sichtbar sind"

msgid ""
"If checked: Hides the possibility for the player to change the payment "
"amount for his entries"
msgstr ""
"Wenn markiert: Blendet die Möglichkeit aus, dass der Spieler den "
"Zahlungsbetrag für seine Einträge ändern kann"

msgid ""
"The quick access sidebar is on the left (on mobile, tap “Shortcuts” at the "
"bottom to open it)"
msgstr ""
"Die Schnellzugriffs-Seitenleiste befindet sich auf der linken Seite (auf dem"
" Handy tippen Sie unten auf \"Shortcuts\", um sie zu öffnen)"

msgid ""
"This page shows in the detail of an event, the list of expertises covered by"
" the contributors"
msgstr ""
"Diese Seite zeigt die Liste der Fachgebiete, die von den Mitwirkenden "
"abgedeckt werden, im Detail an"

msgid ""
"To quickly configure your organization's most important settings, access the"
" quick setup page"
msgstr ""
"Um die wichtigsten Einstellungen für Ihr Unternehmen schnell zu "
"konfigurieren, rufen Sie die Seite für die Schnelleinrichtung auf"

msgid ""
"Automatically generates a customizable PDF receipt for each payment and "
"emails it to the user."
msgstr ""
"Erzeugt automatisch eine anpassbare PDF-Quittung für jede Zahlung und sendet"
" sie per E-Mail an den Benutzer."

msgid ""
"If it is assigned to you, you will automatically be assigned the original "
"character it mirrors"
msgstr ""
"Wenn es Ihnen zugewiesen wird, wird Ihnen automatisch das Originalzeichen "
"zugewiesen, das es widerspiegelt"

msgid ""
"Optional - Indicate additional details on the ticket, they will be shown "
"below the application"
msgstr ""
"Optional - Geben Sie zusätzliche Details auf dem Ticket an, sie werden "
"unterhalb des Antrags angezeigt"

msgid ""
"Performs daily checks for upcoming payments deadlines and sends reminder "
"emails automatically."
msgstr ""
"Überprüft täglich die anstehenden Zahlungstermine und versendet automatisch "
"Erinnerungs-E-Mails."

#, python-format
msgid ""
"To confirm it, we ask you to pay this amount: %(amount)s, within this number"
" of days: %(days)s"
msgstr ""
"Zur Bestätigung bitten wir Sie, diesen Betrag: %(amount)s, innerhalb dieser "
"Anzahl von Tagen zu zahlen: %(days)s"

msgid ""
"To request a change of your e-mail address, please indicate both your old "
"and your new address"
msgstr ""
"Um eine Änderung Ihrer E-Mail-Adresse zu beantragen, geben Sie bitte sowohl "
"Ihre alte als auch Ihre neue Adresse an"

msgid ""
"Treats this event as a digital/online occurrence that does not require in-"
"person registration."
msgstr ""
"Behandelt diese Veranstaltung als digitales/online Ereignis, für das keine "
"persönliche Anmeldung erforderlich ist."

msgid ""
"You will be notified when a new run is organized, and you will have fast-"
"track on registration"
msgstr ""
"Sie werden informiert, wenn ein neuer Lauf organisiert wird, und Sie haben "
"das Vorkaufsrecht bei der Anmeldung"

msgid ""
"status of application: 'o' for optional, 'm' mandatory, 'c' creation, 'd' "
"disabled, 'h' hidden"
msgstr ""
"Status des Antrags: \"o\" für fakultativ, \"m\" obligatorisch, \"c\" "
"Erstellung, \"d\" deaktiviert, \"h\" verborgen"

msgid ""
"Communicate them only if strictly necessary, and if possible communicate "
"them in anonymous form"
msgstr ""
"Teilen Sie sie nur mit, wenn es unbedingt notwendig ist, und wenn möglich in"
" anonymer Form"

msgid ""
"For each character added, a specific field will be available to add "
"additional plot information"
msgstr ""
"Für jedes hinzugefügte Zeichen steht ein spezielles Feld zur Verfügung, um "
"zusätzliche Informationen zur Handlung hinzuzufügen"

msgid ""
"For each of them, you will receive the following discount on your membership"
" event registration"
msgstr ""
"Für jede von ihnen erhalten Sie den folgenden Rabatt auf Ihre Anmeldung zu "
"einer Mitgliedschaftsveranstaltung"

msgid ""
"This page allows you to perform a quick setup of the most important settings"
" for your new event"
msgstr ""
"Auf dieser Seite können Sie schnell die wichtigsten Einstellungen für Ihre "
"neue Veranstaltung vornehmen"

msgid ""
"Unique code for internal use - not visible. Indicate a string without spaces"
" or strange symbols"
msgstr ""
"Eindeutiger Code für den internen Gebrauch - nicht sichtbar. Geben Sie eine "
"Zeichenfolge ohne Leerzeichen oder seltsame Symbole an"

msgid ""
"We confirm that your membership has been accepted by the board. We welcome "
"you to our community"
msgstr ""
"Wir bestätigen, dass Ihre Mitgliedschaft vom Vorstand angenommen wurde. Wir "
"heißen Sie in unserer Gemeinschaft willkommen"

msgid ""
"We confirm that your registration for this event has been cancelled. We are "
"sorry to see you go"
msgstr ""
"Wir bestätigen, dass Ihre Anmeldung für diese Veranstaltung storniert wurde."
" Wir bedauern, Sie gehen zu sehen"

msgid ""
"You have already paid your dues for the current year, so you are already "
"covered for this event"
msgstr ""
"Da Sie Ihren Mitgliedsbeitrag für das laufende Jahr bereits bezahlt haben, "
"sind Sie für diese Veranstaltung bereits versichert"

#, python-format
msgid ""
"File extension '%(extension)s' is not allowed. Allowed extensions are: "
"'%(allowed_extensions)s'."
msgstr ""
"Die Dateierweiterung \"%(extension)s\" ist nicht erlaubt, erlaubt sind: "
"\"%(allowed_extensions)s\"."

msgid ""
"No delivery for experience points have been created; create one in the "
"delivery management panel"
msgstr ""
"Es wurde noch keine Lieferung für Erfahrungspunkte erstellt; erstellen Sie "
"eine in der Lieferungsverwaltung"

msgid ""
"Once downloaded you must print it, sign it, take a digital scan, and upload "
"it to the form below"
msgstr ""
"Nach dem Herunterladen müssen Sie es ausdrucken, unterschreiben, digital "
"einscannen und in das unten stehende Formular hochladen"

msgid ""
"Optional: upload a photo of yourself associated with your character "
"specifically for this event!"
msgstr ""
"Optional: Laden Sie ein Foto von sich selbst hoch, das mit Ihrem Charakter "
"speziell für dieses Ereignis verbunden ist!"

msgid ""
"The collection grows: we have no doubt, the fortunate will live soon an "
"unprecedented experience"
msgstr ""
"Die Sammlung wächst: Wir haben keinen Zweifel, dass die glückliche Person "
"bald etwas noch nie Dagewesenes erleben wird"

msgid ""
"This is the overall amount that should be held in the organization’s bank "
"and financial accounts"
msgstr ""
"Dies ist der Gesamtbetrag, der auf den Bank- und Finanzkonten der "
"Organisation gehalten werden sollte"

msgid ""
"This page summarises the roles to be assigned in order to use the functions "
"concerning the event"
msgstr ""
"Diese Seite fasst die Rollen zusammen, die zugewiesen werden müssen, um die "
"Funktionen für die Veranstaltung nutzen zu können"

msgid ""
"To set the tickets that users can select during registration, access the "
"tickets management page"
msgstr ""
"Um die Tickets festzulegen, die Benutzer bei der Registrierung auswählen "
"können, rufen Sie die Seite zur Verwaltung der Tickets auf"

msgid ""
"What casting priority does it ensure? (Usually: 1 is the subsized, 5 for "
"default, 25 for patron)"
msgstr ""
"Welche Zuteilungspriorität gewährleisten Sie? (in der Regel: 1 ist der "
"Standard, 5 für Unterstützer, 25 für Produzenten)"

msgid ""
"Adds a link on personal accounts pages, allowing users to donate money to "
"the association freely."
msgstr ""
"Fügt auf den Seiten der persönlichen Konten einen Link hinzu, der es den "
"Nutzern ermöglicht, der Vereinigung kostenlos Geld zu spenden."

msgid ""
"Allows you to set a 'tax' percentage on event income that must be set aside "
"for the organisation."
msgstr ""
"Ermöglicht es Ihnen, einen Prozentsatz der Veranstaltungseinnahmen "
"festzulegen, der für die Organisation zurückgelegt werden muss."

msgid ""
"Did you encounter an error, or did you find a text with an incorrect "
"translation in your language"
msgstr ""
"Sind Sie auf einen Fehler gestoßen oder haben Sie einen Text mit einer "
"falschen Übersetzung in Ihrer Sprache gefunden"

msgid ""
"Do you want to enable an automatic email reminder system for registered "
"users who miss a deadline"
msgstr ""
"Möchten Sie ein automatisches E-Mail-Erinnerungssystem für registrierte "
"Benutzer aktivieren, die einen Termin verpassen"

msgid ""
"Insert the link to an external tool where users will be redirected if they "
"are not yet registered"
msgstr ""
"Fügen Sie den Link zu einem externen Tool ein, an das die Benutzer "
"weitergeleitet werden, wenn sie noch nicht registriert sind"

msgid ""
"Lets you specify a date (and time) on which registration will open, keeping "
"it closed until then."
msgstr ""
"Ermöglicht die Angabe eines Datums (und einer Uhrzeit), an dem die "
"Registrierung geöffnet wird, und hält sie bis dahin geschlossen."

msgid ""
"This field can be edited by the player only when the character is in one of "
"the selected statuses"
msgstr ""
"Dieses Feld kann vom Spieler nur bearbeitet werden, wenn sich der Charakter "
"in einem der ausgewählten Status befindet"

msgid ""
"typ (type: 's' for single choice, 'm' for multiple choice, 't' for short "
"text, 'p' for long text)"
msgstr ""
"typ (Typ: 's' für Einfachauswahl, 'm' für Mehrfachauswahl, 't' für Kurztext,"
" 'p' für Langtext)"

msgid ""
"An user with this email address has been created on our website. If you wish"
" to activate, click on"
msgstr ""
"Ein Benutzer mit dieser E-Mail-Adresse wurde auf unserer Website angelegt. "
"Wenn Sie ihn aktivieren möchten, klicken Sie auf"

msgid ""
"Enables managing of entry of revenue for an event that do not originate from"
" player registrations."
msgstr ""
"Ermöglicht die Verwaltung von Einnahmen für eine Veranstaltung, die nicht "
"aus Spielerregistrierungen stammen."

msgid ""
"If checked, prevents multiple users from editing the same item at the same "
"time to avoid conflicts"
msgstr ""
"Wenn diese Option aktiviert ist, wird verhindert, dass mehrere Benutzer "
"denselben Artikel gleichzeitig bearbeiten, um Konflikte zu vermeiden"

msgid ""
"We only ask for a moment of your time to check the documents you have "
"uploaded, it won't take long"
msgstr ""
"Wir bitten Sie nur um einen Moment Zeit, um die von Ihnen hochgeladenen "
"Dokumente zu prüfen, es dauert nicht lange"

msgid ""
"We thank you for participating in the collection: we are sure they will live"
" a terrific experience"
msgstr ""
"Wir danken Ihnen für Ihre Teilnahme an der Sammlung: Sie haben uns eine noch"
" nie dagewesene Erfahrung beschert"

msgid ""
"A friend of yours will be able to receive the registration as a gift by "
"accessing this special link"
msgstr ""
"Einem Freund oder einer Freundin können Sie eine Mitgliedschaft schenken, "
"indem Sie auf diesen speziellen Link zugreifen"

msgid ""
"Enables players to send private messages to each other, without revealing "
"personal email addresses."
msgstr ""
"Ermöglicht es Spielern, sich gegenseitig private Nachrichten zu senden, ohne"
" persönliche E-Mail-Adressen preiszugeben."

msgid ""
"If checked, options no longer available in the form are hidden, instead of "
"being displayed disabled"
msgstr ""
"Wenn diese Option aktiviert ist, werden Optionen, die im Formular nicht mehr"
" verfügbar sind, ausgeblendet, anstatt deaktiviert angezeigt zu werden"

msgid ""
"Some activated features need the 'Character' feature, but it isn't active: "
"access the feature panel"
msgstr ""
"Einige aktivierte Merkmale benötigen das Merkmal \"Zeichen\", das jedoch "
"nicht aktiv ist: Rufen Sie das Merkmalspanel auf"

msgid ""
"This page shows the different versions available of the character, and the "
"differences between them"
msgstr ""
"Diese Seite fasst die verschiedenen Versionen des Charakterbogens zusammen "
"und zeigt die Unterschiede zwischen ihnen auf"

msgid ""
"You are a regular member of our Organization. You can subscribe to events "
"organized for our members"
msgstr ""
"Sie sind ein registriertes Mitglied unserer Vereinigung. Sie können sich für"
" Veranstaltungen anmelden, die für unsere Mitglieder organisiert werden"

msgid ""
"You can update your registration by simply changing the value of the fields "
"and clicking on confirm"
msgstr ""
"Sie können Ihre Anmeldung aktualisieren, indem Sie einfach den Wert der "
"Felder ändern und auf \"Bestätigen\" klicken"

msgid ""
"You have requested a specific page of an organisation, but it is not "
"specified in the address given"
msgstr ""
"Sie haben eine bestimmte Seite einer Organisation angefordert, die jedoch "
"nicht in der angegebenen Adresse enthalten ist"

msgid ""
"Allows you to configure a custom external mail server that will be used "
"instead of the standard one."
msgstr ""
"Ermöglicht es Ihnen, einen benutzerdefinierten externen Mailserver zu "
"konfigurieren, der anstelle des Standard-Servers verwendet wird."

msgid ""
"By pressing confirm, this registration will be assigned to you, and you will"
" then be duly registered"
msgstr ""
"Wenn Sie auf \"Bestätigen\" klicken, wird dieser Eintrag Ihnen zugewiesen "
"und Sie sind dann ordnungsgemäß registriert"

msgid ""
"Lets you define sections in the registration form, grouping questions to "
"make lengthy forms clearer."
msgstr ""
"Ermöglicht es Ihnen, Abschnitte im Anmeldeformular zu definieren und Fragen "
"zu gruppieren, um lange Formulare übersichtlicher zu gestalten."

msgid ""
"Optional text to be included in the email sent to the player to notify them "
"of the approval decision"
msgstr ""
"Optionaler Text, der in der E-Mail an den Spieler enthalten sein soll, um "
"ihn über die Genehmigungsentscheidung zu informieren"

msgid ""
"This code is used to generate the secret registration link, you may keep the"
" default or customize it"
msgstr ""
"Dieser Code wird verwendet, um den geheimen Registrierungslink zu "
"generieren. Sie können die Standardeinstellung beibehalten oder den Code "
"anpassen"

msgid ""
"This page shows the conversation with a player concerning a need of them. "
"You can add a new response"
msgstr ""
"Diese Seite zeigt die Konversation mit einem Spieler bezüglich eines "
"Bedürfnisses von ihm. Sie können eine neue Antwort hinzufügen"

msgid ""
"To confirm your event registration, please complete your payment within one "
"week. You can do so here"
msgstr ""
"Um Ihre Anmeldung zur Veranstaltung zu bestätigen, bitten wir Sie, Ihre "
"Zahlung innerhalb einer Woche zu tätigen. Sie können dies hier tun"

msgid ""
"Enables a 'campaign' style setup where multiple events share the same set of"
" characters and factions."
msgstr ""
"Ermöglicht eine \"kampagnenartige\" Einrichtung, bei der mehrere Ereignisse "
"dieselbe Gruppe von Charakteren und Fraktionen nutzen."

msgid ""
"If checked, the subscribers' gallery will not be displayed to those who are "
"not subscribed to the run"
msgstr ""
"Wenn diese Option aktiviert ist, wird die Galerie der Abonnenten denjenigen,"
" die den Lauf nicht abonniert haben, nicht angezeigt"

msgid ""
"Indicates public information about your character, which will be shown only "
"to you and the organizers"
msgstr ""
"Geben Sie private Informationen über Ihren Charakter an, die nur für Sie und"
" die Organisatoren sichtbar sein werden"

msgid ""
"This page allows you to add or edit an registration revenue other than the "
"players' registration fee."
msgstr ""
"Auf dieser Seite können Sie einen anderen Eintrag als den Mitgliedsbeitrag "
"hinzufügen oder bearbeiten."

msgid ""
"Beyond the minimum number of days indicated, the quota will no longer be "
"available during registration"
msgstr ""
"Bei Überschreitung der angegebenen Mindestanzahl von Tagen wird die Gebühr "
"bei der Anmeldung nicht mehr berücksichtigt"

msgid ""
"Do you consent to the sharing of your personal data in accordance with the "
"GDPR and our Privacy Policy"
msgstr ""
"Sind Sie mit der Weitergabe Ihrer persönlichen Daten gemäß der DSGVO und "
"unserer Datenschutzrichtlinie einverstanden"

msgid ""
"Enables the definition of surcharges that are added to every registration "
"made after a specified date."
msgstr ""
"Ermöglicht die Definition von Zuschlägen, die bei jeder Anmeldung nach einem"
" bestimmten Datum erhoben werden."

msgid ""
"Instead of using an internal registration form, redirects the player to an "
"external registration link."
msgstr ""
"Anstatt ein internes Registrierungsformular zu verwenden, wird der Spieler "
"auf einen externen Registrierungslink umgeleitet."

msgid ""
"This page allows you to perform a quick setup of the most important settings"
" for your new organization"
msgstr ""
"Auf dieser Seite können Sie schnell die wichtigsten Einstellungen für Ihre "
"neue Organisation vornehmen"

msgid ""
"This page allows you to select the features of a template. Click on a "
"feature to show its description."
msgstr ""
"Auf dieser Seite können Sie die Funktionen einer Vorlage auswählen. Klicken "
"Sie auf ein Merkmal, um seine Beschreibung anzuzeigen."

msgid ""
"You have activated character customization, but no fields has been set; "
"access the configuration panel"
msgstr ""
"Sie haben die Zeichenanpassung aktiviert, aber es wurden noch keine Felder "
"festgelegt; rufen Sie das Konfigurationspanel auf"

msgid ""
"(You can also refer to traits from other quests, but be careful that  are "
"always of the same macrotype)"
msgstr ""
"(Sie können sich auch auf Eigenschaften aus anderen Quests beziehen, aber "
"achten Sie darauf, dass diese immer vom gleichen Makrotyp sind)"

msgid ""
"Fully describe what the box contains, especially number of items, main "
"features, state of preservation."
msgstr ""
"Beschreiben Sie vollständig, was die Kiste enthält, insbesondere die Anzahl "
"der Gegenstände, die wichtigsten Merkmale und den Erhaltungszustand"

msgid ""
"If present, it indicates the reason for the payment that the player must put"
" on the payments they make."
msgstr ""
"Falls vorhanden, gibt es den Grund für die Zahlung an, den der Spieler auf "
"den von ihm getätigten Zahlungen angeben muss."

msgid ""
"This page summarises the roles to be assigned in order to use the functions "
"concerning the organisation"
msgstr ""
"Diese Seite fasst die Rollen zusammen, die zugewiesen werden müssen, um die "
"die Organisation betreffenden Funktionen nutzen zu können"

msgid ""
"You have activated registration secret link, but no value has been set; "
"access the run management panel"
msgstr ""
"Sie haben die geheime Verknüpfung für die Registrierung aktiviert, aber es "
"wurde kein Wert festgelegt; rufen Sie das Panel für die Laufverwaltung auf"

msgid ""
"Enables Plots, story arcs involving selected characters, adding extra "
"content to their character sheets."
msgstr ""
"Ermöglicht Plots, Handlungsbögen mit ausgewählten Charakteren, die ihren "
"Charakterbögen zusätzlichen Inhalt hinzufügen."

msgid ""
"If checked, allows a registration form question to be visible based on the "
"selected registration ticket."
msgstr ""
"Wenn diese Option aktiviert ist, kann eine Frage des Registrierungsformulars"
" auf der Grundlage des ausgewählten Registrierungstickets angezeigt werden."

msgid ""
"In particular, they will only be made visible to the organisers of the "
"events you decide to register for"
msgstr ""
"Insbesondere werden sie nur für die Organisatoren der Veranstaltungen, für "
"die Sie sich anmelden, sichtbar gemacht"

msgid ""
"Introduces a new way to display past and upcoming events, inspired by "
"popular streaming-service layouts."
msgstr ""
"Einführung einer neuen Art der Anzeige von vergangenen und bevorstehenden "
"Ereignissen, die sich an den beliebten Layouts von Streaming-Diensten "
"orientiert."

msgid ""
"Number of days past the deadline beyond which registrations are marked to be"
" cancelled (default 30 days)"
msgstr ""
"Anzahl der Tage nach Ablauf der Frist, nach denen Anmeldungen als storniert "
"markiert werden (Standardwert 30 Tage)"

msgid ""
"Some activated features need the 'Token / Credit' feature, but it isn't "
"active: access the feature panel"
msgstr ""
"Einige aktivierte Funktionen benötigen die Funktion \"Token/Guthaben\", die "
"jedoch nicht aktiv ist: Rufen Sie die Funktionstafel auf"

msgid ""
"The discount has been added! It has been reserved for you for 15 minutes, "
"after which it will be removed"
msgstr ""
"Die Einrichtung wurde hinzugefügt! Sie wurde für 15 Minuten für Sie "
"reserviert, danach wird sie wieder entfernt"

msgid ""
"This page shows the list of members, divided by type: applicants, approved, "
"renewed for the current year"
msgstr ""
"Diese Seite zeigt die Liste der Mitglieder, unterteilt nach Art: "
"Antragsteller, genehmigte Mitglieder, erneuerte Mitglieder für das laufende "
"Jahr"

msgid ""
"To activate new features and enhance the functionality of the event, access "
"the features management page"
msgstr ""
"Um neue Funktionen zu aktivieren und die Funktionalität der Veranstaltung zu"
" verbessern, rufen Sie die Seite zur Verwaltung der Funktionen auf"

msgid ""
"You have activated registration opening date, but no value has been set; "
"access the run management panel"
msgstr ""
"Sie haben das Eröffnungsdatum der Registrierung aktiviert, aber es wurde "
"kein Wert festgelegt; rufen Sie das Laufmanagement-Panel auf"

msgid ""
"Allows players to create and contribute to collections aimed at assisting "
"another player with event fees."
msgstr ""
"Ermöglicht es Spielern, Sammlungen zu erstellen und zu unterstützen, um "
"anderen Spielern bei den Veranstaltungsgebühren zu helfen."

msgid ""
"If checked, it adds a field in which the player can indicate which elements "
"they wish to avoid altogether"
msgstr ""
"Wenn diese Option aktiviert ist, wird ein Feld hinzugefügt, in dem der "
"Spieler angeben kann, welche Elemente er ganz vermeiden möchte"

msgid ""
"Percentage of takings calculated as a fee for association infrastructure (in"
" whole numbers from 0 to 100)"
msgstr ""
"Prozentualer Anteil der Einnahmen, der als Gebühr für die "
"Verbandsinfrastruktur berechnet wird (in ganzen Zahlen von 0 bis 100)"

msgid ""
"The question will be shown in the selected section (if left empty it will "
"shown at the start of the form)"
msgstr ""
"Die Frage wird in dem ausgewählten Abschnitt angezeigt (wenn sie leer "
"bleibt, wird sie am Anfang des Formulars angezeigt)"

#, python-format
msgid ""
"There are <b>%(number)s</b> characters in proposed status, approve them in "
"the character management panel"
msgstr ""
"Es gibt <b>%(number)s</b> Zeichen im vorgeschlagenen Status, genehmige sie "
"im Zeichenverwaltungsfeld"

msgid ""
"When you want to close the collection, follow the link below. A special "
"redemption code will be generated"
msgstr ""
"Wenn Sie die Sammlung abschließen möchten, folgen Sie dem unten stehenden "
"Link. Es wird ein spezieller Einlösungscode generiert"

msgid ""
"Adds 'Patron' and 'Reduced' ticket types. Each Patron ticket purchased makes"
" one Reduced ticket available."
msgstr ""
"Fügt die Ticketarten \"Gönner\" und \"Ermäßigt\" hinzu. Jedes gekaufte "
"Gönnerticket macht ein ermäßigtes Ticket verfügbar."

msgid ""
"Every friend who registers and uses this code will receive the following "
"discount directly on their ticket"
msgstr ""
"Jeder Freund, der sich registriert und diesen Code verwendet, erhält den "
"folgenden Rabatt direkt auf sein Ticket"

#, python-format
msgid ""
"Hello! You have registered for %(event)s, but we have not yet received your "
"annual membership fee payment."
msgstr ""
"Hallo! Sie haben sich für %(event)s angemeldet, aber wir haben noch keine "
"Zahlung Ihres Jahresbeitrags erhalten."

msgid ""
"Indicates useful information to passengers, such as color of your car, time "
"estimated time of your arrival"
msgstr ""
"Zeigt nützliche Informationen für Fahrgäste an, wie z.B. die Farbe Ihres "
"Fahrzeugs, die voraussichtliche Ankunftszeit"

msgid ""
"Staff members who are allowed to be able to see the responses of players "
"(leave blank to let everyone see)"
msgstr ""
"Mitarbeiter, die die Antworten der Spieler sehen dürfen (leer lassen, damit "
"alle sie sehen können)"

msgid ""
"This page allows you to add or modify the dynamic instalments with which the"
" player can split the payment."
msgstr ""
"Auf dieser Seite können Sie die dynamischen Raten, mit denen der Spieler die"
" Zahlung aufteilen kann, hinzufügen oder ändern."

msgid ""
"Adds support for assigning XP (experience points) to characters, which can "
"then be used to purchase skills."
msgstr ""
"Unterstützung für die Zuweisung von Erfahrungspunkten (XP) an Charaktere, "
"die dann zum Erwerb von Fertigkeiten verwendet werden können."

msgid ""
"If you select another event, it will be considered in the same campaign, and"
" they will share the characters"
msgstr ""
"Wenn Sie ein anderes Ereignis auswählen, wird es in der gleichen Kampagne "
"berücksichtigt, und die Charaktere werden gemeinsam verwendet"

msgid ""
"Indicate the type of discount: standard, play again (only available to those"
" who have already played a run)"
msgstr ""
"Geben Sie die Art der Ermäßigung an: Standard, erneut spielen (nur für "
"diejenigen, die bereits einen Lauf gespielt haben)"

msgid ""
"Keeps a daily record of the organisation's and events' financial status, "
"displaying trend graphs over time."
msgstr ""
"Führt täglich Aufzeichnungen über den Finanzstatus der Organisation und der "
"Veranstaltungen und zeigt Trenddiagramme im Zeitverlauf an."

msgid ""
"To activate new features and enhance the functionality of the platform, "
"access the features management page"
msgstr ""
"Um neue Funktionen zu aktivieren und die Funktionalität der Plattform zu "
"verbessern, rufen Sie die Seite zur Verwaltung der Funktionen auf"

msgid ""
"To set specific values for configuration of features of the event, access "
"the configuration management page"
msgstr ""
"Um bestimmte Werte für die Konfiguration der Merkmale des Ereignisses "
"festzulegen, rufen Sie die Seite für die Konfigurationsverwaltung auf"

msgid ""
"You have activated registration external link, but no value has been set; "
"access the event management panel"
msgstr ""
"Sie haben den externen Link für die Registrierung aktiviert, aber es wurde "
"kein Wert gesetzt; rufen Sie die Ereignisverwaltung auf"

msgid ""
"Occasionally shows a special page to users, based on a defined probability, "
"and optionally assigns a result."
msgstr ""
"Zeigt den Nutzern gelegentlich eine spezielle Seite an, basierend auf einer "
"definierten Wahrscheinlichkeit, und weist optional ein Ergebnis zu."

msgid ""
"Percentage to be retained by the payment system - enter the value as a "
"number, without the percentage symbol"
msgstr ""
"Vom Zahlungssystem einzubehaltender Prozentsatz - geben Sie den Wert als "
"Zahl ein, ohne das Prozentzeichen"

msgid ""
"Please check that you have copied the entire message for payment exactly (in"
" coloured text), it is important"
msgstr ""
"Vergewissern Sie sich, dass Sie den gesamten Zahlungsgrund genau kopiert "
"haben (in farbiger Schrift), das ist wichtig"

msgid ""
"Set up the configuration for the creation or editing of characters by the "
"players in the configuration panel"
msgstr ""
"Richten Sie die Konfiguration für die Erstellung oder Bearbeitung von "
"Charakteren durch die Spieler im Konfigurationspanel ein"

msgid ""
"To set specific values for the interface configuration or features, access "
"the configuration management page"
msgstr ""
"Um bestimmte Werte für die Schnittstellenkonfiguration oder Funktionen "
"festzulegen, rufen Sie die Konfigurationsverwaltungsseite auf"

#, python-format
msgid ""
"We confirm that the collection for '%(recipient)s' has been activated. <a "
"href='%(url)s'>Manage it here!</a>"
msgstr ""
"Wir bestätigen, dass die Sammlung für '%(recipient)s' aktiviert wurde. <a "
"href='%(url)s'>Verwalten Sie es hier!</a>"

msgid ""
"The relationship between these characters turns out to be empty. Check "
"whether it should be written something"
msgstr ""
"Die Beziehung zwischen diesen Zeichen ist leer. Prüfen Sie, ob etwas "
"geschrieben werden muss"

msgid ""
"Unfortunately, without the balance of the fee, it is NOT possible for us to "
"let you participate at the event."
msgstr ""
"Ohne die Restzahlung der Gebühr können wir Sie leider NICHT an der "
"Veranstaltung teilnehmen lassen."

msgid ""
"First and last name characters do not match (remember to enter the correct "
"first and last names in legal_name)"
msgstr ""
"Die Zeichen des Vor- und Nachnamens stimmen nicht überein (denken Sie daran,"
" den richtigen Vor- und Nachnamen in legal_name einzugeben)"

#, python-format
msgid ""
"There are ability types without abilities: %(list)s. Create abilities for "
"them in the ability management panel"
msgstr ""
"Es gibt Fähigkeitstypen ohne Fähigkeiten: %(list)s. Erstelle Fähigkeiten für"
" sie in der Fähigkeitenverwaltung"

msgid ""
"Activates a page summarizing overdue players and their deadlines (payments, "
"memberships, forms, casting, etc.)."
msgstr ""
"Aktiviert eine Seite, auf der überfällige Spieler und deren Fristen "
"(Zahlungen, Mitgliedschaften, Formulare, Casting usw.) zusammengefasst "
"werden."

msgid ""
"If you select one (or more) tickets, the option will only be available to "
"players who have selected that ticket"
msgstr ""
"Wenn Sie ein (oder mehrere) Tickets auswählen, steht die Option nur Spielern"
" zur Verfügung, die dieses Ticket ausgewählt haben"

msgid ""
"This page displays the application for membership in the organization. You "
"can accept or reject the application"
msgstr ""
"Auf dieser Seite wird der Antrag auf Mitgliedschaft in der Organisation "
"angezeigt. Sie können den Antrag annehmen oder ablehnen"

msgid ""
"For text questions, maximum number of characters; For multiple options, "
"maximum number of options (0 = no limit)"
msgstr ""
"Bei Textfragen: maximale Anzahl von Zeichen; bei Mehrfachoptionen: maximale "
"Anzahl von Optionen (0 = keine Begrenzung)"

msgid ""
"If checked, options no longer available in the registration form are hidden,"
" instead of being displayed disabled"
msgstr ""
"Wenn diese Option aktiviert ist, werden Optionen, die im "
"Registrierungsformular nicht mehr verfügbar sind, ausgeblendet, anstatt "
"deaktiviert angezeigt zu werden"

msgid ""
"Once your admission is approved, you will be able to pay for the tickets for"
" the events you have registered for."
msgstr ""
"Sobald Ihre Zulassung genehmigt ist, können Sie die Karten für die "
"Veranstaltungen, für die Sie sich angemeldet haben, bezahlen."

msgid ""
"This page shows email lists of users, divided by their expressed preferences"
" regarding newsletter communications"
msgstr ""
"Diese Seite zeigt die E-Mail-Listen der Nutzer, unterteilt nach den von "
"ihnen geäußerten Präferenzen in Bezug auf die Newsletter-Kommunikation"

msgid ""
"You are on the waiting list, you must be registered with a regular ticket to"
" be able to select your preferences!"
msgstr ""
"Sie stehen auf der Warteliste, Sie müssen mit einer regulären Eintrittskarte"
" registriert sein, um Ihre Präferenzen auswählen zu können!"

#, python-format
msgid ""
"Alternatively, you can request to receive it with a formal request in the <a"
" href='%(url)s'>your accounting.</a>."
msgstr ""
"Alternativ können Sie den Erhalt mit einem formellen Antrag in den <a "
"href='%(url)s'>Ihren Konten</a> beantragen."

msgid ""
"Deadline in the measure of days from enrollment (fill in one between the "
"fixed deadline and the deadline in days)"
msgstr ""
"Frist in Tagen ab der Anmeldung (zwischen fester Frist und Frist in Tagen "
"einfügen)"

msgid ""
"Enables \"Prologues\", short introductory paragraphs for each act of the "
"game, which players receive to guide them."
msgstr ""
"Ermöglicht \"Prologe\", kurze einleitende Absätze für jeden Akt des Spiels, "
"die die Spieler erhalten, um sie zu führen."

msgid ""
"Enables fixed installment deadlines for registration fees, allowing you to "
"define multiple due dates and amounts."
msgstr ""
"Ermöglicht feste Ratenzahlungsfristen für Einschreibegebühren, so dass Sie "
"mehrere Fälligkeitsdaten und Beträge festlegen können."

msgid ""
"If checked, allows a registration form question to be visible only if the "
"player is assigned to certain factions."
msgstr ""
"Wenn diese Option aktiviert ist, kann eine Frage im Registrierungsformular "
"nur dann angezeigt werden, wenn der Spieler einer bestimmten Fraktion "
"angehört."

msgid ""
"The character has been proposed to the staff, who will examine it and "
"approve it or request changes if necessary."
msgstr ""
"Das Zeichen wurde den Mitarbeitern vorgeschlagen, die es prüfen und "
"genehmigen oder gegebenenfalls Änderungen verlangen werden."

msgid ""
"The first line are the field names, such as 'number', 'name', "
"'presentation', 'text'. (Only 'number' is required)"
msgstr ""
"Die erste Zeile enthält die Feldnamen, z. B. \"Nummer\", \"Name\", "
"\"Präsentation\", \"Text\". (Nur \"Nummer\" ist erforderlich)"

msgid ""
"Your friends wanted to give you a special gift: they gave you the chance to "
"participate in one of our experiences"
msgstr ""
"Deine Freunde wollten dir ein besonderes Geschenk machen: Sie haben dir die "
"Chance gegeben, an einem unserer Erlebnisse teilzunehmen"

msgid ""
"typ (type: 's' for single choice, 'm' for multiple choice, 't' for short "
"text, 'p' for long text, 'e' for editor)"
msgstr ""
"typ (Typ: 's' für Einfachauswahl, 'm' für Mehrfachauswahl, 't' für Kurztext,"
" 'p' für Langtext, 'e' für Editor)"

msgid ""
"For your convenience, this page only shows questions from the last 3 months."
" To view previous questions click here"
msgstr ""
"Zu Ihrer Bequemlichkeit werden auf dieser Seite nur die Fragen der letzten 3"
" Monate angezeigt. Um frühere Fragen zu sehen, klicken Sie hier"

msgid ""
"Indicate all references of how you want your refund to be paid  (ex: IBAN "
"and full bank details, paypal link, etc)"
msgstr ""
"Geben Sie an, wie Sie Ihre Rückerstattung erhalten möchten (z. B. IBAN und "
"vollständige Bankverbindung, Paypal-Link usw.)"

msgid ""
"Indicate whether the character is a mirror (i.e., whether this pg shows the "
"true secret face of another character)"
msgstr ""
"Geben Sie an, ob die Figur ein Spiegel ist (d. h. ob diese Figur das wahre, "
"geheime Gesicht einer anderen Figur zeigt)"

msgid ""
"Do you want to add payment gateway fees to the ticket price, so that the "
"user pays them instead of the organization"
msgstr ""
"Möchten Sie die Gebühren für das Zahlungsportal auf den Ticketpreis "
"aufschlagen, so dass der Benutzer sie anstelle der Organisation bezahlt"

msgid ""
"If checked, it allows players to enter private information on their "
"characters, visible only to them and the staff."
msgstr ""
"Wenn diese Option aktiviert ist, können Spieler private Informationen über "
"ihre Charaktere eingeben, die nur für sie selbst und das Personal sichtbar "
"sind."

msgid ""
"Number of months, starting from the beginning of the membership year, for "
"which to make free membership fee payment"
msgstr ""
"Anzahl der Monate ab Beginn des Mitgliedsjahres, für die der "
"Mitgliedsbeitrag gebührenfrei gezahlt werden kann"

msgid ""
"Adds a link to legal notices on every page, and provides a management panel "
"link to edit the content of that notice."
msgstr ""
"Fügt auf jeder Seite einen Link zu rechtlichen Hinweisen hinzu und bietet "
"einen Link zum Verwaltungsbereich, um den Inhalt des Hinweises zu "
"bearbeiten."

msgid ""
"Lets staff upload receipts for event expenses, tracking both the event "
"expenses, and the amount to refund the staff."
msgstr ""
"Ermöglicht es den Mitarbeitern, Quittungen für Veranstaltungsausgaben "
"hochzuladen und sowohl die Veranstaltungsausgaben als auch den Betrag, der "
"den Mitarbeitern erstattet wird, zu verfolgen."

msgid ""
"The collection is active! To participate click on the following link, or "
"copy it to whoever you want to get involved"
msgstr ""
"Die Sammlung ist aktiv! Um teilzunehmen, klicken Sie auf den folgenden Link,"
" oder kopieren Sie ihn an alle, die sich beteiligen möchten"

msgid ""
"Your registration will now be saved in provisional status. It will be "
"confirmed when your ticket payment is received"
msgstr ""
"Ihre Anmeldung wird nun im vorläufigen Status gespeichert. Sie wird "
"bestätigt, sobald die Zahlung für Ihr Ticket eingegangen ist"

msgid ""
"Lets you create 'template' events whose configurations and settings can be "
"used as a starting point for other events."
msgstr ""
"Ermöglicht die Erstellung von \"Vorlagen\"-Ereignissen, deren "
"Konfigurationen und Einstellungen als Ausgangspunkt für andere Ereignisse "
"verwendet werden können."

msgid ""
"You have activated fixed installments, but none have been yet created; "
"access the fixed installments management panel"
msgstr ""
"Sie haben feste Raten aktiviert, aber es wurden noch keine erstellt; rufen "
"Sie das Verwaltungspanel für feste Raten auf"

#, python-format
msgid ""
"Allowed type '%(allowed_type)s' is not a valid type.See "
"https://www.iana.org/assignments/media-types/media-types.xhtml"
msgstr ""
"Erlaubter Typ '%(allowed_type)s' ist kein gültiger Typ, siehe "
"https://www.iana.org/assignments/media-types/media-types.xhtml"

msgid ""
"Allows players to submit shuttle requests (e.g., pickup logistics), and "
"staff can manage the status of those requests."
msgstr ""
"Ermöglicht es Spielern, Shuttle-Anfragen zu stellen (z. B. Abhol-Logistik), "
"und die Mitarbeiter können den Status dieser Anfragen verwalten."

msgid ""
"If you select one (or more) tickets, the question will only be shown to "
"players who have selected one of those tickets"
msgstr ""
"Wenn Sie ein (oder mehrere) Tickets auswählen, wird die Frage nur den "
"Spielern angezeigt, die dieses Ticket ausgewählt haben"

msgid ""
"Are you a doctor, a nurse, or a licensed rescuer? We can ask you to "
"intervene in case accidents occur during the event?"
msgstr ""
"Sind Sie ein Arzt, eine Krankenschwester oder ein lizenzierter Retter? "
"Können wir Sie bitten, einzugreifen, falls während der Veranstaltung Unfälle"
" passieren?"

msgid ""
"Enables players to customize specific attributes (name, pronoun, public "
"info, etc.) of the characters they're assigned."
msgstr ""
"Ermöglicht den Spielern, bestimmte Attribute (Name, Pronomen, öffentliche "
"Informationen usw.) der ihnen zugewiesenen Charaktere anzupassen."

msgid ""
"If you select one (or more) factions, the question will only be shown to "
"players with characters in all chosen factions"
msgstr ""
"Wenn du eine (oder mehrere) Fraktion(en) auswählst, wird die Frage nur "
"Spielern mit Charakteren in allen ausgewählten Fraktionen angezeigt"

msgid ""
"If your question is about a specific event, please select it! If  is a "
"general question instead, please leave it blank."
msgstr ""
"Wenn Ihre Frage ein bestimmtes Ereignis betrifft, wählen Sie es bitte aus! "
"Wenn es sich um eine allgemeine Frage handelt, lassen Sie sie bitte frei"

msgid ""
"Once you have made the payment, return to this page, and upload below the "
"screenshot of the confirmation sent by Paypal"
msgstr ""
"Sobald Sie die Zahlung vorgenommen haben, kehren Sie auf diese Seite zurück "
"und laden Sie unten den Screenshot der von Paypal gesendeten Bestätigung "
"hoch"

msgid ""
"This page allows you to change the appearance settings and presentation of "
"the management system for your Organization."
msgstr ""
"Auf dieser Seite können Sie das Erscheinungsbild und die "
"Präsentationseinstellungen des Verwaltungssystems für Ihren Verband ändern."

msgid ""
"Total of all expenses incurred for the event, both personal and "
"organizational, including any tokens and credits issued"
msgstr ""
"Gesamtbetrag aller für die Veranstaltung angefallenen Ausgaben, sowohl für "
"persönliche als auch für organisatorische Zwecke, einschließlich aller "
"ausgegebenen Wertmarken und Gutschriften"

#, python-format
msgid ""
"We confirm we received the donation of %(amount)d %(currency)s. We thank you"
" for your support, and for believing in us!"
msgstr ""
"Wir bestätigen, dass wir die Spende von %(amount)d %(currency)s erhalten "
"haben. Wir danken Ihnen für Ihre Unterstützung und dafür, dass Sie an uns "
"geglaubt haben!"

msgid ""
"Enables basic inventory management. Users can add items to a warehouse "
"table, track quantities, and note item locations."
msgstr ""
"Ermöglicht eine grundlegende Bestandsverwaltung. Benutzer können Artikel zu "
"einer Lagertabelle hinzufügen, Mengen verfolgen und Artikelstandorte "
"notieren."

msgid ""
"for each option five columns: name, description, available seats (0 for "
"infinite), prerequisite options, ticket required"
msgstr ""
"für jede Option fünf Spalten: Name, Beschreibung, verfügbare Plätze (0 für "
"unendlich), vorausgesetzte Optionen, erforderliches Ticket"

msgid ""
"Enables a ticket-like system for in-game 'problems,' where staff can log "
"issues, assign severity/urgency, and track them."
msgstr ""
"Ermöglicht ein Ticket-ähnliches System für \"Probleme\" im Spiel, bei dem "
"die Mitarbeiter Probleme protokollieren, den Schweregrad/die Dringlichkeit "
"zuordnen und sie verfolgen können."

msgid ""
"Indicate the special discount code, to be communicated to the players, which"
" will need to be entered during registration."
msgstr ""
"Angabe des speziellen Rabattcodes, der den Spielern mitgeteilt wird und den "
"sie bei der Registrierung eingeben müssen"

msgid ""
"To define which data will be asked in the profile form to the users once "
"they sign up, access the profile management page"
msgstr ""
"Um festzulegen, welche Daten im Profilformular von den Benutzern abgefragt "
"werden, sobald sie sich anmelden, rufen Sie die Profilverwaltungsseite auf"

msgid ""
"You have activated dynamic installments, but none have been yet created; "
"access the dynamic installments management panel"
msgstr ""
"Sie haben dynamische Raten aktiviert, aber es wurden noch keine erstellt; "
"rufen Sie das Verwaltungspanel für dynamische Raten auf"

msgid ""
"Allows you to upload financial system statements (e.g., bank statements) to "
"match and approve corresponding wire payments."
msgstr ""
"Ermöglicht Ihnen das Hochladen von Finanzsystemauszügen (z. B. "
"Kontoauszüge), um entsprechende Überweisungszahlungen abzugleichen und zu "
"genehmigen."

msgid ""
"Indicate whether the discount can be used only on new enrollment, or whether"
" it can be used by already registered players."
msgstr ""
"Geben Sie an, ob der Rabatt nur bei einer Neuanmeldung oder auch von bereits"
" registrierten Spielern in Anspruch genommen werden kann"

#, python-format
msgid ""
"Please also note that payment of the annual membership fee (%(amount)d "
"%(currency)s) is required to participate in events."
msgstr ""
"Bitte beachten Sie auch, dass für die Teilnahme an Veranstaltungen die "
"Zahlung des jährlichen Mitgliedsbeitrags (%(amount)d %(currency)s) "
"erforderlich ist."

msgid ""
"The optimal allocation based on the set values is simulated; you can run it "
"as many times as you like before final loading"
msgstr ""
"Die optimale Zuteilung auf der Grundlage der eingestellten Werte wird "
"simuliert; Sie können sie vor dem endgültigen Laden beliebig oft ausführen"

msgid ""
"This page shows the total membership accounts, dues, donations, expenses, "
"the overall cash and individual event/run budget"
msgstr ""
"Diese Seite zeigt die Gesamtheit der Mitgliederkonten, Beiträge, Spenden, "
"Ausgaben, die Gesamtkasse und das Budget für einzelne Veranstaltungen/Läufe"

msgid ""
"To customize the appearance of all event pages, including colors, fonts, and"
" images, access the appearance management page"
msgstr ""
"Um das Erscheinungsbild aller Veranstaltungsseiten, einschließlich Farben, "
"Schriftarten und Bilder, anzupassen, rufen Sie die Seite zur Verwaltung des "
"Erscheinungsbilds auf"

msgid ""
"Lets you specify a set of users who receive payment confirmation emails for "
"all events, instead of each event's organizers."
msgstr ""
"Ermöglicht es Ihnen, eine Gruppe von Benutzern festzulegen, die "
"Zahlungsbestätigungs-E-Mails für alle Veranstaltungen erhalten, anstatt die "
"Organisatoren der einzelnen Veranstaltungen."

#, python-format
msgid ""
"You have some tickets without a final installment (with 0 amount): %(list)s;"
" access the fixed installments management panel"
msgstr ""
"Sie haben einige Tickets ohne Schlussrate (mit 0 Betrag): %(list)s; Zugang "
"zum Verwaltungspanel der festen Raten"

msgid ""
"Specify your custom character name (depending on the event you can choose "
"the name, or adapt the name to your chosen gender)"
msgstr ""
"Geben Sie Ihren individuellen Charakternamen an (je nach Veranstaltung "
"können Sie den Namen wählen oder den Namen an das von Ihnen gewählte Genre "
"anpassen)"

msgid ""
"This page allows you to add or edit sections in the signup form. You can "
"indicate which questions to include in the section."
msgstr ""
"Auf dieser Seite können Sie Abschnitte im Anmeldeformular hinzufügen oder "
"bearbeiten. Sie können angeben, welche Fragen in den Abschnitt aufgenommen "
"werden sollen."

msgid ""
"Allows players to purchase tickets as gifts. A special code is generated and"
" provided to the gift recipient for registration."
msgstr ""
"Ermöglicht es Spielern, Tickets als Geschenk zu kaufen. Es wird ein "
"spezieller Code generiert und dem Beschenkten zur Registrierung zur "
"Verfügung gestellt."

msgid ""
"This page shows the casting preferences expressed by players, and allows "
"them to be assigned through an optimization algorithm"
msgstr ""
"Auf dieser Seite werden die von den Spielern geäußerten "
"Besetzungspräferenzen angezeigt und können mit Hilfe eines "
"Optimierungsalgorithmus zugewiesen werden"

msgid ""
"You can now freely explore the system. You'll find below some suggestions on"
" what you could do now to set up everything nicely"
msgstr ""
"Sie können das System nun frei erkunden. Nachfolgend finden Sie einige "
"Vorschläge, was Sie jetzt tun können, um alles schön einzurichten"

msgid ""
"You have completed your application for association membership: therefore, "
"your event registrations are temporarily confirmed."
msgstr ""
"Sie haben Ihren Antrag auf Vereinsmitgliedschaft ausgefüllt: Ihre "
"Veranstaltungsanmeldungen sind somit vorläufig bestätigt."

msgid ""
"Enables 'lottery' tickets with unlimited availability and no cost, from "
"which a random subset is converted into normal tickets."
msgstr ""
"Ermöglicht \"Lotterie\"-Tickets mit unbegrenzter Verfügbarkeit und ohne "
"Kosten, von denen eine zufällige Teilmenge in normale Tickets umgewandelt "
"wird."

msgid ""
"If checked, players may add abilities themselves, by selecting from those "
"that are visible, and whose pre-requisites they meet."
msgstr ""
"Wenn diese Option aktiviert ist, können die Spieler selbst Fertigkeiten "
"hinzufügen, indem sie aus den sichtbaren Fertigkeiten, die die "
"Voraussetzungen erfüllen, auswählen"

msgid ""
"If checked, enables to set for each registration question the list of staff "
"members allowed to see it's answers from the players"
msgstr ""
"Wenn diese Option aktiviert ist, können Sie für jede Registrierungsfrage die"
" Liste der Mitarbeiter festlegen, die die Antworten der Spieler sehen dürfen"

msgid ""
"Please remember that the information on this page was given with the "
"implicit trust that it will be treated with the utmost care"
msgstr ""
"Bitte denken Sie daran, dass die Informationen auf dieser Seite im Vertrauen"
" darauf gegeben wurden, dass sie mit der größtmöglichen Sorgfalt behandelt "
"werden"

msgid ""
"The payment of your membership fee for this year has been received. You have"
" the right to participate to the organization events"
msgstr ""
"Die Zahlung Ihres Mitgliedsbeitrags für dieses Jahr ist bei uns eingegangen."
" Sie sind berechtigt, an den Sitzungen der Vereinigung teilzunehmen und in "
"der Versammlung abzustimmen"

msgid ""
"To grant access to event management for other users and define roles with "
"specific permissions, access the roles management page"
msgstr ""
"Um anderen Benutzern Zugriff auf die Ereignisverwaltung zu gewähren und "
"Rollen mit bestimmten Berechtigungen zu definieren, rufen Sie die Seite zur "
"Rollenverwaltung auf"

msgid ""
"You have submitted your dues payment, and it is now being approved by the "
"staff. You don't have to do anything for the time being"
msgstr ""
"Sie haben Ihren Mitgliedsbeitrag überwiesen, und er wird jetzt geprüft. Sie "
"müssen vorerst nichts weiter tun"

msgid ""
"Your request will be approved at the next Board meeting. You will receive "
"confirmation of the outcome of its evaluation very soon"
msgstr ""
"Ihr Antrag wird in der nächsten Sitzung des Verwaltungsrats geprüft. Sie "
"erhalten in Kürze eine Bestätigung über das Ergebnis der Prüfung"

msgid ""
"Allows a user to create 'delegated' accounts they fully manage (e.g., "
"children), avoiding the need for separate login credentials."
msgstr ""
"Ermöglicht es einem Benutzer, \"delegierte\" Konten zu erstellen, die er "
"vollständig verwaltet (z. B. Kinder), so dass keine separaten Anmeldedaten "
"erforderlich sind."

msgid ""
"Given a payment deadline, indicates the number of days under which it "
"notifies the player to proceed with the payment. Default 30."
msgstr ""
"Gibt bei einer Zahlungsfrist die Anzahl der Tage an, innerhalb derer der "
"Spieler benachrichtigt wird, um die Zahlung vorzunehmen. Standardwert 30."

msgid ""
"This page allows you to select the features activated for this event, and "
"all its runs. Click on a feature to show its description."
msgstr ""
"Auf dieser Seite können Sie die Funktionen auswählen, die für dieses "
"Ereignis und alle seine Läufe aktiviert sind. Klicken Sie auf eine Funktion,"
" um ihre Beschreibung anzuzeigen."

msgid ""
"To customize the appearance of all organizational pages, including colors, "
"fonts, and images, access the appearance management page"
msgstr ""
"Um das Aussehen aller Organisationsseiten, einschließlich Farben, "
"Schriftarten und Bilder, anzupassen, rufen Sie die Seite zur Verwaltung des "
"Aussehens auf"

msgid ""
"Select from the drop-down list the characters to be added to the faction. "
"The text private to the faction will be shown only to them"
msgstr ""
"Wählen Sie aus der Dropdown-Liste die Charaktere aus, die der Fraktion "
"hinzugefügt werden sollen. Der Text für die Fraktion wird nur für diese "
"Personen angezeigt"

msgid ""
"This is the associative positive operating margin, taking into account the "
"budgets of completed runs, minus credits or tokens issued"
msgstr ""
"Dies ist die assoziative positive Betriebsmarge unter Berücksichtigung der "
"Budgets der abgeschlossenen Läufe, abzüglich der ausgegebenen Kredite oder "
"Token"

msgid ""
"This page shows the deadlines of upcoming organization events, the "
"activities to be monitored, and the list of users to be solicited"
msgstr ""
"Auf dieser Seite werden die Termine der bevorstehenden "
"Organisationsveranstaltungen, die zu überwachenden Aktivitäten und die Liste"
" der zu befragenden Benutzer angezeigt"

msgid ""
"When the text is displayed to the player, the number is automatically "
"replaced with the character’s name and a link to their profile"
msgstr ""
"Wenn der Text dem Spieler angezeigt wird, wird die Nummer automatisch durch "
"den Namen des Charakters und einen Link zu seinem Profil ersetzt"

msgid ""
"Adds a quiz-style system for workshop questions. Organizers can define "
"forms, questions, and correct answers for players to complete."
msgstr ""
"Fügt ein Quiz-ähnliches System für Workshop-Fragen hinzu. Organisatoren "
"können Formulare, Fragen und richtige Antworten definieren, die die Spieler "
"ausfüllen müssen."

msgid ""
"Leave blank if the document has no expiration date - Please check that it "
"does not expire before the event you want to signup up for."
msgstr ""
"Leer lassen, wenn das Dokument kein Ablaufdatum hat - Bitte überprüfen Sie, "
"dass es nicht vor der Veranstaltung, für die Sie sich anmelden möchten, "
"abläuft."

msgid ""
"Please indicate below the exact method of payment you made. Remember to "
"submit the form, otherwise your payment will not be processed"
msgstr ""
"Bitte geben Sie unten die genaue Zahlungsmethode an, die Sie gewählt haben. "
"Vergessen Sie nicht, das Formular abzuschicken, da Ihre Zahlung sonst nicht "
"bearbeitet werden kann"

msgid ""
"Select a zip file for upload. Directories will become albums, photos and the"
" videos inside will be placed in the corresponding albums"
msgstr ""
"Wählen Sie eine Zip-Datei zum Hochladen aus. Die Verzeichnisse werden zu "
"Alben, und die darin enthaltenen Fotos und Videos werden in den "
"entsprechenden Alben abgelegt"

msgid ""
"this figure is the net that should result as availability of financial "
"instruments - it does not take into account tokens and credits"
msgstr ""
"diese Zahl ist das Nettoergebnis, das sich aus der Verfügbarkeit von "
"Finanzinstrumenten ergeben sollte - Token und Kredite werden dabei nicht "
"berücksichtigt"

msgid ""
"Lets you upload and host files directly on larpmanager, making them "
"available either to staff or to players via secret external links."
msgstr ""
"Ermöglicht das Hochladen und Hosten von Dateien direkt auf larpmanager, so "
"dass sie entweder für Mitarbeiter oder für Spieler über geheime externe "
"Links verfügbar sind."

msgid ""
"Notes: Try to group as many passengers per request as possible; if you "
"notice any delays, write us directly, do not enter new requests"
msgstr ""
"Hinweis: Versuchen Sie, so viele Passagiere wie möglich pro Antrag zu "
"gruppieren; wenn Sie Verspätungen feststellen, schreiben Sie uns direkt, "
"geben Sie keine neuen Anträge ein"

#, python-format
msgid ""
"In the event <b>%(event)s</b> to which you are enrolled, you have been "
"assigned the trait: <b>%(trait)s</b> of quest: <b>%(quest)s</b>."
msgstr ""
"In der Veranstaltung <b>%(event)s</b>, für die du dich eingeschrieben hast, "
"wurde dir die Eigenschaft zugewiesen: <b>%(trait)s</b> von Quest: "
"<b>%(quest)s</b>."

msgid ""
"To grant access to organization management for other users and define roles "
"with specific permissions, access the roles management page"
msgstr ""
"Um anderen Benutzern Zugriff auf die Organisationsverwaltung zu gewähren und"
" Rollen mit bestimmten Berechtigungen zu definieren, gehen Sie auf die Seite"
" Rollenverwaltung"

msgid ""
"Allows managing Tokens and Credits, which players can use instead of money "
"for registration fees. Credits can also be redeemed for cash."
msgstr ""
"Ermöglicht die Verwaltung von Tokens und Credits, die Spieler anstelle von "
"Geld für Registrierungsgebühren verwenden können. Credits können auch gegen "
"Bargeld eingelöst werden."

msgid ""
"Enables 'bring a friend' discount. A registered player provides their unique"
" code to a new registrant, granting both a discounted price."
msgstr ""
"Ermöglicht den \"Bring einen Freund\"-Rabatt. Ein registrierter Spieler gibt"
" seinen einmaligen Code an einen neu registrierten Spieler weiter und "
"gewährt beiden einen ermäßigten Preis."

msgid ""
"We confirm that your votes are correctly registered in the system! Thank you"
" for participating in the democratic life of the Organization"
msgstr ""
"Wir bestätigen, dass Ihre Stimmen korrekt im System registriert sind! Vielen"
" Dank für Ihre Teilnahme am demokratischen Leben der Vereinigung"

msgid ""
"Manages pre-larp 'mini-scenes.' You can create any number of scenes and "
"assign players to them, with checks to avoid scheduling conflicts."
msgstr ""
"Verwaltet \"Mini-Szenen\" vor dem Larp. Sie können eine beliebige Anzahl von"
" Szenen erstellen und ihnen Spieler zuweisen, mit Kontrollen, um "
"Terminkonflikte zu vermeiden."

#, python-format
msgid ""
"You can make the payment <a href= %(url)s'>on this page</a>. If you "
"encounter any kind of problem, let us know, we will help you solve it!"
msgstr ""
"Sie können die Zahlung <a href= %(url)s'>auf dieser Seite vornehmen</a>. "
"Wenn Sie auf irgendein Problem stoßen, lassen Sie es uns wissen, wir werden "
"Ihnen helfen, es zu lösen!"

msgid ""
"This page allows you to select the features activated for the organization, "
"and all its events. Click on a feature to show its description."
msgstr ""
"Auf dieser Seite können Sie die für die Organisation aktivierten Funktionen "
"und alle ihre Ereignisse auswählen. Klicken Sie auf eine Funktion, um ihre "
"Beschreibung anzuzeigen."

msgid ""
"Enables 'Filler' characters: simpler character sheets, assigned to players "
"who are ready to replacing last-minute dropout of main characters."
msgstr ""
"Ermöglicht 'Filler'-Charaktere: einfachere Charakterbögen, die Spielern "
"zugewiesen werden, die bereit sind, den Ausfall von Hauptcharakteren in "
"letzter Minute zu ersetzen."

msgid ""
"If enabled, the system will automatically add payment gateway fees to the "
"ticket price, so the player covers them instead of the organization"
msgstr ""
"Wenn diese Option aktiviert ist, fügt das System automatisch die Gebühren "
"für das Zahlungsportal zum Ticketpreis hinzu, so dass der Spieler sie "
"anstelle der Organisation trägt"

msgid ""
"In the text search, you can enter any text; the search will be done on the "
"number, name, teaser, player, groups to which the character belong"
msgstr ""
"In der Textsuche können Sie einen beliebigen Text eingeben; die Suche "
"erfolgt nach der Nummer, dem Namen, dem Teaser, dem Spieler, der Gruppe, zu "
"der der Charakter gehört"

msgid ""
"Click on the roles you'd like to collaborate on, then enter your degree of "
"experience, and finally indicate precisely your field of experience"
msgstr ""
"Klicken Sie auf die Rollen, an denen Sie mitarbeiten möchten, geben Sie dann"
" Ihr Erfahrungsniveau an und geben Sie schließlich Ihr Fachgebiet genau an"

msgid ""
"If checked, players may sign up as fillers at any time; otherwise, they may "
"only do so if the stipulated number of characters has been reached"
msgstr ""
"Wenn das Häkchen gesetzt ist, können sich die Spieler jederzeit als "
"Auffüller eintragen; andernfalls können sie dies nur tun, wenn die "
"festgelegte Anzahl von Charakteren erreicht ist"

msgid ""
"These are the event signup for which you submitted a payment, and it's being"
" reviewed by the staff. You don't have to do anything at this time"
msgstr ""
"Dies sind die Anmeldungen für Veranstaltungen, für die Sie eine Zahlung "
"geleistet haben, und sie werden von den Mitarbeitern überprüft. Sie müssen "
"zu diesem Zeitpunkt noch nichts tun"

msgid ""
"To define the registration form, and set up any number of registration "
"questions and their options, access the registration form management page"
msgstr ""
"Um das Registrierungsformular zu definieren und eine beliebige Anzahl von "
"Registrierungsfragen und deren Optionen einzurichten, rufen Sie die Seite "
"zur Verwaltung des Registrierungsformulars auf"

msgid ""
"If you press once, it will be *included* in the search. If a character "
"belongs to at least one inclusion category, it will be shown in the search"
msgstr ""
"Wenn Sie einmal drücken, wird es in die Suche *eingebunden*. Wenn ein "
"Zeichen zu mindestens einer Einschlusskategorie gehört, wird es in der Suche"
" angezeigt"

msgid ""
"By pressing confirm, the collection total will be credited to your account, "
"and will be used automatically when you register for one of our events"
msgstr ""
"Wenn Sie auf \"Bestätigen\" klicken, wird der Gesamtbetrag der Sammlung "
"Ihrem Konto gutgeschrieben und automatisch verwendet, wenn Sie sich für eine"
" unserer Veranstaltungen anmelden"

#, python-format
msgid ""
"Enter here the 'bring a friend' code given to you by an already registered "
"player, and you can receive a discount on your membership of %(amount)d!"
msgstr ""
"Geben Sie hier den \"Bring a friend\"-Code ein, den Sie von einem bereits "
"registrierten Spieler erhalten haben, und Sie können einen Rabatt von "
"%(amount)d auf Ihre Mitgliedschaft erhalten!"

msgid ""
"Indicates a way for other players to contact you. It can be an email, a "
"social profile, whatever you want. It will be made public to others players"
msgstr ""
"Geben Sie eine Möglichkeit an, wie andere Spieler mit Ihnen Kontakt "
"aufnehmen können. Das kann eine E-Mail sein, ein soziales Profil, was immer "
"Sie wollen. Es wird für andere Spieler öffentlich gemacht"

#, python-format
msgid ""
"You can make the payment in just a few minutes <a href= %(url)s'>here</a>. "
"Let us know if you encounter any problems, or if we can help in any way!"
msgstr ""
"Sie können die Zahlung in nur wenigen Minuten <a href= %(url)s'>hier</a> "
"vornehmen. Lassen Sie uns wissen, wenn Sie Probleme haben oder wir Ihnen "
"helfen können!"

msgid ""
"At the top, you'll find shortcuts to access your organization dashboard "
"(this page), as well as the active event dashboards, when you'll create them"
msgstr ""
"Oben finden Sie Verknüpfungen für den Zugriff auf Ihr Organisations-"
"Dashboard (diese Seite) sowie auf die aktiven Ereignis-Dashboards, wenn Sie "
"diese erstellen"

msgid ""
"In the text of the element on the left, it is referenced a character with "
"the number indicated on the right, but the latter does not appear to exist"
msgstr ""
"Im Text des Elements auf der linken Seite wird ein Zeichen mit der auf der "
"rechten Seite angegebenen Zahl angezeigt, die jedoch nicht existiert"

msgid ""
"Once the transfer is confirmed, request the slip (the receipt of "
"confirmation) and upload it below. You can upload a file in pdf format, or "
"an image"
msgstr ""
"Sobald die Überweisung bestätigt ist, fordern Sie den Beleg (die "
"Bestätigungsquittung) an und laden ihn unten hoch. Sie können eine Datei im "
"PDF-Format oder ein Bild hochladen"

msgid ""
"The larpmanager has a over 100 different features. There is one for every "
"single aspect of event organising: signups, accounting, writing, logistics"
msgstr ""
"Der larpmanager hat über 100 verschiedene Funktionen. Es gibt eine für jeden"
" einzelnen Aspekt der Veranstaltungsorganisation: Anmeldungen, Buchhaltung, "
"Schreiben, Logistik"

msgid ""
"Generates a special, hidden link that lets certain players register even if "
"general registration is closed (e.g., early access for a specific group)."
msgstr ""
"Generiert einen speziellen, versteckten Link, der es bestimmten Spielern "
"ermöglicht, sich zu registrieren, auch wenn die allgemeine Registrierung "
"geschlossen ist (z. B. früher Zugang für eine bestimmte Gruppe)."

msgid ""
"Freely insert CSS commands, they will be reported in all pages  in the space"
" of your Organization. In this way you can customize freely the appearance."
msgstr ""
"Fügen Sie CSS-Befehle frei ein, sie werden auf allen Seiten in Ihrem "
"Assoziationsraum angezeigt. Auf diese Weise können Sie das Erscheinungsbild "
"frei anpassen."

msgid ""
"Below you will find all the features available; you can write a search "
"keyword to filter them. Then click on 'Video', and you will see the video "
"directly"
msgstr ""
"Unten finden Sie alle verfügbaren Funktionen; Sie können ein Suchwort "
"eingeben, um sie zu filtern. Klicken Sie dann auf \"Video\", und Sie sehen "
"das Video direkt"

msgid ""
"This is the information with which your character will begin each act. We "
"ask that you do NOT read this information before the act to which it "
"referenced"
msgstr ""
"Dies sind die Informationen, mit denen eure Figur jeden Akt beginnen wird. "
"Wir bitten Sie, diese Informationen NICHT vor dem Akt zu lesen, auf den sie "
"sich beziehen"

msgid ""
"If you press a second time, it will be *excluded* in the search. If a "
"character belongs to even one exclusion category, it will not be shown in "
"the search"
msgstr ""
"Wenn Sie ein zweites Mal drücken, wird es bei der Suche *ausgeschlossen*. "
"Wenn ein Zeichen auch nur zu einer Ausschlusskategorie gehört, wird es bei "
"der Suche nicht angezeigt"

msgid ""
"To set up the gateway payment available to players, to let them pay the "
"registration fee through the platform, access the payment settings "
"management page"
msgstr ""
"Um die Gateway-Zahlung einzurichten, die den Spielern zur Verfügung steht, "
"damit sie die Registrierungsgebühr über die Plattform bezahlen können, gehen"
" Sie auf die Verwaltungsseite für Zahlungseinstellungen"

msgid ""
"When putting in WORKING, indicate in the comments the specific actions that"
"  are being performed; when putting in CLOSED, indicate showd in the  "
"comments."
msgstr ""
"Wenn Sie WORKING eingeben, geben Sie in den Kommentaren die spezifischen "
"Aktionen an, die Sie durchführen; wenn Sie CLOSED eingeben, geben Sie in den"
" Kommentaren eine Zusammenfassung an"

msgid ""
"You have activated both fixed and dynamic installments; they are not meant "
"to be used together, deactivate one of the two in the features management "
"panel"
msgstr ""
"Sie haben sowohl die festen als auch die dynamischen Raten aktiviert; sie "
"sind nicht für eine gemeinsame Nutzung gedacht. Deaktivieren Sie eine der "
"beiden Raten in der Funktionsverwaltung"

msgid ""
"The payment of your membership fee for this year has NOT been received: it "
"is necessary in order to participate to the events, and the organization "
"meetings"
msgstr ""
"Sie haben Ihren Mitgliedsbeitrag noch nicht bezahlt: er ist erforderlich, um"
" an Veranstaltungen teilzunehmen und bei der Hauptversammlung abstimmen zu "
"können"

msgid ""
"This page shows the questions submitted by users, divided by the events they"
" refer to. You can answer the question or close it if requires no further "
"action"
msgstr ""
"Auf dieser Seite werden die von den Nutzern eingereichten Fragen nach den "
"Ereignissen geordnet angezeigt, auf die sie sich beziehen. Sie können die "
"Frage beantworten oder sie schließen, wenn keine weiteren Maßnahmen "
"erforderlich sind"

msgid ""
"Indicates how you can be recognized, if you will be found near some point "
"specific, if you have a lot of luggage: any information that might help us "
"help you"
msgstr ""
"Gibt an, wie Sie erkannt werden können, ob Sie in der Nähe eines bestimmten "
"Ortes gefunden werden, ob Sie viel Gepäck haben: alles Informationen, die "
"uns helfen können"

#, python-format
msgid ""
"Hello! You have signed up for %(event)s, but have not yet completed your "
"profile. It takes 5 minutes, just <a href='%(url)s'>click here</a> and "
"complete the form!"
msgstr ""
"Hallo! Du hast dich für %(event)s angemeldet, aber dein Profil noch nicht "
"ausgefüllt. Es dauert nur 5 Minuten, einfach <a href='%(url)s'>hier "
"klicken</a> und das Formular ausfüllen!"

msgid ""
"By proceeding with your registration for this event, you are giving us your "
"authorisation to share your data saved on our platform with the organisers "
"of the event"
msgstr ""
"Indem Sie sich für diese Veranstaltung anmelden, erteilen Sie uns die "
"Erlaubnis, Ihre auf unserer Plattform gespeicherten Daten an die "
"Organisatoren der Veranstaltung weiterzugeben"

msgid ""
"Want to help one of your friends play with us? Organize a collection: you "
"and anyone who wants to contribute will be able to donate part of their "
"registration fees"
msgstr ""
"Möchten Sie einem Freund oder einer Freundin helfen, bei uns zu spielen? "
"Organisieren Sie eine Sammlung: Sie und alle, die dazu beitragen möchten, "
"können einen Teil der Mitgliedsbeiträge spenden"

#, python-format
msgid ""
"In addition, you must be up to date with the payment of your membership fee "
"in order to participate in events. Make your payment <a href='%(url)s'>on "
"this page</a>."
msgstr ""
"Außerdem müssen Sie Ihren Mitgliedsbeitrag rechtzeitig bezahlen, um an "
"Veranstaltungen teilnehmen zu können. Überweisen Sie Ihren Beitrag <a "
"href='%(url)s'>auf dieser Seite</a>."

#, python-format
msgid ""
"You have some fixed installments with both date and days set, but those "
"values cannot be set at the same time: %(list)s; access the fixed "
"installments management panel"
msgstr ""
"Sie haben einige feste Raten, bei denen sowohl das Datum als auch die Tage "
"eingestellt sind, aber diese Werte können nicht gleichzeitig eingestellt "
"werden: %(list)s; Zugang zum Verwaltungsbereich für feste Raten"

msgid ""
"In order to confirm your registration, you must request to register as a "
"member of the Association. The procedure will automatically take you through"
" the required steps"
msgstr ""
"Um Ihre Mitgliedschaft zu bestätigen, müssen Sie beantragen, als Mitglied "
"der Vereinigung registriert zu werden. Das Verfahren wird Sie automatisch "
"durch die erforderlichen Schritte führen"

msgid ""
"Primary: main grouping / affiliation for characters. Transversal: secondary "
"grouping across primary factions. Secret: hidden faction visible only to "
"assigned characters"
msgstr ""
"Primär: Hauptgruppierung / Zugehörigkeit der Charaktere. Transversal: "
"sekundäre Gruppierung über primäre Fraktionen hinweg. Geheim: versteckte "
"Fraktion, die nur für zugewiesene Charaktere sichtbar ist"

msgid ""
"By clicking the button below, you confirm that you consent to the sharing of"
" your personal data with this organization, in accordance with the GDPR and "
"our Privacy Policy"
msgstr ""
"Indem Sie auf die Schaltfläche unten klicken, bestätigen Sie, dass Sie mit "
"der Weitergabe Ihrer persönlichen Daten an diese Organisation in "
"Übereinstimmung mit der GDPR und unserer Datenschutzrichtlinie einverstanden"
" sind"

msgid ""
"Enables dynamic installment management: the total fee is evenly split into "
"multiple installments, each due on a date determined by dividing the "
"remaining days until the event."
msgstr ""
"Ermöglicht ein dynamisches Ratenmanagement: Die Gesamtgebühr wird "
"gleichmäßig in mehrere Raten aufgeteilt, die jeweils an einem Datum fällig "
"werden, das durch Division der verbleibenden Tage bis zur Veranstaltung "
"bestimmt wird."

msgid ""
"If we don't hear from you, we'll understand that you're no longer interested"
" at the event and we will cancel your registration, so that other players "
"can signup to your place."
msgstr ""
"Wenn wir jedoch nichts von Ihnen hören, stellen wir fest, dass Sie kein "
"Interesse mehr an der Veranstaltung haben, und wir werden Ihre Anmeldung "
"streichen, damit sich andere Personen anmelden können."

msgid ""
"Fill in this field if you follow a personal diet for reasons of choice(e.g. "
"vegetarian, vegan) or health (celiac disease, allergies). Leave empty if you"
" do not have things to report!"
msgstr ""
"Füllen Sie dieses Feld aus, wenn Sie sich aus freien Stücken (z. B. "
"vegetarisch, vegan) oder aus gesundheitlichen Gründen (Zöliakie, Allergien) "
"ernähren. Lassen Sie es leer, wenn Sie nichts zu berichten haben!"

msgid ""
"For our part, we will use pre-registrations as a measure of how much an "
"event is desired. If you want a new run of an event, spread the voice and "
"invites others to pre-register to it"
msgstr ""
"Wir werden die Voranmeldungen als Maßstab für die Beliebtheit einer "
"Veranstaltung verwenden. Wenn Sie eine neue Auflage einer Veranstaltung "
"wünschen, sagen Sie es weiter und laden Sie andere zur Voranmeldung ein"

msgid ""
"When you press one of the special reference symbols, a popup will help you "
"get the reference number of a character; you can also select a reference "
"number to see the character’s name"
msgstr ""
"Wenn Sie auf eines der speziellen Referenzsymbole drücken, erscheint ein "
"Popup-Fenster, das Ihnen hilft, die Referenznummer eines Zeichens zu "
"ermitteln; Sie können auch eine Referenznummer auswählen, um den Namen des "
"Zeichens zu sehen"

msgid ""
"We only ask you to indicate a <b>order</b> of preference for the your pre-"
"registrations (imagining you have to choose which one to play, indicates in "
"what order you want to play them)"
msgstr ""
"Wir bitten Sie lediglich darum, eine <b>Reihenfolge</b> für Ihre "
"Voranmeldungen anzugeben (falls Sie sich für ein Spiel entscheiden müssen, "
"geben Sie bitte an, in welcher Reihenfolge Sie es spielen möchten)"

msgid ""
"We are almost there, you just need to enter the last necessary data here. "
"With this data your membership application will be pre-filled;  you will "
"just have to print it out and sign it"
msgstr ""
"Wir haben es fast geschafft, Sie müssen hier nur noch die letzten "
"notwendigen Daten eingeben. Mit diesen Daten ist Ihr Mitgliedsantrag bereits"
" ausgefüllt; Sie müssen ihn nur noch ausdrucken und unterschreiben"

msgid ""
"As per the statutes, we will review your request at the next board meeting "
"and send you an update e-mail as soon as possible (you should receive a "
"reply within a few weeks at the latest)."
msgstr ""
"Wie in der Satzung vorgesehen, werden wir Ihren Antrag in der nächsten "
"Sitzung des Verwaltungsrats prüfen und Ihnen so bald wie möglich eine "
"aktualisierte E-Mail schicken (Sie sollten spätestens in ein paar Wochen "
"eine Antwort erhalten)."

msgid ""
"You have not yet submitted your application for membership to the "
"Organization. If you are not a Member, we cannot accept payment from you, "
"and you cannot confirm your event registrations"
msgstr ""
"Sie haben Ihren Antrag auf Mitgliedschaft in der Vereinigung noch nicht "
"eingereicht. Wenn Sie kein Mitglied sind, können wir keine Zahlungen von "
"Ihnen annehmen und Sie können Ihre Veranstaltungsanmeldungen nicht "
"bestätigen"

msgid ""
"This <b>is</b> not binding, and <b>does</b> not automatically secure you a "
"place at the event, but you will be offered a preferential registration "
"before the public opening of registration"
msgstr ""
"Dies <b>ist</b> nicht bindend und <b>sichert</b> Ihnen nicht automatisch "
"einen Platz auf der Veranstaltung, aber Sie erhalten eine bevorzugte "
"Registrierung vor der öffentlichen Öffnung der Registrierung"

msgid ""
"You have submitted a deposit, and it is being reviewed by the staff. You "
"don't have to do anything for the time being, as soon as it is confirmed the"
" accounting of the event will be updated"
msgstr ""
"Sie haben eine Zahlung eingereicht, die derzeit von den Mitarbeitern geprüft"
" wird. Sie brauchen vorerst nichts zu tun. Sobald die Zahlung bestätigt ist,"
" werden die Veranstaltungskonten aktualisiert"

msgid ""
"The character on the left has in relationships the one on the right, but the"
" reverse is not true. Check whether to remove the relationship to the one on"
" the left, or add it on the one on the right"
msgstr ""
"Das Zeichen auf der linken Seite hat das Zeichen auf der rechten Seite in "
"den Beziehungen, aber das Gegenteil ist nicht der Fall. Prüfen Sie, ob Sie "
"die Beziehung zu dem Zeichen auf der linken Seite entfernen oder zu dem "
"Zeichen auf der rechten Seite hinzufügen sollen"

msgid ""
"This page summarises the list of members, formatted ready to be sent to the "
"insurance company. It only displays members who have renewed their "
"membership in this calendar year, in order of renewal"
msgstr ""
"Auf dieser Seite finden Sie eine Zusammenfassung der Mitgliederliste, die so"
" formatiert ist, dass sie an die Versicherungsgesellschaft gesendet werden "
"kann. Es werden nur Mitglieder angezeigt, die ihre Mitgliedschaft in diesem "
"Kalenderjahr erneuert haben, und zwar in der Reihenfolge der Erneuerung"

msgid ""
"There are only two steps left to complete the procedure, enter the last "
"necessary data. With this information, your membership application will be "
"pre-filled; all you have to do is print it out and sign it"
msgstr ""
"Es sind nur noch zwei Schritte nötig, um das Verfahren abzuschließen; geben "
"Sie hier die letzten erforderlichen Daten ein. Mit diesen Daten ist Ihr "
"Mitgliedsantrag bereits ausgefüllt; Sie müssen ihn nur noch ausdrucken und "
"unterschreiben"

msgid ""
"This page allows you to check the payment items in the system. The source of"
" the data should be one of the verified payment systems,  from which to take"
" the list of payments, showing the code of the payment"
msgstr ""
"Diese Seite ermöglicht es Ihnen, die Zahlungsposten im System zu überprüfen."
" Die Quelle der Daten sollte eines der überprüften Zahlungssysteme sein, aus"
" dem Sie die Liste der Zahlungen mit dem Code der Zahlung übernehmen"

#, python-format
msgid ""
"<i>Payment due</i> - You must pay <b>%(amount).2f %(currency)s</b> as soon "
"as possible. Make your payment <a href='%(url)s'>on this page</a>. If we do "
"not receive payment, your registration may be cancelled."
msgstr ""
"<i>Fällige Zahlung</i> - Sie müssen <b>%(amount).2f %(currency)s</b> so "
"schnell wie möglich bezahlen. Machen Sie Ihre Zahlung <a href='%(url)s'>auf "
"dieser Seite</a>. Wenn die Zahlung nicht eingeht, kann Ihre Mitgliedschaft "
"beendet werden."

#, python-format
msgid ""
"You must pay at least <b>%(amount).2f %(currency)s</b> by %(deadline)d days."
" Make your payment <a href='%(url)s'>on this page</a>. If we do not receive "
"payment by the deadline, your registration may be cancelled."
msgstr ""
"Sie müssen mindestens <b>%(amount).2f %(currency)s</b> bis %(deadline)d Tage"
" bezahlen. Tätigen Sie Ihre Zahlung <a href='%(url)s'>auf dieser Seite</a>. "
"Wenn die Zahlung nicht fristgerecht eingeht, kann Ihre Mitgliedschaft "
"beendet werden."

msgid ""
"Indicates the ratio between reduced and patron tickets, multiplied by 10. "
"Example: 10 -> 1 reduced ticket for 1 patron ticket. 20 -> 2 reduced tickets"
" for 1 patron ticket. 5 -> 1 reduced ticket for 2 patron tickets"
msgstr ""
"Gibt das Verhältnis zwischen ermäßigten und regulären Tickets an, "
"multipliziert mit 10. Beispiel: 10 -> 1 ermäßigtes Ticket für 1 reguläres "
"Ticket. 20 -> 2 ermäßigte Tickets für 1 Gönnerticket. 5 -> 1 ermäßigtes "
"Ticket für 2 Gönner-Tickets"

msgid ""
"this figure is the main positive, the operating margin. It takes into "
"account of budgets for events that have been over two months, which are "
"considered to be closed, and treats all tokens and credits as reimbursed"
msgstr ""
"Diese Zahl ist das wichtigste Plus, die operative Marge. Sie berücksichtigt "
"die Budgets für Veranstaltungen, die länger als zwei Monate zurückliegen und"
" als abgeschlossen gelten, und behandelt alle Token und Gutschriften als "
"zurückerstattet"

msgid ""
"Please note that your character sheet may contain  personal secrets, not to "
"be shared before the start of the event. To avoid accidentally spoiling your"
" experience, do not discuss its content with other participants!"
msgstr ""
"Bitte beachten Sie, dass Ihr Charakterbogen persönliche Geheimnisse "
"enthalten kann, die Sie vor Beginn der Veranstaltung nicht preisgeben "
"sollten. Um zu vermeiden, dass Sie Ihr Erlebnis versehentlich verderben, "
"sollten Sie den Inhalt nicht mit anderen Teilnehmern besprechen!"

msgid ""
"You are registered for an event to be held in this calendar year, but we are"
" not aware of your dues payment. Be careful: if you don't complete it, "
"<b>you won't be able to attend events</b>, nor vote at the Membership "
"Meeting"
msgstr ""
"Sie sind für eine Veranstaltung in diesem Kalenderjahr angemeldet, aber uns "
"ist nicht bekannt, dass Sie Ihren Mitgliedsbeitrag bezahlt haben. Seien Sie "
"vorsichtig: Wenn Sie ihn nicht ausfüllen, <b>können Sie weder an "
"Veranstaltungen teilnehmen</b> noch bei der Jahreshauptversammlung abstimmen"

msgid ""
"You have submitted your application for membership in the Organization. The "
"request will be considered at the next meeting of the Board. When it is "
"approved, you will be able to settle payments for the events you have signed"
" up for"
msgstr ""
"Sie haben Ihren Antrag auf Mitgliedschaft in der Vereinigung eingereicht. Er"
" wird auf der nächsten Vorstandssitzung geprüft werden. Wenn er genehmigt "
"ist, können Sie für die Veranstaltungen, für die Sie sich angemeldet haben, "
"bezahlen"

msgid ""
"Searchable: Characters can be filtered according to this question. Public: "
"The answer to this question is publicly visible. Private: The answer to this"
" question is only visible to the player. Hidden: The answer is hidden to all"
" players."
msgstr ""
"Durchsuchbar: Die Zeichen können nach dieser Frage gefiltert werden. "
"Öffentlich: Die Antwort auf diese Frage ist öffentlich sichtbar. Privat: Die"
" Antwort auf diese Frage ist nur für den Spieler sichtbar. Versteckt: Die "
"Antwort ist für alle Spieler verborgen."

msgid ""
"If for whatever reason the first and last name shown on your documents is "
"different from the one you prefer to use, then write it here. It will only "
"be used for internal bureaucratic purposes, and will NEVER be displayed to "
"other players."
msgstr ""
"Wenn aus irgendeinem Grund der Vor- und Nachname, der auf Ihren Dokumenten "
"angegeben ist, nicht mit dem von Ihnen bevorzugten Namen übereinstimmt, "
"tragen Sie ihn hier ein. Er wird nur für interne bürokratische Zwecke "
"verwendet und wird NIEMALS anderen Spielern angezeigt."

msgid ""
"Click here to confirm that you have completed the character and are ready to"
" propose it to the staff. Be careful: some fields may no longer be editable."
" Leave the field blank to save your changes and to be able to continue them "
"in the future."
msgstr ""
"Klicken Sie hier, um zu bestätigen, dass Sie den Charakter vervollständigt "
"haben und bereit sind, ihn den Mitarbeitern vorzuschlagen. Achtung: Einige "
"Felder sind möglicherweise nicht mehr bearbeitbar. Lassen Sie das Feld leer,"
" um Ihre Änderungen zu speichern und sie in Zukunft fortsetzen zu können."

msgid ""
"Optional: The question is shown, and can be filled by the player. Mandatory:"
" The question needs to be filled by the player. Disabled: The question is "
"shown, but cannot be changed by the player. Hidden: The question is not "
"shown to the player."
msgstr ""
"Optional: Die Frage wird angezeigt und kann vom Spieler ausgefüllt werden. "
"Obligatorisch: Die Frage muss vom Spieler ausgefüllt werden. Deaktiviert: "
"Die Frage wird angezeigt, kann aber vom Spieler nicht geändert werden. "
"Ausgeblendet: Die Frage wird dem Spieler nicht angezeigt."

msgid ""
"Indicate severity: RED (risks ruining the game for more than half of the "
"players), ORANGE (risks ruining the game for more than ten players),  YELLOW"
" (risks ruining the game for a few players), GREEN (more than  problems, "
"finesses to be fixed)"
msgstr ""
"Angabe des Schweregrads: ROT (Gefahr, das Spiel für mehr als die Hälfte der "
"Spieler zu ruinieren), ORANGE (Gefahr, das Spiel für mehr als zehn Spieler "
"zu ruinieren), GELB (Gefahr, das Spiel für einige Spieler zu ruinieren), "
"GRÜN (mehr als Probleme, Feinheiten zu beheben)"

msgid ""
"Upload your portrait photo. It will be shown to other players together with "
"the your character, so as to help recognize you in the game. Choose a photo "
"that you would put in an official document (in which you are alone, centered"
" on your face)."
msgstr ""
"Laden Sie Ihr Porträtfoto hoch. Es wird anderen Spielern zusammen mit Ihrer "
"Spielfigur gezeigt, damit sie Sie im Spiel erkennen können. Wählen Sie ein "
"Foto, das Sie in ein offizielles Dokument einfügen würden (auf dem Sie "
"allein sind und Ihr Gesicht im Mittelpunkt steht)."

#, python-format
msgid ""
"Hello! We would like to remind you that in order to confirm your provisional"
" registration of %(event)s you need to apply for admission as a member of "
"the association. You are very close, just <a href='%(url)s'>click here</a> "
"and complete the form."
msgstr ""
"Hallo! Wir möchten Sie daran erinnern, dass Sie zur Bestätigung Ihrer "
"vorläufigen Mitgliedschaft bei %(event)s einen Antrag auf Aufnahme als "
"Mitglied der Vereinigung stellen müssen. Sie sind ganz nah dran, einfach <a "
"href='%(url)s'>hier klicken</a> und das Formular ausfüllen."

msgid ""
"If you prefer that your real name and surname not be publicly visible, "
"please indicate an alias that will be displayed instead. Note: If you "
"register for an event, your real first and last name will be shown to other "
"players, and to the organisers."
msgstr ""
"Wenn Sie es vorziehen, dass Ihr richtiger Vor- und Nachname nicht öffentlich"
" sichtbar ist, geben Sie bitte einen Alias an, der stattdessen angezeigt "
"wird. Hinweis: Wenn Sie sich für eine Veranstaltung anmelden, werden Ihr "
"richtiger Vor- und Nachname für andere Spieler und die Organisatoren "
"angezeigt."

msgid ""
"In the text of the element on the left, it appears a character with the "
"number indicated on the right, but instead in the relationships the "
"character was not related. Check whether it is necessary to create a "
"relationship, or remove the reference from the text"
msgstr ""
"Im Text des Elements auf der linken Seite wird ein Zeichen mit der auf der "
"rechten Seite angegebenen Zahl angegeben, aber im Bericht ist das Zeichen "
"nicht zugeordnet. Prüfen Sie, ob es notwendig ist, eine Beziehung zu "
"erstellen oder den Verweis aus dem Text zu entfernen"

#, python-format
msgid ""
"Copy this code and share it with friends! Every friend who signs up  and "
"uses this code in the 'Discounts' field will receive %(amount_to)s "
"%(currency)s discount on the ticket. For each of them you will receive "
"%(amount_from)s %(currency)s off to use on event registration."
msgstr ""
"Kopieren Sie diesen Code und teilen Sie ihn mit Freunden! Jeder Freund, der "
"sich anmeldet und diesen Code im Feld \"Rabatte\" verwendet, erhält "
"%(amount_to)s %(currency)s Rabatt auf das Ticket. Für jeden von ihnen "
"erhalten Sie %(amount_from)s %(currency)s Rabatt, den Sie bei der Anmeldung "
"zur Veranstaltung verwenden können."

msgid ""
"In the text of the element on the left, a character is NOT indicated with "
"the number shown on the right, but instead in the relationships the "
"character is related. Check whether it is necessary to remove the "
"relationship, or indicate in the text a reference to the character"
msgstr ""
"Der Text des Elements auf der linken Seite weist NICHT auf ein Zeichen mit "
"der auf der rechten Seite angegebenen Nummer hin, sondern im Bericht wurde "
"das Zeichen in Beziehung gesetzt. Prüfen Sie, ob es notwendig ist, den Bezug"
" zu entfernen oder einen Verweis auf das Zeichen im Text anzugeben"

msgid ""
"In the text of the element on the left, it appears a character with the "
"number indicated on the right, but in the relationships instead that "
"character was not related. Check whether it is necessary to create a "
"relationship to the character, or remove the reference from the text"
msgstr ""
"Im Text des Elements auf der linken Seite gibt es ein Zeichen mit der rechts"
" angegebenen Nummer, aber in den Beziehungen ist das Zeichen nicht "
"verbunden. Prüfen Sie, ob es notwendig ist, eine Beziehung zwischen den "
"Zeichen herzustellen oder den Verweis aus dem Text zu entfernen"

msgid ""
"In the text of the element on the left, a character is NOT indicated with "
"the number shown on the right, but in the relationships instead it is "
"related. Check whether it is necessary to remove the relationship to the "
"character, or indicate in the text a reference to the character"
msgstr ""
"Der Text des Elements auf der linken Seite weist NICHT auf ein Zeichen mit "
"der auf der rechten Seite angegebenen Nummer hin, sondern auf die Beziehung,"
" in der das Zeichen steht. Prüfen Sie, ob es notwendig ist, die Beziehung "
"zwischen den Zeichen zu entfernen oder einen Verweis auf das Zeichen im Text"
" anzugeben"

msgid ""
"Fill in this field if there is something you think is important that the "
"organizers know about you. It's up to you to decide what to share with us. "
"This information will be treated as strictly confidential: only a restricted"
" part of the organizers will have access to the answers, and will not be "
"transmitted in any form. This information may concern: physical health "
"problems, epilepsy, mental health problems (e.g. neurosis, bipolar disorder,"
" anxiety disorder, various phobias), trigger topics ('lines and veils', we "
"can't promise that you won't run into them in the event, but we'll make sure"
" they're not part of your main quests). Leave empty if you do not have "
"things to report!"
msgstr ""
"Füllen Sie dieses Feld aus, wenn es etwas gibt, von dem Sie glauben, dass es"
" wichtig ist, dass die Organisatoren etwas über Sie wissen. Sie können "
"selbst entscheiden, was Sie uns mitteilen möchten. Diese Informationen "
"werden streng vertraulich behandelt: Nur ein begrenzter Teil der "
"Organisatoren hat Zugang zu den Antworten, und sie werden in keiner Form "
"weitergegeben. Diese Informationen können Folgendes betreffen: körperliche "
"Gesundheitsprobleme, Epilepsie, psychische Gesundheitsprobleme (z. B. "
"Neurosen, bipolare Störungen, Angststörungen, verschiedene Phobien), "
"Trigger-Themen (\"Linien und Schleier\", wir können nicht versprechen, dass "
"Sie während der Veranstaltung nicht darauf stoßen werden, aber wir werden "
"sicherstellen, dass sie nicht Teil Ihrer Hauptaufgaben sind). Lassen Sie das"
" Feld leer, wenn Sie nichts zu berichten haben!"<|MERGE_RESOLUTION|>--- conflicted
+++ resolved
@@ -6610,17 +6610,16 @@
 "Diese Figur stellt die wahre geheime Identität einer anderen Figur dar"
 
 msgid ""
-<<<<<<< HEAD
 "This page provides a summary of all expenses submitted by collaborators"
 msgstr ""
 "Auf dieser Seite finden Sie eine Übersicht über alle von den Mitarbeitern "
 "eingereichten Ausgaben"
-=======
+
+msgid ""
 "Allows players to add an optional extra amount to their registration fee"
 msgstr ""
 "Ermöglicht den Spielern, einen optionalen Zusatzbetrag zu ihrer "
 "Anmeldegebühr hinzuzufügen"
->>>>>>> 08f36ef8
 
 msgid ""
 "Do you want to enable a secret registration link to allow early sign-ups"
