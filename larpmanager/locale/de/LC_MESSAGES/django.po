#
msgid ""
msgstr "Content-Type: text/plain; charset=UTF-8\n"

msgid "e"
msgstr "e"

msgid "By"
msgstr "Unter"

msgid "Hi"
msgstr "Hallo"

msgid "To"
msgstr "A"

msgid "XP"
msgstr "px"

msgid "by"
msgstr "von"

msgid "of"
msgstr "von"

msgid "Add"
msgstr "hinzufügen"

msgid "Age"
msgstr "Alter"

msgid "All"
msgstr "Alle"

msgid "CSS"
msgstr "CSS"

msgid "Cap"
msgstr "Kappe"

msgid "End"
msgstr "Ende"

msgid "Fee"
msgstr "Kommission"

msgid "NPC"
msgstr "NPC"

msgid "Net"
msgstr "Netz"

msgid "New"
msgstr "Neu"

msgid "PDF"
msgstr "PDF"

msgid "Pdf"
msgstr "Pdf"

msgid "Run"
msgstr "Run"

msgid "VAT"
msgstr "MEHRWERTSTEUER"

msgid "Who"
msgstr "Wer"

msgid "age"
msgstr "Alter"

msgid "for"
msgstr "für"

msgid "Band"
msgstr "Faszien"

msgid "Body"
msgstr "Körper"

msgid "Card"
msgstr "Karte"

msgid "Chat"
msgstr "Chat"

msgid "Code"
msgstr "Code"

msgid "Copy"
msgstr "Kopieren"

msgid "Cost"
msgstr "Kosten"

msgid "Date"
msgstr "Datum"

msgid "Days"
msgstr "Tage"

msgid "Diet"
msgstr "Diät"

msgid "Done"
msgstr "Turnarounds"

msgid "Form"
msgstr "Formular"

msgid "Free"
msgstr "Kostenlos"

msgid "From"
msgstr "Von"

msgid "Gift"
msgstr "Geschenk"

msgid "Help"
msgstr "Hilfe"

msgid "Hide"
msgstr "Ausblenden"

msgid "Home"
msgstr "Startseite"

msgid "IBAN"
msgstr "IBAN"

msgid "Info"
msgstr "Infos"

msgid "Item"
msgstr "Eintrag"

msgid "LAOG"
msgstr "LAOG"

msgid "Last"
msgstr "Zuletzt"

msgid "Link"
msgstr "Link"

msgid "List"
msgstr "Liste"

msgid "Logo"
msgstr "Logo"

msgid "Mail"
msgstr "E-Mail"

msgid "Main"
msgstr "Hauptseite"

msgid "Male"
msgstr "Männlich"

msgid "Name"
msgstr "Name"

msgid "Next"
msgstr "Weiter"

msgid "None"
msgstr "Keine"

msgid "Note"
msgstr "Anmerkungen"

msgid "Only"
msgstr "Nur"

msgid "Open"
msgstr "Öffnen Sie"

msgid "Over"
msgstr "Über"

msgid "PWYW"
msgstr "PWYW"

msgid "Page"
msgstr "Seite"

msgid "Plot"
msgstr "Grundstücke"

msgid "Port"
msgstr "Anschluss-Port"

msgid "Prev"
msgstr "Prev"

msgid "Role"
msgstr "Rolle"

msgid "Runs"
msgstr "Läuft"

msgid "Sent"
msgstr "Gesendet"

msgid "Show"
msgstr "anzeigen"

msgid "Size"
msgstr "Entitäten"

msgid "Song"
msgstr "Lied"

msgid "Spam"
msgstr "Spam"

msgid "Text"
msgstr "Text"

msgid "Tier"
msgstr "Ebene"

msgid "Time"
msgstr "Jetzt"

msgid "Tipo"
msgstr "Tipo"

msgid "Type"
msgstr "Typ"

msgid "Used"
msgstr "Gebraucht"

msgid "User"
msgstr "Benutzer"

msgid "Vote"
msgstr "Wählen Sie"

msgid "What"
msgstr "Was"

msgid "When"
msgstr "Wenn"

msgid "days"
msgstr "Tage"

msgid "gift"
msgstr "Geschenk"

msgid "hide"
msgstr "ausblenden"

msgid "past"
msgstr "Vergangenheit"

msgid "Album"
msgstr "Alben"

msgid "Alert"
msgstr "Alarmierung"

msgid "Alias"
msgstr "Alias"

msgid "Avoid"
msgstr "Vermeiden Sie"

msgid "Badge"
msgstr "Abzeichen"

msgid "Check"
msgstr "Siehe"

msgid "Close"
msgstr "Geschlossen"

msgid "Cover"
msgstr "Abdeckung"

msgid "Descr"
msgstr "Descr"

msgid "Email"
msgstr "E-Mail"

msgid "Eroga"
msgstr "Eroga"

msgid "Error"
msgstr "Fehler"

msgid "Event"
msgstr "Veranstaltung"

msgid "First"
msgstr "Erste"

msgctxt "event"
msgid "Genre"
msgstr "Genre"

msgid "Given"
msgstr "Daten"

msgid "Graph"
msgstr "Grafik"

msgid "Gross"
msgstr "Brutto"

msgid "Image"
msgstr "Bild"

msgid "Italy"
msgstr "Italien"

msgid "Login"
msgstr "Anmeldung"

msgid "Money"
msgstr "Geld"

msgid "Names"
msgstr "Namen"

msgid "Order"
msgstr "Bestellung"

msgid "Other"
msgstr "Mehr"

msgid "Owing"
msgstr "Zu zahlen"

msgid "Payed"
msgstr "Bezahlt"

msgid "Photo"
msgstr "Fotos"

msgid "Plots"
msgstr "Grundstücke"

msgid "Price"
msgstr "Preis"

msgid "Print"
msgstr "Drucken"

msgid "Quest"
msgstr "Suche"

msgid "Quota"
msgstr "Kontingent"

msgid "Retry"
msgstr "Versuchen Sie es noch einmal"

msgid "Roles"
msgstr "Rollen"

msgid "Sheet"
msgstr "Fiche"

msgid "Staff"
msgstr "Personal"

msgid "Start"
msgstr "Start"

msgid "Swift"
msgstr "Schnell"

msgid "Taxes"
msgstr "Steuern"

msgid "Texts"
msgstr "Texte"

msgid "Title"
msgstr "Titel"

msgid "Total"
msgstr "Summen"

msgid "Trait"
msgstr "Traktat"

msgid "Users"
msgstr "Benutzer"

msgid "Utils"
msgstr "Werkzeuge"

msgid "Value"
msgstr "Wert"

msgid "Video"
msgstr "Video"

msgid "Where"
msgstr "Wo"

msgid "email"
msgstr "E-Mail"

msgid "money"
msgstr "Geld"

msgid "other"
msgstr "mehr"

msgid "title"
msgstr "Titel"

msgid "Absent"
msgstr "Abwesend"

msgid "Action"
msgstr "Aktion"

msgid "Active"
msgstr "Aktiv"

msgid "Amount"
msgstr "Summe"

msgid "Answer"
msgstr "Antwort"

msgid "Audits"
msgstr "Prüfungen"

msgid "Badges"
msgstr "Abzeichen"

msgid "Causal"
msgstr "Causale"

msgid "Change"
msgstr "bearbeiten"

msgid "Delete"
msgstr "Löschen"

msgid "Detail"
msgstr "Einzelheiten"

msgid "Direct"
msgstr "Direkt"

msgid "Events"
msgstr "Veranstaltungen"

msgid "Export"
msgstr "Exportieren"

msgid "Female"
msgstr "Weiblich"

msgid "Filler"
msgstr "Füllstoff"

msgid "Footer"
msgstr "Fußzeile"

msgid "Gender"
msgstr "Genre"

msgid "Header"
msgstr "Kopfzeile"

msgid "Hidden"
msgstr "Versteckt"

msgid "Income"
msgstr "Einführungen"

msgid "Insert"
msgstr "Eingabe"

msgid "Joined"
msgstr "Beitritt"

msgid "Legend"
msgstr "Legende"

msgid "Log in"
msgstr "Einloggen"

msgid "Manage"
msgstr "Verwalten Sie"

msgid "Marked"
msgstr "Mark"

msgid "Master"
msgstr "Vater"

msgid "Member"
msgstr "Mitglied"

msgid "Method"
msgstr "Methode"

msgid "Mirror"
msgstr "Spiegel"

msgid "Module"
msgstr "Modul"

msgid "Nation"
msgstr "Nation"

msgid "Nature"
msgstr "Natur"

msgid "Number"
msgstr "Nummer"

msgid "Object"
msgstr "Objekt"

msgid "Patron"
msgstr "Schirmherr"

msgid "Player"
msgstr "Spieler"

msgid "Public"
msgstr "Öffentlich"

msgid "Quotas"
msgstr "Zitat"

msgid "Refund"
msgstr "Erstattung"

msgid "Refute"
msgstr "Ablehnen"

msgid "Safety"
msgstr "Sicherheit"

msgid "Search"
msgstr "Suche"

msgid "Secret"
msgstr "Geheimnis"

msgid "Select"
msgstr "Wählen Sie"

msgid "Seller"
msgstr "Verkäufer"

msgid "Shared"
msgstr "Gemeinsame"

msgid "Status"
msgstr "Status"

msgid "Street"
msgstr "Straße"

msgid "Submit"
msgstr "Senden Sie"

msgid "Ticket"
msgstr "Ticket"

msgid "Titolo"
msgstr "Titolo"

msgid "Tokens"
msgstr "Wertmarken"

msgid "Traits"
msgstr "Eigenschaften"

msgid "Unread"
msgstr "Ungelesen"

msgid "Update"
msgstr "Update"

msgid "Upload"
msgstr "Laden Sie"

msgid "VAT No"
msgstr "MwSt.-Nr"

msgid "Voting"
msgstr "Abstimmen"

msgid "XP tot"
msgstr "Px Tot"

msgid "issued"
msgstr "ausgestellt"

msgid "member"
msgstr "Mitglied"

msgid "player"
msgstr "Spieler"

msgid "status"
msgstr "Status"

msgid "within"
msgstr "innerhalb"

msgid "Ability"
msgstr "Fertigkeiten"

msgid "Actions"
msgstr "Aktionen"

msgid "Add new"
msgstr "Neu hinzufügen"

msgid "Address"
msgstr "Adresse"

msgid "Allowed"
msgstr "Erlaubt"

msgid "Answers"
msgstr "Antworten"

msgid "Approve"
msgstr "Genehmigen Sie"

msgid "Archive"
msgstr "Archiv"

msgid "Authors"
msgstr "Autoren"

msgid "Average"
msgstr "Medien"

msgid "Balance"
msgstr "Lötmittel"

msgid "Casting"
msgstr "Gießen"

msgid "Concept"
msgstr "Konzept"

msgid "Confirm"
msgstr "Bewerbung"

msgid "Contact"
msgstr "Kontakt"

msgid "Correct"
msgstr "Richtig"

msgid "Credits"
msgstr "Kredite"

msgid "Default"
msgstr "Standard"

msgid "Details"
msgstr "Einzelheiten"

msgid "Display"
msgstr "Anzeige"

msgid "Example"
msgstr "Beispiel"

msgid "Faction"
msgstr "Gruppe"

msgid "Gallery"
msgstr "Galerie"

msgid "Handout"
msgstr "Handout"

msgid "History"
msgstr "Historisch"

msgid "ID Card"
msgstr "Identitätskarte"

msgid "Inflows"
msgstr "Einnahmen"

msgid "Inverse"
msgstr "Umgekehrt"

msgid "Invoice"
msgstr "Rechnung"

msgid "Lottery"
msgstr "Lotterie"

msgid "Maximum"
msgstr "Massimo"

msgid "Members"
msgstr "Mitglieder"

msgid "Modules"
msgstr "Module"

msgid "Nothing"
msgstr "Nichts"

msgid "Options"
msgstr "Optionen"

msgid "Partial"
msgstr "Teilweise"

msgid "Payment"
msgstr "Zahlung"

msgid "Players"
msgstr "Spieler"

msgid "Primary"
msgstr "Primäre Seite"

msgid "Privacy"
msgstr "Datenschutz"

msgid "Private"
msgstr "Privat"

msgid "Problem"
msgstr "Problem"

msgid "Proceed"
msgstr "Weiter"

msgid "Profile"
msgstr "Profil"

msgid "Pronoun"
msgstr "Pronomen"

msgid "Reading"
msgstr "Lesen"

msgid "Receipt"
msgstr "Quittung"

msgid "Reduced"
msgstr "Verringert"

msgid "Refunds"
msgstr "Erstattungen"

msgid "Request"
msgstr "Anfrage"

msgid "Section"
msgstr "Abschnitt"

msgid "Setting"
msgstr "Einstellung"

msgid "Sharing"
msgstr "Teilen"

msgid "Shuttle"
msgstr "Shuttle"

msgid "Sign In"
msgstr "Eintragen"

msgid "Station"
msgstr "Arbeitsplatz"

msgid "Statute"
msgstr "Statut"

msgid "Subject"
msgstr "Thema"

msgid "Summary"
msgstr "Zusammenfassung"

msgid "Support"
msgstr "Unterstützung"

msgid "Surname"
msgstr "Nachname"

msgid "Tagline"
msgstr "Tagline"

msgid "Tickets"
msgstr "Eintrittskarten"

msgid "Tooltip"
msgstr "QuickInfo"

msgid "Updated"
msgstr "Aktualisiert"

msgid "Use TLD"
msgstr "TLD verwenden"

msgid "Utility"
msgstr "Dienstprogramm"

msgid "Visible"
msgstr "Sichtbar"

msgid "Waiting"
msgstr "Warten"

msgid "Website"
msgstr "Website"

msgid "Writing"
msgstr "Schreiben"

msgid "XP used"
msgstr "Px verwendet"

msgid "address"
msgstr "Adresse"

msgid "options"
msgstr "Optionen"

msgid "website"
msgstr "Website"

msgid "Accepted"
msgstr "Angenommen"

msgid "Activate"
msgstr "Aktivieren Sie"

msgid "Approval"
msgstr "Zulassung"

msgid "Approved"
msgstr "Genehmigt"

msgid "Assigned"
msgstr "Zuweisen"

msgid "Calendar"
msgstr "Kalender"

msgid "Campaign"
msgstr "Kampagne"

msgid "Carousel"
msgstr "Karussell"

msgid "Centaurs"
msgstr "Zentauren"

msgid "Claimant"
msgstr "Antragsteller"

msgid "Complete"
msgstr "Vollständig"

msgid "Consumed"
msgstr "Verbraucht"

msgid "Continue"
msgstr "Fortsetzung"

msgid "Creation"
msgstr "Erstellung"

msgid "Currency"
msgstr "Währung"

msgid "Deadline"
msgstr "Deadline"

msgid "Delivery"
msgstr "Auszahlungen"

msgid "Disabled"
msgstr "Behinderte"

msgid "Discount"
msgstr "Rabatt"

msgid "Donation"
msgstr "Spende"

msgid "Download"
msgstr "Herunterladen"

msgid "Editable"
msgstr "Editierbar"

msgid "End date"
msgstr "Datum des Endes"

msgid "Excluded"
msgstr "Ausgenommen"

msgid "Expected"
msgstr "Erwartet"

msgid "Expenses"
msgstr "Ausgaben"

msgid "External"
msgstr "Extern"

msgid "Factions"
msgstr "Fraktionen"

msgid "Features"
msgstr "Eigenschaften"

msgid "Giftable"
msgstr "Verschenkbar"

msgid "Handouts"
msgstr "Handouts"

msgid "Holidays"
msgstr "Feiertage"

msgid "Included"
msgstr "Einschließlich"

msgid "Invoices"
msgstr "Rechnungen"

msgid "Keywords"
msgstr "Schlüsselwörter"

msgid "Language"
msgstr "Sprache"

msgid "Location"
msgstr "Standort"

msgid "Max uses"
msgstr "Maximale Verwendungszwecke"

msgid "New gift"
msgstr "Neues Geschenk"

msgid "Nickname"
msgstr "Spitzname"

msgid "Optional"
msgstr "Optional"

msgid "Original"
msgstr "Original"

msgid "Outflows"
msgstr "Ausgänge"

msgid "Passport"
msgstr "Reisepass"

msgid "Payments"
msgstr "Zahlungen"

msgid "Personal"
msgstr "Personal"

msgid "Portrait"
msgstr "Foto-Porträt"

msgid "Priority"
msgstr "Prioritäten"

msgid "Problems"
msgstr "Probleme"

msgid "Profiles"
msgstr "Profile"

msgid "Progress"
msgstr "Fortschritt"

msgid "Prologue"
msgstr "Prolog"

msgid "Pronouns"
msgstr "Pronomen"

msgid "Proposed"
msgstr "Vorgeschlagene"

msgid "Province"
msgstr "Provinz"

msgid "Question"
msgstr "Frage"

msgid "Redirect"
msgstr "Umleitung"

msgid "Refunded"
msgstr "Erstattet"

msgid "Register"
msgstr "Register"

msgid "Registry"
msgstr "Register"

msgid "Reminder"
msgstr "Erinnerung"

msgid "Returned"
msgstr "Zurückgeschickt"

msgid "Revision"
msgstr "Revision"

msgid "Sections"
msgstr "Sektionen"

msgid "Services"
msgstr "Dienstleistungen"

msgid "Settings"
msgstr "Einstellungen"

msgid "Severity"
msgstr "Schwerkraft"

msgid "Show all"
msgstr "Alle anzeigen"

msgid "Show the"
msgstr "Ansicht der"

msgid "Standard"
msgstr "Standard"

msgid "Supplied"
msgstr "Mitgeliefert"

msgid "Template"
msgstr "Vorlage"

msgid "Treasury"
msgstr "Schatzamt"

msgid "Tutorial"
msgstr "Tutorial"

msgid "Uploaded"
msgstr "Hochgeladen"

msgid "VAT rate"
msgstr "Mehrwertsteuersatz"

msgid "Versions"
msgstr "Versionen"

msgid "Workshop"
msgstr "Workshop"

msgid "XP avail"
msgstr "Px Vorhanden"

msgid "assigned"
msgstr "zugewiesen"

msgid "discount"
msgstr "Rabatt"

msgid "download"
msgstr "herunterladen"

msgid "factions"
msgstr "Fraktionen"

msgid "payments"
msgstr "Zahlungen"

msgid "positive"
msgstr "positiv"

msgid "residues"
msgstr "Rückstände"

msgid "--- Empty"
msgstr "--- Leer"

msgid "Abilities"
msgstr "Fähigkeiten"

msgid "Additions"
msgstr "Ergänzungen"

msgid "Available"
msgstr "Verfügbar"

msgid "Cancelled"
msgstr "Abgesagt"

msgid "Character"
msgstr "Zeichen"

msgid "Concluded"
msgstr "Abgeschlossen"

msgid "Copy done"
msgstr "Ausgeführtes Exemplar"

msgid "Custodies"
msgstr "Fälle"

msgid "Customize"
msgstr "Anpassen"

msgid "Dashboard"
msgstr "Dashboard"

msgid "Deadlines"
msgstr "Fristen"

msgid "Delivered"
msgstr "Geliefert"

msgid "Dimension"
msgstr "Größe"

msgid "Discounts"
msgstr "Einrichtungen"

msgid "Donations"
msgstr "Spenden"

msgid "Enrolment"
msgstr "Immatrikulation"

msgid "Event T&C"
msgstr "Veranstaltung T&C"

msgid "First aid"
msgstr "Erste Hilfe"

msgid "Frequency"
msgstr "Frequenz"

msgid "Inventory"
msgstr "Bestandsaufnahme"

msgid "Load list"
msgstr "Liste laden"

msgid "Mandatory"
msgstr "Obligatorisch"

msgid "Movements"
msgstr "Bewegungen"

msgid "Need help"
msgstr "Brauchen Sie Hilfe"

msgid "Next runs"
msgstr "Nächste Läufe"

msgid "Operation"
msgstr "Operation"

msgid "Organizer"
msgstr "Veranstalter"

msgid "Past runs"
msgstr "Vergangene Läufe"

msgid "Portraits"
msgstr "Porträts"

msgid "Preaching"
msgstr "Predigen Sie"

msgid "Printable"
msgstr "Druckbar"

msgid "Profiling"
msgstr "Profilierung"

msgid "Prologues"
msgstr "Prologe"

msgid "Questions"
msgstr "Fragen"

msgid "Recipient"
msgstr "Empfänger"

msgid "Residence"
msgstr "Aufenthalt"

msgid "Retention"
msgstr "Vorenthaltung"

msgid "Returning"
msgstr "Rückkehr"

msgid "Seniority"
msgstr "Dienstalter"

msgid "Short url"
msgstr "Kurze Url"

msgid "SpeedLarp"
msgstr "SpeedLarp"

msgid "Speedlarp"
msgstr "Speedlarp"

msgid "Start day"
msgstr "Starttag"

msgid "Statement"
msgstr "Rechtfertigung"

msgid "Submitted"
msgstr "Unterwürfig"

msgid "Surcharge"
msgstr "Aufpreis"

msgid "Tolerance"
msgstr "Toleranz"

msgid "Translate"
msgstr "Übersetzen Sie"

msgid "Treasurer"
msgstr "Schatzmeister"

msgid "Workshops"
msgstr "Werkstätten"

msgid "Your user"
msgstr "Ihr Benutzer"

msgid "negatives"
msgstr "Negative"

msgid "speedlarp"
msgstr "speedlarp"

msgid "surcharge"
msgstr "Aufpreis"

msgid "this link"
msgstr "dieser Link"

msgid "Accounting"
msgstr "Buchhaltung"

msgid "Annual fee"
msgstr "Jährliche Gebühr"

msgid "Answers WS"
msgstr "WS-Antworten"

msgid "Appearance"
msgstr "Erscheinungsbild"

msgid "Applicable"
msgstr "Anwendbar"

msgid "Appointees"
msgstr "Beauftragte"

msgid "Attachment"
msgstr "Anhang"

msgid "Birth date"
msgstr "Datum der Geburt"

msgid "Calculated"
msgstr "Berechnet"

msgid "Candidates"
msgstr "Kandidatinnen und Kandidaten"

msgid "Characters"
msgstr "Zeichen"

msgid "Collection"
msgstr "Sammeln Sie"

msgid "Contact us"
msgstr "Kontakt"

msgid "Cover link"
msgstr "Link Abdeckung"

msgid "Easter egg"
msgstr "Osterei"

msgid "Email list"
msgstr "E-Mail-Liste"

msgid "Event link"
msgstr "Link zur Veranstaltung"

msgid "Experience"
msgstr "Erleben Sie"

msgid "Historical"
msgstr "Historisch"

msgid "Kicked out"
msgstr "Gejagt"

msgid "Legal name"
msgstr "Juristischer Name"

msgid "Management"
msgstr "Verwaltung"

msgid "Membership"
msgstr "Mitgliedschaft"

msgid "Miscellany"
msgstr "Gemischtes"

msgid "Modifiable"
msgstr "Abänderbar"

msgid "Modules WS"
msgstr "WS-Module"

msgid "Motivation"
msgstr "Motivation"

msgid "Navigation"
msgstr "Navigation"

msgid "Net profit"
msgstr "Reingewinn"

msgid "New answer"
msgstr "Neue Antwort"

msgid "New member"
msgstr "Neues Mitglied"

msgid "New signup"
msgstr "Neue Einträge"

msgid "Newsletter"
msgstr "Newsletter"

msgid "Next quota"
msgstr "Nächste Quote"

msgid "Passengers"
msgstr "Passagiere"

msgid "Percentage"
msgstr "Prozentsatz"

msgid "Play Again"
msgstr "Erneut spielen"

msgid "Preference"
msgstr "Präferenz"

msgid "Quest Type"
msgstr "Suche Typ"

msgid "Quest type"
msgstr "Art der Aufgabe"

msgid "Quick Help"
msgstr "Schnelle Hilfe"

msgid "Refund for"
msgstr "Rückerstattung für"

msgid "Registered"
msgstr "Eingeschrieben"

msgid "Repertoire"
msgstr "Repertoire"

msgid "Run active"
msgstr "Aktive Läufe"

msgid "Run hidden"
msgstr "Versteckter Lauf"

msgid "Searchable"
msgstr "Durchsuchbar"

msgid "Selectable"
msgstr "Wählbar"

msgid "Short name"
msgstr "Kurzer Name"

msgid "Speed Larp"
msgstr "Geschwindigkeit Larp"

msgid "Speed larp"
msgstr "Speed larp"

msgid "Start date"
msgstr "Datum des Beginns"

msgid "Statistics"
msgstr "Statistik"

msgid "Step 3 / 4"
msgstr "Schritt 3 / 4"

msgid "Surcharges"
msgstr "Zuschläge"

msgid "Table list"
msgstr "Tabelle auflisten"

msgid "Tax regime"
msgstr "Steuerregelung"

msgid "Ties (Pdf)"
msgstr "Krawatten (Pdf)"

msgid "Title font"
msgstr "Titel Schriftarten"

msgid "To be done"
msgstr "Zur Überwindung"

msgid "Token name"
msgstr "Token-Name"

msgid "Two quotas"
msgstr "Zwei Quoten"

msgid "Visibility"
msgstr "Sichtbarkeit"

msgid "Welcome to"
msgstr "Willkommen bei"

msgid "Write here"
msgstr "Schreiben Sie hier"

msgid "accounting"
msgstr "Buchhaltung"

msgid "additional"
msgstr "zusätzlich"

msgid "characters"
msgstr "Zeichen"

msgid "chronology"
msgstr "Chronologie"

msgid "click here"
msgstr "hier klicken"

msgid "no payment"
msgstr "unentgeltlich"

msgid "overdue by"
msgstr "überfällig bis"

msgid "press here"
msgstr "hier drücken"

msgid "reply here"
msgstr "hier antworten"

msgid "Actual paid"
msgstr "Tatsächlich gezahlt"

msgid "Assignments"
msgstr "Zuweisungen"

msgid "Beneficiary"
msgstr "Begünstigter"

msgid "Birth place"
msgstr "Ort der Geburt"

msgid "Carbon copy"
msgstr "Durchschrift"

msgid "Card number"
msgstr "Kartennummer"

msgid "Change gift"
msgstr "Geschenk ändern"

msgid "Collections"
msgstr "Collette"

msgid "Color links"
msgstr "Farbe Links"

msgid "Color texts"
msgstr "Textfarbe"

msgid "Coming soon"
msgstr "Demnächst verfügbar"

msgid "Competences"
msgstr "Fachwissen"

msgid "Description"
msgstr "Beschreibung"

msgid "Direct link"
msgstr "Direkter Link"

msgid "Disbursment"
msgstr "Auszahlung"

msgid "Event texts"
msgstr "Veranstaltungstexte"

msgid "Fiscal code"
msgstr "Steuergesetzbuch"

msgid "Five quotas"
msgstr "Fünf Quoten"

msgid "Four quotas"
msgstr "Vier Quoten"

msgid "Gallery Pdf"
msgstr "Pdf-Galerie"

msgid "Installment"
msgstr "Ratenzahlung"

msgid "Last change"
msgstr "Zuletzt geändert"

msgid "Leaderboard"
msgstr "Bestenliste"

msgid "Lightweight"
msgstr "Leichtgewicht"

msgid "Limitations"
msgstr "Beschränkungen"

msgid "Nationality"
msgstr "Nationalität"

msgid "Need a ride"
msgstr "Sie brauchen eine Mitfahrgelegenheit"

msgid "Next events"
msgstr "Kommende Veranstaltungen"

msgid "Past events"
msgstr "Vergangene Ereignisse"

msgid "Postal code"
msgstr "Postleitzahl"

msgid "Preferences"
msgstr "Präferenzen"

msgid "Probability"
msgstr "Wahrscheinlichkeit"

msgid "Progression"
msgstr "Progression"

msgid "Provisional"
msgstr "Vorläufig"

msgid "Recalculate"
msgstr "Neuberechnen"

msgid "Redeem code"
msgstr "Code einlösen"

msgid "Register to"
msgstr "Registrieren Sie sich für"

msgid "Request for"
msgstr "Antrag auf"

msgid "Rotate left"
msgstr "Linkes Rad"

msgid "Run balance"
msgstr "Haushalt ausführen"

msgid "Secret link"
msgstr "Geheime Verbindung"

msgid "Select year"
msgstr "Jahr auswählen"

msgid "Send e-mail"
msgstr "E-Mail senden"

msgid "Send emails"
msgstr "E-Mail senden"

msgid "Shorten URL"
msgstr "URL kürzen"

msgid "Show / hide"
msgstr "Anzeigen / Ausblenden"

msgid "Show closed"
msgstr "Geschlossen anzeigen"

msgid "Simple list"
msgstr "Einfache Liste"

msgid "Suggestions"
msgstr "Vorschläge"

msgid "Ticket list"
msgstr "Ticket-Liste"

msgid "Ties (Test)"
msgstr "Krawatten (Test)"

msgid "Total costs"
msgstr "Gesamtkosten"

msgid "Transversal"
msgstr "Transversal"

msgid "Unique code"
msgstr "Eindeutiger Code"

msgid "immediately"
msgstr "sofort"

msgid "leaderboard"
msgstr "Rangliste"

msgid "text length"
msgstr "Textlänge"

msgid "unique code"
msgstr "einzigartiger Code"

msgid "Ability list"
msgstr "Liste der Fertigkeiten"

msgid "Ability type"
msgstr "Art der Fertigkeit"

msgid "Achievements"
msgstr "Errungenschaften"

msgid "Archive mail"
msgstr "Archiv-Mail"

msgid "Bank address"
msgstr "Adresse der Bank"

msgid "Cache reset!"
msgstr "Cache zurücksetzen!"

msgid "Cancellation"
msgstr "Stornierung"

msgid "Change photo"
msgstr "Foto ändern"

msgid "Collaborator"
msgstr "Beitragende"

msgid "Disbursement"
msgstr "Auszahlung"

msgid "Event status"
msgstr "Status der Veranstaltung"

msgid "Experimental"
msgstr "Experimentelle"

msgid "Faction list"
msgstr "Fraktionsliste"

msgid "Faction logo"
msgstr "Ein Gruppenlogo"

msgid "Form Options"
msgstr "Formular Optionen"

msgid "Form element"
msgstr "Formular-Element"

msgid "Form section"
msgstr "Abschnitt Formular"

msgid "Host Address"
msgstr "Host-Adresse"

msgid "House number"
msgstr "Hausnummer"

msgid "Informations"
msgstr "Informationen"

msgid "Installments"
msgstr "Bewerten Sie"

msgid "Instructions"
msgstr "Anweisungen"

msgid "Legal Notice"
msgstr "Rechtlicher Hinweis"

msgid "Legal notice"
msgstr "Rechtlicher Hinweis"

msgid "Members list"
msgstr "Mitgliederliste"

msgid "More details"
msgstr "Mehr Details"

msgid "Municipality"
msgstr "Kommune"

msgid "NOT ASSIGNED"
msgstr "NICHT ZUGEORDNET"

msgid "Name credits"
msgstr "Namenskredite"

msgid "Next payment"
msgstr "Nächste Zahlung"

msgid "Not selected"
msgstr "Nicht ausgewählt"

msgid "Opening date"
msgstr "Datum der Eröffnung"

msgid "Organization"
msgstr "Verein"

msgid "PDF Profiles"
msgstr "Pdf-Profile"

msgid "Parent empty"
msgstr "Elternteil leer"

msgid "Payment date"
msgstr "Datum der Zahlung"

msgid "Payment fees"
msgstr "Zahlung Kommissionen"

msgid "Pre-Register"
msgstr "Vorregistrierung"

msgid "Presentation"
msgstr "Präsentation"

msgid "Questbuilder"
msgstr "Questbuilder"

msgid "Questions WS"
msgstr "WS-Fragen"

msgid "Refund given"
msgstr "Ausgestellte Erstattungen"

msgid "Registration"
msgstr "Anmeldung"

msgid "Relationship"
msgstr "Link"

msgid "Rensponsable"
msgstr "Verantwortlich"

msgid "Request date"
msgstr "Gewünschtes Datum"

msgid "Request time"
msgstr "Gewünschte Zeit"

msgid "Rotate right"
msgstr "Rechtes Rad"

msgid "Run Settings"
msgstr "Einstellungen ausführen"

msgid "Safe editing"
msgstr "Sichere Bearbeitung"

msgid "See you soon"
msgstr "Wir warten auf Sie"

msgid "Show history"
msgstr "Historische Ausstellung"

msgid "Subordinates"
msgstr "Untergeordnetes"

msgid "Subscription"
msgstr "Abonnement"

msgid "Tell me more"
msgstr "Weitere Informationen"

msgid "Tell us here"
msgstr "Schreiben Sie hier"

msgid "Test gallery"
msgstr "Test-Galerie"

msgid "Three quotas"
msgstr "Drei Quoten"

msgid "Total issued"
msgstr "Insgesamt ausgegeben"

msgid "Total number"
msgstr "Gesamtzahl"

msgid "Transactions"
msgstr "Transaktionen"

msgid "Type of text"
msgstr "Art des Textes"

msgid "Upload cover"
msgstr "Cover hochladen"

msgid "Url Shortner"
msgstr "Url-Verkürzer"

msgid "Verification"
msgstr "Überprüfung"

msgid "Waiting list"
msgstr "Warten"

msgid "We're coming"
msgstr "Wir kommen"

msgid "Will open at"
msgstr "Sie öffnen um"

msgid "You must pay"
msgstr "Sie müssen zahlen"

msgid "invalid form"
msgstr "ungültige Form"

msgid "user profile"
msgstr "Benutzerprofil"

#, python-format
msgid " for %(user)s"
msgstr " für %(user)s"

msgid "Ability types"
msgstr "Fertigkeitstypen"

msgid "Access denied"
msgstr "Zugang verweigert"

msgid "Accessibility"
msgstr "Erreichbarkeit"

msgid "Age selection"
msgstr "Auswahl des Alters"

msgid "Authorisation"
msgstr "Autorisierung"

msgid "Average value"
msgstr "Durchschnittlicher Wert"

msgid "Cancellations"
msgstr "Annullierungen"

msgid "Comunications"
msgstr "Kommunikation"

msgid "Conditions of"
msgstr "Bedingungen für"

msgid "Configuration"
msgstr "Konfiguration"

msgid "Deadline date"
msgstr "Datum der Frist"

msgid "Delivery list"
msgstr "Auszahlungsliste"

msgid "Discount back"
msgstr "Rabatt zurück"

msgid "Display order"
msgstr "Bestellung anzeigen"

msgid "Document type"
msgstr "Art des Dokuments"

msgid "Dynamic rates"
msgstr "Dynamische Preise"

msgid "Events played"
msgstr "Gespielte Ereignisse"

msgid "External link"
msgstr "Externe Url"

msgid "Faction cover"
msgstr "Gruppendeckung"

msgid "Fiscal Budget"
msgstr "Finanzieller Haushalt"

msgid "Free donation"
msgstr "Kostenlose Spende"

msgid "Inflows total"
msgstr "Einnahmen insgesamt"

msgid "Internal link"
msgstr "Interner Link"

msgid "Manage events"
msgstr "Verwalten von Ereignissen"

msgid "Maximum votes"
msgstr "Maximale Stimmenzahl"

msgid "Message sent!"
msgstr "Nachricht gesendet!"

msgid "Minimum votes"
msgstr "Mindeststimmen"

msgid "New character"
msgstr "Neues Zeichen"

msgid "Not completed"
msgstr "Nicht abgeschlossen"

msgid "Number events"
msgstr "Anzahl der Ereignisse"

msgid "Passages made"
msgstr "Ergriffene Maßnahmen"

msgid "Paste as text"
msgstr "Als Text einfügen"

msgid "Payment order"
msgstr "Zahlungsauftrag"

msgid "Personal code"
msgstr "Persönlicher Code"

msgid "Personal data"
msgstr "Persönliche Daten"

msgid "Phone contact"
msgstr "Telefonischer Kontakt"

msgid "Player editor"
msgstr "Spieler-Editor"

msgid "Prerequisites"
msgstr "Voraussetzungen"

msgid "Progress step"
msgstr "Schritt vorwärts"

msgid "Question type"
msgstr "Art der Frage"

msgid "Registrations"
msgstr "Anmeldung"

msgid "Relationships"
msgstr "Krawatten"

msgid "Request login"
msgstr "Anmeldung anfordern"

msgid "Requests open"
msgstr "Offene Anfragen"

msgid "Show inactive"
msgstr "Inaktiv anzeigen"

msgid "Signup update"
msgstr "Aktualisierung der Registrierung"

msgid "Single choice"
msgstr "Einzige Wahl"

msgid "Text language"
msgstr "Sprache des Textes"

msgid "Ticket Filler"
msgstr "Ticket-Ausfüller"

msgid "Ticket chosen"
msgstr "Ticket ausgewählt"

msgid "Total members"
msgstr "Mitglieder insgesamt"

msgid "Total revenue"
msgstr "Einnahmen insgesamt"

msgid "URL shortener"
msgstr "URL-Verkürzer"

msgid "Visualisation"
msgstr "Visualisierung"

msgid "Wanna connect"
msgstr "Möchten Sie eine Verbindung herstellen"

msgid "Your messages"
msgstr "Ihre Nachrichten"

#, python-format
msgid "for %(event)s"
msgstr "für %(event)s"

msgid "personal data"
msgstr "persönliche Daten"

msgid "registrations"
msgstr "Einschreibungen"

msgid "Available days"
msgstr "Verfügbare Tage"

msgid "Bring a friend"
msgstr "Bringen Sie einen Freund mit"

msgid "Carousel image"
msgstr "Bild-Karussell"

msgid "Character Edit"
msgstr "Zeichen bearbeiten"

msgid "Character form"
msgstr "Zeichenform"

msgid "Character name"
msgstr "Name des Charakters"

msgid "Collection for"
msgstr "Sammeln für"

msgid "Disable Tokens"
msgstr "Token deaktivieren"

msgid "Donation given"
msgstr "Bezahlte Spende"

msgid "Donations done"
msgstr "Geleistete Spenden"

msgid "Event Settings"
msgstr "Ereignis-Einstellungen"

msgid "Event Template"
msgstr "Ereignis-Vorlage"

msgid "Event features"
msgstr "Merkmale der Veranstaltung"

msgid "Executive Vote"
msgstr "Abstimmung der Verwaltung"

msgid "Form questions"
msgstr "Fragen zum Formular"

msgid "Full returning"
msgstr "Gesamtrendite"

msgid "Global balance"
msgstr "Globaler Haushalt"

msgid "Handout Models"
msgstr "Handout Modelle"

msgid "List of voters"
msgstr "Liste der Wähler"

msgid "Mail signature"
msgstr "Unterschrift auf der Post"

msgid "Manage it here"
msgstr "Verwalten Sie es hier"

msgid "Maximum length"
msgstr "Maximale Länge"

msgid "Maximum number"
msgstr "Maximale Anzahl"

msgid "Member revoked"
msgstr "Partner widerrufen"

msgid "Membership fee"
msgstr "Beiträge"

msgid "Multi-language"
msgstr "Mehrsprachig"

msgid "Obtain ability"
msgstr "Erwerb von Fähigkeiten"

msgid "Ongoing events"
msgstr "Laufende Veranstaltungen"

msgid "Outflows total"
msgstr "Ausgaben insgesamt"

msgid "PDF generation"
msgstr "PDF-Erzeugung"

msgid "Password reset"
msgstr "Passwort vergessen"

msgid "Photo of an ID"
msgstr "Fotodokument"

msgid "Pre-registered"
msgstr "Vorinskription"

msgid "Pre-requisites"
msgstr "Voraussetzungen"

msgid "Print registry"
msgstr "Register drucken"

msgid "Privacy Policy"
msgstr "Datenschutzbestimmungen"

msgid "Profiles (PDF)"
msgstr "Steckbriefe (PDF)"

msgid "Prologues type"
msgstr "Prologe Typ"

msgid "Recipient Code"
msgstr "Code des Empfängers"

msgid "Remove consent"
msgstr "Zustimmung aufheben"

msgid "Request refund"
msgstr "Erstattungsanträge"

msgid "Request signed"
msgstr "Unterzeichneter Antrag"

msgid "Returning type"
msgstr "Art der Rückgabe"

msgid "Sensitive data"
msgstr "Sensible Daten"

msgid "Show past runs"
msgstr "Vergangene Läufe anzeigen"

msgid "Single payment"
msgstr "Einmalige Zahlung"

msgid "Tax code check"
msgstr "Prüfung der Steuernummer"

msgid "Total payments"
msgstr "Zahlungen insgesamt"

msgid "Total required"
msgstr "Insgesamt erforderlich"

msgid "Type of ticket"
msgstr "Ticket-Typ"

msgid "Type prologues"
msgstr "Typ Prolog"

msgid "URL identifier"
msgstr "Idenominative URL"

msgid "Writing option"
msgstr "Option Schreiben"

msgid "Your character"
msgstr "Dein Charakter"

msgid "customisations"
msgstr "Anpassungen"

msgid "refund request"
msgstr "Antrag auf Erstattung"

msgid "Ability missing"
msgstr "Fehlende Fähigkeit"

msgid "Cache Reloading"
msgstr "Cache Wiederaufladen"

msgid "Change password"
msgstr "Passwort-Wiederherstellung"

msgid "Character cover"
msgstr "Charakter Abdeckung"

msgid "Characters link"
msgstr "Charakter-Links"

msgid "Characters list"
msgstr "Liste der Zeichen"

msgid "Collected votes"
msgstr "Erhaltene Stimmen"

msgid "Deadline (date)"
msgstr "Stichtag (Datum)"

msgid "Deadline (days)"
msgstr "Frist (Tage)"

msgid "Disable credits"
msgstr "Kredite deaktivieren"

msgid "Document number"
msgstr "Nummer des Dokuments"

msgid "Event not found"
msgstr "Ereignis nicht gefunden"

msgid "Filter factions"
msgstr "Gruppen filtern"

msgid "Mail assignment"
msgstr "Zuordnung der Post"

msgid "Member refused!"
msgstr "Mitglied abgelehnt!"

msgid "Membership fees"
msgstr "Verbandsbeiträge"

msgid "Multi-line text"
msgstr "Mehrzeiliger Text"

msgid "Multiple choice"
msgstr "Mehrfachauswahl"

msgid "Overall balance"
msgstr "Kassenmittel"

msgid "Payment Methods"
msgstr "Zahlungsarten"

msgid "Payment details"
msgstr "Einzelheiten zur Zahlung"

msgid "Portraits (PDF)"
msgstr "Porträts (PDF)"

msgid "Private message"
msgstr "Private Nachricht"

msgid "Profile updated"
msgstr "Aktualisierte Mitgliedschaft"

msgid "Progress status"
msgstr "Fortschritt"

msgid "Question saved!"
msgstr "Unterwürfige Frage!"

msgid "Replacing names"
msgstr "Ersetzen von Namen"

msgid "Show statistics"
msgstr "Statistik anzeigen"

msgid "Shuttle service"
msgstr "Shuttle-Dienst"

msgid "Start algorithm"
msgstr "Start-Algorithmus"

msgid "Transaction fee"
msgstr "Transaktionsgebühr"

msgid "Upload Expenses"
msgstr "Ausgaben hochladen"

msgid "Volounteer data"
msgstr "Freiwillige Angaben"

msgid "You can consult"
msgstr "Sie können konsultieren"

msgid "Your accounting"
msgstr "Ihre Buchhaltung"

msgid "Your characters"
msgstr "Ihre Zeichen"

msgid "Your membership"
msgstr "Ihre Mitgliedschaft"

msgid "expected within"
msgstr "erwartet innerhalb"

msgid "upcoming events"
msgstr "Geplante Ereignisse"

msgid "Ability acquired"
msgstr "Erworbene Fähigkeit"

msgid "Activate feature"
msgstr "Funktion aktivieren"

msgid "Background image"
msgstr "Hintergrundbild"

msgid "Casting priority"
msgstr "Priorität des Gießens"

msgid "Character review"
msgstr "Überprüfung des Charakters"

msgid "Collection links"
msgstr "Links zur Sammlung"

msgid "Collection total"
msgstr "Gesamte Sammlung"

msgid "Color background"
msgstr "Text-Hintergrund"

msgid "Confirm Payments"
msgstr "Bestätigen Sie Zahlungen"

msgid "Current template"
msgstr "Aktuelle Vorlage"

msgid "Delay in payment"
msgstr "Verzögerung der Zahlung"

msgid "Delay in profile"
msgstr "Verzögerung im Profil"

msgid "Desalt thumbnail"
msgstr "Vorschaubild entsalzen"

msgid "Discounts active"
msgstr "Aktive Subventionen"

msgid "Driver's License"
msgstr "Lizenz"

msgid "Element approved"
msgstr "Bewährtes Element"

msgid "Event Appearance"
msgstr "Veranstaltung Erscheinungsbild"

msgid "Event accounting"
msgstr "Abrechnung von Veranstaltungen"

msgid "Event navigation"
msgstr "Ereignis-Navigation"

msgid "Foreign language"
msgstr "Fremdsprache"

msgid "Forward discount"
msgstr "Terminrabatt"

msgid "Handout template"
msgstr "Handout-Vorlage"

msgid "Italian features"
msgstr "Italienische Besonderheiten"

msgid "Loading template"
msgstr "Vorlage laden"

msgid "Long description"
msgstr "Lange Beschreibung"

msgid "May the best win"
msgstr "Möge der beste Mann gewinnen"

msgid "Member approved!"
msgstr "Mitglied genehmigt!"

msgid "Membership check"
msgstr "Mitgliedschaftsprüfung"

msgid "No comunications"
msgstr "Keine Kommunikation"

msgid "Number not found"
msgstr "Nummer nicht gefunden"

msgid "Options required"
msgstr "Erforderliche Optionen"

msgid "Organisation fee"
msgstr "Organisationsgebühr"

msgid "Organisation tax"
msgstr "Organisationssteuer"

msgid "Organization T&C"
msgstr "Organisation T&C"

msgid "Organization fee"
msgstr "Mitgliedsbeitrag"

msgid "Organization tax"
msgstr "Mitgliedsbeitrag"

msgid "Other characters"
msgstr "Andere Zeichen"

msgid "Password changed"
msgstr "Passwort geändert"

msgid "Patron / Reduced"
msgstr "Maecenas / Ermäßigt"

msgid "Payment Settings"
msgstr "Zahlungseinstellungen"

msgid "Payment currency"
msgstr "Zahlungswährung"

msgid "Payment to check"
msgstr "Zu überprüfende Zahlung"

msgid "Pending payments"
msgstr "Ausstehende Zahlungen"

msgid "Player Questions"
msgstr "Fragen zum Spieler"

msgid "Player selection"
msgstr "Auswahl der Spieler"

msgid "Pre-registration"
msgstr "Vorregistrierung"

msgid "Registration fee"
msgstr "Eintrittspreis"

msgid "Reminder payment"
msgstr "Zahlungserinnerung"

msgid "Reminder profile"
msgstr "Erinnerungsprofil"

msgid "Request approved"
msgstr "Antrag genehmigt"

msgid "Selected options"
msgstr "Ausgewählte Optionen"

msgid "Show collections"
msgstr "Sammlungen anzeigen"

msgid "Show event links"
msgstr "Veranstaltungslinks anzeigen"

msgid "Show explanation"
msgstr "Erklärung anzeigen"

msgid "Single-line text"
msgstr "Einzeiliger Text"

msgid "Ticket selection"
msgstr "Ticket-Auswahl"

msgid "Tokens / Credits"
msgstr "Wertmarken/Credits"

msgid "Total collection"
msgstr "Gesamte Sammlung"

msgid "Where it is held"
msgstr "Wo sie abgehalten wird"

msgid "Writing Question"
msgstr "Frage schreiben"

msgid "Your competences"
msgstr "Deine Fähigkeiten"

msgid "are not yet open"
msgstr "sind noch nicht geöffnet"

msgid "download it here"
msgstr "hier herunterladen"

msgid "follow this link"
msgstr "Folgen Sie diesem Link"

msgid "'pwyw' (donation)"
msgstr "pwyw\" (Spende)"

msgid "Activation failed"
msgstr "Aktivierung fehlgeschlagen"

msgid "Active collection"
msgstr "Aktive Sammlung"

msgid "Add a new request"
msgstr "Geben Sie eine neue Anfrage ein"

msgid "Additional fields"
msgstr "Zusätzliche Felder"

msgid "All comunications"
msgstr "Alle Mitteilungen"

msgid "Answer submitted!"
msgstr "Unterwürfige Antwort!"

msgid "Cancellation date"
msgstr "Datum der Abmeldung"

msgid "Casting algorithm"
msgstr "Casting-Algorithmus"

msgid "Character profile"
msgstr "Profil des Charakters"

msgid "Closed collection"
msgstr "Geschlossene Sammlung"

msgid "Code already used"
msgstr "Bereits verwendeter Code"

msgid "Collection closed"
msgstr "Geschlossene Sammlung"

msgid "Conversion ticket"
msgstr "Umrechnungsticket"

msgid "Dispensing tokens"
msgstr "Ausgabe von Wertmarken"

msgid "Download document"
msgstr "Dokument herunterladen"

msgid "Elements uploaded"
msgstr "Elemente geladen"

msgid "Experience points"
msgstr "Erfahrungspunkte"

msgid "Faction selection"
msgstr "Auswahl der Fraktionen"

msgid "Feature activated"
msgstr "Funktion aktiviert"

msgid "Fiscal code check"
msgstr "Kontrolle der Steuernummer"

msgid "Fixed instalments"
msgstr "Feste Raten"

msgid "Free registration"
msgstr "Eintritt frei"

msgid "Give a new answer"
msgstr "Eine Antwort geben"

msgid "Inventory objects"
msgstr "Artikel des Inventars"

msgid "Invoice not found"
msgstr "Rechnung nicht gefunden"

msgid "Maximum available"
msgstr "Maximal verfügbar"

msgid "Months free quota"
msgstr "Monate freies Kontingent"

msgid "Paid current year"
msgstr "Bezahlt laufendes Jahr"

msgid "Pay what you want"
msgstr "Zahlen Sie, was Sie wollen"

msgid "Payment confirmed"
msgstr "Zahlung bestätigt"

msgid "Payments received"
msgstr "Erhaltene Zahlungen"

msgid "Pre registrations"
msgstr "Vorregistrierung"

msgid "Pre-Registrations"
msgstr "Vorregistrierungen"

msgid "Pre-register here"
msgstr "Melden Sie sich hier an"

msgid "Quests and Traits"
msgstr "Quests und Eigenschaften"

msgid "Redeem collection"
msgstr "Sammlung einlösen"

msgid "Registration code"
msgstr "Zugangscode"

msgid "Registration form"
msgstr "Anmeldeformular"

msgid "Registration link"
msgstr "Links zur Registrierung"

msgid "Registration mail"
msgstr "Anmeldung per E-Mail"

msgid "Request submitted"
msgstr "Unterwürfige Anfrage"

msgid "Residence address"
msgstr "Wohnanschrift"

msgid "Seleziona abilità"
msgstr "Seleziona abilità"

msgid "Short description"
msgstr "Kurzbeschreibung"

msgid "Standard features"
msgstr "Standardmerkmale"

msgid "Technical Support"
msgstr "Technische Unterstützung"

msgid "Use these formats"
msgstr "Verwenden Sie diese Formate"

msgid "Verified payments"
msgstr "Überprüfte Zahlungen"

msgid "Vote not yet open"
msgstr "Die Stimmabgabe ist noch nicht eröffnet"

msgid "Your achievements"
msgstr "Ihre Leistungen"

msgid "Your character is"
msgstr "Ihr Charakter ist"

msgid "already delivered"
msgstr "bereits geliefert"

msgid "download document"
msgstr "Dokument herunterladen"

msgid "this is important"
msgstr "dies ist wichtig"

msgid "Access the history"
msgstr "Zugriff auf die Historie"

msgid "Account activation"
msgstr "Aktivierung des Kontos"

msgid "Additional tickets"
msgstr "Zusätzliche Tickets"

msgid "Approved character"
msgstr "Zulässiges Zeichen"

msgid "Character portrait"
msgstr "Charakter-Porträt"

msgid "Competences events"
msgstr "Event-Fähigkeiten"

msgid "Competences member"
msgstr "Persönliche Fähigkeiten"

msgid "Cover (thumb) link"
msgstr "Link Abdeckung (Daumen)"

msgid "Delegated accounts"
msgstr "Beauftragte Konten"

msgid "Disable assignment"
msgstr "Zuordnung deaktivieren"

msgid "Electronic invoice"
msgstr "Elektronische Rechnung"

msgid "Go to the form for"
msgstr "Weiter zum Formular für"

msgid "Hide not available"
msgstr "Ausblenden nicht verfügbar"

msgid "Informations saved"
msgstr "Informationen gespeichert"

msgid "Member Data Checks"
msgstr "Überprüfung der Mitgliederdaten"

msgid "New refund request"
msgstr "Neuer Erstattungsantrag"

msgid "Patron and Reduced"
msgstr "Mäzen und Ermäßigt"

msgid "Pay the annual fee"
msgstr "Bezahlen Sie die Jahresgebühr"

msgid "Payment processing"
msgstr "Zahlungsabwicklung"

msgid "Perform extraction"
msgstr "Extraktion durchführen"

msgid "Preferences saved!"
msgstr "Präferenzen gespeichert!"

msgid "Proposed character"
msgstr "Vorgeschlagener Charakter"

msgid "Reason for payment"
msgstr "Grund für die Zahlung"

msgid "Registrations open"
msgstr "Anmeldungen geöffnet"

msgid "Review all members"
msgstr "Überprüfung aller Mitglieder"

msgid "Show cancellations"
msgstr "Absagen von Veranstaltungen"

msgid "Total payment sent"
msgstr "Gesamtzahlung gesendet"

msgid "Transaction totals"
msgstr "Transaktionen insgesamt"

msgid "Volunteer Registry"
msgstr "Freiwilligen-Register"

msgid "Your personal data"
msgstr "Ihre Daten"

msgid "Your registrations"
msgstr "Ihre Einträge"

msgid "by the deadline of"
msgstr "innerhalb der Frist von"

msgid "global preferences"
msgstr "globale Präferenzen"

msgid "Accounting tracking"
msgstr "Verfolgung der Buchhaltung"

msgid "Activate account on"
msgstr "Konto aktivieren auf"

msgid "Activation complete"
msgstr "Aktivierung abgeschlossen"

msgid "Are you really sure"
msgstr "Sind Sie wirklich sicher"

msgid "Ask a new questions"
msgstr "Stellen Sie eine neue Frage"

msgid "Assigned character!"
msgstr "Zugewiesenes Zeichen!"

msgid "Change registration"
msgstr "Eintrag bearbeiten"

msgid "Charging the player"
msgstr "Aufladen des Players"

msgid "Confirmation delete"
msgstr "Bestätigung löschen"

msgid "Credit disbursement"
msgstr "Auszahlung des Kredits"

msgid "Date of association"
msgstr "Datum der Vereinigung"

#, python-format
msgid "Delivery %(tokens)s"
msgstr "Lieferung %(tokens)s"

msgid "Discounts available"
msgstr "Verfügbare Einrichtungen"

msgid "Elements NOT chosen"
msgstr "NICHT ausgewählte Elemente"

msgid "Email notifications"
msgstr "E-Mail-Benachrichtigungen"

msgid "Event Configuration"
msgstr "Ereignis-Konfiguration"

msgid "History preferences"
msgstr "Geschichte der Präferenzen"

msgid "I am not interested"
msgstr "Nicht interessiert"

msgid "List of other users"
msgstr "Liste der anderen Benutzer"

msgid "Manage url shortner"
msgstr "Url-Verknüpfung verwalten"

msgid "Maximum preferences"
msgstr "Maximale Präferenzen"

msgid "Membership requests"
msgstr "Anfragen zur Mitgliedschaft"

msgid "Minimum preferences"
msgstr "Minimale Präferenzen"

msgid "Navigation language"
msgstr "Sprache der Navigation"

msgid "New shuttle request"
msgstr "Neue Shuttle-Anfrage"

msgid "Non-cumulative code"
msgstr "Nicht kumulativer Code"

msgid "Number of event run"
msgstr "Ereignis Lauf Nummer"

msgid "Operation completed"
msgstr "Operation abgeschlossen"

msgid "Password of account"
msgstr "Konto-Passwort"

msgid "Player Larp History"
msgstr "Spieler Larp Geschichte"

msgid "Player cancellation"
msgstr "Löschung von Spielern"

msgid "Preferences - Total"
msgstr "Präferenzen - Gesamt"

msgid "Public informations"
msgstr "Information der Öffentlichkeit"

msgid "Quotas total number"
msgstr "Gesamtzahl der Quoten"

msgid "Redeem registration"
msgstr "Eintrag einlösen"

msgid "Registration closed"
msgstr "Registrierung geschlossen"

msgid "Results not present"
msgstr "Ergebnisse nicht vorhanden"

msgid "Signup cancellation"
msgstr "Kündigung des Abonnements"

msgid "Treasury appointees"
msgstr "Finanzbeamte"

msgid "Username of account"
msgstr "Konto-Benutzername"

msgid "Your characters are"
msgstr "Ihre Charaktere sind"

msgid "--- NOT ASSIGNED ---"
msgstr "--- NICHT ZUGEORDNET ---"

msgid "Ability type missing"
msgstr "Fähigkeitstyp fehlt"

msgid "Accounting - History"
msgstr "Buchhaltung - Historisch"

msgid "Advanced text editor"
msgstr "Erweiterter Texteditor"

msgid "Carousel description"
msgstr "Carousel Beschreibung"

msgid "Complete sheet (Pdf)"
msgstr "Vollständiger Bogen (Pdf)"

msgid "Confirm your choices"
msgstr "Bestätigen Sie Ihre Wahl"

msgid "Create new character"
msgstr "Neues Zeichen erstellen"

msgid "Display sent e-mails"
msgstr "Gesendete E-Mails anzeigen"

msgid "Download light sheet"
msgstr "Download Lichtblatt"

msgid "Event already played"
msgstr "Bereits gespielte Ereignisse"

msgid "Extended description"
msgstr "Erweiterte Beschreibung"

msgid "External mail server"
msgstr "Externer Mail-Server"

msgid "Field for exclusions"
msgstr "Feld für Ausschlüsse"

msgid "Filler registrations"
msgstr "Registrierungen zum Ausfüllen"

msgid "Gift card cancelled!"
msgstr "Geschenkkarte storniert!"

msgid "Independent factions"
msgstr "Unabhängige Fraktionen"

msgid "Last membership date"
msgstr "Datum der letzten Mitgliedschaft"

msgid "Mail added to queue!"
msgstr "Mail zur Warteschlange hinzugefügt!"

msgid "Make the request now"
msgstr "Jetzt bewerben"

msgid "Manage players' data"
msgstr "Verwalten von Spielerdaten"

msgid "Name - international"
msgstr "Englischer Name"

msgid "Not available, kiddo"
msgstr "Nicht verfügbar, Kleiner"

msgid "Number of passengers"
msgstr "Anzahl der Fahrgäste"

#, python-format
msgid "Opening at: %(date)s"
msgstr "Eröffnung am: %(date)s"

msgid "Organization inflows"
msgstr "Einnahmen der Vereinigung"

msgid "Payment confirmation"
msgstr "Bestätigung der Zahlungen"

msgid "Payments in approval"
msgstr "Genehmigte Zahlungen"

msgid "Please wait a moment"
msgstr "Bitte warten Sie einen Moment"

msgid "Preference not valid"
msgstr "Ungültige Präferenz"

msgid "Registration history"
msgstr "Eintrag Geschichte"

msgid "Reimbursement payout"
msgstr "Auszahlung der Rückerstattung"

msgid "Request registration"
msgstr "Anmeldung anfordern"

msgid "Returning percentage"
msgstr "Prozentsatz der Rendite"

msgid "Selezione non valida"
msgstr "Ungültige Auswahl"

msgid "Sign up as a filler!"
msgstr "Melden Sie sich als Füller an!"

msgid "Terms and Conditions"
msgstr "Bedingungen und Konditionen"

msgid "Terms and conditions"
msgstr "Bedingungen und Konditionen"

msgid "The tax code matches"
msgstr "Das Steuerrecht passt"

#, python-format
msgid "Welcome to %(name)s!"
msgstr "Willkommen bei %(name)s!"

msgid "Yes, keep me posted!"
msgstr "Ja, halten Sie mich auf dem Laufenden!"

msgid "Your delegated users"
msgstr "Ihre delegierten Benutzer"

msgid "Access your character"
msgstr "Greifen Sie auf Ihren Charakter zu"

msgid "Approve reimbursement"
msgstr "Erstattung genehmigen"

msgid "Assigned staff member"
msgstr "Zugewiesener Mitarbeiter"

msgid "Character not allowed"
msgstr "Zeichen nicht erlaubt"

msgid "Character not visible"
msgstr "Zeichen nicht sichtbar"

msgid "Character sheet intro"
msgstr "Charakterbogen Intro"

msgid "Code 'Bring a friend'"
msgstr "Bringen Sie einen Freundschaftscode mit"

msgid "Collections delivered"
msgstr "Gelieferte Sammlungen"

msgid "Complete sheet (Test)"
msgstr "Vollständiger Bogen (Test)"

msgid "Current profile image"
msgstr "Aktuelles Profilbild"

msgid "Disable amount change"
msgstr "Betragsänderung deaktivieren"

msgid "Discover the web site"
msgstr "Entdecken Sie die Website"

msgid "External registration"
msgstr "Externe Registrierung"

msgid "Failed password reset"
msgstr "Passwort zurücksetzen fehlgeschlagen"

msgid "Go to the casting for"
msgstr "Gehen Sie zum Casting für"

msgid "Historical accounting"
msgstr "Historische Buchführung"

msgid "If absent, indicate 0"
msgstr "Falls nicht vorhanden, 0 angeben"

msgid "Manage in-game issues"
msgstr "Verwalten von Problemen im Spiel"

msgid "New character created"
msgstr "Neuer Charakter erstellt"

msgid "New pre-registrations"
msgstr "Neue Vorregistrierung"

msgid "No organization found"
msgstr "Keine Organisation gefunden"

msgid "Number of extractions"
msgstr "Anzahl der Extraktionen"

msgid "Object does not exist"
msgstr "Das Objekt existiert nicht"

msgid "Participants included"
msgstr "Sie nahmen teil"

#, python-format
msgid "Payment per %(event)s"
msgstr "Zahlung pro %(event)s"

msgid "Personal data updated"
msgstr "Persönliche Daten aktualisiert"

msgid "Pre-registration link"
msgstr "Links zur Vorregistrierung"

msgid "Prop - weapons, props"
msgstr "Prop - Waffen, Requisiten"

msgid "Question display text"
msgstr "Fragetext"

msgid "Register to the event"
msgstr "Melden Sie sich für die Veranstaltung an"

msgid "Registration complete"
msgstr "Vollständige Registrierung"

msgid "Registration is open!"
msgstr "Anmeldungen sind möglich!"

msgid "Registration not open"
msgstr "Registrierung nicht geöffnet"

msgid "Registration sections"
msgstr "Abschnitte zur Mitgliedschaft"

msgid "Tax code verification"
msgstr "Überprüfung der Steuernummer"

msgid "Template instructions"
msgstr "Vorlage Anweisungen"

msgid "To access the history"
msgstr "So rufen Sie die Historie auf"

msgid "Verification payments"
msgstr "Zahlungen zur Überprüfung"

msgid "You have already paid"
msgstr "Sie haben bereits bezahlt"

msgid "submit your vote here"
msgstr "Geben Sie hier Ihre Stimme ab"

msgid "Additional Preferences"
msgstr "Zusätzliche Präferenzen"

msgid "Age (during the event)"
msgstr "Alter (zum Zeitpunkt des Ereignisses)"

msgid "Arrived safe and sound"
msgstr "Sicher angekommen"

msgid "Casting management for"
msgstr "Casting-Management für"

msgid "Character Relationship"
msgstr "Charakter-Beziehung"

msgid "Confirm password reset"
msgstr "Passwort zurücksetzen bestätigt"

msgid "Customised mail server"
msgstr "Kundenspezifischer Mail-Server"

msgid "Display all users data"
msgstr "Alle Benutzerdaten anzeigen"

msgid "Do you want to proceed"
msgstr "Möchten Sie fortfahren"

msgid "Download relationships"
msgstr "Beziehungen herunterladen"

msgid "Expenses collaborators"
msgstr "Ausgaben für Mitarbeiter"

msgid "External register link"
msgstr "Link zum externen Register"

msgid "Filter for every field"
msgstr "Nach Feld filtern"

msgid "Follow the steps below"
msgstr "Folgen Sie den nachstehenden Schritten"

msgid "Join the waiting list!"
msgstr "Kommen Sie auf die Warteliste!"

msgid "Lightweight card (Pdf)"
msgstr "Leichte Karte (Pdf)"

msgid "Link to participate in"
msgstr "Links zur Teilnahme"

msgid "Manage refund requests"
msgstr "Verwalten von Erstattungsanträgen"

msgid "Manage the event plots"
msgstr "Verwalten der Event-Plots"

msgid "Manages event revenues"
msgstr "Verwaltet die Einnahmen aus Veranstaltungen"

msgid "Minimum age of members"
msgstr "Mindestalter der Mitglieder"

msgid "Modify shuttle request"
msgstr "Shuttle-Anfrage ändern"

msgid "Number of filler spots"
msgstr "Anzahl der Einfüllstellen"

msgid "Number of partecipants"
msgstr "Anzahl der Beteiligungen"

msgid "Payment membership fee"
msgstr "Zahlung der Mitgliedsbeiträge"

msgid "Register of volunteers"
msgstr "Register der Freiwilligen"

msgid "Registration cancelled"
msgstr "Stornierung der Anmeldung"

msgid "Registration confirmed"
msgstr "Eintrag bestätigt"

msgid "Registration questions"
msgstr "Anwendungen"

msgid "Registration surcharge"
msgstr "Einreise-Zuschlag"

msgid "Reimbursement approved"
msgstr "Rückerstattung genehmigt"

#, python-format
msgid "Role approval %(role)s"
msgstr "Rollenfreigabe %(role)s"

msgid "Select your character!"
msgstr "Wählen Sie Ihren Charakter!"

msgid "Total registration fee"
msgstr "Anmeldegebühr insgesamt"

msgid "Unknow error on upload"
msgstr "Unbekannter Fehler beim Hochladen"

msgid "Welcome to LarpManager"
msgstr "Willkommen beim LarpManager"

msgid "Workshop already done!"
msgstr "Workshop bereits bestanden!"

msgid "give them this address"
msgstr "Geben Sie ihnen diese Adresse"

msgid "history of preferences"
msgstr "Vorzugsgeschichte"

msgid "A short tagline, slogan"
msgstr "Eine kurze Tagline, ein Slogan"

msgid "Background of web pages"
msgstr "Hintergrund der Webseite"

msgid "Candidates at the polls"
msgstr "Kandidaten auf dem Stimmzettel"

msgid "Character customisation"
msgstr "Charakter-Anpassung"

msgid "Character customization"
msgstr "Charakter-Anpassung"

msgid "Character relationships"
msgstr "Charakter-Links"

msgid "Collection participated"
msgstr "Beteiligte Sammlungen"

msgid "Create a new collection"
msgstr "Eine neue Sammlung erstellen"

msgid "Discount code not valid"
msgstr "Ungültiger Erleichterungscode"

msgid "Download complete sheet"
msgstr "Komplettes Blatt herunterladen"

msgid "Indicate only if rate 0"
msgstr "Nur angeben, wenn Satz 0"

msgid "Join the collection for"
msgstr "Beteiligen Sie sich an der Sammlung für"

msgid "List payments to verify"
msgstr "Liste der zu überprüfenden Zahlungen"

msgid "Manage event accounting"
msgstr "Abrechnung von Veranstaltungen verwalten"

msgid "Manage the event quests"
msgstr "Verwalten Sie die Ereignis-Quests"

msgid "Maximum number of votes"
msgstr "Maximale Anzahl von Stimmen"

#, python-format
msgid "Minimum age: %(number)d"
msgstr "Mindestalter: %(number)d"

msgid "Minimum number of votes"
msgstr "Mindestanzahl der Stimmen"

msgid "Move registration event"
msgstr "Verschieben der Registrierungsveranstaltung"

msgid "Number of primary spots"
msgstr "Anzahl der Primarschulplätze"

msgid "Number of waiting spots"
msgstr "Anzahl der Warteplätze"

msgid "Please check them below"
msgstr "Bitte prüfen Sie sie unten"

msgid "Pre registrations total"
msgstr "Vorregistrierungen insgesamt"

msgid "Pre-registration active"
msgstr "Vorregistrierung aktiv"

msgid "Pre-registrations saved"
msgstr "Vorregistrierungen gespeichert"

msgid "Registration conditions"
msgstr "Zulassungsbedingungen"

msgid "Registrations not open!"
msgstr "Die Anmeldung ist noch nicht geöffnet!"

msgid "Reminder membership fee"
msgstr "Erinnerung an den Mitgliedsbeitrag"

msgid "Thanks for your support"
msgstr "Vielen Dank für Ihre Unterstützung"

msgid "Update your data in the"
msgstr "Aktualisieren Sie Ihre Daten in der"

msgid "What are you doing here"
msgstr "Was machen Sie noch hier"

msgid "You have made a mistake"
msgstr "Sie haben sich geirrt"

msgid "display (question text)"
msgstr "Anzeige (Fragetext)"

msgid "Cancel your registration"
msgstr "Abbestellen"

msgid "Check double speed larps"
msgstr "Speed Larp-Duplikate prüfen"

msgid "Check missing speed larp"
msgstr "Geschwindigkeit prüfen larp fehlt"

msgid "Code two capital letters"
msgstr "Code zwei Großbuchstaben"

msgid "Disable character finder"
msgstr "Zeichenfinder deaktivieren"

#, python-format
msgid "Disbursement %(credits)s"
msgstr "Auszahlung %(credits)s"

msgid "Display all sent e-mails"
msgstr "Alle gesendeten E-Mails anzeigen"

msgid "Go to the quests of type"
msgstr "Gehe zu Quests des Typs"

msgid "Go to the tokens history"
msgstr "Zugang zum PT-Verlauf"

msgid "Lightweight board (Test)"
msgstr "Leichtbauplatte (Test)"

msgid "Manages event's expenses"
msgstr "Verwaltet die Ausgaben für die Veranstaltung"

msgid "New delegate user added!"
msgstr "Neuer Delegierter Benutzer hinzugefügt!"

msgid "New organization created"
msgstr "Neuer Verein gegründet"

#, python-format
msgid "New question by %(user)s"
msgstr "Neue Frage von %(user)s"

msgid "No, I don't want updates"
msgstr "Nein, ich möchte keine Aktualisierungen"

msgid "Provisional registration"
msgstr "Vorläufige Registrierung"

msgid "Regeneration pdf started"
msgstr "pdf Regeneration gestartet"

msgid "Reload cached event data"
msgstr "Zwischengespeicherte Ereignisdaten neu laden"

msgid "Secret registration link"
msgstr "Geheimer Registrierungslink"

msgid "The subdomain identifier"
msgstr "Die Kennung der Subdomäne"

msgid "Try the sheet generation"
msgstr "Kartenerstellung ausprobieren"

msgid "Upload verified payments"
msgstr "Verifizierte Zahlungen hochladen"

msgid "Your registration ticket"
msgstr "Ihre Eintrittskarte"

msgid "check lack relationships"
msgstr "Berichte überprüfen weniger"

msgid "not visible at this time"
msgstr "zur Zeit nicht sichtbar"

msgid "'player' (player's email)"
msgstr "Spieler\" (E-Mail des Spielers)"

msgid "Choose the payment method"
msgstr "Wählen Sie das Zahlungsmittel"

msgid "Go to the preferences for"
msgstr "Gehen Sie zu den Einstellungen für"

msgid "Initial experience points"
msgstr "Erste Erfahrungspunkte"

msgid "Intermediary channel code"
msgstr "Code des Vermittlungskanals"

msgid "Invoice already confirmed"
msgstr "Rechnung bereits bestätigt"

msgid "Kitchen - food, tableware"
msgstr "Küche - Lebensmittel, Geschirr"

msgid "Manage the event factions"
msgstr "Verwalten Sie die Ereignisfraktionen"

msgid "Manage the event handouts"
msgstr "Verwalten der Handouts für die Veranstaltung"

msgid "Manage volunteer registry"
msgstr "Verwaltung des Freiwilligenregisters"

#, python-format
msgid "New message from %(user)s"
msgstr "Neue Nachricht von %(user)s"

msgid "Now you can create badges"
msgstr "Jetzt können Sie Abzeichen erstellen"

msgid "Optional - email reply to"
msgstr "Fakultativ - E-Mail-Antwort an"

msgid "Payment already confirmed"
msgstr "Zahlung bereits bestätigt"

msgid "Receipt already confirmed"
msgstr "Der Eingang wurde bereits bestätigt"

msgid "Registration opening date"
msgstr "Datum der Öffnung der Registrierung"

#, python-format
msgid "Registration to %(event)s"
msgstr "Anmeldung bei %(event)s"

msgid "Request sent for approval"
msgstr "Antrag zur Genehmigung gesendet"

msgid "Show available characters"
msgstr "Verfügbare Zeichen anzeigen"

msgid "These are our past events"
msgstr "Dies sind unsere vergangenen Veranstaltungen"

msgid "Upload of photo and video"
msgstr "Hochladen von Fotos und Videos"

msgid "Upload your profile photo"
msgstr "Laden Sie Ihr Profilfoto hoch"

msgid "Use of third party assets"
msgstr "Nutzung von Vermögenswerten Dritter"

msgid "We're sorry to see you go"
msgstr "Es tut uns leid, dass Sie gehen"

msgid "What would you like to do"
msgstr "Was würden Sie gerne tun"
<<<<<<< HEAD
=======

msgid "cancel your registrations"
msgstr "Ihre Anmeldung stornieren"
>>>>>>> 3c576446

msgid "Access character creation!"
msgstr "Zugang zur Charaktererstellung!"

msgid "Access the event dashboard"
msgstr "Zugriff auf das Ereignis-Dashboard"

msgid "Can't copy from same event"
msgstr "Kann nicht vom gleichen Ereignis kopieren"

msgid "Check inverse relationship"
msgstr "umgekehrte Beziehung prüfen"

msgid "Discover the game factions"
msgstr "Entdecken Sie die Spielgruppen"

msgid "Edit your character's data"
msgstr "Bearbeite die Daten deines Charakters"

#, python-format
msgid "Feature %(name)s activated"
msgstr "Merkmal %(name)s aktiviert"

msgid "Give a card to your friend"
msgstr "Schenken Sie Ihrem Freund eine Karte"

msgid "Hide unassigned characters"
msgstr "Nicht zugewiesene Zeichen ausblenden"

msgid "Manage inventory and items"
msgstr "Verwaltung von Inventar und Artikeln"

msgid "Manage the event prologues"
msgstr "Verwalten der Ereignisprologe"

msgid "Manages the runs of events"
msgstr "Verwaltet die Abläufe von Veranstaltungen"

msgid "Now you can create inflows"
msgstr "Jetzt können Sie Zuflüsse erstellen"

msgid "Option no longer available"
msgstr "Option nicht mehr verfügbar"

msgid "Pre-register to the event!"
msgstr "Tragen Sie sich in die Vorregistrierungsliste ein!"

msgid "Registration not yet open!"
msgstr "Die Anmeldung ist noch nicht geöffnet."

msgid "Short name - international"
msgstr "Kurzer Name - auf Englisch"

msgid "The following will be used"
msgstr "Dabei wird Folgendes verwendet"

msgid "The name of the competence"
msgstr "Der Name der Kompetenz"

msgid "These fields are mandatory"
msgstr "Diese Felder sind obligatorisch"

msgid "Total remaining to be paid"
msgstr "Noch zu zahlender Gesamtbetrag"

msgid "View photos from the event"
msgstr "Sehen Sie sich die Fotos der Veranstaltung an"

msgid "Waiting list registrations"
msgstr "Registrierungen auf der Warteliste"

msgid "Wrong number of characters"
msgstr "Falsche Anzahl von Zeichen"

msgid "You can contact us at this"
msgstr "Sie können uns unter folgender Adresse erreichen"

msgid "You can't access this way!"
msgstr "So können Sie sich nicht anmelden!"

msgid "You have use a friend code"
msgstr "Sie haben einen Freundschaftscode verwendet"

msgid "(click on image to enlarge)"
msgstr "(zum Vergrößern auf das Bild klicken)"

msgid "Additional free payment fee"
msgstr "Zusätzliche kostenlose Zahlungsgebühr"

#, python-format
msgid "Bring a friend to %(event)s"
msgstr "Bringen Sie einen Freund zu %(event)s mit"

msgid "Confirmation of expenditure"
msgstr "Bestätigung der Ausgaben"

msgid "Description - international"
msgstr "Englische Beschreibung"

msgid "Enter your preferences here"
msgstr "Geben Sie hier Ihre Präferenzen an"

msgid "Is it selectable by players"
msgstr "Ist sie von den Spielern auswählbar"

msgid "Loading performed, see logs"
msgstr "Laden durchgeführt, siehe Protokolle"

msgid "Manage player registrations"
msgstr "Verwalten von Spielerregistrierungen"

msgid "Manage quiz-style workshops"
msgstr "Verwalten von Quiz-ähnlichen Workshops"

msgid "Manage the event characters"
msgstr "Verwalten der Ereigniszeichen"

msgid "Members of the Organization"
msgstr "Mitglied der Vereinigung"

msgid "Membership fees in approval"
msgstr "Anteil an der Genehmigung"

msgid "Missing casting preferences"
msgstr "Fehlende Besetzungspräferenzen"

msgid "Name of badge to be awarded"
msgstr "Name des zu verleihenden Abzeichens"

msgid "Now you can create outflows"
msgstr "Jetzt können Sie Abflüsse erstellen"

msgid "Player registration process"
msgstr "Prozess der Spielerregistrierung"

msgid "Pre-registration cancelled!"
msgstr "Vorregistrierung storniert!"

msgid "Reminder membership request"
msgstr "Erinnerung an den Antrag auf Mitgliedschaft"

msgid "Various additional features"
msgstr "Verschiedene zusätzliche Funktionen"

msgid "View limited ticket options"
msgstr "Begrenzte Ticketoptionen anzeigen"

msgid "Withheld as transaction fee"
msgstr "Selbstbehalt als Transaktionskosten"

msgid "Would you like to change it"
msgstr "Möchten Sie es ändern"

msgid "You are regularly signed up"
msgstr "Eintrag bestätigt"

msgid "You are signed up as Filler"
msgstr "Sie sind als Ausfüller registriert"

msgid "options (number of options)"
msgstr "Optionen (Anzahl der Optionen)"

msgid "please fill in your profile"
msgstr "Bitte füllen Sie Ihr Profil aus"

msgid "Contents of the special page"
msgstr "Inhalt der Sonderseite"

msgid "Cover photo fo the character"
msgstr "Ein Beispielfoto der Figur"

msgid "Description of free donation"
msgstr "Beschreibung der kostenlosen Spende"

#, python-format
msgid "Feature %(name)s deactivated"
msgstr "Merkmal %(name)s deaktiviert"

msgid "If checked: members can vote"
msgstr "Wenn angekreuzt: Mitglieder können abstimmen"

msgid "Link to close the collection"
msgstr "Link zum Schließen der Sammlung"

msgid "List of content-related tags"
msgstr "Liste der inhaltsbezogenen Tags"

msgid "Manage the event speed-larps"
msgstr "Verwalten Sie die Veranstaltung speed-larps"

msgid "Membership request submitted"
msgstr "Unterwürfiges Mitglied Anfrage"

msgid "Player customisation updated"
msgstr "Spieleranpassung aktualisiert"

#, python-format
msgid "Trait assigned for %(event)s"
msgstr "Zugeordnete Eigenschaft für %(event)s"

msgid "payment pending confirmation"
msgstr "Zahlung bis zur Bestätigung"

msgid "Already existing relationship"
msgstr "Bereits bestehende Beziehung"

#, python-format
msgid "Approval %(user)s as %(role)s"
msgstr "Genehmigung %(user)s als %(role)s"

msgid "Buy skills for your character"
msgstr "Kaufe Fähigkeiten für deinen Charakter"

msgid "Date of issue of the document"
msgstr "Datum der Ausstellung des Dokuments"

msgid "Indicate the outflow category"
msgstr "Geben Sie die Kategorie an, zu der die Ausgabe gezählt wird"

msgid "List inverse relationships of"
msgstr "Liste der umgekehrten Beziehungen von"

msgid "Manages modules for workshops"
msgstr "Verwaltet Module für Workshops"

msgid "Maximum number of preferences"
msgstr "Maximale Anzahl von Präferenzen"

msgid "Minimum number of preferences"
msgstr "Mindestanzahl von Präferenzen"

msgid "Now you can create characters"
msgstr "Jetzt können Sie Zeichen erstellen"

msgid "Number of tickets to be drawn"
msgstr "Anzahl der zu ziehenden Lose"

#, python-format
msgid "Personal code: <b>%(cod)s</b>"
msgstr "Persönlicher Code: <b>%(cod)s</b>"

#, python-format
msgid "Pre-registration at %(event)s"
msgstr "Vorregistrierung bei %(event)s"

msgid "Preferred navigation language"
msgstr "Bevorzugte Navigationssprache"

msgid "Promotion - site, advertising"
msgstr "Förderung - Website, Werbung"

msgid "Registrations opening not set"
msgstr "Öffnung der Registrierungen nicht festgelegt"

#, python-format
msgid "Request refund from: %(user)s"
msgstr "Antrag auf Erstattung von: %(user)s"

msgid "Select the new ability to get"
msgstr "Wählen Sie die neu zu erwerbende Fähigkeit"

msgid "The total registration fee is"
msgstr "Die gesamte Teilnahmegebühr beträgt"

msgid "Transportation - gas, highway"
msgstr "Verkehr - Benzin, Autobahn"

msgid "Unconverted pre-registrations"
msgstr "Nicht umgewandelte Vorregistrierungen"

msgid "Your account is now activated"
msgstr "Ihr Konto ist jetzt aktiv"

msgid "check excessive relationships"
msgstr "zusätzliche Berichte prüfen"

#, python-format
msgid "Complete payment for %(event)s"
msgstr "Vollständige Zahlung für %(event)s"

msgid "Delay in yearly membership fee"
msgstr "Verzögerung des jährlichen Mitgliedsbeitrags"

msgid "Font to be used in page titles"
msgstr "Schriftart für die Überschriften"

msgid "General event management tools"
msgstr "Allgemeine Tools für das Veranstaltungsmanagement"

msgid "Manage organization accounting"
msgstr "Verwaltung der Buchhaltung der Organisation"

msgid "Manage questions for workshops"
msgstr "Verwalten von Fragen für Workshops"

msgid "Registrations on external link"
msgstr "Anmeldungen über externen Link"

msgid "Review players' sensitive data"
msgstr "Überprüfung der sensiblen Daten der Spieler"

msgid "Select the new photo to upload"
msgstr "Wählen Sie das neue Foto zum Hochladen aus"

msgid "The registrations to the event"
msgstr "Anmeldung zur Veranstaltung"

msgid "Upload and host files directly"
msgstr "Dateien direkt hochladen und hosten"

msgid "We are processing your payment"
msgstr "Wir bearbeiten Ihre Zahlung"

msgid "Writing and storytelling tools"
msgstr "Werkzeuge zum Schreiben und Erzählen von Geschichten"

msgid "Your friend code has been used"
msgstr "Ihr Freundschaftscode wurde bereits verwendet"

msgid "Activate features for the event"
msgstr "Aktivieren Sie Funktionen für das Ereignis"

msgid "After confirmation, add another"
msgstr "Nach der Bestätigung fügen Sie eine weitere"

msgid "Assigning characters to players"
msgstr "Zuweisung von Charakteren an Spieler"

msgid "Browse the presentation website"
msgstr "Durchsuchen Sie die Präsentationsseite"

msgid "Choice available, click to lock"
msgstr "Auswahl verfügbar, zum Sperren anklicken"

msgid "Data share removed successfully"
msgstr "Datenfreigabe erfolgreich aufgehoben"

msgid "Did you check and is it correct"
msgstr "Haben Sie das überprüft und ist es korrekt"

msgid "Discover the coming soon events"
msgstr "Entdecken Sie die bevorstehenden Veranstaltungen"

msgid "Filter or search the characters"
msgstr "Filtern oder suchen Sie die Zeichen"

msgid "Manage the registration tickets"
msgstr "Verwalten Sie die Registrierungstickets"

msgid "Manage the type of event quests"
msgstr "Verwalten Sie die Art der Ereignisquests"

#, python-format
msgid "Membership fee payment %(year)s"
msgstr "Anteilszahlung %(year)s"

msgid "Name of the free donation field"
msgstr "Name des Feldes für kostenlose Spenden"

msgid "Name to be displayed for tokens"
msgstr "Name, der für Token angezeigt werden soll"

msgid "Now you can add inventory items"
msgstr "Jetzt können Sie Inventarobjekte hinzufügen"

#, python-format
msgid "Password reset of user %(user)s"
msgstr "Zurücksetzen des Passworts von Benutzer %(user)s"

msgid "Relationships of your character"
msgstr "Links deines Charakters"

msgid "Review the annual budget report"
msgstr "Überprüfung des jährlichen Haushaltsberichts"

msgid "Select only one primary faction"
msgstr "Wählen Sie nur eine Hauptfraktion"

msgid "Set design - staging, materials"
msgstr "Bühnenbild - Ausstattung, Materialien"

msgid "Show questions already answered"
msgstr "Bereits beantwortete Fragen anzeigen"

msgid "So far you have paid a total of"
msgstr "Bislang haben Sie insgesamt"

msgid "Surcharge applied to the ticket"
msgstr "Aufpreis zum Fahrschein"

msgid "This page shows the event plots"
msgstr "Diese Seite zeigt die Ereignisplots"

msgid "This page shows the run signups"
msgstr "Auf dieser Seite sind die Anmeldungen für den Lauf zusammengefasst"

msgid "To log back in with the account"
msgstr "So melden Sie sich wieder mit dem Konto an"

msgid "Total of recorded money inflows"
msgstr "Summe der erfassten Geldzuflüsse"

msgid "Will be shown in the event page"
msgstr "Wird auf der Veranstaltungsseite angezeigt"

msgid "You have completed the payment!"
msgstr "Sie haben die Einzahlung abgeschlossen!"

msgid "Your question has been answered"
msgstr "Ihre Frage wurde bereits beantwortet"

msgid "check nonexistent relationships"
msgstr "Prüfung nicht vorhandener Beziehungen"

msgid "'ticket' (ticket name or number)"
msgstr "Ticket\" (Name oder Nummer des Tickets)"

msgid "Added to the bottom of all pages"
msgstr "Am unteren Rand aller Seiten hinzugefügt"

msgid "Cancellation for missing payment"
msgstr "Stornierung wegen fehlender Zahlung"

msgid "Cancellation for missing profile"
msgstr "Löschung wegen fehlendem Profil"

#, python-format
msgid "Character assigned for %(event)s"
msgstr "Zugewiesenes Zeichen für %(event)s"

msgid "Copy elements from another event"
msgstr "Elemente aus einer anderen Veranstaltung kopieren"

msgid "Costumes - make up, cloth, armor"
msgstr "Kostüme - Schminke, Kleidung, Rüstung"

msgid "Display secret registration link"
msgstr "Geheimen Registrierungslink anzeigen"

msgid "Displays list of emails of users"
msgstr "Zeigt die Liste der E-Mails der Benutzer an"

msgid "Do you want to tell us something"
msgstr "Möchten Sie uns irgendetwas sagen"

msgid "Hide players without a character"
msgstr "Spieler ohne Charakter ausblenden"

msgid "Manage the registration sections"
msgstr "Verwalten Sie die Registrierungsabschnitte"

msgid "Managing money flow and finances"
msgstr "Verwaltung von Geldfluss und Finanzen"

msgid "Membership request not submitted"
msgstr "Nicht eingereichter Mitgliedsantrag"

msgid "Miscellaneous operating expenses"
msgstr "Verschiedene Sachausgaben"

msgid "Name to be displayed for credits"
msgstr "Name, der für den Abspann angezeigt werden soll"

msgid "Now you can create url shortners"
msgstr "Jetzt können Sie Url-Verknüpfungen erstellen"

msgid "Now you can set the vote options"
msgstr "Jetzt können Sie die Abstimmungsoptionen festlegen"

msgid "Now you can verify wire payments"
msgstr "Jetzt können Sie Überweisungszahlungen überprüfen"

msgid "Please upload your profile photo"
msgstr "Bitte laden Sie Ihr Profilfoto hoch"

msgid "Reimbursement request item added"
msgstr "Zusätzlicher Anspruchsposten"

msgid "Select a file with extension csv"
msgstr "Wählen Sie eine Datei mit der Erweiterung \"csv\""

msgid "Select the character's key words"
msgstr "Gibt die Schlüsselwörter des Zeichens an"

msgid "Sum of payments received through"
msgstr "Summe der erhaltenen Zahlungen durch"

msgid "The setting / genre of the event"
msgstr "Der Schauplatz / das Genre der Veranstaltung"

msgid "This page shows the event quests"
msgstr "Diese Seite zeigt die Ereignisquests"

msgid "Total of recorded money outflows"
msgstr "Summe der verbuchten Geldabflüsse"

msgid "Verify that the data are correct"
msgstr "Prüfen Sie, ob die Daten korrekt sind"

msgid "Voting for the Executive is open"
msgstr "Die Wahlen zum Exekutivausschuss sind offen"

#, python-format
msgid "A question was asked by: %(user)s"
msgstr "Eine Frage wurde gestellt von: %(user)s"

msgid "Access the organization dashboard"
msgstr "Zugriff auf das Dashboard der Organisation"

#, python-format
msgid "Achievement assignment: %(badge)s"
msgstr "Zuweisung von Leistungen: %(badge)s"

msgid "Ask the organisers to activate it"
msgstr "Bitten Sie die Organisatoren, sie zu aktivieren"

msgid "Complete name of the Organization"
msgstr "Vollständiger Name der Organisation"

#, python-format
msgid "Confirm registration to %(event)s"
msgstr "Bestätigen Sie die Eingabe von %(event)s"

msgid "Discover what this event is about"
msgstr "Finden Sie heraus, worum es bei dieser Veranstaltung geht"

msgid "Fill out the event prep questions"
msgstr "Füllen Sie die vorbereitenden Fragen für die Veranstaltung aus"

msgid "For more information, write to us"
msgstr "Für weitere Informationen, schreiben Sie uns"

msgid "Go to the history preferences for"
msgstr "Rufen Sie die Einstellungshistorie für"

msgid "Indicate your level of experience"
msgstr "Geben Sie Ihr Erfahrungsniveau an"

msgid "Lottery tickets currently present"
msgstr "Es gibt Lotterielose"

msgid "Now you can set the taxes options"
msgstr "Jetzt können Sie die Steueroptionen einstellen"

msgid "This page shows the url shortners"
msgstr "Diese Seite zeigt die Url-Verknüpfungen"

msgid "Total participation fees received"
msgstr "Insgesamt erhaltene Teilnahmegebühren"

msgid "Unfortunately these things happen"
msgstr "Leider passieren diese Dinge"

msgid "Verify manually approved payments"
msgstr "Überprüfen Sie manuell genehmigte Zahlungen"

msgid "View all event information in the"
msgstr "Alle Informationen zu den Veranstaltungen finden Sie in der"

msgid "Access the list of your characters"
msgstr "Greifen Sie auf Ihre Charakterliste zu"

msgid "Date of expiration of the document"
msgstr "Datum des Ablaufs der Gültigkeit des Dokuments"

msgid "Delay in organization registration"
msgstr "Verzögerung bei der Registrierung von Organisationen"

msgid "Empty relationship check (no text)"
msgstr "Leere Berichtsprüfung (kein Text)"

#, python-format
msgid "Feature %(name)s already activated"
msgstr "Das Merkmal %(name)s ist bereits aktiviert"

msgid "Find out what quests are available"
msgstr "Entdecken Sie die verfügbaren Quests"

msgid "If checked, allow ticket tier: NPC"
msgstr "Wenn diese Option aktiviert ist, wird die Ticketstufe zugelassen: NPC"

msgid "Manage the registration surcharges"
msgstr "Verwalten der Zulassungszuschläge"

msgid "Manage the type of event prologues"
msgstr "Verwalten Sie die Art der Ereignisprologe"

msgid "Manages registration cancellations"
msgstr "Verwaltet die Stornierungen von Anmeldungen"

msgid "Manually confirm payments received"
msgstr "Manuelle Bestätigung von Zahlungseingängen"

msgid "Now you can create event templates"
msgstr "Jetzt können Sie Veranstaltungsvorlagen erstellen"

#, python-format
msgid "Registration updated for %(event)s"
msgstr "Aktualisierter Eintrag für %(event)s"

#, python-format
msgid "Registration updated to %(event)s!"
msgstr "Anmeldung aktualisiert auf %(event)s!"

#, python-format
msgid "Registrations opening at: %(date)s"
msgstr "Die Anmeldungen beginnen am: %(date)s"

msgid "Secretarial - stationery, printing"
msgstr "Sekretariat - Schreibwaren, Druck"

msgid "Select a file with extension 'zip'"
msgstr "Wählen Sie eine Datei mit der Erweiterung 'zip'"

msgid "The amount of your contribution is"
msgstr "Die Höhe Ihres Beitrags beträgt"

msgid "The collection has been activated!"
msgstr "Die Sammlung ist aktiviert worden!"

msgid "The collection has been delivered!"
msgstr "Die Kollektion ist geliefert worden!"

msgid "The form is saved every 30 seconds"
msgstr "Das Formular wird alle 30 Sekunden gespeichert"

msgid "The payment has not been completed"
msgstr "Die Zahlung wurde nicht abgeschlossen"

#, python-format
msgid "Ticket selected: <b>%(ticket)s</b>"
msgstr "Ticket ausgewählt: <b>%(ticket)s</b>"

msgid "You are about to make a payment of"
msgstr "Sie sind im Begriff, eine Zahlung zu leisten in Höhe von"

msgid "Your updated registration total is"
msgstr "Ihr aktualisierter Gesamteintrag lautet"

msgid "to confirm it proceed with payment"
msgstr "zu bestätigen, um mit der Zahlung fortzufahren"

#, python-format
msgid "(<a href='%(url)s'>answer here</a>)"
msgstr "(<a href='%(url)s'>Antwort hier</a>)"

msgid "Image shown on homepage as promoter"
msgstr "Bild auf der Homepage als Promoter angezeigt"

msgid "Insert the html code for the footer"
msgstr "Geben Sie den HTML-Code ein, mit dem die Fußzeile gefüllt werden soll"

msgid "Insert the html code for the header"
msgstr ""
"Geben Sie den HTML-Code ein, mit dem die Kopfzeile gefüllt werden soll"

msgid "Manage the type of character skills"
msgstr "Verwalten Sie die Art der Charakterfähigkeiten"

#, python-format
msgid "Membership registration of %(user)s"
msgstr "Mitgliedsbeitrag von %(user)s"

msgid "Message sent, thanks for writing us"
msgstr "Nachricht gesendet, danke für die Nachricht"

msgid "Name of the discount - internal use"
msgstr "Name des Rabatts - für den internen Gebrauch"

msgid "Now you can create the receipt text"
msgstr "Jetzt können Sie den Quittungstext erstellen"

msgid "Now you can set the casting options"
msgstr "Jetzt können Sie die Casting-Optionen einstellen"

msgid "Payments pending delegated accounts"
msgstr "Ausstehende Zahlungen auf beauftragten Konten"

#, python-format
msgid "Reimbursement request for %(event)s"
msgstr "Anspruch für %(event)s"

msgid "Review historical financial records"
msgstr "Überprüfung historischer Finanzunterlagen"

msgid "here the conditions of registration"
msgstr "hier die Bedingungen für die Anmeldung zur Veranstaltung"

msgid "Cast your vote for the new Executive"
msgstr "Geben Sie Ihre Stimme für die neue Exekutive ab"

msgid "Confirmation of registration request"
msgstr "Bestätigung des Registrierungsantrags"

msgid "Error processing payment, contact us"
msgstr "Fehler bei der Zahlungsabwicklung, kontaktieren Sie uns"

msgid "Extended description - international"
msgstr "Erweiterte Beschreibung - auf Englisch"

#, python-format
msgid "Feature %(name)s already deactivated"
msgstr "Das Merkmal %(name)s ist bereits deaktiviert"

msgid "If checked, allow ticket tier: Staff"
msgstr "Wenn angekreuzt, Ticketstufe zulassen: Personal"

msgid "Indicate the amount of your donation"
msgstr "Geben Sie den Betrag Ihrer Spende an"

msgid "Indicates the details of the request"
msgstr "Gibt die Einzelheiten der Forderung an"

msgid "Manage the models for event handouts"
msgstr "Verwalten der Modelle für Veranstaltungsunterlagen"

msgid "Now you can create the filler ticket"
msgstr "Jetzt können Sie das Ausfüllticket erstellen"

msgid "Now you can set the discount options"
msgstr "Jetzt können Sie die Rabattoptionen festlegen"

msgid "Now you can set the reminder options"
msgstr "Jetzt können Sie die Erinnerungsoptionen einstellen"

msgid "Only really important communications"
msgstr "Nur wirklich wichtige Mitteilungen"

msgid "Regenerate (recreates all pdf: slow)"
msgstr "Regenerieren (stellt alle pdf wieder her: langsam)"

#, python-format
msgid "Registration cancelled for %(event)s"
msgstr "Abmeldung von %(event)s"

msgid "Registration completed successfully!"
msgstr "Registrierung erfolgreich abgeschlossen!"

#, python-format
msgid "Registration confirmed at %(event)s!"
msgstr "Anmeldung bei %(event)s bestätigt!"

#, python-format
msgid "Role approval %(role)s per %(event)s"
msgstr "Rollengenehmigung %(role)s pro %(event)s"

msgid "Show all the traits to those present"
msgstr "Den Anwesenden alle Eigenschaften zeigen"

msgid "Terms and Conditions of registration"
msgstr "Teilnahmebedingungen und -voraussetzungen"

msgid "They need to complete it immediately"
msgstr "Sie müssen es sofort abschließen"

msgid "Tickets that have already been drawn"
msgstr "Es wurden bereits Lose gezogen"

msgid "Update here the registration options"
msgstr "Aktualisieren Sie Ihre Mitgliedschaftsoptionen"

#, python-format
msgid "Utilisation %(tokens)s per %(event)s"
msgstr "Auslastung %(tokens)s pro %(event)s"

msgid "View the complete list of our events"
msgstr "Sehen Sie sich die vollständige Liste unserer Veranstaltungen an"

msgid "You are currently logged in with the"
msgstr "Sie sind derzeit mit dem"

msgid "You have been awarded an achievement"
msgstr "Sie haben eine Auszeichnung erhalten"

msgid "Added to the bottom of all mails sent"
msgstr "Wird am Ende aller gesendeten Mails hinzugefügt"

msgid "Assign selected characters to players"
msgstr "Weisen Sie den Spielern ausgewählte Charaktere zu"

msgid "If checked, allow ticket tier: Seller"
msgstr "Wenn angekreuzt, Ticketstufe zulassen: Verkäufer"

msgid "Indicates accurate safety information"
msgstr "Weist auf genaue Sicherheitsinformationen hin"

msgid "Location - rent, gas, overnight stays"
msgstr "Standort - Miete, Gas, Übernachtungen"

msgid "Manage answers for workshop questions"
msgstr "Verwalten von Antworten auf Workshop-Fragen"

msgid "Manage donations performed by players"
msgstr "Verwalten der Spenden von Spielern"

msgid "Manage questions asked by the players"
msgstr "Verwaltung der von den Spielern gestellten Fragen"

msgid "Manage the organization main settings"
msgstr "Verwalten der wichtigsten Einstellungen der Organisation"

msgid "Manage the pre-registrations received"
msgstr "Verwaltung der eingegangenen Vorregistrierungen"

msgid "Mirror type character, not selectable"
msgstr "Zeichen vom Typ \"Spiegel\", nicht wählbar"

msgid "Now you can create fixed installments"
msgstr "Jetzt können Sie feste Raten erstellen"

msgid "Now you can create the lottery ticket"
msgstr "Jetzt können Sie das Lotterielos erstellen"

msgid "Now you can create the progress steps"
msgstr "Jetzt können Sie die Fortschrittsschritte erstellen"

msgid "Now you can create the waiting ticket"
msgstr "Jetzt können Sie die Wartekarte erstellen"

msgid "Now you can review players' questions"
msgstr "Jetzt können Sie die Fragen der Spieler überprüfen"

msgid "Now you can review the annual balance"
msgstr "Jetzt können Sie die Jahresbilanz einsehen"

msgid "Now you can review users mailing list"
msgstr "Jetzt können Sie die Mailingliste der Benutzer überprüfen"

msgid "Now you can set customization options"
msgstr "Jetzt können Sie Anpassungsoptionen festlegen"

msgid "Now you can set the legal notice text"
msgstr "Jetzt können Sie den Text für das Impressum festlegen"

msgid "Players that DID NOT send preferences"
msgstr "Spieler, die KEINE Präferenzen gesendet haben"

#, python-format
msgid "Registration to %(event)s by %(user)s"
msgstr "Eintrag in %(event)s von %(user)s"

msgid "Select the organisation to proceed to"
msgstr "Wählen Sie die Organisation aus, zu der Sie fortfahren möchten"

msgid "This page shows cancelled enrollments"
msgstr ""
"Auf dieser Seite sind die annullierten Registrierungen zusammengefasst"

msgid "Total amount refunded to participants"
msgstr "Gesamtbetrag der Rückerstattung an die Teilnehmer"

#, python-format
msgid "Utilisation %(credits)s per %(event)s"
msgstr "Auslastung %(credits)s pro %(event)s"

msgid "You are signed up in the waiting list"
msgstr "Sie stehen auf der Warteliste"

msgid "description (application description)"
msgstr "Beschreibung (Anwendungsbeschreibung)"

#, python-format
msgid " Hurry: only %(num)d tickets available"
msgstr " Beeilen Sie sich: Es sind nur noch %(num)d Tickets verfügbar"

#, python-format
msgid "Activate collection for: %(recipient)s"
msgstr "Aktivierungssammlung für: %(recipient)s"

msgid "Activate features for the organization"
msgstr "Aktivieren von Funktionen für die Organisation"

msgid "Activation failed. Mail us the details"
msgstr ""
"Kontoaktivierung fehlgeschlagen. Bitte schreiben Sie uns, um uns dies "
"mitzuteilen"

msgid "Attention, the tax code does not match"
msgstr "Achtung, die Steuernummer stimmt nicht überein"

msgid "Briefly describe what the box contains"
msgstr "Beschreiben Sie kurz, was die Box enthält"

msgid "Check the validity of the fiscal code."
msgstr "Prüfen Sie die Gültigkeit des Steuerkennzeichens."

msgid "Event display and visual customization"
msgstr "Ereignisanzeige und visuelle Anpassung"

msgid "Fill in your character's relationships"
msgstr "Fülle die Beziehungen deines Charakters aus"

msgid "Manage fields that track players’ data"
msgstr "Felder verwalten, die die Daten der Spieler verfolgen"

msgid "Membership of the Organization refused"
msgstr "Mitgliedschaft abgelehnt"

msgid "Now you can host files in the platform"
msgstr "Jetzt können Sie Dateien auf der Plattform hosten"

msgid "Now you can start creating speed-larps"
msgstr "Jetzt können Sie mit der Erstellung von Speed-Larps beginnen"

msgid "The following registrations were drawn"
msgstr "Die folgenden Beiträge wurden ausgelost"

msgid "We ask you to pay the remaining amount"
msgstr "Wir bitten Sie, den Restbetrag zu zahlen"

msgid "You already have an assigned character"
msgstr "Sie haben bereits ein zugewiesenes Zeichen"

msgid "You are about to perform a donation of"
msgstr "Sie machen eine Spende von"

msgid "Click below to confirm the cancellation"
msgstr "Klicken Sie unten, um Ihre Stornierung zu bestätigen"

#, python-brace-format
msgid "Completed module. Remaining: {number:d}"
msgstr "Abgeschlossenes Modul. Verbleibend: {number:d}"

msgid "Date from when the surcharge is applied"
msgstr "Datum, ab dem der Aufschlag gilt"

msgid "Electronics - computers, hitech, lights"
msgstr "Elektronik - Computer, Hightech, Beleuchtung"

msgid "If checked, makes visible the speedlarp"
msgstr "Wenn diese Option aktiviert ist, wird der Speedlarp sichtbar"

msgid "If you need help, remember to check out"
msgstr "Wenn Sie Hilfe benötigen, besuchen Sie bitte"

msgid "Manage player questions and answer them"
msgstr "Verwalten und Beantworten von Spielerfragen"

msgid "Manages and assigns tasks to characters"
msgstr "Verwalten und Zuweisen von Aufgaben an Personen"

msgid "Manages events or organization expenses"
msgstr "Verwaltet die Ausgaben für Veranstaltungen oder Organisationen"

msgid "Manages events or organization revenues"
msgstr "Verwaltet die Einnahmen von Veranstaltungen oder Organisationen"

#, python-format
msgid "Membership fee of %(user)s for %(year)s"
msgstr "Anteil der %(user)s pro %(year)s"

msgid "Membership of the Organization accepted"
msgstr "Vereinsmitgliedschaft akzeptiert"

msgid "Now you can create quests for the event"
msgstr "Jetzt können Sie Quests für das Ereignis erstellen"

msgid "Now you can review the event's problems"
msgstr "Jetzt können Sie die Probleme der Veranstaltung überprüfen"

msgid "Now you can se the special page options"
msgstr "Jetzt können Sie die speziellen Seitenoptionen sehen"

msgid "Photos and videos successfully uploaded"
msgstr "Fotos und Videos erfolgreich hochgeladen"

#, python-format
msgid "Registration cancellation for %(event)s"
msgstr "Abmeldung von %(event)s"

msgid "Sum of the signup fee, total to be paid"
msgstr "Teilnahmegebühr, zu zahlender Gesamtbetrag"

msgid "The number of payments to split the fee"
msgstr "Die Anzahl der zu zahlenden Raten"

msgid "This page shows inventory custody items"
msgstr "Diese Seite zeigt die Inventarverwahrungsgegenstände"

msgid "View the list of characters and players"
msgstr "Sehen Sie sich die Liste der Charaktere und Spieler an"

msgid "You are logged in with an email address"
msgstr "Sie sind mit einer E-Mail-Adresse eingeloggt"

msgid "Characters are not visible at the moment"
msgstr "Die Zeichen sind im Moment nicht sichtbar"

msgid "Copy this code and share it with friends"
msgstr "Kopieren Sie diesen Code und teilen Sie ihn mit Ihren Freunden"

msgid "Describe exactly what condition it is in"
msgstr "Beschreiben Sie genau, unter welchen Bedingungen sie auftritt"

msgid "Did you check the required data properly"
msgstr "Haben Sie die erforderlichen Daten ordnungsgemäß überprüft"

msgid "Enables free pre-registration to events."
msgstr "Ermöglicht die kostenlose Vorregistrierung für Veranstaltungen."

msgid "If you no longer wish to attend, you can"
msgstr "Wenn Sie nicht mehr teilnehmen möchten, können Sie"

msgid "If you wish to update your personal data"
msgstr "Wenn Sie Ihre persönlichen Daten aktualisieren möchten"

msgid "Indicates the date on which the run ends"
msgstr "Gibt das Datum an, an dem der Lauf endet"

msgid "Manage badges and assign them to players"
msgstr "Verwalten Sie Abzeichen und weisen Sie sie Spielern zu"

msgid "Name of the ticket into which to convert"
msgstr "Name des Tickets, in das umgewandelt werden soll"

msgid "Now you can set the dynamic installments"
msgstr "Jetzt können Sie die dynamischen Raten einstellen"

msgid "One character more or less than expected"
msgstr "Ein Zeichen mehr oder weniger als erwartet"

msgid "Payment currently in review by the staff"
msgstr "Die Zahlung wird derzeit von den Mitarbeitern geprüft"

msgid "The collection was delivered to the user"
msgstr "Die Sammlung wurde dem Benutzer zugestellt"

msgid "Well done, you've completed all modules!"
msgstr "Gut gemacht, Sie haben alle Module abgeschlossen!"

msgid "Who takes it upon themselves to solve it"
msgstr "Wer ist für die Lösung des Problems zuständig"

msgid "Would you like to pay a different amount"
msgstr "Möchten Sie einen anderen Betrag zahlen"

msgid "You think you should have an achievement"
msgstr "Glauben Sie, dass Sie ein Recht auf eine Leistung haben"

#, python-format
msgid "Your card number is: <b>%(number)03d</b>"
msgstr "Ihre Kartennummer lautet: <b>%(number)03d</b>"

msgid "if the character belongs to this element"
msgstr "wenn das Zeichen zu diesem Element gehört"

msgid "Added at the top of the user profile page"
msgstr "Oben auf der Seite des Benutzerprofils hinzugefügt"

msgid "Choice locked, click to make it available"
msgstr "Auswahl gesperrt, anklicken, um sie verfügbar zu machen"

msgid "Describe exactly at which point it occurs"
msgstr "Beschreiben Sie genau, wo sie auftritt"

msgid "I do it routinely, I have good experience"
msgstr "Ich mache das regelmäßig, ich habe gute Erfahrungen"

msgid "Manage the pre-registration of all events"
msgstr "Verwaltung der Vorregistrierung für alle Veranstaltungen"

msgid "Now you can create the plots of the event"
msgstr "Jetzt können Sie die Plots des Ereignisses erstellen"

msgid "Now you can set the optional amount field"
msgstr "Jetzt können Sie das optionale Betragsfeld festlegen"

msgid "Request of membership to the Organization"
msgstr "Antrag auf Mitgliedschaft in der Vereinigung"

msgid "The first line is the names of the fields"
msgstr "Die erste Zeile enthält die Namen der Felder"

msgid "This page shows the uploaded photo albums"
msgstr "Diese Seite fasst die hochgeladenen Fotoalben zusammen"

msgid "You are excluding (none of these filters)"
msgstr "Sie schließen (keinen dieser Filter)"

msgid "You have exceeded the maximum text length"
msgstr "Sie haben die maximale Textlänge überschritten"

msgid "Added at the top of the main calendar page"
msgstr "Oben auf der Hauptseite des Kalenders hinzugefügt"

msgid "Character already assigned, not selectable"
msgstr "Zeichen bereits zugewiesen, nicht auswählbar"

msgid "Click on a name to go and view it directly"
msgstr "Klicken Sie auf einen Namen, um ihn direkt aufzurufen"

#, python-format
msgid "Confirmation of registration for %(event)s"
msgstr "Anmeldebestätigung für %(event)s"

#, python-format
msgid "Details: %(details)s (<b>%(amount).2f</b>)"
msgstr "Details: %(details)s (<b>%(amount).2f</b>)"

msgid "Display all users data as members registry"
msgstr "Anzeige aller Benutzerdaten als Mitgliederverzeichnis"

msgid "Display order with respect to all sections"
msgstr "Reihenfolge der Anzeige in Bezug auf alle Abschnitte"

msgid "For which day you will need transportation"
msgstr "Für welchen Tag benötigen Sie einen Transport"

msgctxt "event"
msgid "If checked: shows the genre for each event"
msgstr "Wenn markiert: zeigt das Genre für jedes Ereignis an"

msgid "Indicates the date on which the run starts"
msgstr "Gibt das Datum an, an dem der Lauf beginnt"

msgid "Manage collections participated by players"
msgstr "Verwalten von Sammlungen, an denen Spieler beteiligt sind"

msgid "Now you can create discounts for the event"
msgstr "Jetzt können Sie Rabatte für die Veranstaltung erstellen"

msgid "Now you can create prologues for the event"
msgstr "Jetzt können Sie Prologe für die Veranstaltung erstellen"

msgid "Now you can create registration surcharges"
msgstr "Jetzt können Sie Registrierungszuschläge erstellen"

msgid "Now you can review the volunteers registry"
msgstr "Jetzt können Sie das Register der Freiwilligen überprüfen"

msgid "Now you can set the PDF generation options"
msgstr "Jetzt können Sie die Optionen für die PDF-Erstellung festlegen"

#, python-format
msgid "Profile compilation reminder for %(event)s"
msgstr "Erinnerung an die Profilerstellung für %(event)s"

msgid "Select randomly lottery tickets to upgrade"
msgstr "Wählen Sie nach dem Zufallsprinzip Lotterielose zum Aufwerten aus"

msgid "This page performs checks on members' data"
msgstr "Auf dieser Seite werden die Daten der Mitglieder überprüft"

msgid "This page shows for an element its history"
msgstr "Diese Seite zeigt für ein Element die historischen"

msgid "This page shows the organization inventory"
msgstr "Diese Seite zeigt den Organisationsbestand"

msgid "This page shows the prologues of the event"
msgstr "Diese Seite fasst die Prologe der Veranstaltung zusammen"

msgid "This page summarises the system entries of"
msgstr "Diese Seite fasst die Systemeinträge von"

msgid "Warning! Other users are editing this item"
msgstr "Warnung! Dieser Artikel wird von anderen Benutzern bearbeitet"

msgid "Allow to switch registration between events"
msgstr "Umschalten der Registrierung zwischen den Veranstaltungen ermöglichen"

#, python-format
msgid "Approval %(user)s as %(role)s for %(event)s"
msgstr "Freigabe %(user)s als %(role)s für %(event)s"

#, python-format
msgid "Collection participation for: %(recipient)s"
msgstr "Teilnahme an der Sammlung für: %(recipient)s"

msgid "Describe exactly which players are involved"
msgstr "Beschreiben Sie genau, welche Akteure beteiligt sind"

msgid "Description to be shown on the special page"
msgstr "Beschreibung, die auf der Sonderseite angezeigt werden soll"

msgid "Discount not combinable with other benefits"
msgstr "Rabatt nicht mit anderen Vergünstigungen kombinierbar"

msgid "Display order with respect to all questions"
msgstr "Reihenfolge in Bezug auf alle Fragen anzeigen"

msgid "Freely indicate the amount of your donation"
msgstr "Geben Sie den Betrag Ihrer Spende frei an"

msgid "If checked, allow ticket tier: Collaborator"
msgstr ""
"Wenn diese Option aktiviert ist, wird die Ticket-Ebene zugelassen: "
"Kollaborateur"

msgid "If checked, makes quests and traits visible"
msgstr "Wenn aktiviert, werden Quests und Eigenschaften sichtbar"

msgid "If there are wrong data you can update your"
msgstr "Sollten die Daten nicht korrekt sein, aktualisieren Sie bitte Ihre"

msgid "Indicate precisely your field of experience"
msgstr "Geben Sie Ihren Erfahrungsbereich genau an"

msgid "Indicate the tickets for which it is active"
msgstr "Geben Sie die Tickets an, für die sie aktiv ist"

msgid "Now you can set the player editing settings"
msgstr ""
"Jetzt können Sie die Bearbeitungseinstellungen für den Player festlegen"

msgid "Review players' safety-related informations"
msgstr "Überprüfung der sicherheitsrelevanten Informationen der Spieler"

#, python-format
msgid "The sum was disbursed to you as %(credits)s"
msgstr "Der Betrag wurde Ihnen als %(credits)s ausgezahlt"

msgid "This page allows you to translate the event"
msgstr "Auf dieser Seite können Sie das Ereignis übersetzen"

msgid "This page shows the characters of the event"
msgstr ""
"Auf dieser Seite sind die Charaktere der Veranstaltung zusammengefasst"

msgid "This page shows the pre-signups for the run"
msgstr "Auf dieser Seite sind die Voranmeldungen für den Lauf zusammengefasst"

msgid "This page shows the registration surcharges"
msgstr ""
"Auf dieser Seite sind die Zuschläge für Registrierungen zusammengefasst"

msgid "This page shows the roles of the characters"
msgstr "Diese Seite zeigt die Rollen der Charaktere"

msgid "This page shows the speedlarps of the event"
msgstr ""
"Auf dieser Seite finden Sie einen Überblick über die Geschwindigkeit der "
"Veranstaltung"

msgid "This page shows the types of event prologue"
msgstr ""
"Auf dieser Seite sind die Arten von Ereignisprotokollen zusammengefasst"

msgid "Your gifted registration has been redeemed!"
msgstr "Ihre geschenkte Registrierung wurde eingelöst!"

msgid "Displays list of emails of signed-up players"
msgstr "Zeigt die E-Mail-Liste der angemeldeten Spieler an"

msgid "Do you wish to be reimbursed? Open a new one"
msgstr "Möchten Sie eine Rückerstattung erhalten? Öffnen Sie ein neues"

msgid "Elements you wish to avoid in the assignment"
msgstr "Elemente, die Sie in der Aufgabe vermeiden möchten"

msgid "If checked: shows the tagline for each event"
msgstr "Wenn markiert: zeigt die Tagline für jedes Ereignis an"

msgid "If checked: shows the website for each event"
msgstr "Wenn angekreuzt: zeigt die Website für jedes Ereignis"

msgid "If you don't see an user, ask them to access"
msgstr "Wenn Sie keinen Benutzer sehen, fragen Sie ihn nach dem Zugang"

msgid "Manage invoices of payments and approve them"
msgstr "Verwaltung und Genehmigung von Rechnungen und Zahlungen"

msgid "Now you can create the factions of the event"
msgstr "Jetzt können Sie die Fraktionen der Veranstaltung erstellen"

msgid "Now you can create the handouts of the event"
msgstr "Jetzt können Sie die Handouts für die Veranstaltung erstellen"

msgid "Now you can set the organization tax options"
msgstr "Jetzt können Sie die Optionen für die Organisationssteuer festlegen"

msgid "Now you can set the registration secret link"
msgstr "Jetzt können Sie den geheimen Link für die Registrierung festlegen"

msgid "Oops! You gave one or more incorrect answers"
msgstr "Ups! Sie haben eine oder mehrere falsche Antworten gegeben"

msgid "Remember to put the prefix at the beginning!"
msgstr "Denken Sie daran, das Präfix an den Anfang zu stellen!"

msgid "Select a character to add a new relationship"
msgstr "Wählen Sie ein Zeichen, um eine neue Beziehung hinzuzufügen"

msgid "There are no new runs scheduled at this time"
msgstr "Derzeit sind keine neuen Fahrten geplant"

msgid "This page allows you to add or edit an album"
msgstr "Auf dieser Seite können Sie ein Album hinzufügen oder bearbeiten"

msgid "This page shows organization inventory items"
msgstr "Diese Seite zeigt die Artikel des Organisationsinventars"

msgid "This page shows your personal spending items"
msgstr "Auf dieser Seite sind Ihre persönlichen Ausgaben zusammengefasst"

msgid "You are not yet a Member of the Organization"
msgstr "Sie sind noch nicht Mitglied der Vereinigung"

msgid "You are now logged in with your main account"
msgstr "Sie sind jetzt mit Ihrem Hauptkonto eingeloggt"

msgid "You can upload data directly from a csv file"
msgstr "Sie können Daten direkt aus einer csv-Datei hochladen"

msgid "Configure gateways to process player payments"
msgstr "Konfigurieren Sie Gateways zur Verarbeitung von Spielerzahlungen"

msgid "Customize buttons in the event navigation bar"
msgstr "Anpassen von Schaltflächen in der Ereignis-Navigationsleiste"

msgid "If checked: shows the position for each event"
msgstr "Wenn markiert: zeigt die Position für jedes Ereignis an"

msgid "Indicates the amount of reimbursement desired"
msgstr "Gibt die Höhe der gewünschten Erstattung an"

msgid "Manage the registration questions and options"
msgstr "Verwalten Sie die Registrierungsfragen und -optionen"

msgid "Now you can copy elements from an other event"
msgstr "Jetzt können Sie Elemente aus einer anderen Veranstaltung kopieren"

msgid "Now you can define registration form sections"
msgstr "Jetzt können Sie Abschnitte des Registrierungsformulars definieren"

msgid "Now you can set the payment gateways settings"
msgstr "Jetzt können Sie die Einstellungen für die Zahlungsgateways vornehmen"

msgid "Now you can set the registration opening date"
msgstr ""
"Jetzt können Sie das Datum für die Öffnung der Registrierung festlegen"

msgid "Now you can set the terms and conditions text"
msgstr "Jetzt können Sie den Text der Bedingungen und Konditionen festlegen"

msgid "Place of birth not included in the ISTAT list"
msgstr "Geburtsort nicht in der ISTAT-Liste enthalten"

msgid "Please indicate an email for the organization"
msgstr "Kennzeichnet eine offizielle Mail der Vereinigung"

#, python-format
msgid "Registration updated to %(event)s by %(user)s"
msgstr "Aktualisierte Eingabe von %(event)s durch %(user)s"

msgid "Select the event you wish to pre-register for"
msgstr "Wählen Sie die Veranstaltung, für die Sie sich anmelden möchten"

msgid "The user has been assigned the specified role"
msgstr "Dem Benutzer wurde die angegebene Rolle zugewiesen"

msgid "This page shows the settings for PDF printing"
msgstr ""
"Auf dieser Seite sind die Einstellungen für den PDF-Druck zusammengefasst"

msgid "Amount of the next payment instalment required"
msgstr "Höhe der nächsten erforderlichen Zahlungsrate"

msgid "Cancellation for missing yearly membership fee"
msgstr "Stornierung bei fehlendem Jahresbeitrag"

msgid "Characters are only visible to logged in users"
msgstr "Zeichen sind nur für eingeloggte Benutzer sichtbar"

msgid "Cover in rectangular format - aspect ratio 4:3"
msgstr "Umschlag im rechteckigen Format - Seitenverhältnis 4:3"

msgid "Do you wish to be always updated on our events"
msgstr "Möchten Sie über unsere Veranstaltungen auf dem Laufenden bleiben"

msgid "Hint: The correct answers to this question are"
msgstr "Hinweis: Die richtigen Antworten auf diese Frage sind"

msgid "Indicates what gender you identify yourself as"
msgstr "Geben Sie an, mit welchem Geschlecht Sie sich identifizieren"

msgid "Manage your event expenses and upload receipts"
msgstr "Verwalten Sie Ihre Veranstaltungsausgaben und laden Sie Belege hoch"

msgid "Now you can review all organizations's members"
msgstr "Jetzt können Sie alle Mitglieder einer Organisation überprüfen"

msgid "Now you can select which tickets can be gifted"
msgstr "Jetzt können Sie auswählen, welche Tickets verschenkt werden können"

msgid "Now you can set the experience points settings"
msgstr "Jetzt können Sie die Einstellungen für die Erfahrungspunkte festlegen"

msgid "Now you can set the external registration link"
msgstr "Jetzt können Sie den externen Registrierungslink setzen"

msgid "Photo (clear and understandable) of the object"
msgstr "Foto (klar und verständlich) des Objekts"

msgid "Remember to put recipients separated by commas"
msgstr "Denken Sie daran, die Empfänger durch Kommata zu trennen"

msgid "Something went wrong in the account activation"
msgstr "Bei der Kontoaktivierung ist etwas schief gelaufen"

msgid "Sum of payments received with means of payment"
msgstr "Summe der Zahlungseingänge mit Zahlungsmitteln"

msgid "This page allows you to add or edit a discount"
msgstr "Auf dieser Seite können Sie einen Rabatt hinzufügen oder bearbeiten"

msgid "This page allows you to add or edit an invoice"
msgstr "Auf dieser Seite können Sie eine Rechnung hinzufügen oder bearbeiten"

msgid "This page allows you to fully view a character"
msgstr "Auf dieser Seite können Sie ein Zeichen vollständig anzeigen"

msgid "This page shows the email lists of subscribers"
msgstr "Diese Seite zeigt die E-Mail-Listen der Abonnenten"

msgid "This page summarizes px delivery to characters"
msgstr "Diese Seite fasst die Lieferung von px an Zeichen zusammen"

#, python-brace-format
msgid "This text will be added to the sheet of {name}"
msgstr "Dieser Text wird dem Blatt von {name} hinzugefügt"

msgid "Total amount withheld for transfer commissions"
msgstr "Für Überweisungsprovisionen einbehaltener Gesamtbetrag"

msgid "Your preferences have been saved in the system"
msgstr "Ihre Präferenzen wurden im System gespeichert"

msgid "Added to the registration page, before the form"
msgstr "Zur Registrierungsseite hinzugefügt, vor dem Formular"

msgid "Check consistency of the members’ personal data"
msgstr "Überprüfung der Kohärenz der personenbezogenen Daten der Mitglieder"

msgid "Customize specific texts on the event interface"
msgstr "Anpassen spezifischer Texte auf der Ereignisoberfläche"

#, python-format
msgid "Donation of %(user)s, with reason: '%(reason)s'"
msgstr "Spende von %(user)s, mit Grund: '%(reason)s'"

msgid "Email sent with instructions for password reset"
msgstr "E-Mail mit Anweisungen zum Zurücksetzen des Passworts gesendet"

msgid "Indicate the country of which you are a citizen"
msgstr "Geben Sie das Land an, dessen Staatsangehörigkeit Sie besitzen"

msgid "Indicates whether it can be selected by players"
msgstr "Zeigt an, ob er von Spielern ausgewählt werden kann"

msgid "Manage the traits available in the event quests"
msgstr "Verwalten Sie die in den Ereignisquests verfügbaren Eigenschaften"

msgid "Modify some character elements to make it yours"
msgstr ""
"Ändern Sie einige Charaktereigenschaften, um sie zu Ihrem eigenen zu machen"

msgid "Now you can review the organization's deadlines"
msgstr "Jetzt können Sie die Fristen der Organisation überprüfen"

msgid "Number of characters to be assigned (default 1)"
msgstr "Anzahl der zuzuweisenden Zeichen (Standardwert 1)"

msgid "They are regularly paid for the following years"
msgstr "Sie werden regelmäßig für die folgenden Jahre gezahlt"

msgid "This page allows you to add or edit a character"
msgstr "Auf dieser Seite können Sie ein Zeichen hinzufügen oder bearbeiten"

msgid "This page allows you to edit a member's profile"
msgstr "Auf dieser Seite können Sie das Profil eines Mitglieds bearbeiten"

msgid "Warning. The form contains errors to the fields"
msgstr "Achtung! Das Formular enthält Fehler in den Feldern"

msgid "You are now logged in with the delegate account"
msgstr "Sie sind jetzt mit dem Delegiertenkonto angemeldet"

msgid "to confirm it, send your membership application"
msgstr "um sie zu bestätigen, senden Sie Ihren Mitgliedsantrag"

msgid "A description of the skills / abilities involved"
msgstr "Eine Beschreibung der Kompetenzfähigkeiten"

#, python-format
msgid "Access your character <a href='%(url)s'>here</a>"
msgstr "Rufen Sie Ihren Charakter <a href='%(url)s'>hier</a> auf"

msgid "Describe exactly what risks it poses to the game"
msgstr "Beschreiben Sie genau, welche Risiken für das Spiel bestehen"

msgid "Discounts only applicable with new registrations"
msgstr "Code gilt nur bei Neuanmeldung"

msgid "Displays lists of players to persuade to sign up"
msgstr ""
"Zeigt Listen von Spielern an, die zur Anmeldung überredet werden sollen"

msgid "Here are the sign up options with limited number"
msgstr "Hier finden Sie die begrenzte Anzahl von Eintragungsmöglichkeiten"

msgid "I'm interested, but I don't have much experience"
msgstr "Ich bin interessiert, habe aber nicht viel Erfahrung"

msgid "If checked: shows the description for each event"
msgstr "Wenn markiert: zeigt die Beschreibung für jedes Ereignis"

msgid "Is there anything else you would like to tell us"
msgstr "Gibt es noch etwas, das Sie uns mitteilen möchten"

msgid "Manage the character skills purchaseable with XP"
msgstr "Verwalten der mit XP erwerbbaren Charakterfähigkeiten"

msgid "Names of the collaborators who are organizing it"
msgstr "Namen der Mitarbeiter, die die Veranstaltung organisieren"

msgid "No additional payments are required at this time"
msgstr "Zu diesem Zeitpunkt sind keine weiteren Zahlungen erforderlich"

msgid "Now you can set the fee for each payment gateway"
msgstr "Jetzt können Sie die Gebühren für jedes Zahlungsgateway festlegen"

#, python-format
msgid "Registration cancelled for %(event)s by %(user)s"
msgstr "Abbestellung von %(event)s durch %(user)s"

msgid "Shows the calculated tax amount on each payment."
msgstr "Zeigt den berechneten Steuerbetrag für jede Zahlung an."

msgid "This page allows you to add or edit a competency"
msgstr ""
"Auf dieser Seite können Sie einen Kompetenzbereich hinzufügen oder "
"bearbeiten"

msgid "This page allows you to upload a new photo album"
msgstr "Auf dieser Seite können Sie ein neues Fotoalbum hochladen"

msgid "This page shows all emails, both queued and sent"
msgstr ""
"Diese Seite zeigt alle E-Mails an, sowohl in der Warteschlange als auch "
"gesendet"

msgid "This page shows character assignments to players"
msgstr "Diese Seite fasst die Charakterzuweisungen an Spieler zusammen"

msgid "This page shows the templates for event handouts"
msgstr ""
"Auf dieser Seite finden Sie eine Zusammenfassung der Handout-Vorlagen für "
"Veranstaltungen"

msgid "This page shows the types of quests in the event"
msgstr ""
"Auf dieser Seite sind die Arten von Quests des Ereignisses zusammengefasst"

msgid "To access this feature, you must first register!"
msgstr ""
"Um auf diese Funktion zugreifen zu können, müssen Sie sich zunächst "
"registrieren!"

msgid "You don't have a character assigned for this run"
msgstr "Sie haben diesem Lauf kein Zeichen zugewiesen"

msgid "You have already paid this year's membership fee"
msgstr "Sie haben den diesjährigen Mitgliedsbeitrag bereits bezahlt"

msgid "awaiting member approval to proceed with payment"
msgstr ""
"in Erwartung der Zustimmung der Mitglieder, um mit der Zahlung fortzufahren"

msgid "Added at the top of the search page of characters"
msgstr "Oben auf der Suchseite der Zeichen hinzugefügt"

msgid "Attention! The form contains errors in the fields"
msgstr "Achtung! Das Formular enthält Fehler in den Feldern"

msgid "Characters are only visible to registered players"
msgstr "Charaktere sind nur für registrierte Spieler sichtbar"

msgid "Insert the css code to customize the pdf printing"
msgstr "Geben Sie den css-Code ein, um den Druck anzupassen"

msgid "Now you can peform the fiscal code validity check"
msgstr "Jetzt können Sie die Gültigkeit der Steuernummer prüfen"

msgid "Now you can set the external mail server settings"
msgstr ""
"Jetzt können Sie die Einstellungen für den externen Mailserver festlegen"

msgid "Raw materials, auxiliaries, consumables and goods"
msgstr "Rohstoffe, Verbrauchsgüter und Waren"

#, python-format
msgid "Reminder payment of membership fees for %(event)s"
msgstr "Erinnerung an die Zahlung der Mitgliedsbeiträge für %(event)s"

msgid "Select a character to insert their reference code"
msgstr "Wählen Sie ein Zeichen, um dessen Referenzcode einzufügen"

msgid "Select your preferences on the characters to play"
msgstr "Wähle die Charaktere aus, die du spielen möchtest"

#, python-format
msgid "The sum is %(amount).2f, with reason '%(reason)s'"
msgstr "Die Summe ist %(amount).2f, mit Grund '%(reason)s'"

msgid "This page allows you to edit event-specific texts"
msgstr ""
"Auf dieser Seite können Sie veranstaltungsspezifische Texte bearbeiten"

msgid "This page shows all inflows received for this run"
msgstr "Auf dieser Seite sind alle Einträge für diesen Lauf zusammengefasst"

msgid "Tolerance exceeded, proceed with the cancellation"
msgstr "Toleranz überschritten, mit der Stornierung fortfahren"

msgid "Unique registration code, used for payment checks"
msgstr ""
"Eindeutiger Registrierungscode, der für Zahlungskontrollen verwendet wird"

msgid "You are including (at least one of these filters)"
msgstr "Sie enthalten (mindestens einen) der folgenden Filter"

msgid "You cannot create a relationship towards yourself"
msgstr "Sie können keine Beziehung zu sich selbst aufbauen"

msgid "Allows authors to add relationships to characters."
msgstr "Ermöglicht es Autoren, Beziehungen zu Charakteren hinzuzufügen."

msgid "Cancellation for missing organization registration"
msgstr "Stornierung bei fehlender Anmeldung der Organisation"

msgid "Fill in this field if you have accessibility needs"
msgstr ""
"Füllen Sie dieses Feld aus, wenn Sie auf Barrierefreiheit angewiesen sind"

msgid "If checked, do not use the parent event's factions"
msgstr ""
"Wenn diese Option aktiviert ist, werden die Fraktionen des übergeordneten "
"Ereignisses nicht verwendet"

msgid "If you wish, indicate a pronoun for your character"
msgstr "Wenn Sie möchten, können Sie ein Pronomen für Ihren Charakter angeben"

msgid "If you wish, you can delete past pre-registrations"
msgstr "Wenn Sie möchten, können Sie frühere Vorregistrierungen löschen"

msgid "Indicate the color that will be used for the links"
msgstr "Gibt die Farbe an, die für Links verwendet werden soll"

msgid "Indicate the color that will be used for the texts"
msgstr "Gibt die Farbe an, die für die Texte verwendet werden soll"

msgid "Indicate the runs for which the discount is active"
msgstr "Geben Sie die Läufe an, für die der Rabatt aktiv ist"

msgid "Manage payments performed by players on all events"
msgstr "Verwaltung der Zahlungen von Spielern für alle Veranstaltungen"

msgid "Manage the configuration of the activated features"
msgstr "Verwalten Sie die Konfiguration der aktivierten Funktionen"

msgid "Manage the progress steps for the writing elements"
msgstr "Verwalten Sie die Fortschrittsschritte für die Schriftelemente"

msgid "Maximum number of characters the player can create"
msgstr "Maximale Anzahl von Charakteren, die der Spieler erstellen kann"

msgid "Select which of your characters you want to access"
msgstr "Wählen Sie aus, auf welche Ihrer Zeichen Sie zugreifen möchten"

msgid "Set the casting options in the configuration panel"
msgstr "Stellen Sie die Casting-Optionen im Konfigurationsfenster ein"

msgid "Set visual aspect: colors, background, cover image"
msgstr "Visuelle Aspekte festlegen: Farben, Hintergrund, Titelbild"

msgid "Thank you for choosing to be part of our community"
msgstr ""
"Vielen Dank, dass Sie sich entschieden haben, Teil unserer Gemeinschaft zu "
"sein"

msgid "The registration for this event has been cancelled"
msgstr "Die Anmeldung für die Veranstaltung wurde storniert"

msgid "This feature is available for non-waiting tickets!"
msgstr "Diese Funktion ist für nicht wartende Tickets verfügbar!"

msgid "This page allows you to add or edit a payment item"
msgstr ""
"Auf dieser Seite können Sie einen Zahlungsposten hinzufügen oder bearbeiten"

msgid "This page allows you to add or edit a url shortner"
msgstr ""
"Auf dieser Seite können Sie einen Url-Shortner hinzufügen oder bearbeiten"

msgid "This page allows you to answer a player's question"
msgstr "Auf dieser Seite können Sie die Frage eines Spielers beantworten"

msgid "This page shows all payments received for this run"
msgstr ""
"Auf dieser Seite werden alle für diesen Lauf eingegangenen Zahlungen "
"zusammengefasst"

msgid "This page shows the questions submitted by players"
msgstr "Diese Seite zeigt die von Spielern eingereichten Fragen"

msgid "This page summarises the organization's volunteers"
msgstr "Diese Seite fasst die Freiwilligen der Organisation zusammen"

msgid "Total participation fees reduced through discounts"
msgstr "Durch Rabatte reduzierte Teilnahmegebühren insgesamt"

msgid "you can still pay the remaining amount if you wish"
msgstr "Sie können den Restbetrag immer noch bezahlen, wenn Sie dies wünschen"
<<<<<<< HEAD

msgid "Fill in this field if you have accessibility needs."
msgstr ""
"Füllen Sie dieses Feld aus, wenn Sie auf Barrierefreiheit angewiesen sind."
=======
>>>>>>> 3c576446

msgid "I've done it a few times, I have a basic experience"
msgstr "Ich habe es ein paar Mal gemacht, ich habe grundlegende Erfahrungen"

msgid "If checked, makes characters visible to all players"
msgstr ""
"Wenn diese Option aktiviert ist, werden die Charaktere für alle Spieler "
"sichtbar"

msgid "If you want to download an example file, click here"
msgstr "Wenn Sie eine Beispieldatei herunterladen möchten, klicken Sie hier"

msgid "Indicates the currency in which to receive payments"
msgstr "Gibt die Währung an, in der Zahlungen empfangen werden sollen"

msgid "It is not possible for you to pay dues at this time"
msgstr "Sie können Ihren Mitgliedsbeitrag zu diesem Zeitpunkt nicht bezahlen"

msgid "Join our Discord for help, ideas, or to report bugs"
msgstr ""
"Treten Sie unserem Discord bei, um Hilfe und Ideen zu erhalten oder um "
"Fehler zu melden"

msgid "Manage registrations discounts available to players"
msgstr ""
"Verwalten Sie die für Spieler verfügbaren Rabatte bei der Registrierung"

msgid "Please choose a clear and easily recognizable photo"
msgstr "Bitte wählen Sie ein klares und leicht erkennbares Foto"

msgid "Review players' dietary restrictions and allergies."
msgstr "Überprüfen Sie die Diätvorschriften und Allergien der Spieler."

msgid "Short guides to help you learn how the system works"
msgstr ""
"Kurze Anleitungen, die Ihnen helfen, die Funktionsweise des Systems zu "
"verstehen"

msgid "This page allows you to set up your payment methods"
msgstr "Auf dieser Seite können Sie Ihre Zahlungsarten einrichten"

msgid "This page summarizes the association's custom texts"
msgstr "Diese Seite fasst die üblichen Texte der Vereinigung zusammen"

msgid " here the conditions of disenrollment for this event"
msgstr "Hier sind die Bedingungen für die Abmeldung von dieser Veranstaltung"

#, python-format
msgid "%(amount)d %(tokens)s were disbursed with %(reason)s"
msgstr "%(amount)d %(tokens)s wurden mit %(reason)s ausgezahlt"

msgid "As a final step, we ask you to complete your profile"
msgstr "Als letzten Schritt bitten wir Sie, Ihr Profil zu vervollständigen"

#, python-format
msgid "Collected contribution of %(user)s for %(recipient)s"
msgstr "Gesammelter Beitrag von %(user)s für %(recipient)s"

msgid "If checked: shows the list of authors for each event"
msgstr "Wenn angekreuzt: zeigt die Liste der Autoren für jedes Ereignis"

msgid "Indicates how many passengers require transportation"
msgstr "Gibt an, wie viele Fahrgäste befördert werden müssen"

msgid "Last step, please upload your membership application"
msgstr "Als letzten Schritt laden Sie bitte Ihren Mitgliedsantrag hoch"

msgid "Manages fixed installment payments for registrations"
msgstr "Verwaltet feste Ratenzahlungen für Registrierungen"

msgid "Maximum number of fillers to manage (0 for infinite)"
msgstr "Maximale Anzahl der zu verwaltenden Füllstoffe (0 für unendlich)"

msgid "Maximum number of tickets available (0 for infinite)"
msgstr "Gibt die maximale Anzahl der verfügbaren Tickets an (0 für unendlich)"

msgid "Perform check on the consistency of character sheets"
msgstr "Überprüfung der Konsistenz von Charakterbögen durchführen"

msgid "The first column the amount, the second the receipts"
msgstr "In der ersten Spalte der Betrag, in der zweiten die Einnahmen"

msgid "This page shows all donations recorded in the system"
msgstr "Diese Seite zeigt alle im System erfassten Spenden"

msgid "This page shows the deadlines to be met for this run"
msgstr ""
"Auf dieser Seite finden Sie eine Zusammenfassung der Fristen, die für diesen"
" Lauf einzuhalten sind"

msgid "This page shows the relationships between characters"
msgstr ""
"Auf dieser Seite sind die Verbindungen zwischen den Figuren zusammengefasst"

msgid "This page shows the workshop questions for the event"
msgstr ""
"Auf dieser Seite finden Sie eine Zusammenfassung der Fragen aus den "
"Workshops der Veranstaltung"

msgid "You have already sent a payment pending verification"
msgstr ""
"Sie haben bereits eine Zahlung gesendet, deren Überprüfung noch aussteht"

msgid "You will have our eternal thanks for believing in us"
msgstr ""
"Wir werden Ihnen auf ewig dafür danken, dass Sie an uns geglaubt haben"

msgid "'character' (character name or number to be assigned)"
msgstr "Zeichen\" (Name oder Nummer des Zeichens, das zugewiesen werden soll)"

#, python-format
msgid "Casting preferences saved on '%(type)s' for %(event)s"
msgstr "Casting-Präferenzen gespeichert auf '%(type)s' für %(event)s"

msgid "Differing by only one character from the expected one"
msgstr "Abweichung um nur ein Zeichen von dem erwarteten Zeichen"

msgid "Initial value of experience points for all characters"
msgstr "Anfangswert der Erfahrungspunkte für alle Charaktere"

msgid "Manage dynamic installment payments for registrations"
msgstr "Verwalten Sie dynamische Ratenzahlungen für Registrierungen"

msgid "Now you can create the 'patron' and 'reduced' tickets"
msgstr "Jetzt können Sie die Tickets \"Gönner\" und \"Ermäßigt\" erstellen"

msgid "Optional - ram html code (substitute the text before)"
msgstr "Optional - Roh-HTML-Code (ersetzt den obigen Text)"

#, python-format
msgid "Registration fee %(number)d of %(user)s per %(event)s"
msgstr "Anmeldegebühr %(number)d der %(user)s pro %(event)s"

msgid "Select which elements to copy, from which other event"
msgstr ""
"Wählen Sie aus, welche Elemente aus welcher anderen Veranstaltung kopiert "
"werden sollen"

msgid "The total number of tickets to be drawn was indicated"
msgstr "Die Gesamtzahl der zu verlosenden Lose ist angegeben"

msgid "This page allows you to add or edit a volunteer entry"
msgstr ""
"Auf dieser Seite können Sie einen Eintrag für Freiwillige hinzufügen oder "
"bearbeiten"

msgid "This page allows you to change general event settings"
msgstr "Auf dieser Seite können Sie allgemeine Ereigniseinstellungen ändern"

msgid "This page shows all invoices registered in the system"
msgstr ""
"Auf dieser Seite werden alle im System registrierten Rechnungen angezeigt"
<<<<<<< HEAD

msgid "This page shows the deadlines to be met for this run."
msgstr ""
"Auf dieser Seite finden Sie eine Zusammenfassung der Fristen, die für diesen"
" Lauf einzuhalten sind."

msgid "This page shows the relationships between characters."
msgstr ""
"Auf dieser Seite sind die Verbindungen zwischen den Figuren zusammengefasst."

msgid "This page shows the workshop questions for the event."
msgstr ""
"Auf dieser Seite finden Sie eine Zusammenfassung der Fragen aus den "
"Workshops der Veranstaltung."
=======
>>>>>>> 3c576446

msgid "This page shows users who can be persuaded to sign up"
msgstr ""
"Diese Seite zeigt die Nutzer, die für eine Anmeldung gewonnen werden können"

msgid "You have been gifted a registration to this event, by"
msgstr ""
"Sie haben eine Teilnahme an dieser Veranstaltung geschenkt bekommen, und "
"zwar von"

msgid "You have granted data sharing with this organisation!"
msgstr "Sie haben dem Datenaustausch mit dieser Organisation zugestimmt!"

msgid "Everything is in order about the payment of this event"
msgstr ""
"Alles ist in Ordnung, damit wir für diese Veranstaltung bezahlen können"

msgid "Extended description (will be shown in gray, in small)"
msgstr "Ausführliche Beschreibung (wird in grau, klein gedruckt angezeigt)"

msgid "Indicate a song you want to dedicate to your character"
msgstr "Gib einen Song an, den du deiner Figur widmen möchtest"

msgid "Indicate as precisely as possible where to pick you up"
msgstr "Geben Sie so genau wie möglich an, wo Sie abgeholt werden sollen"

msgid "Indicate how spending is allocated at the budget level"
msgstr "Geben Sie an, wie die Ausgaben auf Haushaltsebene gestaltet sind"

msgid "Indicates that payment is sent 'to friends and family'"
msgstr "Zeigt an, dass die Zahlung \"an Freunde und Familie\" gesendet wird"

msgid "Indicates the runs for which the discount is available"
msgstr "Gibt die Läufe an, für die der Rabatt verfügbar ist"

msgid "Manage XP distributions for character skill purchases."
msgstr ""
"Verwalten Sie die XP-Verteilung für den Erwerb von Charakterfähigkeiten."

msgid "Now you can add relationships when editing a character"
msgstr ""
"Jetzt können Sie beim Bearbeiten eines Charakters Beziehungen hinzufügen"

msgid "Set if you want to reserve tickets in addition to your"
msgstr "Legen Sie fest, ob Sie zusätzlich zu Ihrem"

msgid "The registration request will be updated automatically"
msgstr "Die Anwendung wird automatisch aktualisiert"

msgid "The user has confirmed its registration for this event"
msgstr "Der Benutzer hat seine Anmeldung für diese Veranstaltung bestätigt"

msgid "The user has updated their registration for this event"
msgstr "Der Benutzer hat seine Anmeldung für diese Veranstaltung aktualisiert"

msgid "This page shows the discounts activated for this event"
msgstr ""
"Auf dieser Seite finden Sie eine Zusammenfassung der für diese Veranstaltung"
" aktivierten Rabatte"

msgid "This page summarises the customised texts of the event"
msgstr ""
"Auf dieser Seite sind die individuellen Texte der Veranstaltung "
"zusammengefasst"

msgid "This page summarises the list of members as a registry"
msgstr ""
"Auf dieser Seite ist die Liste der Mitglieder in Form eines Registers "
"zusammengefasst"

msgid "You have not reached the minimum number of preferences"
msgstr ""
"Sie haben nicht die Mindestanzahl an Präferenzen erreicht, die Sie angeben "
"müssen"

msgid "You must signed up in order to select your preferences"
msgstr "Sie müssen registriert sein, um Ihre Präferenzen auswählen zu können"

msgid "Your tax code has a problem that we ask you to correct"
msgstr ""
"Ihr Steuerkennzeichen hat ein Problem, das wir Sie bitten, zu korrigieren"

msgid "Application to be given to them to sign and then upload"
msgstr "Der Antrag ist zu unterschreiben und dann hochzuladen"

msgid "Content of mail reminding players to fill their profile"
msgstr ""
"Inhalt der E-Mail, die die Spieler daran erinnert, ihr Profil auszufüllen"

msgid "Content of the membership request filled with user data"
msgstr "Inhalt des mit Benutzerdaten gefüllten Mitgliedsantrags"

msgid "Displays players overdue for payment or other deadlines"
msgstr ""
"Zeigt Spieler an, bei denen Zahlungen oder andere Fristen überfällig sind"

msgid "Displays statistics on player preferences on characters"
msgstr ""
"Zeigt Statistiken über die Präferenzen der Spieler zu den Charakteren an"

msgid "If checked: shows a link in the calendar to past events"
msgstr ""
"Wenn aktiviert: zeigt einen Link im Kalender zu vergangenen Ereignissen"

msgid "Review the users that are missing the event's deadlines"
msgstr ""
"Überprüfen Sie die Benutzer, die die Termine für die Veranstaltung nicht "
"einhalten"

msgid "The link will be valid for the following number of days"
msgstr "Der Link wird für die folgende Anzahl von Tagen gültig sein"

msgid "This page allows you to edit organization-specific text"
msgstr "Auf dieser Seite können Sie organisationsspezifischen Text bearbeiten"

msgid "This page allows you to keep track of reported problems"
msgstr "Auf dieser Seite können Sie die gemeldeten Probleme verfolgen"

msgid "Total of what has already been paid at the current date"
msgstr "Summe der zum aktuellen Datum bereits gezahlten Beträge"

msgid "We encountered a problem with the tax code you provided"
msgstr ""
"Es ist ein Problem mit dem von Ihnen angegebenen Steuercode aufgetreten"

msgid "Your membership application was successfully submitted!"
msgstr "Ihr Mitgliedsantrag wurde erfolgreich eingereicht!"

msgid "Added at the bottom of mail confirming signup to players"
msgstr ""
"Am Ende der E-Mail zur Bestätigung der Anmeldung an die Spieler hinzugefügt"

msgid "Assign the characters following the players' preferences"
msgstr "Weisen Sie die Charaktere nach den Wünschen der Spieler zu"

msgid "Click on the image below (Paypal.me) to open the payment"
msgstr "Klicken Sie auf das Bild unten (Paypal.me), um die Zahlung zu öffnen"

msgid "Customize textual elements of the organization interface"
msgstr "Anpassen von Textelementen der Organisationsoberfläche"

msgid "Date of birth characters do not match (check exact date)"
msgstr ""
"Die Zeichen des Geburtsdatums stimmen nicht überein (genaues Datum prüfen)"

msgid "Display full history of player preferences on characters"
msgstr "Vollständige Historie der Spielerpräferenzen für Charaktere anzeigen"

msgid "If no payment is received, registration may be cancelled"
msgstr "Geht keine Zahlung ein, kann die Anmeldung storniert werden"

msgid "If you would like to make a donation to the Organization"
msgstr ""
"Wenn Sie der Vereinigung eine kostenlose Spende zukommen lassen möchten,"

msgid "Indicate whether the field is printed in PDF generations"
msgstr "Geben Sie an, ob das Feld in PDF-Generationen gedruckt wird"

msgid "Now players can submit donation, and you can review them"
msgstr ""
"Jetzt können Spieler Spenden einreichen, und Sie können sie überprüfen"

msgid "Please check the address again, especially its beginning"
msgstr ""
"Bitte überprüfen Sie die Adresse noch einmal, insbesondere ihren Anfang"

msgid "This page allows you to add or edit a signup to this run"
msgstr ""
"Auf dieser Seite können Sie eine Anmeldung zu diesem Lauf hinzufügen oder "
"bearbeiten"

msgid "This page shows all expense items recorded in the system"
msgstr "Diese Seite zeigt alle im System erfassten Ausgabenposten an"

msgid "Allows you to define a different language for each event."
msgstr ""
"Ermöglicht es Ihnen, für jedes Ereignis eine andere Sprache zu definieren."

msgid "Content of mail reminding players to pay their signup fee"
msgstr ""
"Inhalt der E-Mail, in der die Spieler an die Zahlung ihrer Anmeldegebühr "
"erinnert werden"

msgid "Content of privacy page linked at the bottom of all pages"
msgstr "Inhalt der Datenschutzseite, die unten auf allen Seiten verlinkt ist"

msgid "Indicate the pronouns you wish to be used to refer to you"
msgstr "Geben Sie die Pronomen an, mit denen Sie bezeichnet werden möchten"

msgid "Now you can review the historical accounting informations"
msgstr "Jetzt können Sie die historischen Buchhaltungsinformationen einsehen"

msgid "Select the faction on which you want to filter characters"
msgstr ""
"Wählen Sie die Gruppen aus, nach denen Sie die Zeichen filtern möchten"

msgid "This page allows you to edit the event navigation buttons"
msgstr ""
"Auf dieser Seite können Sie die Navigationsschaltflächen der Veranstaltung "
"bearbeiten"

msgid "This page allows you to edit the roles of the association"
msgstr "Auf dieser Seite können Sie die Rollen der Vereinigung bearbeiten"

msgid "Total of expenses submitted by collaborators and approved"
msgstr "Summe der von den Mitarbeitern eingereichten und genehmigten Ausgaben"

msgid "You cannot redeem a membership, you are already a member!"
msgstr ""
"Sie können eine Mitgliedschaft nicht einlösen, Sie sind bereits Mitglied!"

msgid "(Optional) an image that will be shown inside the question"
msgstr "(fakultativ) ein Bild, das in der Frage angezeigt werden soll"

msgid "Displays full lists of usual players not already signed up"
msgstr ""
"Zeigt vollständige Listen der üblichen Spieler an, die noch nicht angemeldet"
" sind"

#, python-format
msgid "Hi! Your registration to <b>%(event)s</b> has been updated"
msgstr "Hallo! Ihre Anmeldung zu <b>%(event)s</b> wurde aktualisiert"

msgid "I am not good what to say. I never thought it would happen"
msgstr ""
"Ich bin mir nicht sicher, was ich sagen soll. Ich hätte nie gedacht, dass "
"das passieren würde"

msgid "If checked, makes the field content visible to all players"
msgstr ""
"Wenn diese Option aktiviert ist, wird der Inhalt des Feldes für alle Spieler"
" sichtbar"

msgid "If checked, makes workshops visible for players to fill in"
msgstr ""
"Wenn angekreuzt, werden die Workshops sichtbar, die die Spieler ausfüllen "
"können"

msgid "If instead you wish to upload a new photo of your document"
msgstr ""
"Wenn Sie stattdessen ein neues Foto von Ihrem Dokument hochladen möchten"

msgid "If you have a discount code, enter it here and press enter"
msgstr ""
"Wenn Sie einen Erleichterungscode haben, geben Sie ihn hier ein und drücken "
"Sie die Eingabetaste"

msgid "Manage expenses uploaded by staff members and approve them"
msgstr "Von Mitarbeitern hochgeladene Ausgaben verwalten und genehmigen"

msgid "Maximum number of waiting spots to manage (0 for infinite)"
msgstr "Maximale Anzahl der zu verwaltenden Wartezeiten (0 für unendlich)"

msgid "Probability of showing the special page (out of thousands)"
msgstr ""
"Wahrscheinlichkeit, dass die Sonderseite angezeigt wird (von Tausenden)"

msgid "This page allows you to manually approve payments received"
msgstr "Auf dieser Seite können Sie eingegangene Zahlungen manuell genehmigen"

msgid "This page allows you to upload a new personal expense item"
msgstr ""
"Auf dieser Seite können Sie einen neuen Posten für persönliche Ausgaben "
"hochladen"

msgid "This page shows all payment items registered in the system"
msgstr ""
"Auf dieser Seite werden alle im System registrierten Zahlungsposten "
"angezeigt"

#, python-format
msgid "Total of your signup fee: <b>%(amount).2f %(currency)s</b>"
msgstr "Gesamtbetrag Ihrer Eingabe: <b>%(amount).2f %(currency)s</b>"

msgid "You have exceeded the maximum number of selectable options"
msgstr "Sie haben die maximale Anzahl der wählbaren Optionen überschritten"

msgid "Allows you to copy any element directly from another event."
msgstr ""
"Ermöglicht es Ihnen, ein beliebiges Element direkt aus einer anderen "
"Veranstaltung zu kopieren."

msgid "Content of mail reminding players to pay the membership fee"
msgstr ""
"Inhalt der E-Mail, in der die Spieler an die Zahlung des Mitgliedsbeitrags "
"erinnert werden"

msgid "If checked, makes pre-registration for this event available"
msgstr ""
"Wenn angekreuzt, ist eine Vorregistrierung für diese Veranstaltung möglich"

msgid "If checked: shows a link to the event in the navigation bar"
msgstr ""
"Wenn markiert: zeigt einen Link zum Ereignis in der Navigationsleiste an"

#, python-format
msgid "Name: %(name)s, slug: %(slug)s, creator: %(user)s %(email)s"
msgstr "Name: %(name)s, Slug: %(slug)s, Ersteller: %(user)s %(email)s"

msgid "Now players can submit collections, and you can review them"
msgstr ""
"Jetzt können Spieler Sammlungen einreichen, und Sie können sie überprüfen"

msgid "Now you can start creating workshops, starting from modules"
msgstr ""
"Jetzt können Sie mit der Erstellung von Workshops beginnen, ausgehend von "
"den Modulen"

#, python-format
msgid "Payments already received: <b>%(amount).2f %(currency)s</b>"
msgstr "Bereits erhaltene Zahlungen: <b>%(amount).2f %(currency)s</b>"

msgid "Percentage of VAT to be calculated on the ticket cost alone"
msgstr ""
"Der Prozentsatz der Mehrwertsteuer wird nur auf den Fahrpreis berechnet"

msgid "This page allows you to add or edit a disbursement entry of"
msgstr ""
"Auf dieser Seite können Sie einen Auszahlungseintrag hinzufügen oder "
"bearbeiten von"

msgid "This page allows you to add or edit a new item of inventory"
msgstr ""
"Auf dieser Seite können Sie einen neuen Artikel zum Inventar hinzufügen oder"
" bearbeiten"

msgid "This page allows you to change a member's membership status"
msgstr ""
"Auf dieser Seite können Sie den Mitgliedschaftsstatus eines Mitglieds ändern"

msgid "This page presents the complete list of financial movements"
msgstr ""
"Auf dieser Seite finden Sie die vollständige Liste der Finanzbewegungen"

msgid "This page shows the payment deadline settings for the event"
msgstr ""
"Auf dieser Seite finden Sie eine Zusammenfassung der Zahlungsfristen für die"
" Veranstaltung"

msgid "This page shows the sections of the event registration form"
msgstr ""
"Auf dieser Seite sind die Abschnitte des Anmeldeformulars für die "
"Veranstaltung zusammengefasst"

msgid "You have chosen the same option in more than one preference"
msgstr "Sie haben die gleiche Option in mehr als einer Präferenz angegeben"

#, python-format
msgid "%(amount)d %(tokens)s were used to participate in this event"
msgstr ""
"%(amount)d %(tokens)s wurden zur Teilnahme an dieser Veranstaltung verwendet"

msgid "ATTENTION: This action overwrites changes made to this event"
msgstr ""
"WARNUNG: Diese Aktion überschreibt Änderungen, die an diesem Ereignis "
"vorgenommen wurden"

#, python-format
msgid "Access the management panel <a href= %(url)s'>from here!</a>"
msgstr ""
"Greifen Sie auf das Verwaltungspanel <a href= %(url)s'>von hier aus zu!</a>"

msgid "If you wish to upload a new scan of your application instead"
msgstr ""
"Wenn Sie stattdessen einen neuen Scan Ihrer Bewerbung hochladen möchten"

msgid "In the membership book the number of your membership card is"
msgstr "Im Mitgliedsbuch lautet Ihre Mitgliedsnummer"

msgid "Lets staff access the diet information submitted by players."
msgstr ""
"Ermöglicht dem Personal den Zugriff auf die von den Spielern übermittelten "
"Ernährungsinformationen."

msgid "Manages tokens used by players to cover the registration fee"
msgstr ""
"Verwaltet die von den Spielern zur Deckung der Anmeldegebühr verwendeten "
"Token"

msgid "Now you can review the diet information submitted by players"
msgstr ""
"Jetzt können Sie die von den Spielern eingereichten Ernährungsinformationen "
"einsehen"

msgid "This page allows you to add or edit an expense item incurred"
msgstr ""
"Auf dieser Seite können Sie einen angefallenen Ausgabenposten hinzufügen "
"oder bearbeiten"

msgid "This page shows in detail the skills marked by a contributor"
msgstr ""
"Diese Seite zeigt im Detail die von einem Beitragenden markierten "
"Fähigkeiten"

msgid "This page shows the factions (character groups) of the event"
msgstr ""
"Auf dieser Seite werden die Fraktionen (Gruppen von Charakteren) des "
"Ereignisses zusammengefasst"

msgid "This page shows the relationships of the indicated character"
msgstr "Diese Seite fasst die Links des angegebenen Zeichens zusammen"

msgid "You have already granted data sharing with this organisation"
msgstr ""
"Sie haben der gemeinsamen Nutzung von Daten mit dieser Organisation bereits "
"zugestimmt"

#, python-format
msgid "%(amount)d %(credits)s were used to participate in this event"
msgstr ""
"%(amount)d %(credits)s wurden für die Teilnahme an dieser Veranstaltung "
"verwendet"

msgid "Added at the bottom of all mails confirming signup to players"
msgstr ""
"Am Ende aller Mails zur Bestätigung der Anmeldung an Spieler hinzugefügt"

msgid "Adds a page where you can define shorter URLs for long links."
msgstr ""
"Fügt eine Seite hinzu, auf der Sie kürzere URLs für lange Links definieren "
"können."

msgid "Allows players to cancel their own registrations at any time."
msgstr ""
"Ermöglicht den Spielern, ihre eigenen Anmeldungen jederzeit zu stornieren."

msgid "If checked, an option can be chosen a maximum number of times"
msgstr ""
"Wenn dieses Kästchen markiert ist, kann eine Option maximal mehrmals "
"ausgewählt werden"

msgid "If checked, makes prologues visible to the assigned character"
msgstr ""
"Wenn diese Option aktiviert ist, werden Prologe für den zugewiesenen "
"Charakter sichtbar"

msgid "Manage event templates used as starting points for new events"
msgstr ""
"Verwalten von Veranstaltungsvorlagen, die als Ausgangspunkt für neue "
"Veranstaltungen dienen"

msgid "Manage the event settings: name, description,  and other data"
msgstr ""
"Verwalten Sie die Ereigniseinstellungen: Name, Beschreibung und andere Daten"

msgid "Manages credits used by players to cover the registration fee"
msgstr ""
"Verwaltet die von den Spielern zur Deckung der Anmeldegebühr verwendeten "
"Guthaben"

msgid "Order in which the option is shown with respect to the others"
msgstr "Reihenfolge, in der die Option in der Anwendung dargestellt wird"

msgid "Sets how often reminder emails are sent, in days (default: 5)"
msgstr ""
"Legt fest, wie oft Erinnerungs-E-Mails gesendet werden, in Tagen (Standard: "
"5)"

msgid "These are the workshops you must complete before you can play"
msgstr ""
"Dies sind die Workshops, die Sie absolvieren müssen, bevor Sie spielen "
"können"

msgid "This page allows you to change the access roles for the event"
msgstr ""
"Auf dieser Seite können Sie die Zugangsrollen für die Veranstaltung ändern"

msgid "This page shows the general information of registered players"
msgstr ""
"Diese Seite zeigt die allgemeinen Informationen der registrierten Spieler"

msgid "This page shows the historical accounting of the organization"
msgstr "Diese Seite zeigt die historische Buchhaltung der Organisation"

msgid "This page shows the uploaded resources available to the event"
msgstr ""
"Auf dieser Seite finden Sie eine Zusammenfassung der hochgeladenen "
"Ressourcen, die für die Veranstaltung zur Verfügung stehen"

msgid "This page summarizes all revenue items recorded in the system"
msgstr ""
"Auf dieser Seite werden alle im System erfassten Einnahmeposten "
"zusammengefasst"

msgid "To confirm your registration, please pay the amount indicated"
msgstr ""
"Um Ihre Anmeldung zu bestätigen, zahlen Sie bitte den angegebenen Betrag"

msgid "for no relationship, only to display the other character name"
msgstr "für keine Beziehung, nur um den anderen Zeichennamen anzuzeigen"

msgid "Added to the membership page as the paragraph for statute info"
msgstr ""
"Auf der Mitgliedschaftsseite als Absatz für Statuteninformationen "
"hinzugefügt"

msgid "Content of legal notice page linked at the bottom of all pages"
msgstr ""
"Inhalt der Seite mit den rechtlichen Hinweisen, die am Ende aller Seiten "
"verlinkt ist"

msgid "Description of this payment method to be displayed to the user"
msgstr ""
"Beschreibung dieser Zahlungsmethode, die dem Benutzer angezeigt werden soll"

msgid "From this page you can send an email to any list of recipients"
msgstr ""
"Von dieser Seite aus können Sie eine E-Mail an eine beliebige Liste von "
"Empfängern senden"

msgid "If checked, shows players the histories of preferences entered"
msgstr ""
"Wenn diese Option aktiviert ist, wird den Spielern der Verlauf der "
"eingegebenen Einstellungen angezeigt"

msgid "Indicate here each element you wish to avoid in the assignment"
msgstr ""
"Geben Sie hier jedes Element an, das Sie bei der Zuordnung vermeiden möchten"

msgid "It will be shown to other players together with your character"
msgstr "Sie wird den anderen Spielern zusammen mit deinem Charakter angezeigt"

msgid "Lets staff access the safety information submitted by players."
msgstr ""
"Ermöglicht dem Personal den Zugriff auf die von den Spielern übermittelten "
"Sicherheitsinformationen."

msgid "Maximum number of primary spots to be managed (0 for infinite)"
msgstr "Maximale Anzahl der zu verwaltenden Primärstellen (0 für unendlich)"

msgid "Now staff members can upload expenses, and you can review them"
msgstr ""
"Jetzt können Mitarbeiter Ausgaben hochladen, und Sie können sie überprüfen"

msgid "Now you can review the safety information submitted by players"
msgstr ""
"Jetzt können Sie die von den Spielern eingereichten Sicherheitsinformationen"
" überprüfen"

msgid "We ask you to pay the amount requested for the next instalment"
msgstr ""
"Wir bitten Sie, den angeforderten Betrag für die nächste Rate zu zahlen"

msgid "You can give a preference to play it, as with other characters"
msgstr ""
"Sie können, wie bei anderen Charakteren auch, eine Vorliebe für dieses Spiel"
" angeben"

msgid "You must complete payment of membership dues in order to vote!"
msgstr ""
"Um wählen zu können, muss der Mitgliedsbeitrag vollständig bezahlt werden!"

msgid "Your request has been sent, we will reply as soon as possible!"
msgstr ""
"Ihre Anfrage wurde abgeschickt, wir werden so schnell wie möglich antworten!"

msgid "Description - will be displayed at the beginning of the section"
msgstr "Beschreibung - wird am Anfang des Abschnitts angezeigt"

#, python-format
msgid "Hello! Your registration at <b>%(event)s</b> has been confirmed"
msgstr "Hallo! Deine Anmeldung bei <b>%(event)s</b> wurde bestätigt"

msgid "If checked, no tokens will be used in the entries of this event"
msgstr ""
"Wenn diese Option angekreuzt ist, werden bei den Einträgen dieses "
"Ereignisses keine Token verwendet"

msgid "Indicate the exact date in which the payment has been performed"
msgstr ""
"Geben Sie an, zu welchem Zeitpunkt die Bewegung des Finanzinstruments "
"stattgefunden hat"

msgid "Indicates whether the discount is visible and usable by players"
msgstr "Zeigt an, ob der Rabatt für die Spieler sichtbar und nutzbar ist"

msgid "Manage staff expenses based on receipts uploaded for all events"
msgstr ""
"Verwaltung der Personalausgaben auf der Grundlage der für alle "
"Veranstaltungen hochgeladenen Belege"

msgid "Now players can create refund requests, and you can review them"
msgstr ""
"Jetzt können Spieler Rückerstattungsanträge stellen, und Sie können sie "
"überprüfen"

msgid "Select from the dropdown the characters to be added to the plot"
msgstr ""
"Wählen Sie aus dem Dropdown-Menü die Zeichen aus, die der Handlung "
"hinzugefügt werden sollen"

msgid "This page allows you to add or edit a disbursement credits item"
msgstr ""
"Auf dieser Seite können Sie ein Auszahlungsguthaben hinzufügen oder "
"bearbeiten"

msgid "This page allows you to add or edit the registration surcharges"
msgstr ""
"Auf dieser Seite können Sie die Zuschläge für Abonnements hinzufügen oder "
"ändern"

msgid "This page allows you to change the general settings of this run"
msgstr ""
"Auf dieser Seite können Sie die allgemeinen Einstellungen für diesen Lauf "
"ändern"

msgid "To be able to pay, your membership application must be approved"
msgstr "Um zahlen zu können, muss Ihr Mitgliedsantrag genehmigt werden"

msgid "Warning: there is already an approved member with the same name"
msgstr ""
"Achtung: Es gibt bereits ein zugelassenes Mitglied mit demselben Namen"

msgid "You will receive confirmation of the outcome of its  evaluation"
msgstr "Sie erhalten eine Bestätigung über das Ergebnis der Bewertung"

msgid "Allows a user to reserve extra tickets in addition to their own."
msgstr ""
"Ermöglicht es einem Nutzer, zusätzlich zu seinen eigenen Tickets weitere "
"Tickets zu reservieren."

msgid "Allows players to create and modify their own characters freely."
msgstr ""
"Erlaubt den Spielern, ihre eigenen Charaktere frei zu erstellen und zu "
"verändern."

msgid "In the text refer to the other characters solely by their number"
msgstr "Im Text nennen Sie die anderen Zeichen nur mit ihrer Nummer"

msgid "Indicate the color that will be used for the background of texts"
msgstr "Gibt die Farbe an, die für den Texthintergrund verwendet werden soll"

msgid "Indicate the payment methods you wish to be available to players"
msgstr ""
"Geben Sie die Zahlungsmethoden an, die Sie den Spielern zur Verfügung "
"stellen möchten"

msgid "Indicates whether the ticket can be selected in the free entries"
msgstr ""
"Gibt an, ob das Ticket bei den freien Einträgen ausgewählt werden kann"

msgid "Manage questions and options for characters and writing elements"
msgstr "Verwalten von Fragen und Optionen für Zeichen und Schriftelemente"

msgid "Now players can submit preregistrations, and you can review them"
msgstr ""
"Jetzt können Spieler Vorregistrierungen einreichen, und Sie können sie "
"überprüfen"

msgid "Part of the registration fee derived only from the ticket chosen"
msgstr "Ein Teil der Anmeldegebühr stammt nur aus dem gewählten Ticket"

msgid "Payment fees require payments, activate it in the features panel"
msgstr ""
"Zahlungsgebühren erfordern Zahlungen, aktivieren Sie es in der "
"Funktionsleiste"

msgid "The payment was not completed. Please contact us to find out why"
msgstr ""
"Die Zahlung wurde nicht abgeschlossen. Bitte kontaktieren Sie uns, um den "
"Grund herauszufinden"

msgid "They will be used automatically when you sign up for a new event"
msgstr ""
"Sie werden automatisch abgezogen, wenn Sie sich für eine neue Veranstaltung "
"anmelden"

msgid "This page allows you to add or edit the expense of a contributor"
msgstr ""
"Auf dieser Seite können Sie die Ausgaben eines Beitragszahlers hinzufügen "
"oder bearbeiten"

msgid "This page allows you to copy the event settings from another one"
msgstr ""
"Auf dieser Seite können Einstellungen aus einer anderen Veranstaltung "
"kopiert werden"

msgid "This page shows the settings available for the membership voting"
msgstr ""
"Diese Seite zeigt die verfügbaren Einstellungen für die Mitgliederabstimmung"

msgid "This page shows the traits assigned to the characters in the run"
msgstr ""
"Diese Seite fasst die Eigenschaften zusammen, die den Charakteren in der "
"Serie zugeordnet sind"

msgid "This page summarises the disbursements recorded in the system of"
msgstr "Diese Seite enthält eine Zusammenfassung der im System der"

msgid "Use the information below to request the transfer from your bank"
msgstr ""
"Verwenden Sie die folgenden Informationen, um die Überweisung bei Ihrer Bank"
" anzufordern"

msgid "You have indicated several preferences towards the same element!"
msgstr "Sie haben mehrere Vorlieben für ein und dasselbe Element angegeben!"

msgid "Your request will be considered at the next meeting of the Board"
msgstr "Ihr Antrag wird in der nächsten Sitzung des Verwaltungsrats behandelt"

#, python-format
msgid "%(amount).2f %(credits)s were disbursed with reason \"%(reason)s\"."
msgstr "%(amount).2f %(credits)s wurden mit dem Grund \"%(reason)s\" ausgezahlt."

msgid "Copy and paste exactly all the coloured text below into the notes"
msgstr ""
"Kopieren Sie den unten stehenden farbigen Text und fügen Sie ihn in die "
"Notizen ein"

msgid "Error loading. Invalid file format (we accept only pdf or images)"
msgstr ""
"Fehler beim Laden. Ungültiges Dateiformat - wir akzeptieren nur pdf und "
"Bilder"

msgid "If checked, makes visible the PDF version of the character sheets"
msgstr "Wenn aktiviert, werden PDF-Versionen der Karten sichtbar"

msgid "If checked, no credits will be used in the entries for this event"
msgstr ""
"Wenn diese Option angekreuzt ist, werden bei den Einträgen für dieses "
"Ereignis keine Credits verwendet"

msgid "If checked: Show summary page with number of tickets/options used"
msgstr ""
"Wenn markiert: Übersichtsseite mit der Anzahl der verwendeten "
"Tickets/Optionen anzeigen"

msgid "If you think this is an error, get in touch with us to resolve it"
msgstr ""
"Wenn Sie glauben, dass es sich um einen Fehler handelt, setzen Sie sich mit "
"uns in Verbindung, um das Problem zu lösen"

msgid "List of newsletter subscribers who have not yet played this event"
msgstr ""
"Liste der Newsletter-Abonnenten, die diese Veranstaltung noch nicht gespielt"
" haben"

msgid "Manage the run settings: date, registrations, elements visibility"
msgstr ""
"Verwalten Sie die Laufeinstellungen: Datum, Anmeldungen, Sichtbarkeit der "
"Elemente"

#, python-format
msgid "New participation in the collection for %(recipient)s by %(user)s"
msgstr "Neue Teilnahme an der Sammlung für %(recipient)s durch %(user)s"

msgid "Please enter the occasion for which you wish to make the donation"
msgstr "Bitte geben Sie den Anlass an, für den Sie die Spende leisten möchten"

msgid "This page shows the factions and plots of the indicated character"
msgstr ""
"Diese Seite fasst die Fraktionen und Handlungen des angegebenen Charakters "
"zusammen"

msgid "Write here questions about your character directly to the authors"
msgstr "Schreiben Sie hier Fragen zu Ihrer Figur direkt an die Autoren"

msgid "whether the character is aware of the identity of the other trait"
msgstr "ob der Charakter die Identität des anderen Merkmals kennt"

#, python-format
msgid "A payment of %(amount).2f %(currency)s was received for this event"
msgstr ""
"Für dieses Ereignis wurde eine Zahlung in Höhe von %(amount).2f %(currency)s"
" geleistet"

msgid "Content of mail reminding players to fill their membership request"
msgstr ""
"Inhalt der E-Mail, in der die Spieler daran erinnert werden, ihren "
"Mitgliedsantrag auszufüllen"

msgid "Enter your email below to receive instructions on how to change it"
msgstr ""
"Geben Sie unten Ihre E-Mail-Adresse ein, um Anweisungen zum Ändern zu "
"erhalten"
<<<<<<< HEAD

msgid "Error loading. Invalid file format (we accept only pdf or images)."
msgstr ""
"Fehler beim Laden. Ungültiges Dateiformat - wir akzeptieren nur pdf und "
"Bilder."
=======
>>>>>>> 3c576446

msgid "If checked, makes the field content visible to the assigned player"
msgstr ""
"Wenn diese Option aktiviert ist, wird der Feldinhalt für den zugewiesenen "
"Spieler sichtbar"

msgid "Indicates whether the option can be included in the gifted signups"
msgstr "Gibt an, ob die Option in die freien Einträge aufgenommen werden kann"

msgid "Manage payments performed by players to cover the registration fee"
msgstr ""
"Verwaltung der von den Spielern geleisteten Zahlungen zur Deckung der "
"Anmeldegebühr"

msgid "Select the types of writing elements that this question applies to"
msgstr ""
"Wählen Sie die Arten von Schriftelementen aus, auf die diese Frage zutrifft"

msgid "The payment of your membership fee for this year has been received"
msgstr ""
"Wir bestätigen die Zahlung Ihres Mitgliedsbeitrags für das laufende Jahr"

msgid "This page summarises the available questions of the character form"
msgstr ""
"Auf dieser Seite finden Sie eine Zusammenfassung der verfügbaren Fragen des "
"Formulars"

msgid "To confirm your registration, please fill in your personal profile"
msgstr ""
"Um Ihre Anmeldung zu bestätigen, füllen Sie bitte Ihr persönliches Profil "
"aus"

msgid "Upload the scan of your signed application (image or pdf document)"
msgstr ""
"Laden Sie einen Scan Ihres unterzeichneten Bewerbungsformulars hoch (Bild "
"oder pdf-Dokument)"

msgid "With these tutorials, you can learn how to use the tool in no time"
msgstr ""
"Mit diesen Anleitungen können Sie die Verwendung des Tools im Handumdrehen "
"erlernen"

msgid "Content of the receipt created for each payment and sent to players"
msgstr ""
"Inhalt der Quittung, die für jede Zahlung erstellt und an die Spieler "
"gesendet wird"

msgid "I confirm that my face and name are clearly visible in the document"
msgstr ""
"Ich bestätige, dass mein Gesicht und mein Name auf dem Dokument deutlich "
"sichtbar sind"

msgid "If checked: Sends the main mail a copy of all mails sent to players"
msgstr ""
"Wenn markiert: Sendet der Hauptmail eine Kopie aller an Spieler gesendeten "
"Mails"

msgid "List of users who have not registered for a future run of the event"
msgstr ""
"Liste der Nutzer, die sich nicht für einen zukünftigen Lauf der "
"Veranstaltung angemeldet haben"

msgid "Manage player votes for the assignment of roles in the organization"
msgstr ""
"Verwalten von Spielerabstimmungen für die Zuweisung von Rollen in der "
"Organisation"

msgid "Minimum amount of net profit to be retained for the association tax"
msgstr ""
"Mindestbetrag des Reingewinns, der für die Vereinssteuer einbehalten werden "
"muss"

msgid "The searched object does not exist, perhaps it was recently deleted"
msgstr ""
"Das gesuchte Objekt existiert nicht, vielleicht wurde es kürzlich gelöscht"

msgid "They will not be communicated, shared or processed in any other way"
msgstr ""
"Sie werden nicht weitergegeben, geteilt oder auf andere Weise verarbeitet"

msgid "This page allows you to add or edit a badge, or assign it  to users"
msgstr ""
"Auf dieser Seite können Sie ein Abzeichen hinzufügen oder bearbeiten oder es"
" Benutzern zuweisen"

msgid "This page shows the modules for the workshop questions of the event"
msgstr ""
"Auf dieser Seite sind die Module zusammengefasst, in die die Fragen des "
"Veranstaltungsworkshops unterteilt sind"

msgid "This page summarises the customised navigation buttons of the event"
msgstr ""
"Diese Seite fasst die individuellen Navigationsschaltflächen der "
"Veranstaltung zusammen"

msgid "View all event information, and any specifics tickets costs, in its"
msgstr ""
"Alle Informationen über die Veranstaltung und alle Einzelheiten zu den "
"Anmeldekosten finden Sie auf der Website"

msgid "We confirm that your registration for this event has been cancelled"
msgstr ""
"Wir bestätigen, dass die Anmeldung für diese Veranstaltung storniert wurde"

msgid "Assign roles to collaborators and grant access to specific functions"
msgstr ""
"Zuweisung von Rollen an Mitarbeiter und Gewährung von Zugriff auf bestimmte "
"Funktionen"

msgid "Assign roles to staff members, and give access to specific functions"
msgstr ""
"Zuweisung von Rollen an Mitarbeiter und Erteilung von Zugriff auf bestimmte "
"Funktionen"

msgid "Does the character have a public role/archetype? If not, leave blank"
msgstr ""
"Hat der Charakter eine öffentliche Rolle/Archetyp? Wenn nicht, leer lassen"

msgid "Number of days within which the player must pay his next installment"
msgstr ""
"Anzahl der Tage, die für die Zahlung der nächsten Rate zur Verfügung stehen"

msgid "The ticket will be divided equally in the number of quotas indicated"
msgstr ""
"Das Los wird zu gleichen Teilen in die angegebene Anzahl von Anteilen "
"aufgeteilt"

msgid "This page allows you to add or edit a question from the sign up form"
msgstr ""
"Auf dieser Seite können Sie eine Frage im Anmeldeformular hinzufügen oder "
"ändern"

msgid "This page allows you to add or edit an expense item of a contributor"
msgstr ""
"Auf dieser Seite können Sie einen Ausgabenposten eines Beitragszahlers "
"hinzufügen oder bearbeiten"

msgid "This page shows for each player their completion status of workshops"
msgstr ""
"Diese Seite fasst für jeden Spieler den Status seiner Workshops zusammen"

msgid "This page shows the quota options available for payment of the event"
msgstr ""
"Auf dieser Seite finden Sie eine Zusammenfassung der Quotenoptionen, die für"
" die Bezahlung der Veranstaltung zur Verfügung stehen"

msgid "This page shows the total number of pre-registrations for each event"
msgstr ""
"Diese Seite zeigt die Gesamtzahl der Vorregistrierungen für jede "
"Veranstaltung"

msgid "This page summarizes the abilities that players can purchase with px"
msgstr ""
"Auf dieser Seite sind die Fähigkeiten zusammengefasst, die Spieler mit px "
"erwerben können"

#, python-format
msgid "This text will be added to the sheet, in the plot paragraph %(name)s"
msgstr ""
"Dieser Text wird dem Blatt hinzugefügt, und zwar in dem Absatz %(name)s"

msgid "We will send you a confirmation e-mail when the change has been made"
msgstr ""
"Wir werden Ihnen eine Bestätigungs-E-Mail schicken, sobald die Änderung "
"vorgenommen wurde"

#, python-format
msgid "You have correctly cancelled the registration to the %(event)s event"
msgstr ""
"Sie haben die Anmeldung zu der Veranstaltung von %(event)s korrekt storniert"

msgid "Your user does not have the required permissions to access this page"
msgstr ""
"Ihr Benutzer hat nicht die erforderlichen Berechtigungen für den Zugriff auf"
" diese Seite"

msgid "Added at the bottom of mail notifying players of character assignment"
msgstr ""
"Am Ende der Mail, die die Spieler über die Zuweisung des Charakters "
"informiert, wurde hinzugefügt"

msgid "Content of mail notifying players of their character in review status"
msgstr ""
"Inhalt der E-Mail, die die Spieler über den Status ihres Charakters in der "
"Überprüfung informiert"

msgid "Describe it in the field below and we will fix it as soon as possible"
msgstr ""
"Beschreiben Sie das Problem in dem unten stehenden Feld und wir werden es so"
" schnell wie möglich beheben"

msgid "Enables field 'hide', to be able to hide writing element from players"
msgstr ""
"Aktiviert das Feld \"Ausblenden\", um das schreibende Element vor Spielern "
"zu verbergen"

msgid "Enter any useful information for the organizers to verify the payment"
msgstr ""
"Geben Sie alle Informationen ein, die für die Organisatoren nützlich sind, "
"um die Zahlung zu überprüfen"

msgid "Follow the link below to complete your payment on the Paypal platform"
msgstr ""
"Folgen Sie dem nachstehenden Link, um Ihre Zahlung über die Paypal-Plattform"
" abzuschließen"

msgid "If checked, activates a staff-managed approval process for characters"
msgstr ""
"Wenn diese Option aktiviert ist, wird ein vom Personal verwalteter "
"Genehmigungsprozess für Zeichen aktiviert"

msgid "If checked, it allows players to customise their characters' pronouns"
msgstr ""
"Wenn diese Option aktiviert ist, können die Spieler die Pronomen ihrer "
"Charaktere anpassen"

msgid "If checked: Send an email to the organisers for each payment received"
msgstr ""
"Wenn angekreuzt: Für jede eingegangene Zahlung eine E-Mail an die "
"Organisatoren senden"

msgid "If you need to attach a file, indicate it here, otherwise leave blank"
msgstr ""
"Wenn Sie eine Datei anhängen müssen, geben Sie diese hier an, andernfalls "
"lassen Sie das Feld leer"

msgid "Present (in the relationships of this character is present the other)"
msgstr "Anwesend (in den Beziehungen dieses Zeichens ist das andere anwesend)"

msgid "Set the options for the automatic PDF generation of characters sheets"
msgstr ""
"Legen Sie die Optionen für die automatische PDF-Erzeugung von "
"Zeichenblättern fest"

#, python-format
msgid "Staff member %(user)s added a new reimbursement request for %(event)s"
msgstr ""
"Mitarbeiter %(user)s hat einen neuen Anspruch für %(event)s hinzugefügt"

msgid "Text visible only by the assigned player, when 'show text' is checked"
msgstr ""
"Text, der nur für den zugewiesenen Spieler sichtbar ist, wenn \"Text "
"anzeigen\" aktiviert ist"

msgid "This page allows you to change the main settings of your Organization"
msgstr ""
"Auf dieser Seite können Sie die wichtigsten Einstellungen für Ihre "
"Organisation ändern"

msgid "This page performs several correctness checks of the character sheets"
msgstr ""
"Auf dieser Seite werden verschiedene Prüfungen der Korrektheit von "
"Zeichenkarten durchgeführt"

msgid "This page shows the information to perform the drawing of the lottery"
msgstr ""
"Auf dieser Seite finden Sie die Informationen zur Durchführung der Verlosung"

msgid "This page summarizes the types of abilities that players can purchase"
msgstr ""
"Auf dieser Seite sind die Arten von Fertigkeiten zusammengefasst, die von "
"Spielern erworben werden können"

msgid "You have reached the maximum number of characters that can be created"
msgstr ""
"Sie haben die maximale Anzahl von Zeichen erreicht, die erstellt werden "
"können"

msgid "whether the character is NOT aware of the identity of the other trait"
msgstr "ob der Charakter die Identität des anderen Merkmals NICHT kennt"

msgid "Day of the year from which the membership year begins, in DD-MM format"
msgstr "Tag des Jahres, an dem das Vereinsjahr beginnt, im Format TT-MM"

#, python-format
msgid "Display your achievements in your <a href= %(url)s'>public profile</a>"
msgstr ""
"Zeigen Sie Ihre Leistungen in Ihrem <a href= %(url)s'>öffentlichen "
"Profil</a>"

msgid "Displays players overdue for payment or other deadlines for all events"
msgstr ""
"Zeigt Spieler an, bei denen Zahlungen oder andere Fristen für alle "
"Veranstaltungen überfällig sind"

msgid "If checked, adds to all registrations an unique code to reference them"
msgstr ""
"Wenn diese Option aktiviert ist, wird allen Registrierungen ein eindeutiger "
"Code hinzugefügt, um sie zu referenzieren"

msgid "If checked, it allows players to indicate the song of their characters"
msgstr ""
"Wenn diese Option aktiviert ist, können die Spieler das Lied ihrer "
"Charaktere angeben"
<<<<<<< HEAD
=======

msgid "If you like or are interested in an event, you can <b>pre-register</b>"
msgstr ""
"Wenn Sie eine Veranstaltung mögen oder sich dafür interessieren, können Sie "
"sich <b>voranmelden</b>"
>>>>>>> 3c576446

msgid "Set the initial amount of experience points in the configuration panel"
msgstr ""
"Legen Sie die anfängliche Anzahl der Erfahrungspunkte im "
"Konfigurationsfenster fest"

msgid "These are the event registrations for which you have to make a payment"
msgstr ""
"Dies sind die Anmeldungen zu Veranstaltungen, für die Sie eine Zahlung "
"leisten müssen"

msgid "This is automatically deducted from the registration of a future event"
msgstr ""
"Dieser Betrag wird bei der Anmeldung zu einer künftigen Veranstaltung "
"automatisch abgezogen"

msgid "You can use the following fields, they will be filled in automatically"
msgstr ""
"Sie können die folgenden Felder verwenden, sie werden automatisch ausgefüllt"

msgid ""
"Absent (in the relationships of this character the other one is absent)"
msgstr ""
"Abwesend (in den Beziehungen dieses Charakters ist der andere abwesend)"

msgid ""
"Content of mail notifying players of their character in approved status"
msgstr ""
"Inhalt der E-Mail, in der die Spieler über den genehmigten Status ihres "
"Charakters informiert werden"

msgid ""
"Content of mail notifying players of their character in proposed status"
msgstr ""
"Inhalt der E-Mail, in der die Spieler über den vorgeschlagenen Status ihres "
"Charakters informiert werden"

msgid ""
"Download the list of characters with their interpreters' profile images"
msgstr "Laden Sie die Charakterliste mit Spielerprofilen herunter"

msgid ""
"Enables a volunteer register, as required by Italian RUNTS regulations."
msgstr ""
"Ermöglicht ein Freiwilligenregister, wie es die italienischen RUNTS-"
"Vorschriften vorschreiben."

msgid ""
"Enables payment processing, specifying which payment methods to accept."
msgstr ""
"Ermöglicht die Zahlungsabwicklung und gibt an, welche Zahlungsmethoden "
"akzeptiert werden sollen."

msgid ""
"Enter the number or code of the identification document indicated above"
msgstr "Bitte geben Sie die oben angegebene ID-Nummer oder den Code ein"

msgid ""
"Get this data from the bank or equivalent, to verify the entries marked"
msgstr ""
"Holen Sie diese Daten von der Bank oder einer gleichwertigen Stelle ein, um "
"die markierten Einträge zu überprüfen"

msgid ""
"Only lowercase characters and numbers are allowed, no spaces or symbols"
msgstr ""
"Nur Kleinbuchstaben und Zahlen sind erlaubt, keine Leerzeichen oder Symbole"

msgid ""
"The request of removal from further communication has been successfull!"
msgstr "Ihre Anfrage zur Abbestellung von Mitteilungen war erfolgreich."

msgid ""
"The run you requested is only visible to players logged into the system"
msgstr ""
"Der von Ihnen angeforderte Lauf ist nur für im System angemeldete Spieler "
"sichtbar"

msgid ""
"The taxes configuration is missing, set them in the configuration panel"
msgstr ""
"Die Steuerkonfiguration fehlt, stellen Sie sie in der Konfigurationstafel "
"ein"

msgid ""
"This character represents the true secret identity of another character"
msgstr ""
"Diese Figur stellt die wahre geheime Identität einer anderen Figur dar"

msgid ""
"If checked, it allows players to customise the names of their characters"
msgstr ""
"Wenn diese Option aktiviert ist, können die Spieler die Namen ihrer "
"Charaktere anpassen"

msgid ""
"If checked: Send an email notification to the organisers for new signups"
msgstr ""
"Wenn angekreuzt: Eine E-Mail-Benachrichtigung an die Organisatoren für neue "
"Einträge senden"

msgid ""
"If checked: the system will send reminds the days on which holidays fall"
msgstr ""
"Wenn angekreuzt: das System sendet Erinnerungen auch an Tagen, die auf einen"
" Feiertag fallen"

msgid ""
"If you are a candidate for the Board, please write an introduction here!"
msgstr ""
"Wenn Sie für den Verwaltungsrat kandidieren, stellen Sie sich bitte hier "
"vor!"

msgid ""
"On this page you can mark your specialties to collaborate on our  events"
msgstr ""
"Auf dieser Seite können Sie Ihre Spezialitäten markieren, um an unseren "
"Veranstaltungen mitzuwirken"

msgid ""
"Presentation visible to all players, when 'show presentation' is checked"
msgstr ""
"Präsentation für alle Spieler sichtbar, wenn \"Präsentation anzeigen\" "
"aktiviert ist"

msgid ""
"The collection is ready to be delivered, give this link to the recipient"
msgstr ""
"Die Sammlung ist bereit für die Zustellung, geben Sie diesen Link an den "
"Empfänger weiter"

msgid ""
"This page allows you to add or edit an option in a sign up form question"
msgstr ""
"Auf dieser Seite können Sie eine Option in einer Frage des "
"Bewerbungsformulars hinzufügen oder ändern"

msgid ""
"This page allows you to edit the configuration of the activated features"
msgstr ""
"Auf dieser Seite können Sie die Konfiguration der aktivierten Funktionen "
"bearbeiten"

msgid ""
"To assign a user to a role, they must first be added to the organization"
msgstr ""
"Um einem Benutzer eine Rolle zuzuweisen, muss er zunächst der Organisation "
"hinzugefügt werden"

msgid ""
"We value the privacy of your data and will treat it with the utmost care"
msgstr ""
"Wir legen Wert auf den Schutz Ihrer Daten und behandeln sie mit äußerster "
"Sorgfalt"

msgid ""
"if the character does NOT belong to this element, but is only referenced"
msgstr ""
"wenn das Zeichen NICHT zu diesem Element gehört, sondern nur referenziert "
"wird"

msgid ""
"Allows the organisation to award badges and enables a public leaderboard."
msgstr ""
"Ermöglicht es der Organisation, Abzeichen zu vergeben und eine öffentliche "
"Rangliste zu erstellen."

msgid ""
"Enter the order of preference of your pre-registration (1 is the maximum)"
msgstr ""
"Geben Sie die Reihenfolge Ihrer Vorregistrierung an (1 ist die Höchstzahl)"

msgid ""
"I confirm that I have affixed the date and my signature wherever required"
msgstr ""
"Ich bestätige, dass ich das Datum und meine Unterschrift an den "
"erforderlichen Stellen angebracht habe"

msgid ""
"If checked, allows players to customise their characters' profile picture"
msgstr ""
"Wenn diese Option aktiviert ist, können die Spieler das Profilbild ihrer "
"Charaktere anpassen"

msgid ""
"If checked, character names will be automatically replaced by a reference"
msgstr ""
"Wenn diese Option aktiviert ist, werden Zeichennamen automatisch durch eine "
"Referenz ersetzt"

msgid ""
"Inside this file must be the photos, named by the number of the character"
msgstr ""
"In dieser Datei müssen sich die Fotos befinden, benannt nach der Nummer des "
"Zeichens"

msgid ""
"Net profit of the event, difference between total revenue and total costs"
msgstr ""
"Nettogewinn der Veranstaltung, Differenz zwischen Gesamteinnahmen und "
"Gesamtkosten"

msgid ""
"Note: The special code is re-generated each time you change the gift card"
msgstr ""
"Hinweis: Der spezielle Code wird jedes Mal neu generiert, wenn Sie die "
"Geschenkkarte wechseln"
<<<<<<< HEAD

msgid ""
"On this page you can mark your specialties to collaborate on our  events."
msgstr ""
"Auf dieser Seite können Sie Ihre Spezialitäten markieren, um an unseren "
"Veranstaltungen mitzuwirken."

msgid ""
"This page allows you to add or edit an option in a sign up form question."
msgstr ""
"Auf dieser Seite können Sie eine Option in einer Frage des "
"Bewerbungsformulars hinzufügen oder ändern."
=======
>>>>>>> 3c576446

msgid ""
"This page shows in detail a contributor's skills for to which they marked"
msgstr ""
"Diese Seite zeigt im Detail die Fähigkeiten eines Beitragsleistenden an, für"
" die er Folgendes markiert hat"

msgid ""
"To confirm your registration, apply to become a member of the Association"
msgstr ""
"Um Ihre Mitgliedschaft zu bestätigen, beantragen Sie die Mitgliedschaft in "
"der Vereinigung"

msgid ""
"Total amount of payment to be received by this date (0 = all outstanding)"
msgstr ""
"Gesamtbetrag der bis zu diesem Datum zu leistenden Zahlungen (0 = alles "
"offen)"

#, python-format
msgid ""
"We confirm that you have successfully pre-registered for <b>%(event)s</b>"
msgstr ""
"Wir bestätigen, dass Sie sich erfolgreich für das <b>%(event)s</b> "
"vorregistriert haben"

msgid ""
"We have pre-filled the application form based on the data you provided us"
msgstr ""
"Wir haben die Anwendung auf der Grundlage der von Ihnen angegebenen Daten "
"vorausgefüllt"

msgid ""
"I confirm that all my required personal data have been filled in correctly"
msgstr ""
"Ich bestätige, dass ich alle erforderlichen Angaben zu meiner Person korrekt"
" ausgefüllt habe"

msgid ""
"Indicate the organization nationality to activate nation-specific features"
msgstr ""
"Geben Sie die Nationalität der Organisation an, um länderspezifische "
"Funktionen zu aktivieren"

msgid ""
"Indicates the maximum number of times it can be requested (0 for infinite)"
msgstr "Gibt an, wie oft es maximal angefordert werden kann (0 für unendlich)"

msgid ""
"On this page you can filter characters and directly view their information"
msgstr ""
"Auf dieser Seite können Sie die Zeichen filtern und ihre Informationen "
"direkt anzeigen"

msgid ""
"Payment received! As soon as it is approved, your accounts will be updated"
msgstr ""
"Zahlung erhalten! Sobald sie genehmigt ist, werden Ihre Konten aktualisiert"

msgid ""
"You can withdraw your consent to data sharing by clicking the related link"
msgstr ""
"Sie können Ihre Zustimmung zur Datenweitergabe widerrufen, indem Sie auf den"
" entsprechenden Link klicken"

msgid ""
"Fill in the form and click on confirm, it will take you to the next passage"
msgstr ""
"Füllen Sie das Formular aus und klicken Sie auf \"Bestätigen\", um zum "
"nächsten Schritt zu gelangen"

msgid ""
"For what time you will need transportation (time zone of the larp location)"
msgstr ""
"Für welche Zeit Sie den Transport benötigen (Zeitzone des "
"Veranstaltungsortes)"

msgid ""
"Hover on the link, or click on the question icon, to see what the link does"
msgstr ""
"Bewegen Sie den Mauszeiger über den Link oder klicken Sie auf das "
"Fragesymbol, um zu sehen, was der Link bewirkt"

msgid ""
"Indicates the title of the character - it will be shown along with the name"
msgstr ""
"Geben Sie den Titel der Figur an - er wird zusammen mit dem Namen angezeigt"

msgid ""
"Manages credits used by players to cover the registration fee on all events"
msgstr ""
"Verwaltet Guthaben, die von Spielern zur Deckung der Anmeldegebühr für alle "
"Veranstaltungen verwendet werden"

msgid ""
"Manages tokens used by players to cover the registration fee for all events"
msgstr ""
"Verwaltet die von den Spielern zur Deckung der Anmeldegebühr für alle "
"Veranstaltungen verwendeten Token"

msgid ""
"There are no candidates for the voting, set them in the configuration panel"
msgstr ""
"Es gibt keine Kandidaten für die Abstimmung, stellen Sie sie in der "
"Konfigurationsleiste ein"

msgid ""
"This page allows you to add or modify a form question for a writing element"
msgstr ""
"Auf dieser Seite können Sie eine Formularfrage für ein Textelement "
"hinzufügen oder ändern"

msgid ""
"This page allows you to change the appearance and presentation of the event"
msgstr ""
"Auf dieser Seite können Sie das Aussehen und die Präsentation des "
"Ereignisses ändern"

msgid ""
"This page shows the handouts (information dissemination tools) of the event"
msgstr ""
"Auf dieser Seite finden Sie eine Zusammenfassung der Handouts (Instrumente "
"zur Informationsverbreitung) der Veranstaltung"

msgid ""
"This page shows the progress steps that can be assigned to writing elements"
msgstr ""
"Diese Seite fasst die Fortschrittsstufen zusammen, die in den "
"Schriftelementen markiert werden können"

#, python-format
msgid ""
"(check the available number of discounts <a href='%(url)s'>on this page</a>)"
msgstr ""
"(überprüfen Sie die Anzahl der verfügbaren Ermäßigungen <a "
"href='%(url)s'>auf dieser Seite</a>)"

msgid ""
"Enables members to request a refund (a money transfer from the organization)"
msgstr ""
"Ermöglicht es den Mitgliedern, eine Rückerstattung zu beantragen (eine "
"Geldüberweisung von der Organisation)"

#, python-format
msgid ""
"Hello! We are contacting you regarding your registration at <b>%(event)s</b>"
msgstr ""
"Hallo! Wir kontaktieren Sie bezüglich Ihrer Anmeldung bei <b>%(event)s</b>"

msgid ""
"Here is the complete list of all organizations that have access to your data"
msgstr ""
"Hier finden Sie die vollständige Liste aller Organisationen, die Zugriff auf"
" Ihre Daten haben"

msgid ""
"If checked, allows a option to be visible only if other options are selected"
msgstr ""
"Wenn diese Option markiert ist, kann sie nur sichtbar sein, wenn andere "
"Optionen ausgewählt sind"

msgid ""
"If checked, makes factions visible, as the character assignments to factions"
msgstr ""
"Wenn angekreuzt, werden Fraktionen sichtbar, da die Charakterzuweisungen zu "
"Fraktionen"

msgid ""
"If checked, shows the original image in the cover, not the thumbnail version"
msgstr ""
"Wenn diese Option aktiviert ist, wird das Originalbild auf dem Cover "
"angezeigt, nicht die Miniaturversion"

msgid ""
"If checked: Send an email notification to the organisers for updated signups"
msgstr ""
"Wenn angekreuzt: Eine E-Mail-Benachrichtigung an die Organisatoren für "
"aktualisierte Einträge senden"

msgid ""
"If you are an Italian citizen, indicate your tax code; otherwise leave blank"
msgstr ""
"Wenn Sie italienischer Staatsbürger sind, geben Sie bitte Ihre Steuernummer "
"an; andernfalls lassen Sie das Feld frei"

msgid ""
"Part of the registration fee derived only from the additional options chosen"
msgstr ""
"Ein Teil der Anmeldegebühr ergibt sich nur aus den gewählten Zusatzoptionen"

msgid ""
"This page prepares the cash balance already formatted for annual declaration"
msgstr ""
"Auf dieser Seite wird der bereits für die Jahreserklärung formatierte "
"Kassenbestand vorbereitet"

msgid ""
"This page shows larpmanager usage costs, total and divided by individual run"
msgstr ""
"Diese Seite zeigt die Larpmanager-Nutzungskosten, insgesamt und aufgeteilt "
"nach einzelnen Läufen"

#, python-format
msgid ""
"To confirm it, we ask you to pay this amount as soon as possible: %(amount)s"
msgstr ""
"Zur Bestätigung bitten wir Sie, diesen Betrag so bald wie möglich zu "
"überweisen: %(amount)s"

msgid ""
"To use the feature you requested, you need to activate the following feature"
msgstr ""
"Um die von Ihnen gewünschte Funktion zu nutzen, muss die folgende Funktion "
"aktiviert sein"

msgid ""
"We could not find the event indicated in the url; perhaps it is one of these"
msgstr ""
"Wir konnten die in der Url angegebene Veranstaltung nicht finden; vielleicht"
" ist es eine von diesen"

msgid ""
"You cannot work on it at the same time: the work of one of you would be lost"
msgstr ""
"Sie können nicht gleichzeitig daran arbeiten: Die Arbeit eines von Ihnen "
"würde verloren gehen"

msgid ""
"Your data will be saved in the system, which is used by several associations"
msgstr ""
"Ihre Daten werden in dem System gespeichert, das von mehreren Verbänden "
"genutzt wird"

msgid ""
"Answer the following questions. Select *all* of the answers that seem "
"correct"
msgstr ""
"Beantworten Sie die folgenden Fragen. Wählen Sie *alle* Antworten aus, die "
"Ihnen richtig erscheinen"

msgid ""
"Characters relating to place of birth do not match (check exact "
"municipality)"
msgstr ""
"Die Zeichen für den Geburtsort stimmen nicht überein (genaue Gemeinde "
"überprüfen)"

msgid ""
"Enables field 'title', a short (2-3 words) text added to the character's "
"name"
msgstr ""
"Aktiviert das Feld \"Titel\", ein kurzer Text (2-3 Wörter), der dem Namen "
"des Charakters hinzugefügt wird"

msgid ""
"Generates an annual summary of fiscal activity for the Italian budget "
"report."
msgstr ""
"Erstellt eine jährliche Zusammenfassung der steuerlichen Aktivitäten für den"
" italienischen Haushaltsbericht."

msgid ""
"If you have made a transfer, please upload the receipt for it to be "
"processed"
msgstr ""
"Wenn Sie eine Überweisung getätigt haben, laden Sie bitte den Beleg hoch, "
"damit er bearbeitet werden kann"

msgid ""
"Indicate whether the ability is visible to users, and can be freely "
"purchased"
msgstr ""
"Angabe, ob die Fähigkeit für die Benutzer sichtbar ist und frei erworben "
"werden kann"

msgid ""
"Theoretical total of income due to participation fees selected by the "
"players"
msgstr ""
"Theoretisches Gesamteinkommen aufgrund der von den Spielern gewählten "
"Teilnahmegebühren"

msgid ""
"This page shows for each event, the collaborators marked with which "
"expertise"
msgstr ""
"Auf dieser Seite wird für jedes Ereignis angezeigt, welche Mitarbeiter mit "
"welchem Fachwissen markiert sind"

msgid ""
"This page shows the available questions of the registration form of the "
"event"
msgstr ""
"Auf dieser Seite sind die verfügbaren Fragen aus dem Anmeldeformular für die"
" Veranstaltung zusammengefasst"

msgid ""
"This page summarises the disbursements recorded in the system for this run "
"of"
msgstr ""
"Auf dieser Seite werden die Auszahlungen zusammengefasst, die im System für "
"diesen Lauf von"

msgid ""
"Write your question, request or concern here. We will be happy to answer "
"you!"
msgstr ""
"Schreiben Sie hier Ihre Frage, Ihr Anliegen oder Ihren Zweifel. Wir werden "
"Ihnen gerne antworten!"

msgid ""
"Enables to set a character as a 'mirror' for another, to hide it's true "
"nature"
msgstr ""
"Ermöglicht es, ein Zeichen als \"Spiegel\" für ein anderes zu setzen, um "
"seine wahre Natur zu verbergen"

msgid ""
"If checked, allows a option to be visible only to players with selected "
"ticket"
msgstr ""
<<<<<<< HEAD
"Wenn diese Option aktiviert ist, können die Spieler ihre eigene Liste von "
"Charakterbeziehungen erstellen"
=======
"Wenn diese Option aktiviert ist, kann sie nur von Spielern mit dem "
"ausgewählten Ticket gesehen werden"
>>>>>>> 3c576446

msgid ""
"If checked, enables players to write their own list of character "
"relationships"
msgstr ""
"Wenn diese Option aktiviert ist, können die Spieler ihre eigene Liste von "
"Charakterbeziehungen erstellen"

msgid ""
"Indicate the name of the member for whom you want to activate a new "
"collection"
msgstr ""
"Geben Sie den Namen des Mitglieds an, für das Sie eine neue Sammlung "
"aktivieren möchten"

msgid ""
"Indicates other options that must be selected for this option to be "
"selectable"
msgstr ""
"Zeigt andere Optionen an, die ausgewählt werden müssen, damit diese Option "
"gewählt werden kann"

msgid ""
"Sorry, this facilitation code has already been used the maximum number "
"allowed"
msgstr ""
"Es tut uns leid, dieser Erleichterungscode wurde bereits in der maximal "
"zulässigen Anzahl verwendet"

msgid ""
"These CSS commands will be carried over to all pages in your Association "
"space"
msgstr ""
"Diese CSS-Befehle werden auf alle Seiten im Bereich Ihrer Vereinigung "
"übertragen"

msgid ""
"These are delegated account registrations for which you have to make a "
"payment"
msgstr ""
"Dabei handelt es sich um delegierte Kontoregistrierungen, für die Sie eine "
"Zahlung leisten müssen"

msgid ""
"This page allows you to return part of the quota to a player who has "
"cancelled"
msgstr ""
"Auf dieser Seite können Sie einem Spieler, der gekündigt hat, einen Teil "
"seines Kontingents zurückgeben"

msgid ""
"This page shows all expenses incurred by collaborators, recorded in the "
"system"
msgstr ""
"Auf dieser Seite werden alle Ausgaben der Mitarbeiter angezeigt, die im "
"System erfasst sind"

msgid ""
"This page shows in detail, for each expertise, the users who have indicated "
"it"
msgstr ""
"Auf dieser Seite werden für jedes Fachwissen die Nutzer, die es angegeben "
"haben, im Detail angezeigt"

msgid ""
"This page shows the sensitive information of registered players regarding "
"diet"
msgstr ""
"Diese Seite zeigt die sensiblen Informationen der registrierten Spieler "
"bezüglich der Ernährung"

msgid ""
"Type a keyword in the search bar to find a reference - please write in "
"English"
msgstr ""
"Geben Sie ein Stichwort in die Suchleiste ein, um eine Referenz zu finden - "
"bitte schreiben Sie auf Englisch"

msgid ""
"You have activated the following features, for each here's the links to "
"follow"
msgstr ""
"Sie haben die folgenden Funktionen aktiviert, für jede gibt es die folgenden"
" Links"

msgid ""
"Allows players to submit questions, and organizers to review and organize "
"them."
msgstr ""
"Ermöglicht es den Spielern, Fragen einzureichen, und den Organisatoren, "
"diese zu überprüfen und zu organisieren."

msgid ""
"Request for reimbursement entered! You will receive notice when it is "
"disbursed"
msgstr ""
"Erstattungsantrag eingegeben! Sie werden benachrichtigt, wenn der Betrag "
"ausgezahlt wurde"

msgid ""
"Terms and conditions of signup, shown in a page linked in the registration "
"form"
msgstr ""
"Allgemeine Geschäftsbedingungen für die Anmeldung, die auf einer im "
"Anmeldeformular verlinkten Seite angezeigt werden"

msgid ""
"The membership request text is missing, create it in the texts management "
"panel"
msgstr ""
"Der Text für den Antrag auf Mitgliedschaft fehlt, erstellen Sie ihn in der "
"Textverwaltung"

msgid ""
"To participate in this event, you will have to pay the annual membership fee"
" of"
msgstr ""
"Um an dieser Veranstaltung teilzunehmen, müssen Sie den jährlichen "
"Mitgliedsbeitrag bezahlen"

msgid ""
"Warning. This event is in a different language than the one set in your "
"profile"
msgstr ""
"Achtung! Dieses Ereignis ist in einer anderen Sprache als der, die Sie in "
"Ihrem Profil eingestellt haben"

msgid ""
"(If you need a hand feel free to let us know, we'll try to help as best we "
"can!)"
msgstr ""
"Wenn Sie Hilfe benötigen, lassen Sie es uns unbedingt wissen, wir werden "
"versuchen, Ihnen auf jede erdenkliche Weise zu helfen"

msgid ""
"Indicate the date when registration opens. Leave blank to not open "
"registrations"
msgstr ""
"Geben Sie das Datum an, an dem die Anmeldung geöffnet wird. Leer lassen, um "
"keine Anmeldungen zu öffnen"

msgid ""
"Lets players submit character preferences, then finds the optimal overall "
"match."
msgstr ""
"Ermöglicht es den Spielern, ihre Charakterpräferenzen einzureichen, und "
"findet dann die optimale Gesamtübereinstimmung."

msgid ""
"Logo image (you can upload a file of any size, it will be resized "
"automatically)"
msgstr ""
"Logobild (Sie können eine Datei beliebiger Größe hochladen, die Größe wird "
"automatisch angepasst"

#, python-format
msgid ""
"Reimbursement of %(amount).2f %(credits)s with reason '%(reason)s' was "
"disbursed"
msgstr ""
"Erstattung von %(amount).2f %(credits)s mit Grund '%(reason)s' wurde "
"ausgezahlt"

msgid ""
"This page shows the sensitive information of registered players regarding "
"safety"
msgstr ""
"Diese Seite zeigt die sensiblen Informationen der registrierten Spieler in "
"Bezug auf die Sicherheit"

msgid ""
"Total amount of money received for this event, minus commission fees and "
"refunds"
msgstr ""
"Gesamtbetrag der für diese Veranstaltung eingenommenen Gelder, abzüglich "
"Provisionsgebühren und Rückerstattungen"

msgid ""
"Where you find a button like this, you can press it to perform filtering "
"further"
msgstr ""
"Wenn Sie eine solche Schaltfläche finden, können Sie sie drücken, um weitere"
" Filterungen vorzunehmen"

msgid ""
"Go ahead and click on this button to perform the extraction. Warning: it is "
"final"
msgstr ""
"Klicken Sie nun auf diese Schaltfläche, um die Extraktion durchzuführen. "
"Achtung: Dies ist endgültig"

msgid ""
"If checked: allow to export characters and registration in a easily readable"
" page"
msgstr ""
"Wenn angekreuzt: Export von Zeichen und Registrierung in einer leicht "
"lesbaren Seite erlauben"

msgid ""
"Sets how often reminder emails are sent, in days (if not set, no emails are "
"sent)"
msgstr ""
"Legt fest, wie oft Erinnerungs-E-Mails gesendet werden, in Tagen (wenn nicht"
" festgelegt, werden keine E-Mails gesendet)"

msgid ""
"There are no active events, to create a new one access the events management"
" page"
msgstr ""
"Es gibt keine aktiven Ereignisse. Um ein neues Ereignis zu erstellen, gehen "
"Sie auf die Seite für die Verwaltung von Ereignissen"

msgid ""
"There are no payment gateway active, configure them in the payment settings "
"panel"
msgstr ""
"Es sind keine Zahlungsgateways aktiv, konfigurieren Sie sie in den "
"Zahlungseinstellungen"

msgid ""
"To register for the event, please fill in the following form and click on "
"confirm"
msgstr ""
"Um sich für die Veranstaltung anzumelden, füllen Sie bitte das folgende "
"Formular aus und klicken Sie auf \"Bestätigen\""

msgid ""
"You can read them in order, or scroll directly to the one that interests you"
" most"
msgstr ""
"Sie können sie der Reihe nach lesen oder direkt zu dem Artikel blättern, der"
" Sie am meisten interessiert"

msgid ""
"Annual fee required of members, starting from the beginning of the "
"membership year"
msgstr ""
"Jahresbeitrag, der von den Mitgliedern ab dem Beginn des Mitgliedsjahres zu "
"entrichten ist"

msgid ""
"Click here if after submitting the form, you want to move on to edit the "
"next item"
msgstr ""
"Klicken Sie hier, wenn Sie nach dem Absenden des Formulars das nächste "
"Element bearbeiten möchten"

msgid ""
"Enables the creation, editing, and assignment of characters to registered "
"players."
msgstr ""
"Ermöglicht die Erstellung, Bearbeitung und Zuweisung von Charakteren an "
"registrierte Spieler."

msgid ""
"If checked, the gallery will not be displayed to those not logged in to the "
"system"
msgstr ""
"Wenn diese Option aktiviert ist, wird die Galerie nicht für Personen "
"angezeigt, die nicht im System angemeldet sind"

msgid ""
"Indicate the character options, which must be selected to make the skill "
"available"
msgstr ""
"Geben Sie die Zeichenoptionen an, die ausgewählt werden müssen, damit die "
"Fertigkeit verfügbar ist"

msgid ""
"The organization tax configuration is missing, set them in the configuration"
" panel"
msgstr ""
"Die Konfiguration der Organisationssteuer fehlt, setzen Sie sie in der "
"Konfigurationstafel"

msgid ""
"This page shows membership badges. You can edit them, assign them, create "
"new ones"
msgstr ""
"Diese Seite zeigt die Mitgliedsausweise. Sie können sie bearbeiten, "
"zuweisen, neue erstellen"

msgid ""
"You can check and edit the list of organizations that can access your data "
"on your"
msgstr ""
"Sie können die Liste der Organisationen, die auf Ihre Daten zugreifen "
"können, auf Ihrer Website überprüfen und bearbeiten"
<<<<<<< HEAD

msgid ""
"You can read them in order, or scroll directly to the one that interests you"
" most."
msgstr ""
"Sie können sie der Reihe nach lesen oder direkt zu dem Artikel blättern, der"
" Sie am meisten interessiert."
=======
>>>>>>> 3c576446

msgid ""
"visibility (demand visibility: 's' for Searchable, 'c' for Public, 'e' for "
"Private"
msgstr ""
"Sichtbarkeit (Nachfrage Sichtbarkeit: 's' für Searchable, 'c' für Public, "
"'e' für Private"

msgid ""
"Additional preferences, for random assignment when no solution is found "
"(default 0)"
msgstr ""
"Zusätzliche Präferenzen für die Zufallszuweisung, wenn keine Lösung gefunden"
" wird (Standardwert 0)"

msgid ""
"Enables management of expenses paid using the organization's financial "
"instruments."
msgstr ""
"Ermöglicht die Verwaltung von Ausgaben, die mit den Finanzinstrumenten der "
"Organisation getätigt wurden."

#, python-format
msgid ""
"In the event <b>%(event)s</b> you were assigned the character: "
"<b>%(character)s</b>"
msgstr ""
"In dem Ereignis <b>%(event)s</b> wurde dir das Zeichen <b>%(character)s</b> "
"zugewiesen"

msgid ""
"Lets members cast votes for the election of the organisation's Executive "
"Committee."
msgstr ""
"Die Mitglieder geben ihre Stimme bei der Wahl des Exekutivausschusses der "
"Organisation ab."

msgid ""
"Statement issued by the bank as proof of the issuance of the transfer (as "
"pdf file)"
msgstr ""
"Von der Bank ausgestellter Beleg als Nachweis der Überweisung (als pdf-"
"Datei)"

#, python-format
msgid ""
"There are <b>%(number)s</b> refunds to deliver, access the refunds "
"management panel"
msgstr ""
"Es sind <b>%(number)s</b> Rückerstattungen zu liefern, rufen Sie das "
"Rückerstattungsverwaltungspanel auf"

msgid ""
"This page shows all information about the individual member available in the"
" system"
msgstr ""
"Auf dieser Seite werden alle im System verfügbaren Informationen über das "
"einzelne Mitglied angezeigt"

msgid ""
"This page shows the different tickets with which players can register for "
"the event"
msgstr ""
"Auf dieser Seite sind die verschiedenen Tickets zusammengefasst, mit denen "
"sich die Spieler für die Veranstaltung anmelden können"

msgid ""
"This page shows the response options for questions about the workshops of "
"the event"
msgstr ""
"Auf dieser Seite sind die Möglichkeiten zur Beantwortung von Fragen im "
"Rahmen der Veranstaltungsworkshops zusammengefasst"

msgid ""
"Enables 'Handouts,' pre-written texts that provide information about a plot "
"or lore."
msgstr ""
"Ermöglicht \"Handouts\", vorformulierte Texte, die Informationen über eine "
"Handlung oder Überlieferung liefern."

#, python-format
msgid ""
"File type '%(detected_type)s' is not allowed.Allowed types are: "
"'%(allowed_types)s'."
msgstr ""
"Der Dateityp \"%(detected_type)s\" ist nicht erlaubt, erlaubt sind: "
"\"%(allowed_types)s\"."

msgid ""
"If checked: Does not send communication to the player when the character is "
"assigned"
msgstr ""
"Wenn markiert: Sendet keine Mitteilung an den Spieler, wenn der Charakter "
"zugewiesen wird"

msgid ""
"In rich text editors, you can reference other characters directly using "
"their number"
msgstr ""
"In Rich-Text-Editoren können Sie andere Zeichen direkt über ihre Nummer "
"referenzieren"

msgid ""
"Indicates a type of identification document issued by the nation in which "
"you reside"
msgstr ""
"Gibt die Art des Ausweises an, der von dem Land ausgestellt wird, in dem Sie"
" Ihren Wohnsitz haben"

msgid ""
"Minimum number of days before the event for which it is made available (0  ="
" always)"
msgstr ""
"Mindestanzahl von Tagen vor dem Ereignis, für das es zur Verfügung gestellt "
"wird (0 = immer)"

msgid ""
"No quest types have been created; use the quest type management panel to "
"define them"
msgstr ""
"Es wurden noch keine Questtypen erstellt; verwenden Sie die Verwaltung der "
"Questtypen, um sie zu definieren"

#, python-format
msgid ""
"There are quests without traits: %(list)s. Create them in the trait "
"management panel"
msgstr ""
"Es gibt Quests ohne Eigenschaften: %(list)s. Erstelle sie in der "
"Eigenschaftsverwaltung"

msgid ""
"Tip: Pin this page to your browser for faster access to your organization "
"and events"
msgstr ""
"Tipp! Heften Sie diese Seite an Ihren Browser, um schneller auf Ihre "
"Organisation und Veranstaltungen zugreifen zu können"

msgid ""
"Adds a 'progress' status field (e.g. draft, ready, approved) to key writing "
"elements."
msgstr ""
"Fügt ein Feld für den \"Fortschrittsstatus\" (z. B. Entwurf, fertig, "
"genehmigt) zu wichtigen Textelementen hinzu."

msgid ""
"I confirm that I have uploaded a valid document issued by the state of my "
"nationality"
msgstr ""
"Ich bestätige, dass ich ein gültiges Dokument hochgeladen habe, das vom "
"Staat meiner Staatsangehörigkeit ausgestellt wurde"

msgid ""
"If checked, players will be able to view for each character the preference "
"statistics"
msgstr ""
"Wenn diese Option aktiviert ist, können die Spieler die bevorzugten "
"Statistiken für jeden Charakter anzeigen"

msgid ""
"If you are absolutely certain that you want to delete this item, click on "
"this button"
msgstr ""
"Wenn Sie ganz sicher sind, dass Sie diesen Eintrag löschen wollen, klicken "
"Sie auf diese Schaltfläche"

msgid ""
"Requires Executive Committee approval of membership before participating in "
"an event."
msgstr ""
"Erfordert die Zustimmung des Exekutivausschusses zur Mitgliedschaft vor der "
"Teilnahme an einer Veranstaltung."

#, python-format
msgid ""
"There are <b>%(number)s</b> expenses to approve, access the expenses "
"management panel"
msgstr ""
"Es gibt <b>%(number)s</b> Ausgaben zu genehmigen, rufen Sie das "
"Ausgabenmanagement-Panel auf"

#, python-format
msgid ""
"There are <b>%(number)s</b> payments to approve, access the invoices "
"management panel"
msgstr ""
"Wenn Sie <b>%(number)s</b> Zahlungen zu genehmigen haben, rufen Sie das "
"Panel zur Rechnungsverwaltung auf"

msgid ""
"Upload a photo of the identity document that you listed in the request "
"(image or pdf)"
msgstr ""
"Laden Sie ein Foto des Ausweises hoch, den Sie in Ihrem Antrag angegeben "
"haben (Bild oder PDF)"

msgid ""
"Upload a photo of yourself associated with your character specifically for "
"this event"
msgstr ""
"Laden Sie ein Foto von sich hoch, das Sie mit Ihrer Figur speziell für "
"dieses Ereignis verbindet"

msgid ""
"If checked, automatically removes formatting when pasting text into the "
"WYSIWYG editor"
msgstr ""
"Wenn diese Option aktiviert ist, wird die Formatierung beim Einfügen von "
"Text in den WYSIWYG-Editor automatisch entfernt"

msgid ""
"If you already have the file ready, upload it here (pay attention to the "
"'csv' format)"
msgstr ""
"Wenn Sie die Datei bereits fertig haben, laden Sie sie hier hoch (achten Sie"
" auf das \"csv\"-Format)"

msgid ""
"Payment deadlines will be similarly equally divided, based on the date of "
"registration"
msgstr ""
"Die Zahlungsfristen werden zu gleichen Teilen nach dem Datum der Anmeldung "
"aufgeteilt"

msgid ""
"Percentage of VAT to be calculated on the sum of the costs of the "
"registration options"
msgstr ""
"Prozentsatz der Mehrwertsteuer, der auf die Summe der Kosten für die "
"Eintragungsoptionen zu berechnen ist"

#, python-format
msgid ""
"There are <b>%(number)s</b> members to approve, access the membership "
"management panel"
msgstr ""
"Es gibt <b>%(number)s</b> Mitglieder zu genehmigen, rufen Sie das "
"Mitgliederverwaltungspanel auf"

msgid ""
"This page allows you to add or change the fixed instalments in which a "
"player must pay"
msgstr ""
"Auf dieser Seite können Sie die festen Raten, in denen ein Spieler zahlen "
"muss, hinzufügen oder ändern"

msgid ""
"This page shows all expenses incurred directly by the organization "
"concerning this run"
msgstr ""
"Auf dieser Seite sind alle Ausgaben zusammengefasst, die dem Verein im "
"Zusammenhang mit diesem Lauf direkt entstanden sind"

msgid ""
"Upload the scan of both your signed request, and your document (image or pdf"
" document)"
msgstr ""
"Laden Sie Ihren unterschriebenen Antrag und ein Foto Ihres Ausweises hoch"

msgid ""
"We cannot find your registration for this event. Are you logged in as the "
"correct user"
msgstr ""
"Wir können Ihre Anmeldung für diese Veranstaltung nicht finden. Sind Sie als"
" der richtige Benutzer eingeloggt"

msgid ""
"You are now registered, but your account is inactive. We have sent an "
"activation email"
msgstr ""
"Sie haben Ihre Registrierung abgeschlossen, aber Ihr Konto ist noch inaktiv."
" Klicken Sie auf den per E-Mail zugesandten Link, um es zu aktivieren"

msgid ""
"Adds a page displaying member mailing lists, sorted by members' newsletter "
"preferences."
msgstr ""
"Fügt eine Seite hinzu, die die Mailinglisten der Mitglieder anzeigt, "
"sortiert nach den Newsletter-Einstellungen der Mitglieder."

msgid ""
"Allows custom Terms and Conditions for a specific event, displayed during "
"registration."
msgstr ""
"Ermöglicht benutzerdefinierte Geschäftsbedingungen für eine bestimmte "
"Veranstaltung, die bei der Anmeldung angezeigt werden."

msgid ""
"Attention: the operation is final, please double-check the assignments "
"before uploading"
msgstr ""
"Achtung: der Vorgang ist endgültig, bitte überprüfen Sie die Zuordnungen vor"
" dem Hochladen"

msgid ""
"Displays the organisation-wide Terms and Conditions during registration for "
"all events."
msgstr ""
"Zeigt die organisationsweiten Geschäftsbedingungen bei der Anmeldung für "
"alle Veranstaltungen an."

msgid ""
"If checked, allows a registration form question to be visible based on the "
"player's age"
msgstr ""
"Wenn diese Option aktiviert ist, kann eine Frage im Registrierungsformular "
"basierend auf dem Alter des Spielers angezeigt werden"

msgid ""
"If checked, does not show characters in the gallery who have not been "
"assigned a player"
msgstr ""
"Wenn diese Option aktiviert ist, werden keine Charaktere in der Galerie "
"angezeigt, denen kein Spieler zugewiesen wurde"

msgid ""
"If checked, does not show players in the gallery who have not been assigned "
"a character"
msgstr ""
"Wenn diese Option aktiviert ist, werden Spieler, denen kein Charakter "
"zugewiesen wurde, in der Galerie nicht angezeigt"

msgid ""
"Optional - Indicates additional details on the option, will be shown below "
"the question"
msgstr ""
"Optional - Gibt zusätzliche Details zu der Option an, wird unter der Frage "
"angezeigt"

msgid ""
"Value of the discount for the friend who signs up using the code of a "
"registered player"
msgstr ""
"Wert des Rabatts für den Freund, der sich mit dem Code eines registrierten "
"Spielers anmeldet"

msgid ""
"Allows you to generate discount codes that players can use to reduce their "
"ticket price."
msgstr ""
"Ermöglicht es Ihnen, Rabattcodes zu erstellen, mit denen die Spieler ihren "
"Ticketpreis reduzieren können."

#, python-format
msgid ""
"Hello! We are contacting you regarding your provisional registration at "
"<b>%(event)s</b>"
msgstr ""
"Hallo! Wir kontaktieren Sie bezüglich Ihrer vorläufigen Anmeldung bei "
"<b>%(event)s</b>"

msgid ""
"If checked: Send a notification email to the organisers for cancellation of "
"registration"
msgstr ""
"Wenn angekreuzt: Senden Sie eine Benachrichtigung per E-Mail an die "
"Organisatoren für die Stornierung der Anmeldung"

msgid ""
"Indicate the prerequisite abilities, which must be possessed before one can "
"acquire this"
msgstr ""
"Geben Sie die vorausgesetzten Fähigkeiten an, die Sie besitzen müssen, bevor"
" Sie diese Fähigkeit erwerben können"

msgid ""
"Indicate the value of the discount, it will be deducted from the total "
"amount calculated"
msgstr ""
"Geben Sie den Wert des Rabatts an, er wird vom berechneten Gesamtbetrag "
"abgezogen"

msgid ""
"No ability types have been created; use the ability type management panel to"
" define them"
msgstr ""
"Es wurden noch keine Fähigkeitstypen erstellt; verwenden Sie die Verwaltung "
"der Fähigkeitstypen, um sie zu definieren"

msgid ""
"Please be careful to perform these steps - otherwise your  payment will not "
"be processed"
msgstr ""
"Bitte seien Sie vorsichtig, wenn Sie diese Schritte ausführen - andernfalls "
"wird Ihre Zahlung nicht bearbeitet"

msgid ""
"Shows a complete list of all events the player has attended on their public "
"player page."
msgstr ""
"Zeigt eine vollständige Liste aller Veranstaltungen, an denen der Spieler "
"teilgenommen hat, auf seiner öffentlichen Spielerseite an."

msgid ""
"This page allows you to add or modify an option in a form question for a "
"writing element"
msgstr ""
"Auf dieser Seite können Sie eine Option in einer Formularfrage für ein "
"Textelement hinzufügen oder ändern"

msgid ""
"This page allows you to set up the fields that players can fill in in their "
"user profile"
msgstr ""
"Auf dieser Seite können Sie die Felder einrichten, die Spieler in ihrem "
"Benutzerprofil ausfüllen können"

msgid ""
"We inform you that your membership of the Association has not been accepted "
"by the board"
msgstr ""
"Wir teilen Ihnen mit, dass Ihre Mitgliedschaft in der Vereinigung vom "
"Vorstand nicht akzeptiert wurde"

msgid ""
"If checked: Adds a unique code to each payment, which helps in being able to"
" recognize it"
msgstr ""
"Wenn angekreuzt: Fügt jeder Zahlung einen eindeutigen Code hinzu, der ihre "
"Erkennung erleichtert"

msgid ""
"Indicate the maximum number of such discounts that can be requested (0 for "
"infinite uses)"
msgstr ""
"Geben Sie die maximale Anzahl solcher Rabatte an, die in Anspruch genommen "
"werden können (0 für unendliche Nutzung)"

msgid ""
"Optional logo image - you can upload a file of any size, it will be "
"automatically resized"
msgstr ""
"Optionales Logobild - Sie können eine Datei in beliebiger Größe hochladen, "
"die Größe wird automatisch angepasst"

msgid ""
"This page allows you to add or change the types of ticket with which players"
" can register"
msgstr ""
"Auf dieser Seite können Sie die Arten von Tickets, mit denen sich Spieler "
"registrieren können, hinzufügen oder ändern"

msgid ""
"This page shows active discounts on the player, allows you to activate or "
"deactivate them"
msgstr ""
"Diese Seite fasst die aktiven Rabatte des Spielers zusammen und ermöglicht "
"es Ihnen, sie zu aktivieren oder zu deaktivieren"

msgid ""
"This page shows problems reported by contributors, for direct management "
"during the event"
msgstr ""
"Auf dieser Seite werden die von den Teilnehmern gemeldeten Probleme "
"zusammengefasst, damit sie während der Veranstaltung direkt bearbeitet "
"werden können"

msgid ""
"You can create new delegate accounts, or log in with them by pressing the "
"relevant button"
msgstr ""
"Sie können neue Delegiertenkonten erstellen oder sich mit ihnen anmelden, "
"indem Sie auf die entsprechende Schaltfläche klicken"

msgid ""
"for each option four columns: name, description, price, available places (0 "
"for infinite)"
msgstr ""
"für jede Option vier Spalten: Name, Beschreibung, Preis, verfügbare Plätze "
"(0 für unendlich)"

msgid ""
"Activates 'waiting list' style tickets, available only when all main tickets"
" are sold out."
msgstr ""
"Aktiviert Tickets im Stil einer Warteliste, die nur verfügbar sind, wenn "
"alle Haupttickets ausverkauft sind."

msgid ""
"Automatically generates and updates PDFs of character sheets, gallery and "
"player profiles."
msgstr ""
"Erzeugt und aktualisiert automatisch PDFs von Charakterbögen, Galerien und "
"Spielerprofilen."

#, python-format
msgid ""
"Do you want to unsubscribe from our communication lists? <a "
"href='%(url)s'>Unsubscribe</a>"
msgstr ""
"Möchten Sie sich von unseren Kommunikationslisten abmelden? <a "
"href='%(url)s'>Abmelden</a>"

msgid ""
"If checked: the system will add payment fees to the ticket, making the "
"player pay for them"
msgstr ""
"Wenn angekreuzt: Das System fügt dem Ticket Gebühren hinzu, für die der "
"Spieler aufkommen muss"

#, python-format
msgid ""
"There are quest types without quests: %(list)s. Create them in the quests "
"management panel"
msgstr ""
"Es gibt Questtypen ohne Quests: %(list)s. Erstelle sie in der Verwaltung der"
" Quests"

msgid ""
"This page shows the accounting status of the event, divided into the various"
" expense types"
msgstr ""
"Diese Seite gibt einen Überblick über die buchhalterische Situation der "
"Veranstaltung, unterteilt in die verschiedenen Ausgabenposten"

msgid ""
"for bidirectional relationships, where the other character is also aware of "
"the connection"
msgstr ""
"für bidirektionale Beziehungen, bei denen der andere Charakter ebenfalls von"
" der Verbindung weiß"

msgid ""
"for unidirectional relationships, where the other character is NOT aware of "
"the connection"
msgstr ""
"für unidirektionale Beziehungen, bei denen die andere Person NICHT über die "
"Verbindung informiert ist"

msgid ""
"Indicates public information about your character, which will be shown to "
"all other players"
msgstr ""
"Zeigt öffentliche Informationen über deinen Charakter an, die allen anderen "
"Spielern angezeigt werden"

msgid ""
"Introduces 'Quests' as building blocks of the character sheet, each with "
"multiple 'traits'."
msgstr ""
"Einführung von \"Quests\" als Bausteine des Charakterbogens, jeder mit "
"mehreren \"Eigenschaften\"."

msgid ""
"This page shows global competencies, skill areas in which contributors can "
"score themselves"
msgstr ""
"Diese Seite zeigt die globalen Kompetenzen, die Fähigkeitsbereiche, in denen"
" sich die Teilnehmer selbst bewerten können"

msgid ""
"To participate in this event, you will have to pay in addition the annual "
"membership fee of"
msgstr ""
"Um an dieser Veranstaltung teilzunehmen, müssen Sie zusätzlich den "
"jährlichen Mitgliedsbeitrag von bezahlen"

msgid ""
"Value of the discount for the registered player who gives the code to a "
"friend who signs up"
msgstr ""
"Wert des Rabatts für den registrierten Spieler, der den Code an einen Freund"
" weitergibt, der sich anmeldet"

#, python-format
msgid ""
"Your request for reimbursement of %(amount).2f, with reason '%(reason)s', "
"has been approved"
msgstr ""
"Ihr Antrag auf Erstattung von %(amount).2f, mit Grund '%(reason)s', wurde "
"genehmigt"

#, python-format
msgid ""
"Alternatively, you can request a reimbursement in <a href='%(url)s'>your "
"accounting</a>.</i>"
msgstr ""
"Alternativ können Sie eine Erstattung in <a href='%(url)s'>Ihrer "
"Buchhaltung</a> beantragen.</i>"

msgid ""
"Enables field 'cover', to shown a specific image in the gallery - until "
"assigned to a player"
msgstr ""
"Ermöglicht das Feld 'Cover', um ein bestimmtes Bild in der Galerie "
"anzuzeigen - bis es einem Spieler zugewiesen wird"

msgid ""
"If the event is part of a campaign, specify the parent event whose "
"characters will be shared"
msgstr ""
"Wenn die Veranstaltung Teil einer Kampagne ist, geben Sie die übergeordnete "
"Veranstaltung an, deren Zeichen gemeinsam genutzt werden sollen"

msgid ""
"In order to subscribe to the Organization's events you must apply to be "
"admitted as a Member"
msgstr ""
"Um sich für Veranstaltungen der Vereinigung anzumelden, müssen Sie einen "
"Antrag auf Aufnahme als Mitglied stellen"

msgid ""
"It is compulsory to take part in all our live events, as it also includes "
"the insurance fee."
msgstr ""
"Die Teilnahme an allen unseren Live-Veranstaltungen ist obligatorisch, da "
"darin auch die Versicherungsgebühr enthalten ist."

msgid ""
"On this page you can book tickets for the event; once paid, a special code "
"will be generated"
msgstr ""
"Auf dieser Seite können Sie Tickets für die Veranstaltung buchen; nach der "
"Bezahlung wird ein spezieller Code generiert"

msgid ""
"Please note that if you have with us a different agreement, you can safely "
"ignore this email"
msgstr ""
"Bitte beachten Sie, dass Sie diese E-Mail ignorieren können, wenn Sie einen "
"anderen Vertrag mit uns haben"

#, python-format
msgid ""
"The user requested the password reset, but did not complete it. Give them "
"this link: %(url)s"
msgstr ""
"Der Benutzer hat das Zurücksetzen des Kennworts angefordert, es aber nicht "
"abgeschlossen. Geben Sie ihm diesen Link: %(url)s"

#, python-format
msgid ""
"There are <b>%(number)s</b> questions to answer, access the users questions "
"management panel"
msgstr ""
"Es gibt <b>%(number)s</b> Fragen, die Sie beantworten müssen. Rufen Sie das "
"Panel zur Verwaltung der Benutzerfragen auf"

msgid ""
"This page shows the email addresses to which to send updates in order to get"
" them to sign up"
msgstr ""
"Auf dieser Seite werden die E-Mail-Adressen angezeigt, an die "
"Aktualisierungen gesendet werden sollen, um sie zur Anmeldung zu bewegen"

msgid ""
"You can indicate a template event from which functionality and "
"configurations will be copied"
msgstr ""
"Sie können ein Vorlagenereignis angeben, von dem Funktionen und "
"Konfigurationen kopiert werden sollen"

msgid ""
"Disable the system that finds the character number when a special reference "
"symbol is written"
msgstr ""
"Deaktivieren Sie das System, das die Zeichennummer findet, wenn ein "
"spezielles Referenzsymbol geschrieben wird"

msgid ""
"Enables 'Factions' to organize characters into groups, either visible, "
"transversal or secret."
msgstr ""
"Ermöglicht \"Fraktionen\", um Charaktere in Gruppen zu organisieren, "
"entweder sichtbar, quer oder geheim."

msgid ""
"Enables field 'assigned', to track which staff member is responsible for "
"each writing element"
msgstr ""
"Ermöglicht das Feld \"zugewiesen\", um zu verfolgen, welcher Mitarbeiter für"
" jedes Schriftelement zuständig ist"

msgid ""
"If checked, it allows players to enter public information on their "
"characters, visible to all"
msgstr ""
"Wenn diese Option aktiviert ist, können Spieler öffentliche Informationen "
"über ihre Charaktere eingeben, die für alle sichtbar sind"

msgid ""
"If checked: Hides the possibility for the player to change the payment "
"amount for his entries"
msgstr ""
"Wenn markiert: Blendet die Möglichkeit aus, dass der Spieler den "
"Zahlungsbetrag für seine Einträge ändern kann"

msgid ""
"The quick access sidebar is on the left (on mobile, tap “Shortcuts” at the "
"bottom to open it)"
msgstr ""
"Die Schnellzugriffs-Seitenleiste befindet sich auf der linken Seite (auf dem"
" Handy tippen Sie unten auf \"Shortcuts\", um sie zu öffnen)"

msgid ""
"This page shows in the detail of an event, the list of expertises covered by"
" the contributors"
msgstr ""
"Diese Seite zeigt die Liste der Fachgebiete, die von den Mitwirkenden "
"abgedeckt werden, im Detail an"

msgid ""
"Automatically generates a customizable PDF receipt for each payment and "
"emails it to the user."
msgstr ""
"Erzeugt automatisch eine anpassbare PDF-Quittung für jede Zahlung und sendet"
" sie per E-Mail an den Benutzer."

msgid ""
"If it is assigned to you, you will automatically be assigned the original "
"character it mirrors"
msgstr ""
"Wenn es Ihnen zugewiesen wird, wird Ihnen automatisch das Originalzeichen "
"zugewiesen, das es widerspiegelt"

msgid ""
"Optional - Indicate additional details on the ticket, they will be shown "
"below the application"
msgstr ""
"Optional - Geben Sie zusätzliche Details auf dem Ticket an, sie werden "
"unterhalb des Antrags angezeigt"

msgid ""
"Performs daily checks for upcoming payments deadlines and sends reminder "
"emails automatically."
msgstr ""
"Überprüft täglich die anstehenden Zahlungstermine und versendet automatisch "
"Erinnerungs-E-Mails."

#, python-format
msgid ""
"To confirm it, we ask you to pay this amount: %(amount)s, within this number"
" of days: %(days)s"
msgstr ""
"Zur Bestätigung bitten wir Sie, diesen Betrag: %(amount)s, innerhalb dieser "
"Anzahl von Tagen zu zahlen: %(days)s"

msgid ""
"To request a change of your e-mail address, please indicate both your old "
"and your new address"
msgstr ""
"Um eine Änderung Ihrer E-Mail-Adresse zu beantragen, geben Sie bitte sowohl "
"Ihre alte als auch Ihre neue Adresse an"

msgid ""
"Treats this event as a digital/online occurrence that does not require in-"
"person registration."
msgstr ""
"Behandelt diese Veranstaltung als digitales/online Ereignis, für das keine "
"persönliche Anmeldung erforderlich ist."

msgid ""
"You will be notified when a new run is organized, and you will have fast-"
"track on registration"
msgstr ""
"Sie werden informiert, wenn ein neuer Lauf organisiert wird, und Sie haben "
"das Vorkaufsrecht bei der Anmeldung"

msgid ""
"status of application: 'o' for optional, 'm' mandatory, 'c' creation, 'd' "
"disabled, 'h' hidden"
msgstr ""
"Status des Antrags: \"o\" für fakultativ, \"m\" obligatorisch, \"c\" "
"Erstellung, \"d\" deaktiviert, \"h\" verborgen"

msgid ""
"Communicate them only if strictly necessary, and if possible communicate "
"them in anonymous form"
msgstr ""
<<<<<<< HEAD
"(Wenn Sie bereits andere Vereinbarungen mit uns getroffen haben, können Sie "
"diese E-Mail getrost ignorieren)"
=======
"Teilen Sie sie nur mit, wenn es unbedingt notwendig ist, und wenn möglich in"
" anonymer Form"
>>>>>>> 3c576446

msgid ""
"For each character added, a specific field will be available to add "
"additional plot information"
msgstr ""
"Für jedes hinzugefügte Zeichen steht ein spezielles Feld zur Verfügung, um "
"zusätzliche Informationen zur Handlung hinzuzufügen"

msgid ""
"For each of them, you will receive the following discount on your membership"
" event registration"
msgstr ""
"Für jede von ihnen erhalten Sie den folgenden Rabatt auf Ihre Anmeldung zu "
"einer Mitgliedschaftsveranstaltung"

msgid ""
"Unique code for internal use - not visible. Indicate a string without spaces"
" or strange symbols"
msgstr ""
"Eindeutiger Code für den internen Gebrauch - nicht sichtbar. Geben Sie eine "
"Zeichenfolge ohne Leerzeichen oder seltsame Symbole an"

msgid ""
"We confirm that your membership has been accepted by the board. We welcome "
"you to our community"
msgstr ""
"Wir bestätigen, dass Ihre Mitgliedschaft vom Vorstand angenommen wurde. Wir "
"heißen Sie in unserer Gemeinschaft willkommen"

msgid ""
"We confirm that your registration for this event has been cancelled. We are "
"sorry to see you go"
msgstr ""
"Wir bestätigen, dass Ihre Anmeldung für diese Veranstaltung storniert wurde."
" Wir bedauern, Sie gehen zu sehen"

msgid ""
"You have already paid your dues for the current year, so you are already "
"covered for this event"
msgstr ""
"Da Sie Ihren Mitgliedsbeitrag für das laufende Jahr bereits bezahlt haben, "
"sind Sie für diese Veranstaltung bereits versichert"

#, python-format
msgid ""
"File extension '%(extension)s' is not allowed. Allowed extensions are: "
"'%(allowed_extensions)s'."
msgstr ""
"Die Dateierweiterung \"%(extension)s\" ist nicht erlaubt, erlaubt sind: "
"\"%(allowed_extensions)s\"."

msgid ""
"No delivery for experience points have been created; create one in the "
"delivery management panel"
msgstr ""
"Es wurde noch keine Lieferung für Erfahrungspunkte erstellt; erstellen Sie "
"eine in der Lieferungsverwaltung"

msgid ""
"Once downloaded you must print it, sign it, take a digital scan, and upload "
"it to the form below"
msgstr ""
"Nach dem Herunterladen müssen Sie es ausdrucken, unterschreiben, digital "
"einscannen und in das unten stehende Formular hochladen"

msgid ""
"Optional: upload a photo of yourself associated with your character "
"specifically for this event!"
msgstr ""
"Optional: Laden Sie ein Foto von sich selbst hoch, das mit Ihrem Charakter "
"speziell für dieses Ereignis verbunden ist!"

msgid ""
"The collection grows: we have no doubt, the fortunate will live soon an "
"unprecedented experience"
msgstr ""
"Die Sammlung wächst: Wir haben keinen Zweifel, dass die glückliche Person "
"bald etwas noch nie Dagewesenes erleben wird"

msgid ""
"This is the overall amount that should be held in the organization’s bank "
"and financial accounts"
msgstr ""
"Dies ist der Gesamtbetrag, der auf den Bank- und Finanzkonten der "
"Organisation gehalten werden sollte"
<<<<<<< HEAD
=======

msgid ""
"This page summarises the roles to be assigned in order to use the functions "
"concerning the event"
msgstr ""
"Diese Seite fasst die Rollen zusammen, die zugewiesen werden müssen, um die "
"Funktionen für die Veranstaltung nutzen zu können"
>>>>>>> 3c576446

msgid ""
"To set the tickets that users can select during registration, access the "
"tickets management page"
msgstr ""
"Um die Tickets festzulegen, die Benutzer bei der Registrierung auswählen "
"können, rufen Sie die Seite zur Verwaltung der Tickets auf"

msgid ""
"What casting priority does it ensure? (Usually: 1 is the subsized, 5 for "
"default, 25 for patron)"
msgstr ""
"Welche Zuteilungspriorität gewährleisten Sie? (in der Regel: 1 ist der "
"Standard, 5 für Unterstützer, 25 für Produzenten)"

msgid ""
"Adds a link on personal accounts pages, allowing users to donate money to "
"the association freely."
msgstr ""
"Fügt auf den Seiten der persönlichen Konten einen Link hinzu, der es den "
"Nutzern ermöglicht, der Vereinigung kostenlos Geld zu spenden."

msgid ""
"Allows you to set a 'tax' percentage on event income that must be set aside "
"for the organisation."
msgstr ""
"Ermöglicht es Ihnen, einen Prozentsatz der Veranstaltungseinnahmen "
"festzulegen, der für die Organisation zurückgelegt werden muss."

msgid ""
"Did you encounter an error, or did you find a text with an incorrect "
"translation in your language"
msgstr ""
"Sind Sie auf einen Fehler gestoßen oder haben Sie einen Text mit einer "
"falschen Übersetzung in Ihrer Sprache gefunden"

msgid ""
"Lets you specify a date (and time) on which registration will open, keeping "
"it closed until then."
msgstr ""
"Ermöglicht die Angabe eines Datums (und einer Uhrzeit), an dem die "
"Registrierung geöffnet wird, und hält sie bis dahin geschlossen."

msgid ""
"This field can be edited by the player only when the character is in one of "
"the selected statuses"
msgstr ""
"Dieses Feld kann vom Spieler nur bearbeitet werden, wenn sich der Charakter "
"in einem der ausgewählten Status befindet"

msgid ""
"This page shows all the runs saved in the system. From here you can edit "
"them, or create new ones"
msgstr ""
"Auf dieser Seite werden alle im System gespeicherten Läufe angezeigt. Von "
"hier aus können Sie sie bearbeiten oder neue Läufe erstellen"

msgid ""
"typ (type: 's' for single choice, 'm' for multiple choice, 't' for short "
"text, 'p' for long text)"
msgstr ""
"typ (Typ: 's' für Einfachauswahl, 'm' für Mehrfachauswahl, 't' für Kurztext,"
" 'p' für Langtext)"

msgid ""
"An user with this email address has been created on our website. If you wish"
" to activate, click on"
msgstr ""
"Ein Benutzer mit dieser E-Mail-Adresse wurde auf unserer Website angelegt. "
"Wenn Sie ihn aktivieren möchten, klicken Sie auf"

msgid ""
"Enables managing of entry of revenue for an event that do not originate from"
" player registrations."
msgstr ""
"Ermöglicht die Verwaltung von Einnahmen für eine Veranstaltung, die nicht "
"aus Spielerregistrierungen stammen."

msgid ""
"If checked, prevents multiple users from editing the same item at the same "
"time to avoid conflicts"
msgstr ""
"Wenn diese Option aktiviert ist, wird verhindert, dass mehrere Benutzer "
"denselben Artikel gleichzeitig bearbeiten, um Konflikte zu vermeiden"
<<<<<<< HEAD
=======

msgid ""
"We only ask for a moment of your time to check the documents you have "
"uploaded, it won't take long"
msgstr ""
"Wir bitten Sie nur um einen Moment Zeit, um die von Ihnen hochgeladenen "
"Dokumente zu prüfen, es dauert nicht lange"

msgid ""
"We thank you for participating in the collection: we are sure they will live"
" a terrific experience"
msgstr ""
"Wir danken Ihnen für Ihre Teilnahme an der Sammlung: Sie haben uns eine noch"
" nie dagewesene Erfahrung beschert"

msgid ""
"A friend of yours will be able to receive the registration as a gift by "
"accessing this special link"
msgstr ""
"Einem Freund oder einer Freundin können Sie eine Mitgliedschaft schenken, "
"indem Sie auf diesen speziellen Link zugreifen"
>>>>>>> 3c576446

msgid ""
"Enables players to send private messages to each other, without revealing "
"personal email addresses."
msgstr ""
"Ermöglicht es Spielern, sich gegenseitig private Nachrichten zu senden, ohne"
" persönliche E-Mail-Adressen preiszugeben."

msgid ""
"If checked, options no longer available in the form are hidden, instead of "
"being displayed disabled"
msgstr ""
"Wenn diese Option aktiviert ist, werden Optionen, die im Formular nicht mehr"
" verfügbar sind, ausgeblendet, anstatt deaktiviert angezeigt zu werden"

msgid ""
"This page shows all the events saved in the system. From here you can edit "
"them, or create new ones"
msgstr ""
"Auf dieser Seite werden alle im System gespeicherten Ereignisse angezeigt. "
"Von hier aus können Sie sie bearbeiten oder neue Ereignisse erstellen"

msgid ""
"This page shows the different versions available of the character, and the "
"differences between them"
msgstr ""
"Diese Seite fasst die verschiedenen Versionen des Charakterbogens zusammen "
"und zeigt die Unterschiede zwischen ihnen auf"

msgid ""
"You are a regular member of our Organization. You can subscribe to events "
"organized for our members"
msgstr ""
"Sie sind ein registriertes Mitglied unserer Vereinigung. Sie können sich für"
" Veranstaltungen anmelden, die für unsere Mitglieder organisiert werden"

msgid ""
"You can update your registration by simply changing the value of the fields "
"and clicking on confirm"
msgstr ""
"Sie können Ihre Anmeldung aktualisieren, indem Sie einfach den Wert der "
"Felder ändern und auf \"Bestätigen\" klicken"

msgid ""
"You have requested a specific page of an organisation, but it is not "
"specified in the address given"
msgstr ""
"Sie haben eine bestimmte Seite einer Organisation angefordert, die jedoch "
"nicht in der angegebenen Adresse enthalten ist"

msgid ""
"Allows you to configure a custom external mail server that will be used "
"instead of the standard one."
msgstr ""
"Ermöglicht es Ihnen, einen benutzerdefinierten externen Mailserver zu "
"konfigurieren, der anstelle des Standard-Servers verwendet wird."

msgid ""
"By pressing confirm, this registration will be assigned to you, and you will"
" then be duly registered"
msgstr ""
"Wenn Sie auf \"Bestätigen\" klicken, wird dieser Eintrag Ihnen zugewiesen "
"und Sie sind dann ordnungsgemäß registriert"

msgid ""
"Lets you define sections in the registration form, grouping questions to "
"make lengthy forms clearer."
msgstr ""
"Ermöglicht es Ihnen, Abschnitte im Anmeldeformular zu definieren und Fragen "
"zu gruppieren, um lange Formulare übersichtlicher zu gestalten."

msgid ""
"This page shows the conversation with a player concerning a need of them. "
"You can add a new response"
msgstr ""
"Diese Seite zeigt die Konversation mit einem Spieler bezüglich eines "
"Bedürfnisses von ihm. Sie können eine neue Antwort hinzufügen"

msgid ""
"To confirm your event registration, please complete your payment within one "
"week. You can do so here"
msgstr ""
"Um Ihre Anmeldung zur Veranstaltung zu bestätigen, bitten wir Sie, Ihre "
"Zahlung innerhalb einer Woche zu tätigen. Sie können dies hier tun"

msgid ""
"Enables a 'campaign' style setup where multiple events share the same set of"
" characters and factions."
msgstr ""
"Ermöglicht eine \"kampagnenartige\" Einrichtung, bei der mehrere Ereignisse "
"dieselbe Gruppe von Charakteren und Fraktionen nutzen."

msgid ""
"Here is the secret registration code: only users accessing from this address"
" will be able to register"
msgstr ""
"Hier ist der geheime Registrierungscode: nur Nutzer, die von dieser Adresse "
"aus zugreifen, können sich registrieren"

msgid ""
"If checked, the subscribers' gallery will not be displayed to those who are "
"not subscribed to the run"
msgstr ""
"Wenn diese Option aktiviert ist, wird die Galerie der Abonnenten denjenigen,"
" die den Lauf nicht abonniert haben, nicht angezeigt"

msgid ""
"Indicates public information about your character, which will be shown only "
"to you and the organizers"
msgstr ""
"Geben Sie private Informationen über Ihren Charakter an, die nur für Sie und"
" die Organisatoren sichtbar sein werden"

msgid ""
"There are no payment gateway set with a transaction fee, configure them in "
"the payment settings panel"
msgstr ""
"Es sind keine Zahlungsgateways mit einer Transaktionsgebühr eingestellt, "
"konfigurieren Sie sie in den Zahlungseinstellungen"

msgid ""
"This page allows you to add or edit an registration revenue other than the "
"players' registration fee."
msgstr ""
"Auf dieser Seite können Sie einen anderen Eintrag als den Mitgliedsbeitrag "
"hinzufügen oder bearbeiten."

msgid ""
"Beyond the minimum number of days indicated, the quota will no longer be "
"available during registration"
msgstr ""
"Bei Überschreitung der angegebenen Mindestanzahl von Tagen wird die Gebühr "
"bei der Anmeldung nicht mehr berücksichtigt"

msgid ""
"Do you consent to the sharing of your personal data in accordance with the "
"GDPR and our Privacy Policy"
msgstr ""
"Sind Sie mit der Weitergabe Ihrer persönlichen Daten gemäß der DSGVO und "
"unserer Datenschutzrichtlinie einverstanden"

msgid ""
"Enables the definition of surcharges that are added to every registration "
"made after a specified date."
msgstr ""
"Ermöglicht die Definition von Zuschlägen, die bei jeder Anmeldung nach einem"
" bestimmten Datum erhoben werden."

msgid ""
"Instead of using an internal registration form, redirects the player to an "
"external registration link."
msgstr ""
"Anstatt ein internes Registrierungsformular zu verwenden, wird der Spieler "
"auf einen externen Registrierungslink umgeleitet."

msgid ""
"This page allows you to select the features of a template. Click on a "
"feature to show its description."
msgstr ""
"Auf dieser Seite können Sie die Funktionen einer Vorlage auswählen. Klicken "
"Sie auf ein Merkmal, um seine Beschreibung anzuzeigen."

msgid ""
"You have activated character customization, but no fields has been set; "
"access the configuration panel"
msgstr ""
"Sie haben die Zeichenanpassung aktiviert, aber es wurden noch keine Felder "
"festgelegt; rufen Sie das Konfigurationspanel auf"

msgid ""
"(You can also refer to traits from other quests, but be careful that  are "
"always of the same macrotype)"
msgstr ""
"(Sie können sich auch auf Eigenschaften aus anderen Quests beziehen, aber "
"achten Sie darauf, dass diese immer vom gleichen Makrotyp sind)"

msgid ""
"Fully describe what the box contains, especially number of items, main "
"features, state of preservation."
msgstr ""
"Beschreiben Sie vollständig, was die Kiste enthält, insbesondere die Anzahl "
"der Gegenstände, die wichtigsten Merkmale und den Erhaltungszustand"

msgid ""
"If present, it indicates the reason for the payment that the player must put"
" on the payments they make."
msgstr ""
"Falls vorhanden, gibt es den Grund für die Zahlung an, den der Spieler auf "
"den von ihm getätigten Zahlungen angeben muss."

msgid ""
"This page summarises all template events in the system. From here you can "
"edit them, or create new ones"
msgstr ""
"Auf dieser Seite werden alle im System vorhandenen Vorlagen zusammengefasst."
" Von hier aus können Sie sie bearbeiten oder neue Ereignisse erstellen"

msgid ""
"This page summarises the roles to be assigned in order to use the functions "
"concerning the organisation"
msgstr ""
"Diese Seite fasst die Rollen zusammen, die zugewiesen werden müssen, um die "
"die Organisation betreffenden Funktionen nutzen zu können"

msgid ""
"You have activated registration secret link, but no value has been set; "
"access the run management panel"
msgstr ""
"Sie haben die geheime Verknüpfung für die Registrierung aktiviert, aber es "
"wurde kein Wert festgelegt; rufen Sie das Panel für die Laufverwaltung auf"

msgid ""
"Enables Plots, story arcs involving selected characters, adding extra "
"content to their character sheets."
msgstr ""
"Ermöglicht Plots, Handlungsbögen mit ausgewählten Charakteren, die ihren "
"Charakterbögen zusätzlichen Inhalt hinzufügen."

msgid ""
"If checked, allows a registration form question to be visible based on the "
"selected registration ticket."
msgstr ""
"Wenn diese Option aktiviert ist, kann eine Frage des Registrierungsformulars"
" auf der Grundlage des ausgewählten Registrierungstickets angezeigt werden."

msgid ""
"In particular, they will only be made visible to the organisers of the "
"events you decide to register for"
msgstr ""
"Insbesondere werden sie nur für die Organisatoren der Veranstaltungen, für "
"die Sie sich anmelden, sichtbar gemacht"

msgid ""
"Introduces a new way to display past and upcoming events, inspired by "
"popular streaming-service layouts."
msgstr ""
"Einführung einer neuen Art der Anzeige von vergangenen und bevorstehenden "
"Ereignissen, die sich an den beliebten Layouts von Streaming-Diensten "
"orientiert."

msgid ""
"Number of days past the deadline beyond which registrations are marked to be"
" cancelled (default 30 days)"
msgstr ""
"Anzahl der Tage nach Ablauf der Frist, nach denen Anmeldungen als storniert "
"markiert werden (Standardwert 30 Tage)"

msgid ""
"The discount has been added! It has been reserved for you for 15 minutes, "
"after which it will be removed"
msgstr ""
"Die Einrichtung wurde hinzugefügt! Sie wurde für 15 Minuten für Sie "
"reserviert, danach wird sie wieder entfernt"

msgid ""
"This page shows the list of members, divided by type: applicants, approved, "
"renewed for the current year"
msgstr ""
"Diese Seite zeigt die Liste der Mitglieder, unterteilt nach Art: "
"Antragsteller, genehmigte Mitglieder, erneuerte Mitglieder für das laufende "
"Jahr"

msgid ""
"To activate new features and enhance the functionality of the event, access "
"the features management page"
msgstr ""
"Um neue Funktionen zu aktivieren und die Funktionalität der Veranstaltung zu"
" verbessern, rufen Sie die Seite zur Verwaltung der Funktionen auf"

msgid ""
"You have activated registration opening date, but no value has been set; "
"access the run management panel"
msgstr ""
"Sie haben das Eröffnungsdatum der Registrierung aktiviert, aber es wurde "
"kein Wert festgelegt; rufen Sie das Laufmanagement-Panel auf"

msgid ""
"Allows players to create and contribute to collections aimed at assisting "
"another player with event fees."
msgstr ""
"Ermöglicht es Spielern, Sammlungen zu erstellen und zu unterstützen, um "
"anderen Spielern bei den Veranstaltungsgebühren zu helfen."

msgid ""
"If checked, it adds a field in which the player can indicate which elements "
"they wish to avoid altogether"
msgstr ""
"Wenn diese Option aktiviert ist, wird ein Feld hinzugefügt, in dem der "
"Spieler angeben kann, welche Elemente er ganz vermeiden möchte"

msgid ""
"Percentage of takings calculated as a fee for association infrastructure (in"
" whole numbers from 0 to 100)"
msgstr ""
"Prozentualer Anteil der Einnahmen, der als Gebühr für die "
"Verbandsinfrastruktur berechnet wird (in ganzen Zahlen von 0 bis 100)"

msgid ""
"The question will be shown in the selected section (if left empty it will "
"shown at the start of the form)"
msgstr ""
"Die Frage wird in dem ausgewählten Abschnitt angezeigt (wenn sie leer "
"bleibt, wird sie am Anfang des Formulars angezeigt)"

#, python-format
msgid ""
"There are <b>%(number)s</b> characters in proposed status, approve them in "
"the character management panel"
msgstr ""
"Es gibt <b>%(number)s</b> Zeichen im vorgeschlagenen Status, genehmige sie "
"im Zeichenverwaltungsfeld"

msgid ""
"This page shows all reimbursement claims submitted by members. You can edit "
"and approve them as disbursed"
msgstr ""
"Auf dieser Seite werden alle von Mitgliedern eingereichten "
"Erstattungsanträge angezeigt. Sie können sie bearbeiten und als ausgezahlt "
"genehmigen"

msgid ""
"When you want to close the collection, follow the link below. A special "
"redemption code will be generated"
msgstr ""
"Wenn Sie die Sammlung abschließen möchten, folgen Sie dem unten stehenden "
"Link. Es wird ein spezieller Einlösungscode generiert"

msgid ""
"Adds 'Patron' and 'Reduced' ticket types. Each Patron ticket purchased makes"
" one Reduced ticket available."
msgstr ""
"Fügt die Ticketarten \"Gönner\" und \"Ermäßigt\" hinzu. Jedes gekaufte "
"Gönnerticket macht ein ermäßigtes Ticket verfügbar."

msgid ""
"Every friend who registers and uses this code will receive the following "
"discount directly on their ticket"
msgstr ""
"Jeder Freund, der sich registriert und diesen Code verwendet, erhält den "
"folgenden Rabatt direkt auf sein Ticket"

#, python-format
msgid ""
"Hello! You have registered for %(event)s, but we have not yet received your "
"annual membership fee payment."
msgstr ""
"Hallo! Sie haben sich für %(event)s angemeldet, aber wir haben noch keine "
"Zahlung Ihres Jahresbeitrags erhalten."

msgid ""
"Indicates useful information to passengers, such as color of your car, time "
"estimated time of your arrival"
msgstr ""
"Zeigt nützliche Informationen für Fahrgäste an, wie z.B. die Farbe Ihres "
"Fahrzeugs, die voraussichtliche Ankunftszeit"

msgid ""
"Staff members who are allowed to be able to see the responses of players "
"(leave blank to let everyone see)"
msgstr ""
"Mitarbeiter, die die Antworten der Spieler sehen dürfen (leer lassen, damit "
"alle sie sehen können)"

msgid ""
"This page allows you to add or modify the dynamic instalments with which the"
" player can split the payment."
msgstr ""
"Auf dieser Seite können Sie die dynamischen Raten, mit denen der Spieler die"
" Zahlung aufteilen kann, hinzufügen oder ändern."

msgid ""
"Adds support for assigning XP (experience points) to characters, which can "
"then be used to purchase skills."
msgstr ""
"Unterstützung für die Zuweisung von Erfahrungspunkten (XP) an Charaktere, "
"die dann zum Erwerb von Fertigkeiten verwendet werden können."

msgid ""
"Indicate the type of discount: standard, play again (only available to those"
" who have already played a run)"
msgstr ""
"Geben Sie die Art der Ermäßigung an: Standard, erneut spielen (nur für "
"diejenigen, die bereits einen Lauf gespielt haben)"

msgid ""
"Keeps a daily record of the organisation's and events' financial status, "
"displaying trend graphs over time."
msgstr ""
"Führt täglich Aufzeichnungen über den Finanzstatus der Organisation und der "
"Veranstaltungen und zeigt Trenddiagramme im Zeitverlauf an."

msgid ""
"This code will be used to generate the secret registration links. You can "
"leave it as it is or customise it"
msgstr ""
"Dieser Code wird verwendet, um die geheimen Registrierungslinks zu "
"generieren. Sie können ihn unverändert lassen oder anpassen"

msgid ""
"To activate new features and enhance the functionality of the platform, "
"access the features management page"
msgstr ""
"Um neue Funktionen zu aktivieren und die Funktionalität der Plattform zu "
"verbessern, rufen Sie die Seite zur Verwaltung der Funktionen auf"

msgid ""
"To set specific values for configuration of features of the event, access "
"the configuration management page"
msgstr ""
"Um bestimmte Werte für die Konfiguration der Merkmale des Ereignisses "
"festzulegen, rufen Sie die Seite für die Konfigurationsverwaltung auf"

msgid ""
"You have activated registration external link, but no value has been set; "
"access the event management panel"
msgstr ""
"Sie haben den externen Link für die Registrierung aktiviert, aber es wurde "
"kein Wert gesetzt; rufen Sie die Ereignisverwaltung auf"

msgid ""
"Occasionally shows a special page to users, based on a defined probability, "
"and optionally assigns a result."
msgstr ""
"Zeigt den Nutzern gelegentlich eine spezielle Seite an, basierend auf einer "
"definierten Wahrscheinlichkeit, und weist optional ein Ergebnis zu."

msgid ""
"Percentage to be retained by the payment system - enter the value as a "
"number, without the percentage symbol"
msgstr ""
"Vom Zahlungssystem einzubehaltender Prozentsatz - geben Sie den Wert als "
"Zahl ein, ohne das Prozentzeichen"

msgid ""
"Please check that you have copied the entire message for payment exactly (in"
" coloured text), it is important"
msgstr ""
"Vergewissern Sie sich, dass Sie den gesamten Zahlungsgrund genau kopiert "
"haben (in farbiger Schrift), das ist wichtig"

msgid ""
"To set specific values for the interface configuration or features, access "
"the configuration management page"
msgstr ""
"Um bestimmte Werte für die Schnittstellenkonfiguration oder Funktionen "
"festzulegen, rufen Sie die Konfigurationsverwaltungsseite auf"

#, python-format
msgid ""
"We confirm that the collection for '%(recipient)s' has been activated. <a "
"href='%(url)s'>Manage it here!</a>"
msgstr ""
"Wir bestätigen, dass die Sammlung für '%(recipient)s' aktiviert wurde. <a "
"href='%(url)s'>Verwalten Sie es hier!</a>"

msgid ""
"The relationship between these characters turns out to be empty. Check "
"whether it should be written something"
msgstr ""
"Die Beziehung zwischen diesen Zeichen ist leer. Prüfen Sie, ob etwas "
"geschrieben werden muss"

msgid ""
"Unfortunately, without the balance of the fee, it is NOT possible for us to "
"let you participate at the event."
msgstr ""
"Ohne die Restzahlung der Gebühr können wir Sie leider NICHT an der "
"Veranstaltung teilnehmen lassen."

msgid ""
"First and last name characters do not match (remember to enter the correct "
"first and last names in legal_name)"
msgstr ""
"Die Zeichen des Vor- und Nachnamens stimmen nicht überein (denken Sie daran,"
" den richtigen Vor- und Nachnamen in legal_name einzugeben)"

#, python-format
msgid ""
"There are ability types without abilities: %(list)s. Create abilities for "
"them in the ability management panel"
msgstr ""
"Es gibt Fähigkeitstypen ohne Fähigkeiten: %(list)s. Erstelle Fähigkeiten für"
" sie in der Fähigkeitenverwaltung"

msgid ""
"Activates a page summarizing overdue players and their deadlines (payments, "
"memberships, forms, casting, etc.)."
msgstr ""
"Aktiviert eine Seite, auf der überfällige Spieler und deren Fristen "
"(Zahlungen, Mitgliedschaften, Formulare, Casting usw.) zusammengefasst "
"werden."

msgid ""
"If you select one (or more) tickets, the option will only be available to "
"players who have selected that ticket"
msgstr ""
"Wenn Sie ein (oder mehrere) Tickets auswählen, steht die Option nur Spielern"
" zur Verfügung, die dieses Ticket ausgewählt haben"

msgid ""
"Lets you define a processing-fee percentage per payment method, optionally "
"adding it to the final ticket price."
msgstr ""
"Ermöglicht es Ihnen, einen Prozentsatz für die Bearbeitungsgebühr pro "
"Zahlungsmethode festzulegen und ihn optional zum endgültigen Ticketpreis "
"hinzuzufügen."

msgid ""
"The feature 'Diet' requires the diet field to be set in the user profile, "
"access the organization profile panel"
msgstr ""
"Für die Funktion \"Diät\" muss das Feld \"Diät\" im Benutzerprofil "
"eingerichtet werden. Gehen Sie zum Organisationsprofil"

msgid ""
"This page displays the application for membership in the organization. You "
"can accept or reject the application"
msgstr ""
"Auf dieser Seite wird der Antrag auf Mitgliedschaft in der Organisation "
"angezeigt. Sie können den Antrag annehmen oder ablehnen"

msgid ""
"For text questions, maximum number of characters; For multiple options, "
"maximum number of options (0 = no limit)"
msgstr ""
"Bei Textfragen: maximale Anzahl von Zeichen; bei Mehrfachoptionen: maximale "
"Anzahl von Optionen (0 = keine Begrenzung)"

msgid ""
"If checked, options no longer available in the registration form are hidden,"
" instead of being displayed disabled"
msgstr ""
"Wenn diese Option aktiviert ist, werden Optionen, die im "
"Registrierungsformular nicht mehr verfügbar sind, ausgeblendet, anstatt "
"deaktiviert angezeigt zu werden"

msgid ""
"Once your admission is approved, you will be able to pay for the tickets for"
" the events you have registered for."
msgstr ""
"Sobald Ihre Zulassung genehmigt ist, können Sie die Karten für die "
"Veranstaltungen, für die Sie sich angemeldet haben, bezahlen."

msgid ""
"This page shows email lists of users, divided by their expressed preferences"
" regarding newsletter communications"
msgstr ""
"Diese Seite zeigt die E-Mail-Listen der Nutzer, unterteilt nach den von "
"ihnen geäußerten Präferenzen in Bezug auf die Newsletter-Kommunikation"

msgid ""
"You are on the waiting list, you must be registered with a regular ticket to"
" be able to select your preferences!"
msgstr ""
"Sie stehen auf der Warteliste, Sie müssen mit einer regulären Eintrittskarte"
" registriert sein, um Ihre Präferenzen auswählen zu können!"

#, python-format
msgid ""
"Alternatively, you can request to receive it with a formal request in the <a"
" href='%(url)s'>your accounting.</a>."
msgstr ""
"Alternativ können Sie den Erhalt mit einem formellen Antrag in den <a "
"href='%(url)s'>Ihren Konten</a> beantragen."

msgid ""
"Deadline in the measure of days from enrollment (fill in one between the "
"fixed deadline and the deadline in days)"
msgstr ""
"Frist in Tagen ab der Anmeldung (zwischen fester Frist und Frist in Tagen "
"einfügen)"

msgid ""
"Enables \"Prologues\", short introductory paragraphs for each act of the "
"game, which players receive to guide them."
msgstr ""
"Ermöglicht \"Prologe\", kurze einleitende Absätze für jeden Akt des Spiels, "
"die die Spieler erhalten, um sie zu führen."

msgid ""
"Enables fixed installment deadlines for registration fees, allowing you to "
"define multiple due dates and amounts."
msgstr ""
"Ermöglicht feste Ratenzahlungsfristen für Einschreibegebühren, so dass Sie "
"mehrere Fälligkeitsdaten und Beträge festlegen können."

msgid ""
"If checked, allows a registration form question to be visible only if the "
"player is assigned to certain factions."
msgstr ""
"Wenn diese Option aktiviert ist, kann eine Frage im Registrierungsformular "
"nur dann angezeigt werden, wenn der Spieler einer bestimmten Fraktion "
"angehört."

msgid ""
"The character has been proposed to the staff, who will examine it and "
"approve it or request changes if necessary."
msgstr ""
"Das Zeichen wurde den Mitarbeitern vorgeschlagen, die es prüfen und "
"genehmigen oder gegebenenfalls Änderungen verlangen werden."

msgid ""
"The first line are the field names, such as 'number', 'name', "
"'presentation', 'text'. (Only 'number' is required)"
msgstr ""
"Die erste Zeile enthält die Feldnamen, z. B. \"Nummer\", \"Name\", "
"\"Präsentation\", \"Text\". (Nur \"Nummer\" ist erforderlich)"

msgid ""
"Your friends wanted to give you a special gift: they gave you the chance to "
"participate in one of our experiences"
msgstr ""
"Deine Freunde wollten dir ein besonderes Geschenk machen: Sie haben dir die "
"Chance gegeben, an einem unserer Erlebnisse teilzunehmen"

msgid ""
"typ (type: 's' for single choice, 'm' for multiple choice, 't' for short "
"text, 'p' for long text, 'e' for editor)"
msgstr ""
"typ (Typ: 's' für Einfachauswahl, 'm' für Mehrfachauswahl, 't' für Kurztext,"
" 'p' für Langtext, 'e' für Editor)"

msgid ""
"For your convenience, this page only shows questions from the last 3 months."
" To view previous questions click here"
msgstr ""
"Zu Ihrer Bequemlichkeit werden auf dieser Seite nur die Fragen der letzten 3"
" Monate angezeigt. Um frühere Fragen zu sehen, klicken Sie hier"

msgid ""
"Indicate all references of how you want your refund to be paid  (ex: IBAN "
"and full bank details, paypal link, etc)"
msgstr ""
"Geben Sie an, wie Sie Ihre Rückerstattung erhalten möchten (z. B. IBAN und "
"vollständige Bankverbindung, Paypal-Link usw.)"

msgid ""
"Indicate whether the character is a mirror (i.e., whether this pg shows the "
"true secret face of another character)"
msgstr ""
"Geben Sie an, ob die Figur ein Spiegel ist (d. h. ob diese Figur das wahre, "
"geheime Gesicht einer anderen Figur zeigt)"

msgid ""
"If checked, it allows players to enter private information on their "
"characters, visible only to them and the staff."
msgstr ""
"Wenn diese Option aktiviert ist, können Spieler private Informationen über "
"ihre Charaktere eingeben, die nur für sie selbst und das Personal sichtbar "
"sind."

msgid ""
"Number of months, starting from the beginning of the membership year, for "
"which to make free membership fee payment"
msgstr ""
"Anzahl der Monate ab Beginn des Mitgliedsjahres, für die der "
"Mitgliedsbeitrag gebührenfrei gezahlt werden kann"

msgid ""
"The feature 'Safety' requires the safety field to be set in the user "
"profile, access the organization profile panel"
msgstr ""
"Die Funktion \"Sicherheit\" erfordert, dass das Sicherheitsfeld im "
"Benutzerprofil eingestellt ist, öffnen Sie das Organisationsprofil-Panel"

msgid ""
"Adds a link to legal notices on every page, and provides a management panel "
"link to edit the content of that notice."
msgstr ""
"Fügt auf jeder Seite einen Link zu rechtlichen Hinweisen hinzu und bietet "
"einen Link zum Verwaltungsbereich, um den Inhalt des Hinweises zu "
"bearbeiten."

msgid ""
"Lets staff upload receipts for event expenses, tracking both the event "
"expenses, and the amount to refund the staff."
msgstr ""
"Ermöglicht es den Mitarbeitern, Quittungen für Veranstaltungsausgaben "
"hochzuladen und sowohl die Veranstaltungsausgaben als auch den Betrag, der "
"den Mitarbeitern erstattet wird, zu verfolgen."

msgid ""
"The collection is active! To participate click on the following link, or "
"copy it to whoever you want to get involved"
msgstr ""
"Die Sammlung ist aktiv! Um teilzunehmen, klicken Sie auf den folgenden Link,"
" oder kopieren Sie ihn an alle, die sich beteiligen möchten"

msgid ""
"Your registration will now be saved in provisional status. It will be "
"confirmed when your ticket payment is received"
msgstr ""
"Ihre Anmeldung wird nun im vorläufigen Status gespeichert. Sie wird "
"bestätigt, sobald die Zahlung für Ihr Ticket eingegangen ist"

msgid ""
"Lets you create 'template' events whose configurations and settings can be "
"used as a starting point for other events."
msgstr ""
"Ermöglicht die Erstellung von \"Vorlagen\"-Ereignissen, deren "
"Konfigurationen und Einstellungen als Ausgangspunkt für andere Ereignisse "
"verwendet werden können."

msgid ""
"You have activated fixed installments, but none have been yet created; "
"access the fixed installments management panel"
msgstr ""
"Sie haben feste Raten aktiviert, aber es wurden noch keine erstellt; rufen "
"Sie das Verwaltungspanel für feste Raten auf"

#, python-format
msgid ""
"Allowed type '%(allowed_type)s' is not a valid type.See "
"https://www.iana.org/assignments/media-types/media-types.xhtml"
msgstr ""
"Erlaubter Typ '%(allowed_type)s' ist kein gültiger Typ, siehe "
"https://www.iana.org/assignments/media-types/media-types.xhtml"

msgid ""
"Allows players to submit shuttle requests (e.g., pickup logistics), and "
"staff can manage the status of those requests."
msgstr ""
"Ermöglicht es Spielern, Shuttle-Anfragen zu stellen (z. B. Abhol-Logistik), "
"und die Mitarbeiter können den Status dieser Anfragen verwalten."

msgid ""
"If you select one (or more) tickets, the question will only be shown to "
"players who have selected one of those tickets"
msgstr ""
"Wenn Sie ein (oder mehrere) Tickets auswählen, wird die Frage nur den "
"Spielern angezeigt, die dieses Ticket ausgewählt haben"

msgid ""
"Are you a doctor, a nurse, or a licensed rescuer? We can ask you to "
"intervene in case accidents occur during the event?"
msgstr ""
"Sind Sie ein Arzt, eine Krankenschwester oder ein lizenzierter Retter? "
"Können wir Sie bitten, einzugreifen, falls während der Veranstaltung Unfälle"
" passieren?"

msgid ""
"Enables players to customize specific attributes (name, pronoun, public "
"info, etc.) of the characters they're assigned."
msgstr ""
"Ermöglicht den Spielern, bestimmte Attribute (Name, Pronomen, öffentliche "
"Informationen usw.) der ihnen zugewiesenen Charaktere anzupassen."

msgid ""
"If you select one (or more) factions, the question will only be shown to "
"players with characters in all chosen factions"
msgstr ""
"Wenn du eine (oder mehrere) Fraktion(en) auswählst, wird die Frage nur "
"Spielern mit Charakteren in allen ausgewählten Fraktionen angezeigt"

msgid ""
"If your question is about a specific event, please select it! If  is a "
"general question instead, please leave it blank."
msgstr ""
"Wenn Ihre Frage ein bestimmtes Ereignis betrifft, wählen Sie es bitte aus! "
"Wenn es sich um eine allgemeine Frage handelt, lassen Sie sie bitte frei"

msgid ""
"Once you have made the payment, return to this page, and upload below the "
"screenshot of the confirmation sent by Paypal"
msgstr ""
"Sobald Sie die Zahlung vorgenommen haben, kehren Sie auf diese Seite zurück "
"und laden Sie unten den Screenshot der von Paypal gesendeten Bestätigung "
"hoch"

msgid ""
"This page allows you to change the appearance settings and presentation of "
"the management system for your Organization."
msgstr ""
"Auf dieser Seite können Sie das Erscheinungsbild und die "
"Präsentationseinstellungen des Verwaltungssystems für Ihren Verband ändern."

msgid ""
"Total of all expenses incurred for the event, both personal and "
"organizational, including any tokens and credits issued"
msgstr ""
"Gesamtbetrag aller für die Veranstaltung angefallenen Ausgaben, sowohl für "
"persönliche als auch für organisatorische Zwecke, einschließlich aller "
"ausgegebenen Wertmarken und Gutschriften"

#, python-format
msgid ""
"We confirm we received the donation of %(amount)d %(currency)s. We thank you"
" for your support, and for believing in us!"
msgstr ""
"Wir bestätigen, dass wir die Spende von %(amount)d %(currency)s erhalten "
"haben. Wir danken Ihnen für Ihre Unterstützung und dafür, dass Sie an uns "
"geglaubt haben!"

msgid ""
"Enables basic inventory management. Users can add items to a warehouse "
"table, track quantities, and note item locations."
msgstr ""
"Ermöglicht eine grundlegende Bestandsverwaltung. Benutzer können Artikel zu "
"einer Lagertabelle hinzufügen, Mengen verfolgen und Artikelstandorte "
"notieren."

msgid ""
"for each option five columns: name, description, available seats (0 for "
"infinite), prerequisite options, ticket required"
msgstr ""
"für jede Option fünf Spalten: Name, Beschreibung, verfügbare Plätze (0 für "
"unendlich), vorausgesetzte Optionen, erforderliches Ticket"

msgid ""
"Enables a ticket-like system for in-game 'problems,' where staff can log "
"issues, assign severity/urgency, and track them."
msgstr ""
"Ermöglicht ein Ticket-ähnliches System für \"Probleme\" im Spiel, bei dem "
"die Mitarbeiter Probleme protokollieren, den Schweregrad/die Dringlichkeit "
"zuordnen und sie verfolgen können."

msgid ""
"Indicate the special discount code, to be communicated to the players, which"
" will need to be entered during registration."
msgstr ""
"Angabe des speziellen Rabattcodes, der den Spielern mitgeteilt wird und den "
"sie bei der Registrierung eingeben müssen"

msgid ""
"To define which data will be asked in the profile form to the users once "
"they sign up, access the profile management page"
msgstr ""
"Um festzulegen, welche Daten im Profilformular von den Benutzern abgefragt "
"werden, sobald sie sich anmelden, rufen Sie die Profilverwaltungsseite auf"

msgid ""
"You have activated dynamic installments, but none have been yet created; "
"access the dynamic installments management panel"
msgstr ""
"Sie haben dynamische Raten aktiviert, aber es wurden noch keine erstellt; "
"rufen Sie das Verwaltungspanel für dynamische Raten auf"

msgid ""
"Allows you to upload financial system statements (e.g., bank statements) to "
"match and approve corresponding wire payments."
msgstr ""
"Ermöglicht Ihnen das Hochladen von Finanzsystemauszügen (z. B. "
"Kontoauszüge), um entsprechende Überweisungszahlungen abzugleichen und zu "
"genehmigen."

msgid ""
"Indicate whether the discount can be used only on new enrollment, or whether"
" it can be used by already registered players."
msgstr ""
"Geben Sie an, ob der Rabatt nur bei einer Neuanmeldung oder auch von bereits"
" registrierten Spielern in Anspruch genommen werden kann"

#, python-format
msgid ""
"Please also note that payment of the annual membership fee (%(amount)d "
"%(currency)s) is required to participate in events."
msgstr ""
"Bitte beachten Sie auch, dass für die Teilnahme an Veranstaltungen die "
"Zahlung des jährlichen Mitgliedsbeitrags (%(amount)d %(currency)s) "
"erforderlich ist."

msgid ""
"The optimal allocation based on the set values is simulated; you can run it "
"as many times as you like before final loading"
msgstr ""
"Die optimale Zuteilung auf der Grundlage der eingestellten Werte wird "
"simuliert; Sie können sie vor dem endgültigen Laden beliebig oft ausführen"

msgid ""
"This page shows the total membership accounts, dues, donations, expenses, "
"the overall cash and individual event/run budget"
msgstr ""
"Diese Seite zeigt die Gesamtheit der Mitgliederkonten, Beiträge, Spenden, "
"Ausgaben, die Gesamtkasse und das Budget für einzelne Veranstaltungen/Läufe"

msgid ""
"To customize the appearance of all event pages, including colors, fonts, and"
" images, access the appearance management page"
msgstr ""
"Um das Erscheinungsbild aller Veranstaltungsseiten, einschließlich Farben, "
"Schriftarten und Bilder, anzupassen, rufen Sie die Seite zur Verwaltung des "
"Erscheinungsbilds auf"

msgid ""
"Lets you specify a set of users who receive payment confirmation emails for "
"all events, instead of each event's organizers."
msgstr ""
"Ermöglicht es Ihnen, eine Gruppe von Benutzern festzulegen, die "
"Zahlungsbestätigungs-E-Mails für alle Veranstaltungen erhalten, anstatt die "
"Organisatoren der einzelnen Veranstaltungen."

#, python-format
msgid ""
"You have some tickets without a final installment (with 0 amount): %(list)s;"
" access the fixed installments management panel"
msgstr ""
"Sie haben einige Tickets ohne Schlussrate (mit 0 Betrag): %(list)s; Zugang "
"zum Verwaltungspanel der festen Raten"

msgid ""
"Allows players to add an optional extra amount to their registration fee "
"(e.g. for donations or to help cover others' fees)."
msgstr ""
"Ermöglicht es den Spielern, einen optionalen Zusatzbetrag zu ihrer "
"Anmeldegebühr hinzuzufügen (z. B. für Spenden oder um die Gebühren anderer "
"zu decken)."

msgid ""
"Specify your custom character name (depending on the event you can choose "
"the name, or adapt the name to your chosen gender)"
msgstr ""
"Geben Sie Ihren individuellen Charakternamen an (je nach Veranstaltung "
"können Sie den Namen wählen oder den Namen an das von Ihnen gewählte Genre "
"anpassen)"

msgid ""
"This page allows you to add or edit sections in the signup form. You can "
"indicate which questions to include in the section."
msgstr ""
"Auf dieser Seite können Sie Abschnitte im Anmeldeformular hinzufügen oder "
"bearbeiten. Sie können angeben, welche Fragen in den Abschnitt aufgenommen "
"werden sollen."

msgid ""
"Allows players to purchase tickets as gifts. A special code is generated and"
" provided to the gift recipient for registration."
msgstr ""
"Ermöglicht es Spielern, Tickets als Geschenk zu kaufen. Es wird ein "
"spezieller Code generiert und dem Beschenkten zur Registrierung zur "
"Verfügung gestellt."

msgid ""
"This page shows the casting preferences expressed by players, and allows "
"them to be assigned through an optimization algorithm"
msgstr ""
"Auf dieser Seite werden die von den Spielern geäußerten "
"Besetzungspräferenzen angezeigt und können mit Hilfe eines "
"Optimierungsalgorithmus zugewiesen werden"

msgid ""
"You can now freely explore the system. You'll find below some suggestions on"
" what you could do now to set up everything nicely"
msgstr ""
"Sie können das System nun frei erkunden. Nachfolgend finden Sie einige "
"Vorschläge, was Sie jetzt tun können, um alles schön einzurichten"

msgid ""
"You have completed your application for association membership: therefore, "
"your event registrations are temporarily confirmed."
msgstr ""
"Sie haben Ihren Antrag auf Vereinsmitgliedschaft ausgefüllt: Ihre "
"Veranstaltungsanmeldungen sind somit vorläufig bestätigt."

msgid ""
"Enables 'lottery' tickets with unlimited availability and no cost, from "
"which a random subset is converted into normal tickets."
msgstr ""
"Ermöglicht \"Lotterie\"-Tickets mit unbegrenzter Verfügbarkeit und ohne "
"Kosten, von denen eine zufällige Teilmenge in normale Tickets umgewandelt "
"wird."

msgid ""
"If checked, players may add abilities themselves, by selecting from those "
"that are visible, and whose pre-requisites they meet."
msgstr ""
"Wenn diese Option aktiviert ist, können die Spieler selbst Fertigkeiten "
"hinzufügen, indem sie aus den sichtbaren Fertigkeiten, die die "
"Voraussetzungen erfüllen, auswählen"

msgid ""
"If checked, enables to set for each registration question the list of staff "
"members allowed to see it's answers from the players"
msgstr ""
"Wenn diese Option aktiviert ist, können Sie für jede Registrierungsfrage die"
" Liste der Mitarbeiter festlegen, die die Antworten der Spieler sehen dürfen"

msgid ""
"Please remember that the information on this page was given with the "
"implicit trust that it will be treated with the utmost care"
msgstr ""
"Bitte denken Sie daran, dass die Informationen auf dieser Seite im Vertrauen"
" darauf gegeben wurden, dass sie mit der größtmöglichen Sorgfalt behandelt "
"werden"

msgid ""
"The payment of your membership fee for this year has been received. You have"
" the right to participate to the organization events"
msgstr ""
"Die Zahlung Ihres Mitgliedsbeitrags für dieses Jahr ist bei uns eingegangen."
" Sie sind berechtigt, an den Sitzungen der Vereinigung teilzunehmen und in "
"der Versammlung abzustimmen"

msgid ""
"To grant access to event management for other users and define roles with "
"specific permissions, access the roles management page"
msgstr ""
"Um anderen Benutzern Zugriff auf die Ereignisverwaltung zu gewähren und "
"Rollen mit bestimmten Berechtigungen zu definieren, rufen Sie die Seite zur "
"Rollenverwaltung auf"

msgid ""
"You have submitted your dues payment, and it is now being approved by the "
"staff. You don't have to do anything for the time being"
msgstr ""
"Sie haben Ihren Mitgliedsbeitrag überwiesen, und er wird jetzt geprüft. Sie "
"müssen vorerst nichts weiter tun"

msgid ""
"Your request will be approved at the next Board meeting. You will receive "
"confirmation of the outcome of its evaluation very soon"
msgstr ""
"Ihr Antrag wird in der nächsten Sitzung des Verwaltungsrats geprüft. Sie "
"erhalten in Kürze eine Bestätigung über das Ergebnis der Prüfung"

msgid ""
"Allows a user to create 'delegated' accounts they fully manage (e.g., "
"children), avoiding the need for separate login credentials."
msgstr ""
"Ermöglicht es einem Benutzer, \"delegierte\" Konten zu erstellen, die er "
"vollständig verwaltet (z. B. Kinder), so dass keine separaten Anmeldedaten "
"erforderlich sind."

msgid ""
"Given a payment deadline, indicates the number of days under which it "
"notifies the player to proceed with the payment. Default 30."
msgstr ""
"Gibt bei einer Zahlungsfrist die Anzahl der Tage an, innerhalb derer der "
"Spieler benachrichtigt wird, um die Zahlung vorzunehmen. Standardwert 30."

msgid ""
"This page shows the collections opened by players. You can update them "
"indicating the recipient and disburse the money contributed"
msgstr ""
"Auf dieser Seite werden die von Spielern eröffneten Sammlungen angezeigt. "
"Sie können sie unter Angabe des Empfängers aktualisieren und das gespendete "
"Geld auszahlen"

msgid ""
"This page allows you to select the features activated for this event, and "
"all its runs. Click on a feature to show its description."
msgstr ""
"Auf dieser Seite können Sie die Funktionen auswählen, die für dieses "
"Ereignis und alle seine Läufe aktiviert sind. Klicken Sie auf eine Funktion,"
" um ihre Beschreibung anzuzeigen."

msgid ""
"To customize the appearance of all organizational pages, including colors, "
"fonts, and images, access the appearance management page"
msgstr ""
"Um das Aussehen aller Organisationsseiten, einschließlich Farben, "
"Schriftarten und Bilder, anzupassen, rufen Sie die Seite zur Verwaltung des "
"Aussehens auf"

msgid ""
"Select from the drop-down list the characters to be added to the faction. "
"The text private to the faction will be shown only to them"
msgstr ""
"Wählen Sie aus der Dropdown-Liste die Charaktere aus, die der Fraktion "
"hinzugefügt werden sollen. Der Text für die Fraktion wird nur für diese "
"Personen angezeigt"

msgid ""
"This is the associative positive operating margin, taking into account the "
"budgets of completed runs, minus credits or tokens issued"
msgstr ""
"Dies ist die assoziative positive Betriebsmarge unter Berücksichtigung der "
"Budgets der abgeschlossenen Läufe, abzüglich der ausgegebenen Kredite oder "
"Token"

msgid ""
"This page shows the deadlines of upcoming organization events, the "
"activities to be monitored, and the list of users to be solicited"
msgstr ""
"Auf dieser Seite werden die Termine der bevorstehenden "
"Organisationsveranstaltungen, die zu überwachenden Aktivitäten und die Liste"
" der zu befragenden Benutzer angezeigt"

msgid ""
"When the text is displayed to the player, the number is automatically "
"replaced with the character’s name and a link to their profile"
msgstr ""
"Wenn der Text dem Spieler angezeigt wird, wird die Nummer automatisch durch "
"den Namen des Charakters und einen Link zu seinem Profil ersetzt"

msgid ""
"Adds a quiz-style system for workshop questions. Organizers can define "
"forms, questions, and correct answers for players to complete."
msgstr ""
"Fügt ein Quiz-ähnliches System für Workshop-Fragen hinzu. Organisatoren "
"können Formulare, Fragen und richtige Antworten definieren, die die Spieler "
"ausfüllen müssen."

msgid ""
"Leave blank if the document has no expiration date - Please check that it "
"does not expire before the event you want to signup up for."
msgstr ""
"Leer lassen, wenn das Dokument kein Ablaufdatum hat - Bitte überprüfen Sie, "
"dass es nicht vor der Veranstaltung, für die Sie sich anmelden möchten, "
"abläuft."

msgid ""
"Please indicate below the exact method of payment you made. Remember to "
"submit the form, otherwise your payment will not be processed"
msgstr ""
"Bitte geben Sie unten die genaue Zahlungsmethode an, die Sie gewählt haben. "
"Vergessen Sie nicht, das Formular abzuschicken, da Ihre Zahlung sonst nicht "
"bearbeitet werden kann"

msgid ""
"Select a zip file for upload. Directories will become albums, photos and the"
" videos inside will be placed in the corresponding albums"
msgstr ""
"Wählen Sie eine Zip-Datei zum Hochladen aus. Die Verzeichnisse werden zu "
"Alben, und die darin enthaltenen Fotos und Videos werden in den "
"entsprechenden Alben abgelegt"

msgid ""
"this figure is the net that should result as availability of financial "
"instruments - it does not take into account tokens and credits"
msgstr ""
"diese Zahl ist das Nettoergebnis, das sich aus der Verfügbarkeit von "
"Finanzinstrumenten ergeben sollte - Token und Kredite werden dabei nicht "
"berücksichtigt"

msgid ""
"Lets you upload and host files directly on larpmanager, making them "
"available either to staff or to players via secret external links."
msgstr ""
"Ermöglicht das Hochladen und Hosten von Dateien direkt auf larpmanager, so "
"dass sie entweder für Mitarbeiter oder für Spieler über geheime externe "
"Links verfügbar sind."

msgid ""
"Notes: Try to group as many passengers per request as possible; if you "
"notice any delays, write us directly, do not enter new requests"
msgstr ""
"Hinweis: Versuchen Sie, so viele Passagiere wie möglich pro Antrag zu "
"gruppieren; wenn Sie Verspätungen feststellen, schreiben Sie uns direkt, "
"geben Sie keine neuen Anträge ein"

msgid ""
"This page summarises all expenses incurred by employees and uploaded to the "
"system. Once approved, they are disbursed to co-workers as"
msgstr ""
"Auf dieser Seite werden alle von den Mitarbeitern getätigten und in das "
"System hochgeladenen Ausgaben zusammengefasst. Sobald sie genehmigt sind, "
"werden sie an die Mitarbeiter ausgezahlt als"

#, python-format
msgid ""
"In the event <b>%(event)s</b> to which you are enrolled, you have been "
"assigned the trait: <b>%(trait)s</b> of quest: <b>%(quest)s</b>."
msgstr ""
"In der Veranstaltung <b>%(event)s</b>, für die du dich eingeschrieben hast, "
"wurde dir die Eigenschaft zugewiesen: <b>%(trait)s</b> von Quest: "
"<b>%(quest)s</b>."

msgid ""
"To grant access to organization management for other users and define roles "
"with specific permissions, access the roles management page"
msgstr ""
"Um anderen Benutzern Zugriff auf die Organisationsverwaltung zu gewähren und"
" Rollen mit bestimmten Berechtigungen zu definieren, gehen Sie auf die Seite"
" Rollenverwaltung"

msgid ""
"Allows managing Tokens and Credits, which players can use instead of money "
"for registration fees. Credits can also be redeemed for cash."
msgstr ""
"Ermöglicht die Verwaltung von Tokens und Credits, die Spieler anstelle von "
"Geld für Registrierungsgebühren verwenden können. Credits können auch gegen "
"Bargeld eingelöst werden."

msgid ""
"Enables 'bring a friend' discount. A registered player provides their unique"
" code to a new registrant, granting both a discounted price."
msgstr ""
"Ermöglicht den \"Bring einen Freund\"-Rabatt. Ein registrierter Spieler gibt"
" seinen einmaligen Code an einen neu registrierten Spieler weiter und "
"gewährt beiden einen ermäßigten Preis."

msgid ""
"We confirm that your votes are correctly registered in the system! Thank you"
" for participating in the democratic life of the Organization"
msgstr ""
"Wir bestätigen, dass Ihre Stimmen korrekt im System registriert sind! Vielen"
" Dank für Ihre Teilnahme am demokratischen Leben der Vereinigung"

msgid ""
"Manages pre-larp 'mini-scenes.' You can create any number of scenes and "
"assign players to them, with checks to avoid scheduling conflicts."
msgstr ""
"Verwaltet \"Mini-Szenen\" vor dem Larp. Sie können eine beliebige Anzahl von"
" Szenen erstellen und ihnen Spieler zuweisen, mit Kontrollen, um "
"Terminkonflikte zu vermeiden."

#, python-format
msgid ""
"You can make the payment <a href= %(url)s'>on this page</a>. If you "
"encounter any kind of problem, let us know, we will help you solve it!"
msgstr ""
"Sie können die Zahlung <a href= %(url)s'>auf dieser Seite vornehmen</a>. "
"Wenn Sie auf irgendein Problem stoßen, lassen Sie es uns wissen, wir werden "
"Ihnen helfen, es zu lösen!"

msgid ""
"This page allows you to select the features activated for the organization, "
"and all its events. Click on a feature to show its description."
msgstr ""
"Auf dieser Seite können Sie die für die Organisation aktivierten Funktionen "
"und alle ihre Ereignisse auswählen. Klicken Sie auf eine Funktion, um ihre "
"Beschreibung anzuzeigen."

msgid ""
"Enables 'Filler' characters: simpler character sheets, assigned to players "
"who are ready to replacing last-minute dropout of main characters."
msgstr ""
"Ermöglicht 'Filler'-Charaktere: einfachere Charakterbögen, die Spielern "
"zugewiesen werden, die bereit sind, den Ausfall von Hauptcharakteren in "
"letzter Minute zu ersetzen."

msgid ""
"In the text search, you can enter any text; the search will be done on the "
"number, name, teaser, player, groups to which the character belong"
msgstr ""
"In der Textsuche können Sie einen beliebigen Text eingeben; die Suche "
"erfolgt nach der Nummer, dem Namen, dem Teaser, dem Spieler, der Gruppe, zu "
"der der Charakter gehört"

msgid ""
"Click on the roles you'd like to collaborate on, then enter your degree of "
"experience, and finally indicate precisely your field of experience"
msgstr ""
"Klicken Sie auf die Rollen, an denen Sie mitarbeiten möchten, geben Sie dann"
" Ihr Erfahrungsniveau an und geben Sie schließlich Ihr Fachgebiet genau an"

msgid ""
"If checked, players may sign up as fillers at any time; otherwise, they may "
"only do so if the stipulated number of characters has been reached"
msgstr ""
"Wenn das Häkchen gesetzt ist, können sich die Spieler jederzeit als "
"Auffüller eintragen; andernfalls können sie dies nur tun, wenn die "
"festgelegte Anzahl von Charakteren erreicht ist"

msgid ""
"These are the event signup for which you submitted a payment, and it's being"
" reviewed by the staff. You don't have to do anything at this time"
msgstr ""
"Dies sind die Anmeldungen für Veranstaltungen, für die Sie eine Zahlung "
"geleistet haben, und sie werden von den Mitarbeitern überprüft. Sie müssen "
"zu diesem Zeitpunkt noch nichts tun"

msgid ""
"To define the registration form, and set up any number of registration "
"questions and their options, access the registration form management page"
msgstr ""
"Um das Registrierungsformular zu definieren und eine beliebige Anzahl von "
"Registrierungsfragen und deren Optionen einzurichten, rufen Sie die Seite "
"zur Verwaltung des Registrierungsformulars auf"

msgid ""
"If you press once, it will be *included* in the search. If a character "
"belongs to at least one inclusion category, it will be shown in the search"
msgstr ""
"Wenn Sie einmal drücken, wird es in die Suche *eingebunden*. Wenn ein "
"Zeichen zu mindestens einer Einschlusskategorie gehört, wird es in der Suche"
" angezeigt"

msgid ""
"By pressing confirm, the collection total will be credited to your account, "
"and will be used automatically when you register for one of our events"
msgstr ""
"Wenn Sie auf \"Bestätigen\" klicken, wird der Gesamtbetrag der Sammlung "
"Ihrem Konto gutgeschrieben und automatisch verwendet, wenn Sie sich für eine"
" unserer Veranstaltungen anmelden"

#, python-format
msgid ""
"Enter here the 'bring a friend' code given to you by an already registered "
"player, and you can receive a discount on your membership of %(amount)d!"
msgstr ""
"Geben Sie hier den \"Bring a friend\"-Code ein, den Sie von einem bereits "
"registrierten Spieler erhalten haben, und Sie können einen Rabatt von "
"%(amount)d auf Ihre Mitgliedschaft erhalten!"

msgid ""
"Indicates a way for other players to contact you. It can be an email, a "
"social profile, whatever you want. It will be made public to others players"
msgstr ""
"Geben Sie eine Möglichkeit an, wie andere Spieler mit Ihnen Kontakt "
"aufnehmen können. Das kann eine E-Mail sein, ein soziales Profil, was immer "
"Sie wollen. Es wird für andere Spieler öffentlich gemacht"

#, python-format
msgid ""
"You can make the payment in just a few minutes <a href= %(url)s'>here</a>. "
"Let us know if you encounter any problems, or if we can help in any way!"
msgstr ""
"Sie können die Zahlung in nur wenigen Minuten <a href= %(url)s'>hier</a> "
"vornehmen. Lassen Sie uns wissen, wenn Sie Probleme haben oder wir Ihnen "
"helfen können!"

msgid ""
"At the top, you'll find shortcuts to access your organization dashboard "
"(this page), as well as the active event dashboards, when you'll create them"
msgstr ""
"Oben finden Sie Verknüpfungen für den Zugriff auf Ihr Organisations-"
"Dashboard (diese Seite) sowie auf die aktiven Ereignis-Dashboards, wenn Sie "
"diese erstellen"

msgid ""
"In the text of the element on the left, it is referenced a character with "
"the number indicated on the right, but the latter does not appear to exist"
msgstr ""
"Im Text des Elements auf der linken Seite wird ein Zeichen mit der auf der "
"rechten Seite angegebenen Zahl angezeigt, die jedoch nicht existiert"

msgid ""
"Once the transfer is confirmed, request the slip (the receipt of "
"confirmation) and upload it below. You can upload a file in pdf format, or "
"an image"
msgstr ""
"Sobald die Überweisung bestätigt ist, fordern Sie den Beleg (die "
"Bestätigungsquittung) an und laden ihn unten hoch. Sie können eine Datei im "
"PDF-Format oder ein Bild hochladen"

msgid ""
"The larpmanager has a over 100 different features. There is one for every "
"single aspect of event organising: signups, accounting, writing, logistics"
msgstr ""
"Der larpmanager hat über 100 verschiedene Funktionen. Es gibt eine für jeden"
" einzelnen Aspekt der Veranstaltungsorganisation: Anmeldungen, Buchhaltung, "
"Schreiben, Logistik"

msgid ""
"Generates a special, hidden link that lets certain players register even if "
"general registration is closed (e.g., early access for a specific group)."
msgstr ""
"Generiert einen speziellen, versteckten Link, der es bestimmten Spielern "
"ermöglicht, sich zu registrieren, auch wenn die allgemeine Registrierung "
"geschlossen ist (z. B. früher Zugang für eine bestimmte Gruppe)."

msgid ""
"Freely insert CSS commands, they will be reported in all pages  in the space"
" of your Organization. In this way you can customize freely the appearance."
msgstr ""
"Fügen Sie CSS-Befehle frei ein, sie werden auf allen Seiten in Ihrem "
"Assoziationsraum angezeigt. Auf diese Weise können Sie das Erscheinungsbild "
"frei anpassen."

msgid ""
"Below you will find all the features available; you can write a search "
"keyword to filter them. Then click on 'Video', and you will see the video "
"directly"
msgstr ""
"Unten finden Sie alle verfügbaren Funktionen; Sie können ein Suchwort "
"eingeben, um sie zu filtern. Klicken Sie dann auf \"Video\", und Sie sehen "
"das Video direkt"

msgid ""
"This is the information with which your character will begin each act. We "
"ask that you do NOT read this information before the act to which it "
"referenced"
msgstr ""
"Dies sind die Informationen, mit denen eure Figur jeden Akt beginnen wird. "
"Wir bitten Sie, diese Informationen NICHT vor dem Akt zu lesen, auf den sie "
"sich beziehen"

msgid ""
"If you press a second time, it will be *excluded* in the search. If a "
"character belongs to even one exclusion category, it will not be shown in "
"the search"
msgstr ""
"Wenn Sie ein zweites Mal drücken, wird es bei der Suche *ausgeschlossen*. "
"Wenn ein Zeichen auch nur zu einer Ausschlusskategorie gehört, wird es bei "
"der Suche nicht angezeigt"

msgid ""
"To set up the gateway payment available to players, to let them pay the "
"registration fee through the platform, access the payment settings "
"management page"
msgstr ""
"Um die Gateway-Zahlung einzurichten, die den Spielern zur Verfügung steht, "
"damit sie die Registrierungsgebühr über die Plattform bezahlen können, gehen"
" Sie auf die Verwaltungsseite für Zahlungseinstellungen"

msgid ""
"When putting in WORKING, indicate in the comments the specific actions that"
"  are being performed; when putting in CLOSED, indicate showd in the  "
"comments."
msgstr ""
"Wenn Sie WORKING eingeben, geben Sie in den Kommentaren die spezifischen "
"Aktionen an, die Sie durchführen; wenn Sie CLOSED eingeben, geben Sie in den"
" Kommentaren eine Zusammenfassung an"

msgid ""
"You have activated both fixed and dynamic installments; they are not meant "
"to be used together, deactivate one of the two in the features management "
"panel"
msgstr ""
"Sie haben sowohl die festen als auch die dynamischen Raten aktiviert; sie "
"sind nicht für eine gemeinsame Nutzung gedacht. Deaktivieren Sie eine der "
"beiden Raten in der Funktionsverwaltung"

msgid ""
"The payment of your membership fee for this year has NOT been received: it "
"is necessary in order to participate to the events, and the organization "
"meetings"
msgstr ""
"Sie haben Ihren Mitgliedsbeitrag noch nicht bezahlt: er ist erforderlich, um"
" an Veranstaltungen teilzunehmen und bei der Hauptversammlung abstimmen zu "
"können"

msgid ""
"This page shows the questions submitted by users, divided by the events they"
" refer to. You can answer the question or close it if requires no further "
"action"
msgstr ""
"Auf dieser Seite werden die von den Nutzern eingereichten Fragen nach den "
"Ereignissen geordnet angezeigt, auf die sie sich beziehen. Sie können die "
"Frage beantworten oder sie schließen, wenn keine weiteren Maßnahmen "
"erforderlich sind"

msgid ""
"Indicates how you can be recognized, if you will be found near some point "
"specific, if you have a lot of luggage: any information that might help us "
"help you"
msgstr ""
"Gibt an, wie Sie erkannt werden können, ob Sie in der Nähe eines bestimmten "
"Ortes gefunden werden, ob Sie viel Gepäck haben: alles Informationen, die "
"uns helfen können"

#, python-format
msgid ""
"Hello! You have signed up for %(event)s, but have not yet completed your "
"profile. It takes 5 minutes, just <a href='%(url)s'>click here</a> and "
"complete the form!"
msgstr ""
"Hallo! Du hast dich für %(event)s angemeldet, aber dein Profil noch nicht "
"ausgefüllt. Es dauert nur 5 Minuten, einfach <a href='%(url)s'>hier "
"klicken</a> und das Formular ausfüllen!"

msgid ""
"By proceeding with your registration for this event, you are giving us your "
"authorisation to share your data saved on our platform with the organisers "
"of the event"
msgstr ""
"Indem Sie sich für diese Veranstaltung anmelden, erteilen Sie uns die "
"Erlaubnis, Ihre auf unserer Plattform gespeicherten Daten an die "
"Organisatoren der Veranstaltung weiterzugeben"

msgid ""
"Want to help one of your friends play with us? Organize a collection: you "
"and anyone who wants to contribute will be able to donate part of their "
"registration fees"
msgstr ""
"Möchten Sie einem Freund oder einer Freundin helfen, bei uns zu spielen? "
"Organisieren Sie eine Sammlung: Sie und alle, die dazu beitragen möchten, "
"können einen Teil der Mitgliedsbeiträge spenden"

#, python-format
msgid ""
"In addition, you must be up to date with the payment of your membership fee "
"in order to participate in events. Make your payment <a href='%(url)s'>on "
"this page</a>."
msgstr ""
"Außerdem müssen Sie Ihren Mitgliedsbeitrag rechtzeitig bezahlen, um an "
"Veranstaltungen teilnehmen zu können. Überweisen Sie Ihren Beitrag <a "
"href='%(url)s'>auf dieser Seite</a>."

#, python-format
msgid ""
"You have some fixed installments with both date and days set, but those "
"values cannot be set at the same time: %(list)s; access the fixed "
"installments management panel"
msgstr ""
"Sie haben einige feste Raten, bei denen sowohl das Datum als auch die Tage "
"eingestellt sind, aber diese Werte können nicht gleichzeitig eingestellt "
"werden: %(list)s; Zugang zum Verwaltungsbereich für feste Raten"

msgid ""
"In order to confirm your registration, you must request to register as a "
"member of the Association. The procedure will automatically take you through"
" the required steps"
msgstr ""
"Um Ihre Mitgliedschaft zu bestätigen, müssen Sie beantragen, als Mitglied "
"der Vereinigung registriert zu werden. Das Verfahren wird Sie automatisch "
"durch die erforderlichen Schritte führen"

msgid ""
"Primary: main grouping / affiliation for characters. Transversal: secondary "
"grouping across primary factions. Secret: hidden faction visible only to "
"assigned characters"
msgstr ""
"Primär: Hauptgruppierung / Zugehörigkeit der Charaktere. Transversal: "
"sekundäre Gruppierung über primäre Fraktionen hinweg. Geheim: versteckte "
"Fraktion, die nur für zugewiesene Charaktere sichtbar ist"
<<<<<<< HEAD

msgid ""
"In order to confirm your registration, you must request to register as a "
"member of the Association. The procedure will automatically take you through"
" the required steps."
msgstr ""
"Um Ihre Mitgliedschaft zu bestätigen, müssen Sie beantragen, als Mitglied "
"der Vereinigung registriert zu werden. Das Verfahren wird Sie automatisch "
"durch die erforderlichen Schritte führen."
=======
>>>>>>> 3c576446

msgid ""
"By clicking the button below, you confirm that you consent to the sharing of"
" your personal data with this organization, in accordance with the GDPR and "
"our Privacy Policy"
msgstr ""
"Indem Sie auf die Schaltfläche unten klicken, bestätigen Sie, dass Sie mit "
"der Weitergabe Ihrer persönlichen Daten an diese Organisation in "
"Übereinstimmung mit der GDPR und unserer Datenschutzrichtlinie einverstanden"
" sind"

msgid ""
"Enables dynamic installment management: the total fee is evenly split into "
"multiple installments, each due on a date determined by dividing the "
"remaining days until the event."
msgstr ""
"Ermöglicht ein dynamisches Ratenmanagement: Die Gesamtgebühr wird "
"gleichmäßig in mehrere Raten aufgeteilt, die jeweils an einem Datum fällig "
"werden, das durch Division der verbleibenden Tage bis zur Veranstaltung "
"bestimmt wird."

msgid ""
"If we don't hear from you, we'll understand that you're no longer interested"
" at the event and we will cancel your registration, so that other players "
"can signup to your place."
msgstr ""
"Wenn wir jedoch nichts von Ihnen hören, stellen wir fest, dass Sie kein "
"Interesse mehr an der Veranstaltung haben, und wir werden Ihre Anmeldung "
"streichen, damit sich andere Personen anmelden können."

msgid ""
"Fill in this field if you follow a personal diet for reasons of choice(e.g. "
"vegetarian, vegan) or health (celiac disease, allergies). Leave empty if you"
" do not have things to report!"
msgstr ""
"Füllen Sie dieses Feld aus, wenn Sie sich aus freien Stücken (z. B. "
"vegetarisch, vegan) oder aus gesundheitlichen Gründen (Zöliakie, Allergien) "
"ernähren. Lassen Sie es leer, wenn Sie nichts zu berichten haben!"

msgid ""
"For our part, we will use pre-registrations as a measure of how much an "
"event is desired. If you want a new run of an event, spread the voice and "
"invites others to pre-register to it"
msgstr ""
"Wir werden die Voranmeldungen als Maßstab für die Beliebtheit einer "
"Veranstaltung verwenden. Wenn Sie eine neue Auflage einer Veranstaltung "
"wünschen, sagen Sie es weiter und laden Sie andere zur Voranmeldung ein"

msgid ""
"When you press one of the special reference symbols, a popup will help you "
"get the reference number of a character; you can also select a reference "
"number to see the character’s name"
msgstr ""
"Wenn Sie auf eines der speziellen Referenzsymbole drücken, erscheint ein "
"Popup-Fenster, das Ihnen hilft, die Referenznummer eines Zeichens zu "
"ermitteln; Sie können auch eine Referenznummer auswählen, um den Namen des "
"Zeichens zu sehen"

msgid ""
"We only ask you to indicate a <b>order</b> of preference for the your pre-"
"registrations (imagining you have to choose which one to play, indicates in "
"what order you want to play them)"
msgstr ""
"Wir bitten Sie lediglich darum, eine <b>Reihenfolge</b> für Ihre "
"Voranmeldungen anzugeben (falls Sie sich für ein Spiel entscheiden müssen, "
"geben Sie bitte an, in welcher Reihenfolge Sie es spielen möchten)"

msgid ""
"We are almost there, you just need to enter the last necessary data here. "
"With this data your membership application will be pre-filled;  you will "
"just have to print it out and sign it"
msgstr ""
"Wir haben es fast geschafft, Sie müssen hier nur noch die letzten "
"notwendigen Daten eingeben. Mit diesen Daten ist Ihr Mitgliedsantrag bereits"
" ausgefüllt; Sie müssen ihn nur noch ausdrucken und unterschreiben"

msgid ""
"As per the statutes, we will review your request at the next board meeting "
"and send you an update e-mail as soon as possible (you should receive a "
"reply within a few weeks at the latest)."
msgstr ""
"Wie in der Satzung vorgesehen, werden wir Ihren Antrag in der nächsten "
"Sitzung des Verwaltungsrats prüfen und Ihnen so bald wie möglich eine "
"aktualisierte E-Mail schicken (Sie sollten spätestens in ein paar Wochen "
"eine Antwort erhalten)."

msgid ""
"You have not yet submitted your application for membership to the "
"Organization. If you are not a Member, we cannot accept payment from you, "
"and you cannot confirm your event registrations"
msgstr ""
"Sie haben Ihren Antrag auf Mitgliedschaft in der Vereinigung noch nicht "
"eingereicht. Wenn Sie kein Mitglied sind, können wir keine Zahlungen von "
"Ihnen annehmen und Sie können Ihre Veranstaltungsanmeldungen nicht "
"bestätigen"

msgid ""
"This <b>is</b> not binding, and <b>does</b> not automatically secure you a "
"place at the event, but you will be offered a preferential registration "
"before the public opening of registration"
msgstr ""
"Dies <b>ist</b> nicht bindend und <b>sichert</b> Ihnen nicht automatisch "
"einen Platz auf der Veranstaltung, aber Sie erhalten eine bevorzugte "
"Registrierung vor der öffentlichen Öffnung der Registrierung"

msgid ""
"You have submitted a deposit, and it is being reviewed by the staff. You "
"don't have to do anything for the time being, as soon as it is confirmed the"
" accounting of the event will be updated"
msgstr ""
"Sie haben eine Zahlung eingereicht, die derzeit von den Mitarbeitern geprüft"
" wird. Sie brauchen vorerst nichts zu tun. Sobald die Zahlung bestätigt ist,"
" werden die Veranstaltungskonten aktualisiert"

msgid ""
"The character on the left has in relationships the one on the right, but the"
" reverse is not true. Check whether to remove the relationship to the one on"
" the left, or add it on the one on the right"
msgstr ""
"Das Zeichen auf der linken Seite hat das Zeichen auf der rechten Seite in "
"den Beziehungen, aber das Gegenteil ist nicht der Fall. Prüfen Sie, ob Sie "
"die Beziehung zu dem Zeichen auf der linken Seite entfernen oder zu dem "
"Zeichen auf der rechten Seite hinzufügen sollen"

msgid ""
"This page summarises the list of members, formatted ready to be sent to the "
"insurance company. It only displays members who have renewed their "
"membership in this calendar year, in order of renewal"
msgstr ""
"Auf dieser Seite finden Sie eine Zusammenfassung der Mitgliederliste, die so"
" formatiert ist, dass sie an die Versicherungsgesellschaft gesendet werden "
"kann. Es werden nur Mitglieder angezeigt, die ihre Mitgliedschaft in diesem "
"Kalenderjahr erneuert haben, und zwar in der Reihenfolge der Erneuerung"

msgid ""
"There are only two steps left to complete the procedure, enter the last "
"necessary data. With this information, your membership application will be "
"pre-filled; all you have to do is print it out and sign it"
msgstr ""
"Es sind nur noch zwei Schritte nötig, um das Verfahren abzuschließen; geben "
"Sie hier die letzten erforderlichen Daten ein. Mit diesen Daten ist Ihr "
"Mitgliedsantrag bereits ausgefüllt; Sie müssen ihn nur noch ausdrucken und "
"unterschreiben"

msgid ""
"This page allows you to check the payment items in the system. The source of"
" the data should be one of the verified payment systems,  from which to take"
" the list of payments, showing the code of the payment"
msgstr ""
"Diese Seite ermöglicht es Ihnen, die Zahlungsposten im System zu überprüfen."
" Die Quelle der Daten sollte eines der überprüften Zahlungssysteme sein, aus"
" dem Sie die Liste der Zahlungen mit dem Code der Zahlung übernehmen"

#, python-format
msgid ""
"<i>Payment due</i> - You must pay <b>%(amount).2f %(currency)s</b> as soon "
"as possible. Make your payment <a href='%(url)s'>on this page</a>. If we do "
"not receive payment, your registration may be cancelled."
msgstr ""
"<i>Fällige Zahlung</i> - Sie müssen <b>%(amount).2f %(currency)s</b> so "
"schnell wie möglich bezahlen. Machen Sie Ihre Zahlung <a href='%(url)s'>auf "
"dieser Seite</a>. Wenn die Zahlung nicht eingeht, kann Ihre Mitgliedschaft "
"beendet werden."

#, python-format
msgid ""
"You must pay at least <b>%(amount).2f %(currency)s</b> by %(deadline)d days."
" Make your payment <a href='%(url)s'>on this page</a>. If we do not receive "
"payment by the deadline, your registration may be cancelled."
msgstr ""
"Sie müssen mindestens <b>%(amount).2f %(currency)s</b> bis %(deadline)d Tage"
" bezahlen. Tätigen Sie Ihre Zahlung <a href='%(url)s'>auf dieser Seite</a>. "
"Wenn die Zahlung nicht fristgerecht eingeht, kann Ihre Mitgliedschaft "
"beendet werden."

msgid ""
"Indicates the ratio between reduced and patron tickets, multiplied by 10. "
"Example: 10 -> 1 reduced ticket for 1 patron ticket. 20 -> 2 reduced tickets"
" for 1 patron ticket. 5 -> 1 reduced ticket for 2 patron tickets"
msgstr ""
"Gibt das Verhältnis zwischen ermäßigten und regulären Tickets an, "
"multipliziert mit 10. Beispiel: 10 -> 1 ermäßigtes Ticket für 1 reguläres "
"Ticket. 20 -> 2 ermäßigte Tickets für 1 Gönnerticket. 5 -> 1 ermäßigtes "
"Ticket für 2 Gönner-Tickets"

msgid ""
"this figure is the main positive, the operating margin. It takes into "
"account of budgets for events that have been over two months, which are "
"considered to be closed, and treats all tokens and credits as reimbursed"
msgstr ""
"Diese Zahl ist das wichtigste Plus, die operative Marge. Sie berücksichtigt "
"die Budgets für Veranstaltungen, die länger als zwei Monate zurückliegen und"
" als abgeschlossen gelten, und behandelt alle Token und Gutschriften als "
"zurückerstattet"

msgid ""
"Please note that your character sheet may contain  personal secrets, not to "
"be shared before the start of the event. To avoid accidentally spoiling your"
" experience, do not discuss its content with other participants!"
msgstr ""
"Bitte beachten Sie, dass Ihr Charakterbogen persönliche Geheimnisse "
"enthalten kann, die Sie vor Beginn der Veranstaltung nicht preisgeben "
"sollten. Um zu vermeiden, dass Sie Ihr Erlebnis versehentlich verderben, "
"sollten Sie den Inhalt nicht mit anderen Teilnehmern besprechen!"

msgid ""
"You are registered for an event to be held in this calendar year, but we are"
" not aware of your dues payment. Be careful: if you don't complete it, "
"<b>you won't be able to attend events</b>, nor vote at the Membership "
"Meeting"
msgstr ""
"Sie sind für eine Veranstaltung in diesem Kalenderjahr angemeldet, aber uns "
"ist nicht bekannt, dass Sie Ihren Mitgliedsbeitrag bezahlt haben. Seien Sie "
"vorsichtig: Wenn Sie ihn nicht ausfüllen, <b>können Sie weder an "
"Veranstaltungen teilnehmen</b> noch bei der Jahreshauptversammlung abstimmen"

msgid ""
"You have submitted your application for membership in the Organization. The "
"request will be considered at the next meeting of the Board. When it is "
"approved, you will be able to settle payments for the events you have signed"
" up for"
msgstr ""
"Sie haben Ihren Antrag auf Mitgliedschaft in der Vereinigung eingereicht. Er"
" wird auf der nächsten Vorstandssitzung geprüft werden. Wenn er genehmigt "
"ist, können Sie für die Veranstaltungen, für die Sie sich angemeldet haben, "
"bezahlen"

msgid ""
"Searchable: Characters can be filtered according to this question. Public: "
"The answer to this question is publicly visible. Private: The answer to this"
" question is only visible to the player. Hidden: The answer is hidden to all"
" players."
msgstr ""
"Durchsuchbar: Die Zeichen können nach dieser Frage gefiltert werden. "
"Öffentlich: Die Antwort auf diese Frage ist öffentlich sichtbar. Privat: Die"
" Antwort auf diese Frage ist nur für den Spieler sichtbar. Versteckt: Die "
"Antwort ist für alle Spieler verborgen."

msgid ""
"If for whatever reason the first and last name shown on your documents is "
"different from the one you prefer to use, then write it here. It will only "
"be used for internal bureaucratic purposes, and will NEVER be displayed to "
"other players."
msgstr ""
"Wenn aus irgendeinem Grund der Vor- und Nachname, der auf Ihren Dokumenten "
"angegeben ist, nicht mit dem von Ihnen bevorzugten Namen übereinstimmt, "
"tragen Sie ihn hier ein. Er wird nur für interne bürokratische Zwecke "
"verwendet und wird NIEMALS anderen Spielern angezeigt."

msgid ""
"Click here to confirm that you have completed the character and are ready to"
" propose it to the staff. Be careful: some fields may no longer be editable."
" Leave the field blank to save your changes and to be able to continue them "
"in the future."
msgstr ""
"Klicken Sie hier, um zu bestätigen, dass Sie den Charakter vervollständigt "
"haben und bereit sind, ihn den Mitarbeitern vorzuschlagen. Achtung: Einige "
"Felder sind möglicherweise nicht mehr bearbeitbar. Lassen Sie das Feld leer,"
" um Ihre Änderungen zu speichern und sie in Zukunft fortsetzen zu können."

msgid ""
"Optional: The question is shown, and can be filled by the player. Mandatory:"
" The question needs to be filled by the player. Disabled: The question is "
"shown, but cannot be changed by the player. Hidden: The question is not "
"shown to the player."
msgstr ""
"Optional: Die Frage wird angezeigt und kann vom Spieler ausgefüllt werden. "
"Obligatorisch: Die Frage muss vom Spieler ausgefüllt werden. Deaktiviert: "
"Die Frage wird angezeigt, kann aber vom Spieler nicht geändert werden. "
"Ausgeblendet: Die Frage wird dem Spieler nicht angezeigt."

msgid ""
"Indicate severity: RED (risks ruining the game for more than half of the "
"players), ORANGE (risks ruining the game for more than ten players),  YELLOW"
" (risks ruining the game for a few players), GREEN (more than  problems, "
"finesses to be fixed)"
msgstr ""
"Angabe des Schweregrads: ROT (Gefahr, das Spiel für mehr als die Hälfte der "
"Spieler zu ruinieren), ORANGE (Gefahr, das Spiel für mehr als zehn Spieler "
"zu ruinieren), GELB (Gefahr, das Spiel für einige Spieler zu ruinieren), "
"GRÜN (mehr als Probleme, Feinheiten zu beheben)"

msgid ""
"Upload your portrait photo. It will be shown to other players together with "
"the your character, so as to help recognize you in the game. Choose a photo "
"that you would put in an official document (in which you are alone, centered"
" on your face)."
msgstr ""
"Laden Sie Ihr Porträtfoto hoch. Es wird anderen Spielern zusammen mit Ihrer "
"Spielfigur gezeigt, damit sie Sie im Spiel erkennen können. Wählen Sie ein "
"Foto, das Sie in ein offizielles Dokument einfügen würden (auf dem Sie "
"allein sind und Ihr Gesicht im Mittelpunkt steht)."

#, python-format
msgid ""
"Hello! We would like to remind you that in order to confirm your provisional"
" registration of %(event)s you need to apply for admission as a member of "
"the association. You are very close, just <a href='%(url)s'>click here</a> "
"and complete the form."
msgstr ""
"Hallo! Wir möchten Sie daran erinnern, dass Sie zur Bestätigung Ihrer "
"vorläufigen Mitgliedschaft bei %(event)s einen Antrag auf Aufnahme als "
"Mitglied der Vereinigung stellen müssen. Sie sind ganz nah dran, einfach <a "
"href='%(url)s'>hier klicken</a> und das Formular ausfüllen."

msgid ""
"If you prefer that your real name and surname not be publicly visible, "
"please indicate an alias that will be displayed instead. Note: If you "
"register for an event, your real first and last name will be shown to other "
"players, and to the organisers."
msgstr ""
"Wenn Sie es vorziehen, dass Ihr richtiger Vor- und Nachname nicht öffentlich"
" sichtbar ist, geben Sie bitte einen Alias an, der stattdessen angezeigt "
"wird. Hinweis: Wenn Sie sich für eine Veranstaltung anmelden, werden Ihr "
"richtiger Vor- und Nachname für andere Spieler und die Organisatoren "
"angezeigt."

msgid ""
"In the text of the element on the left, it appears a character with the "
"number indicated on the right, but instead in the relationships the "
"character was not related. Check whether it is necessary to create a "
"relationship, or remove the reference from the text"
msgstr ""
"Im Text des Elements auf der linken Seite wird ein Zeichen mit der auf der "
"rechten Seite angegebenen Zahl angegeben, aber im Bericht ist das Zeichen "
"nicht zugeordnet. Prüfen Sie, ob es notwendig ist, eine Beziehung zu "
"erstellen oder den Verweis aus dem Text zu entfernen"

#, python-format
msgid ""
"Copy this code and share it with friends! Every friend who signs up  and "
"uses this code in the 'Discounts' field will receive %(amount_to)s "
"%(currency)s discount on the ticket. For each of them you will receive "
"%(amount_from)s %(currency)s off to use on event registration."
msgstr ""
"Kopieren Sie diesen Code und teilen Sie ihn mit Freunden! Jeder Freund, der "
"sich anmeldet und diesen Code im Feld \"Rabatte\" verwendet, erhält "
"%(amount_to)s %(currency)s Rabatt auf das Ticket. Für jeden von ihnen "
"erhalten Sie %(amount_from)s %(currency)s Rabatt, den Sie bei der Anmeldung "
"zur Veranstaltung verwenden können."

msgid ""
"In the text of the element on the left, a character is NOT indicated with "
"the number shown on the right, but instead in the relationships the "
"character is related. Check whether it is necessary to remove the "
"relationship, or indicate in the text a reference to the character"
msgstr ""
"Der Text des Elements auf der linken Seite weist NICHT auf ein Zeichen mit "
"der auf der rechten Seite angegebenen Nummer hin, sondern im Bericht wurde "
"das Zeichen in Beziehung gesetzt. Prüfen Sie, ob es notwendig ist, den Bezug"
" zu entfernen oder einen Verweis auf das Zeichen im Text anzugeben"

msgid ""
"In the text of the element on the left, it appears a character with the "
"number indicated on the right, but in the relationships instead that "
"character was not related. Check whether it is necessary to create a "
"relationship to the character, or remove the reference from the text"
msgstr ""
"Im Text des Elements auf der linken Seite gibt es ein Zeichen mit der rechts"
" angegebenen Nummer, aber in den Beziehungen ist das Zeichen nicht "
"verbunden. Prüfen Sie, ob es notwendig ist, eine Beziehung zwischen den "
"Zeichen herzustellen oder den Verweis aus dem Text zu entfernen"

msgid ""
"In the text of the element on the left, a character is NOT indicated with "
"the number shown on the right, but in the relationships instead it is "
"related. Check whether it is necessary to remove the relationship to the "
"character, or indicate in the text a reference to the character"
msgstr ""
"Der Text des Elements auf der linken Seite weist NICHT auf ein Zeichen mit "
"der auf der rechten Seite angegebenen Nummer hin, sondern auf die Beziehung,"
" in der das Zeichen steht. Prüfen Sie, ob es notwendig ist, die Beziehung "
"zwischen den Zeichen zu entfernen oder einen Verweis auf das Zeichen im Text"
" anzugeben"

msgid ""
"Fill in this field if there is something you think is important that the "
"organizers know about you. It's up to you to decide what to share with us. "
"This information will be treated as strictly confidential: only a restricted"
" part of the organizers will have access to the answers, and will not be "
"transmitted in any form. This information may concern: physical health "
"problems, epilepsy, mental health problems (e.g. neurosis, bipolar disorder,"
" anxiety disorder, various phobias), trigger topics ('lines and veils', we "
"can't promise that you won't run into them in the event, but we'll make sure"
" they're not part of your main quests). Leave empty if you do not have "
"things to report!"
msgstr ""
"Füllen Sie dieses Feld aus, wenn es etwas gibt, von dem Sie glauben, dass es"
" wichtig ist, dass die Organisatoren etwas über Sie wissen. Sie können "
"selbst entscheiden, was Sie uns mitteilen möchten. Diese Informationen "
"werden streng vertraulich behandelt: Nur ein begrenzter Teil der "
"Organisatoren hat Zugang zu den Antworten, und sie werden in keiner Form "
"weitergegeben. Diese Informationen können Folgendes betreffen: körperliche "
"Gesundheitsprobleme, Epilepsie, psychische Gesundheitsprobleme (z. B. "
"Neurosen, bipolare Störungen, Angststörungen, verschiedene Phobien), "
"Trigger-Themen (\"Linien und Schleier\", wir können nicht versprechen, dass "
"Sie während der Veranstaltung nicht darauf stoßen werden, aber wir werden "
"sicherstellen, dass sie nicht Teil Ihrer Hauptaufgaben sind). Lassen Sie das"
" Feld leer, wenn Sie nichts zu berichten haben!"<|MERGE_RESOLUTION|>--- conflicted
+++ resolved
@@ -3545,12 +3545,9 @@
 
 msgid "What would you like to do"
 msgstr "Was würden Sie gerne tun"
-<<<<<<< HEAD
-=======
 
 msgid "cancel your registrations"
 msgstr "Ihre Anmeldung stornieren"
->>>>>>> 3c576446
 
 msgid "Access character creation!"
 msgstr "Zugang zur Charaktererstellung!"
@@ -5265,13 +5262,6 @@
 
 msgid "you can still pay the remaining amount if you wish"
 msgstr "Sie können den Restbetrag immer noch bezahlen, wenn Sie dies wünschen"
-<<<<<<< HEAD
-
-msgid "Fill in this field if you have accessibility needs."
-msgstr ""
-"Füllen Sie dieses Feld aus, wenn Sie auf Barrierefreiheit angewiesen sind."
-=======
->>>>>>> 3c576446
 
 msgid "I've done it a few times, I have a basic experience"
 msgstr "Ich habe es ein paar Mal gemacht, ich habe grundlegende Erfahrungen"
@@ -5424,23 +5414,6 @@
 msgid "This page shows all invoices registered in the system"
 msgstr ""
 "Auf dieser Seite werden alle im System registrierten Rechnungen angezeigt"
-<<<<<<< HEAD
-
-msgid "This page shows the deadlines to be met for this run."
-msgstr ""
-"Auf dieser Seite finden Sie eine Zusammenfassung der Fristen, die für diesen"
-" Lauf einzuhalten sind."
-
-msgid "This page shows the relationships between characters."
-msgstr ""
-"Auf dieser Seite sind die Verbindungen zwischen den Figuren zusammengefasst."
-
-msgid "This page shows the workshop questions for the event."
-msgstr ""
-"Auf dieser Seite finden Sie eine Zusammenfassung der Fragen aus den "
-"Workshops der Veranstaltung."
-=======
->>>>>>> 3c576446
 
 msgid "This page shows users who can be persuaded to sign up"
 msgstr ""
@@ -6216,14 +6189,6 @@
 msgstr ""
 "Geben Sie unten Ihre E-Mail-Adresse ein, um Anweisungen zum Ändern zu "
 "erhalten"
-<<<<<<< HEAD
-
-msgid "Error loading. Invalid file format (we accept only pdf or images)."
-msgstr ""
-"Fehler beim Laden. Ungültiges Dateiformat - wir akzeptieren nur pdf und "
-"Bilder."
-=======
->>>>>>> 3c576446
 
 msgid "If checked, makes the field content visible to the assigned player"
 msgstr ""
@@ -6518,14 +6483,11 @@
 msgstr ""
 "Wenn diese Option aktiviert ist, können die Spieler das Lied ihrer "
 "Charaktere angeben"
-<<<<<<< HEAD
-=======
 
 msgid "If you like or are interested in an event, you can <b>pre-register</b>"
 msgstr ""
 "Wenn Sie eine Veranstaltung mögen oder sich dafür interessieren, können Sie "
 "sich <b>voranmelden</b>"
->>>>>>> 3c576446
 
 msgid "Set the initial amount of experience points in the configuration panel"
 msgstr ""
@@ -6733,21 +6695,6 @@
 msgstr ""
 "Hinweis: Der spezielle Code wird jedes Mal neu generiert, wenn Sie die "
 "Geschenkkarte wechseln"
-<<<<<<< HEAD
-
-msgid ""
-"On this page you can mark your specialties to collaborate on our  events."
-msgstr ""
-"Auf dieser Seite können Sie Ihre Spezialitäten markieren, um an unseren "
-"Veranstaltungen mitzuwirken."
-
-msgid ""
-"This page allows you to add or edit an option in a sign up form question."
-msgstr ""
-"Auf dieser Seite können Sie eine Option in einer Frage des "
-"Bewerbungsformulars hinzufügen oder ändern."
-=======
->>>>>>> 3c576446
 
 msgid ""
 "This page shows in detail a contributor's skills for to which they marked"
@@ -7069,20 +7016,15 @@
 "If checked, allows a option to be visible only to players with selected "
 "ticket"
 msgstr ""
-<<<<<<< HEAD
+"Wenn diese Option aktiviert ist, kann sie nur von Spielern mit dem "
+"ausgewählten Ticket gesehen werden"
+
+msgid ""
+"If checked, enables players to write their own list of character "
+"relationships"
+msgstr ""
 "Wenn diese Option aktiviert ist, können die Spieler ihre eigene Liste von "
 "Charakterbeziehungen erstellen"
-=======
-"Wenn diese Option aktiviert ist, kann sie nur von Spielern mit dem "
-"ausgewählten Ticket gesehen werden"
->>>>>>> 3c576446
-
-msgid ""
-"If checked, enables players to write their own list of character "
-"relationships"
-msgstr ""
-"Wenn diese Option aktiviert ist, können die Spieler ihre eigene Liste von "
-"Charakterbeziehungen erstellen"
 
 msgid ""
 "Indicate the name of the member for whom you want to activate a new "
@@ -7364,16 +7306,6 @@
 msgstr ""
 "Sie können die Liste der Organisationen, die auf Ihre Daten zugreifen "
 "können, auf Ihrer Website überprüfen und bearbeiten"
-<<<<<<< HEAD
-
-msgid ""
-"You can read them in order, or scroll directly to the one that interests you"
-" most."
-msgstr ""
-"Sie können sie der Reihe nach lesen oder direkt zu dem Artikel blättern, der"
-" Sie am meisten interessiert."
-=======
->>>>>>> 3c576446
 
 msgid ""
 "visibility (demand visibility: 's' for Searchable, 'c' for Public, 'e' for "
@@ -8143,13 +8075,8 @@
 "Communicate them only if strictly necessary, and if possible communicate "
 "them in anonymous form"
 msgstr ""
-<<<<<<< HEAD
-"(Wenn Sie bereits andere Vereinbarungen mit uns getroffen haben, können Sie "
-"diese E-Mail getrost ignorieren)"
-=======
 "Teilen Sie sie nur mit, wenn es unbedingt notwendig ist, und wenn möglich in"
 " anonymer Form"
->>>>>>> 3c576446
 
 msgid ""
 "For each character added, a specific field will be available to add "
@@ -8235,8 +8162,6 @@
 msgstr ""
 "Dies ist der Gesamtbetrag, der auf den Bank- und Finanzkonten der "
 "Organisation gehalten werden sollte"
-<<<<<<< HEAD
-=======
 
 msgid ""
 "This page summarises the roles to be assigned in order to use the functions "
@@ -8244,7 +8169,6 @@
 msgstr ""
 "Diese Seite fasst die Rollen zusammen, die zugewiesen werden müssen, um die "
 "Funktionen für die Veranstaltung nutzen zu können"
->>>>>>> 3c576446
 
 msgid ""
 "To set the tickets that users can select during registration, access the "
@@ -8329,8 +8253,6 @@
 msgstr ""
 "Wenn diese Option aktiviert ist, wird verhindert, dass mehrere Benutzer "
 "denselben Artikel gleichzeitig bearbeiten, um Konflikte zu vermeiden"
-<<<<<<< HEAD
-=======
 
 msgid ""
 "We only ask for a moment of your time to check the documents you have "
@@ -8352,7 +8274,6 @@
 msgstr ""
 "Einem Freund oder einer Freundin können Sie eine Mitgliedschaft schenken, "
 "indem Sie auf diesen speziellen Link zugreifen"
->>>>>>> 3c576446
 
 msgid ""
 "Enables players to send private messages to each other, without revealing "
@@ -9850,18 +9771,6 @@
 "Primär: Hauptgruppierung / Zugehörigkeit der Charaktere. Transversal: "
 "sekundäre Gruppierung über primäre Fraktionen hinweg. Geheim: versteckte "
 "Fraktion, die nur für zugewiesene Charaktere sichtbar ist"
-<<<<<<< HEAD
-
-msgid ""
-"In order to confirm your registration, you must request to register as a "
-"member of the Association. The procedure will automatically take you through"
-" the required steps."
-msgstr ""
-"Um Ihre Mitgliedschaft zu bestätigen, müssen Sie beantragen, als Mitglied "
-"der Vereinigung registriert zu werden. Das Verfahren wird Sie automatisch "
-"durch die erforderlichen Schritte führen."
-=======
->>>>>>> 3c576446
 
 msgid ""
 "By clicking the button below, you confirm that you consent to the sharing of"
