--- conflicted
+++ resolved
@@ -6298,14 +6298,12 @@
 msgid "This page summarises the assignments in this event of"
 msgstr "Diese Seite fasst die Aufgaben in dieser Veranstaltung von"
 
-<<<<<<< HEAD
+msgid "This page summarizes the organizations's custom texts"
+msgstr ""
+"Diese Seite fasst die benutzerdefinierten Texte der Organisationen zusammen"
+
 msgid "Warehouse quantities already committed for this event"
 msgstr "Bereits gebundene Lagermengen für diese Veranstaltung"
-=======
-msgid "This page summarizes the organizations's custom texts"
-msgstr ""
-"Diese Seite fasst die benutzerdefinierten Texte der Organisationen zusammen"
->>>>>>> 7779db76
 
 msgid "You have been gifted a registration to this event, by"
 msgstr ""
