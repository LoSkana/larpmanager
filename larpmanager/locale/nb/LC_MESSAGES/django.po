#
msgid ""
msgstr "Content-Type: text/plain; charset=UTF-8\n"

msgid "e"
msgstr "e"

msgid "By"
msgstr "Av"

msgid "Hi"
msgstr "Hei"

msgid "To"
msgstr "A"

msgid "XP"
msgstr "px"

msgid "by"
msgstr "av"

msgid "of"
msgstr "av"

msgid "Add"
msgstr "Legg til"

msgid "Age"
msgstr "Alder"

msgid "All"
msgstr "Alle"

msgid "CSS"
msgstr "CSS"

msgid "Cap"
msgstr "Cap"

msgid "End"
msgstr "Slutt"

msgid "Fee"
msgstr "Kommisjonen"

msgid "NPC"
msgstr "NPC"

msgid "Net"
msgstr "Netto"

msgid "New"
msgstr "Ny"

msgid "PDF"
msgstr "PDF"

msgid "Pdf"
msgstr "Pdf"

msgid "Run"
msgstr "Run"

msgid "VAT"
msgstr "MVA"

msgid "Who"
msgstr "Hvem"

msgid "age"
msgstr "alder"

msgid "for"
msgstr "for"

msgid "Band"
msgstr "Fascia"

msgid "Body"
msgstr "Kropp"

msgid "Card"
msgstr "Kort"

msgid "Chat"
msgstr "Chat"

msgid "Code"
msgstr "Kode"

msgid "Copy"
msgstr "Kopi"

msgid "Cost"
msgstr "Kostnader"

msgid "Date"
msgstr "Dato"

msgid "Days"
msgstr "Dager"

msgid "Diet"
msgstr "Kosthold"

msgid "Done"
msgstr "Snuoperasjoner"

msgid "Form"
msgstr "Skjema"

msgid "Free"
msgstr "Gratis"

msgid "From"
msgstr "Fra"

msgid "Gift"
msgstr "Gave"

msgid "Help"
msgstr "Hjelp"

msgid "Hide"
msgstr "Skjul"

msgid "Home"
msgstr "Hjem"

msgid "IBAN"
msgstr "IBAN"

msgid "Info"
msgstr "Informasjon"

msgid "Item"
msgstr "Inngang"

msgid "LAOG"
msgstr "LAOG"

msgid "Last"
msgstr "Siste"

msgid "Link"
msgstr "Lenke"

msgid "List"
msgstr "Liste"

msgid "Logo"
msgstr "Logo"

msgid "Mail"
msgstr "Post"

msgid "Main"
msgstr "Viktigste"

msgid "Male"
msgstr "Mann"

msgid "Name"
msgstr "Navn"

msgid "Next"
msgstr "Neste"

msgid "None"
msgstr "Ingen"

msgid "Note"
msgstr "Merknader"

msgid "Only"
msgstr "Bare"

msgid "Open"
msgstr "Åpen"

msgid "Over"
msgstr "Over"

msgid "PWYW"
msgstr "PWYW"

msgid "Page"
msgstr "Side"

msgid "Plot"
msgstr "Tomt"

msgid "Port"
msgstr "Tilkoblingsport"

msgid "Prev"
msgstr "Forrige"

msgid "Role"
msgstr "Rolle"

msgid "Runs"
msgstr "Løper"

msgid "Sent"
msgstr "Sendt"

msgid "Show"
msgstr "Vis"

msgid "Size"
msgstr "Enheter"

msgid "Song"
msgstr "Sang"

msgid "Spam"
msgstr "Søppelpost"

msgid "Text"
msgstr "Tekst"

msgid "Tier"
msgstr "Nivå"

msgid "Time"
msgstr "Nå"

msgid "Tipo"
msgstr "Tipo"

msgid "Type"
msgstr "Type"

msgid "Used"
msgstr "Brukt"

msgid "User"
msgstr "Bruker"

msgid "Vote"
msgstr "Stemme"

msgid "What"
msgstr "Hva er det"

msgid "When"
msgstr "Når"

msgid "days"
msgstr "dager"

msgid "gift"
msgstr "gave"

msgid "hide"
msgstr "skjul"

msgid "past"
msgstr "fortid"

msgid "Album"
msgstr "Album"

msgid "Alert"
msgstr "Varsle"

msgid "Alias"
msgstr "Alias"

msgid "Avoid"
msgstr "Unngå"

msgid "Badge"
msgstr "Merker"

msgid "Check"
msgstr "Sjekk"

msgid "Close"
msgstr "Stengt"

msgid "Cover"
msgstr "Omslag"

msgid "Descr"
msgstr "Beskrivelse"

msgid "Email"
msgstr "E-post"

msgid "Error"
msgstr "Feil"

msgid "Event"
msgstr "Arrangement"

msgid "First"
msgstr "Første"

msgctxt "event"
msgid "Genre"
msgstr "Sjanger"

msgid "Given"
msgstr "Data"

msgid "Graph"
msgstr "Graf"

msgid "Gross"
msgstr "Brutto"

msgid "Image"
msgstr "Bilde"

msgid "Italy"
msgstr "Italia"

msgid "Login"
msgstr "Logg inn"

msgid "Money"
msgstr "Penger"

msgid "Names"
msgstr "Navn"

msgid "Order"
msgstr "Bestilling"

msgid "Other"
msgstr "Mer om dette"

msgid "Owing"
msgstr "Skal utbetales"

msgid "Payed"
msgstr "Betalt"

msgid "Photo"
msgstr "Bilder"

msgid "Plots"
msgstr "Tomter"

msgid "Price"
msgstr "Pris"

msgid "Print"
msgstr "Skriv ut"

msgid "Quest"
msgstr "Søken"

msgid "Quota"
msgstr "Kvote"

msgid "Retry"
msgstr "Prøv igjen"

msgid "Roles"
msgstr "Roller"

msgid "Sheet"
msgstr "Fiche"

msgid "Staff"
msgstr "Ansatte"

msgid "Start"
msgstr "Start"

msgid "Swift"
msgstr "Hurtig"

msgid "Taxes"
msgstr "Skatter og avgifter"

msgid "Texts"
msgstr "Tekster"

msgid "Title"
msgstr "Tittel"

msgid "Total"
msgstr "Totalsum"

msgid "Trait"
msgstr "Trakt"

msgid "Users"
msgstr "Brukere"

msgid "Utils"
msgstr "Verktøy"

msgid "Value"
msgstr "Verdi"

msgid "Video"
msgstr "Video"

msgid "Where"
msgstr "Hvor"

msgid "email"
msgstr "e-post"

msgid "money"
msgstr "penger"

msgid "other"
msgstr "mer"

msgid "quick"
msgstr "raskt"

msgid "title"
msgstr "tittel"

msgid "Absent"
msgstr "Fraværende"

msgid "Action"
msgstr "Handling"

msgid "Active"
msgstr "Aktiv"

msgid "Amount"
msgstr "Sum"

msgid "Answer"
msgstr "Svar"

msgid "Badges"
msgstr "Merker"

msgid "Causal"
msgstr "Årsak"

msgid "Change"
msgstr "Redigere"

msgid "Delete"
msgstr "Slett"

msgid "Detail"
msgstr "Detaljer"

msgid "Direct"
msgstr "Direkte"

msgid "Events"
msgstr "Arrangementer"

msgid "Export"
msgstr "Eksport"

msgid "Female"
msgstr "Kvinne"

msgid "Fields"
msgstr "Felt"

msgid "Filler"
msgstr "Fyllstoff"

msgid "Footer"
msgstr "Bunntekst"

msgid "Gender"
msgstr "Sjanger"

msgid "Header"
msgstr "Overskrift"

msgid "Hidden"
msgstr "Skjult"

msgid "Income"
msgstr "Introduksjoner"

msgid "Insert"
msgstr "Gå inn"

msgid "Joined"
msgstr "Ble med"

msgid "Legend"
msgstr "Tegnforklaring"

msgid "Log in"
msgstr "Logg inn"

msgid "Manage"
msgstr "Administrere"

msgid "Marked"
msgstr "Mark"

msgid "Master"
msgstr "Far"

msgid "Member"
msgstr "Medlem"

msgid "Method"
msgstr "Metode"

msgid "Mirror"
msgstr "Speil"

msgid "Module"
msgstr "Modul"

msgid "Nation"
msgstr "Nasjon"

msgid "Nature"
msgstr "Natur"

msgid "Number"
msgstr "Antall"

msgid "Object"
msgstr "Objekt"

msgid "Patron"
msgstr "Beskytter"

msgid "Player"
msgstr "Spiller"

msgid "Public"
msgstr "Offentlig"

msgid "Quotas"
msgstr "Sitat"

msgid "Refund"
msgstr "Refusjon"

msgid "Safety"
msgstr "Sikkerhet"

msgid "Search"
msgstr "Søk"

msgid "Secret"
msgstr "Hemmelig"

msgid "Select"
msgstr "Velg"

msgid "Seller"
msgstr "Selger"

msgid "Shared"
msgstr "Delte"

msgid "Status"
msgstr "Status"

msgid "Street"
msgstr "Gate"

msgid "Submit"
msgstr "Send"

msgid "Ticket"
msgstr "Billett"

msgid "Titolo"
msgstr "Titolo"

msgid "Tokens"
msgstr "Poletter"

msgid "Traits"
msgstr "Egenskaper"

msgid "Unread"
msgstr "Ulest"

msgid "Update"
msgstr "Oppdatering"

msgid "Upload"
msgstr "Ladning"

msgid "VAT No"
msgstr "MVA-nr"

msgid "Voting"
msgstr "Stemmegivning"

msgid "XP tot"
msgstr "Px Tot"

msgid "issued"
msgstr "utstedt"

msgid "member"
msgstr "medlem"

msgid "player"
msgstr "aktør"

msgid "status"
msgstr "status"

msgid "within"
msgstr "innenfor"

msgid "Ability"
msgstr "Kompetanse"

msgid "Actions"
msgstr "Handlinger"

msgid "Add new"
msgstr "Legg til ny"

msgid "Address"
msgstr "Adresse"

msgid "Allowed"
msgstr "Tillatt"

msgid "Answers"
msgstr "Svar"

msgid "Approve"
msgstr "Godkjenne"

msgid "Archive"
msgstr "Arkiv"

msgid "Authors"
msgstr "Forfattere"

msgid "Average"
msgstr "Medier"

msgid "Balance"
msgstr "Lodding"

msgid "Casting"
msgstr "Støping"

msgid "Columns"
msgstr "Spalter"

msgid "Concept"
msgstr "Konsept"

msgid "Confirm"
msgstr "Søke"

msgid "Contact"
msgstr "Kontakt"

msgid "Correct"
msgstr "Korrekt"

msgid "Credits"
msgstr "Studiepoeng"

msgid "Default"
msgstr "Standardinnstilling"

msgid "Details"
msgstr "Detaljer"

msgid "Example"
msgstr "Eksempel"

msgid "Faction"
msgstr "Gruppe"

msgid "Gallery"
msgstr "Galleri"

msgid "Handout"
msgstr "Utdeling"

msgid "History"
msgstr "Historisk"

msgid "ID Card"
msgstr "Identitetskort"

msgid "Inflows"
msgstr "Inntekter"

msgid "Inverse"
msgstr "Invers"

msgid "Invoice"
msgstr "Faktura"

msgid "Lottery"
msgstr "Lotteri"

msgid "Maximum"
msgstr "Massimo"

msgid "Members"
msgstr "Medlemmer"

msgid "Methods"
msgstr "Metoder"

msgid "Modules"
msgstr "Moduler"

msgid "Nothing"
msgstr "Ingenting"

msgid "Options"
msgstr "Alternativer"

msgid "Partial"
msgstr "Delvis"

msgid "Payment"
msgstr "Betaling"

msgid "Players"
msgstr "Spillere"

msgid "Primary"
msgstr "Primær"

msgid "Privacy"
msgstr "Personvern"

msgid "Private"
msgstr "Privat"

msgid "Problem"
msgstr "Problem"

msgid "Proceed"
msgstr "Gå videre"

msgid "Profile"
msgstr "Profil"

msgid "Pronoun"
msgstr "Pronomen"

msgid "Reading"
msgstr "Lesing"

msgid "Receipt"
msgstr "Kvittering"

msgid "Reduced"
msgstr "Redusert"

msgid "Refunds"
msgstr "Refusjon"

msgid "Request"
msgstr "Forespørsel"

msgid "Section"
msgstr "Seksjon"

msgid "Setting"
msgstr "Innstilling"

msgid "Sharing"
msgstr "Deling"

msgid "Shuttle"
msgstr "Skyttelbuss"

msgid "Sign In"
msgstr "Logg inn"

msgid "Station"
msgstr "Arbeidsstasjon"

msgid "Statute"
msgstr "Vedtekter"

msgid "Subject"
msgstr "Emne"

msgid "Summary"
msgstr "Sammendrag"

msgid "Support"
msgstr "Støtte"

msgid "Surname"
msgstr "Etternavn"

msgid "Tagline"
msgstr "Tagline"

msgid "Tickets"
msgstr "Billetter"

msgid "Tooltip"
msgstr "Verktøytips"

msgid "Updated"
msgstr "Oppdatert"

msgid "Use TLD"
msgstr "Bruk TLD"

msgid "Utility"
msgstr "Verktøy"

msgid "Version"
msgstr "Versjon"

msgid "Visible"
msgstr "Synlig"

msgid "Waiting"
msgstr "Venter"

msgid "Website"
msgstr "Nettsted"

msgid "Welcome"
msgstr "Velkommen"

msgid "Writing"
msgstr "Skriving"

msgid "XP used"
msgstr "Px brukt"

msgid "options"
msgstr "alternativer"

msgid "website"
msgstr "nettside"

msgid "Accepted"
msgstr "Akseptert"

msgid "Activate"
msgstr "Aktiver"

msgid "Approval"
msgstr "Godkjenning"

msgid "Approved"
msgstr "Godkjent"

msgid "Assigned"
msgstr "Tilordne"

msgid "Calendar"
msgstr "Kalender"

msgid "Campaign"
msgstr "Kampanjen"

msgid "Carousel"
msgstr "Karusell"

msgid "Centaurs"
msgstr "Kentaurer"

msgid "Claimant"
msgstr "Søker"

msgid "Complete"
msgstr "Fullstendig"

msgid "Consumed"
msgstr "Forbrukt"

msgid "Continue"
msgstr "Fortsettelse"

msgid "Creation"
msgstr "Skapelse"

msgid "Currency"
msgstr "Valuta"

msgid "Deadline"
msgstr "Frist"

msgid "Delivery"
msgstr "Utbetalinger"

msgid "Disabled"
msgstr "Deaktivert"

msgid "Discount"
msgstr "Rabatt"

msgid "Donation"
msgstr "Donasjon"

msgid "Download"
msgstr "Last ned"

msgid "Editable"
msgstr "Redigerbar"

msgid "End date"
msgstr "Sluttdato"

msgid "Excluded"
msgstr "Med unntak av"

msgid "Expected"
msgstr "Forventet"

msgid "Expenses"
msgstr "Utgifter"

msgid "External"
msgstr "Eksternt"

msgid "Factions"
msgstr "Fraksjoner"

msgid "Features"
msgstr "Funksjoner"

msgid "Giftable"
msgstr "Kan gis i gave"

msgid "Handouts"
msgstr "Utdeling"

msgid "Holidays"
msgstr "Ferier"

msgid "Included"
msgstr "Inkludert"

msgid "Invoices"
msgstr "Fakturaer"

msgid "Keywords"
msgstr "Nøkkelord"

msgid "Language"
msgstr "Språk"

msgid "Location"
msgstr "Beliggenhet"

msgid "Max uses"
msgstr "Maksimal bruk"

msgid "Messages"
msgstr "Melding sendt"

msgid "New gift"
msgstr "Ny gave"

msgid "Nickname"
msgstr "Kallenavn"

msgid "Optional"
msgstr "Valgfritt"

msgid "Original"
msgstr "Original"

msgid "Outflows"
msgstr "Utganger"

msgid "Passport"
msgstr "Pass"

msgid "Payments"
msgstr "Betalinger"

msgid "Personal"
msgstr "Ansatte"

msgid "Portrait"
msgstr "Portrettfoto"

msgid "Priority"
msgstr "Prioriteringer"

msgid "Problems"
msgstr "Problemer"

msgid "Profiles"
msgstr "Profiler"

msgid "Progress"
msgstr "Fremgang"

msgid "Prologue"
msgstr "Prolog"

msgid "Pronouns"
msgstr "Pronomen"

msgid "Proposed"
msgstr "Foreslått"

msgid "Province"
msgstr "Provins"

msgid "Question"
msgstr "Spørsmål"

msgid "Redirect"
msgstr "Omdirigere"

msgid "Refunded"
msgstr "Refundert"

msgid "Register"
msgstr "Registrer deg"

msgid "Registry"
msgstr "Registrer deg"

msgid "Reminder"
msgstr "Påminnelse"

msgid "Returned"
msgstr "Returnerte"

msgid "Revision"
msgstr "Revisjon"

msgid "Sections"
msgstr "Seksjoner"

msgid "Services"
msgstr "Tjenester"

msgid "Settings"
msgstr "Innstillinger"

msgid "Severity"
msgstr "Tyngdekraft"

msgid "Show all"
msgstr "Se alle"

msgid "Show the"
msgstr "Visning av"

msgid "Standard"
msgstr "Standard"

msgid "Supplied"
msgstr "Leveres"

msgid "Template"
msgstr "Mal"

msgid "Treasury"
msgstr "Finansdepartementet"

msgid "Uploaded"
msgstr "Lastet opp"

msgid "VAT rate"
msgstr "MVA-sats"

msgid "Versions"
msgstr "Versjoner"

msgid "Workshop"
msgstr "Verksted"

msgid "XP avail"
msgstr "Px Tilgjengelig"

msgid "assigned"
msgstr "tildelt"

msgid "discount"
msgstr "rabatt"

msgid "download"
msgstr "nedlasting"

msgid "factions"
msgstr "fraksjoner"

msgid "payments"
msgstr "betalinger"

msgid "positive"
msgstr "positiv"

msgid "residues"
msgstr "rester"

msgid "--- Empty"
msgstr "--- Tom"

msgid "Abilities"
msgstr "Evner"

msgid "Additions"
msgstr "Tillegg"

msgid "Approvals"
msgstr "Godkjenninger"

msgid "Available"
msgstr "Tilgjengelig"

msgid "Cancelled"
msgstr "Avlyst"

msgid "Character"
msgstr "Karakter"

msgid "Concluded"
msgstr "Avsluttet"

msgid "Copy done"
msgstr "Utført kopi"

msgid "Custodies"
msgstr "Tilfeller"

msgid "Customize"
msgstr "Tilpass"

msgid "Deadlines"
msgstr "Tidsfrister"

msgid "Delivered"
msgstr "Levert"

msgid "Dimension"
msgstr "Størrelse"

msgid "Discounts"
msgstr "Fasiliteter"

msgid "Donations"
msgstr "Donasjoner"

msgid "Enrolment"
msgstr "Innmelding"

msgid "First aid"
msgstr "Førstehjelp"

msgid "Frequency"
msgstr "Frekvens"

msgid "Interface"
msgstr "Grensesnitt"

msgid "Inventory"
msgstr "Lagerbeholdning"

msgid "Load list"
msgstr "Last inn liste"

msgid "Mandatory"
msgstr "Obligatorisk"

msgid "Movements"
msgstr "Bevegelser"

msgid "Need help"
msgstr "Trenger du hjelp"

msgid "Next runs"
msgstr "Neste løp"

msgid "Operation"
msgstr "Drift"

msgid "Organizer"
msgstr "Arrangør"

msgid "Past runs"
msgstr "Tidligere løp"

msgid "Portraits"
msgstr "Portretter"

msgid "Preaching"
msgstr "Forkynnelse"

msgid "Printable"
msgstr "Kan skrives ut"

msgid "Profiling"
msgstr "Profilering"

msgid "Prologues"
msgstr "Prologer"

msgid "Questions"
msgstr "Spørsmål"

msgid "Recipient"
msgstr "Mottaker"

msgid "Reminders"
msgstr "Påminnelser"

msgid "Residence"
msgstr "Bolig"

msgid "Retention"
msgstr "Tilbakeholdelse"

msgid "Returning"
msgstr "Retur"

msgid "Seniority"
msgstr "Ansiennitet"

msgid "Short url"
msgstr "Kort nettadresse"

msgid "SpeedLarp"
msgstr "SpeedLarp"

msgid "Speedlarp"
msgstr "Speedlarp"

msgid "Start day"
msgstr "Start dag"

msgid "Statement"
msgstr "Begrunnelse"

msgid "Submitted"
msgstr "Underdanig"

msgid "Surcharge"
msgstr "Tilleggsavgift"

msgid "Tolerance"
msgstr "Toleranse"

msgid "Translate"
msgstr "Oversett"

msgid "Treasurer"
msgstr "Kasserer"

msgid "Workshops"
msgstr "Verksteder"

msgid "negatives"
msgstr "negativer"

msgid "speedlarp"
msgstr "speedlarp"

msgid "surcharge"
msgstr "tilleggsavgift"

msgid "this link"
msgstr "denne lenken"

msgid "Accounting"
msgstr "Regnskap"

msgid "Additional"
msgstr "Ytterligere"

msgid "Annual fee"
msgstr "Årlig avgift"

msgid "Answers WS"
msgstr "WS Svar"

msgid "Appearance"
msgstr "Utseende"

msgid "Applicable"
msgstr "Gjelder"

msgid "Appointees"
msgstr "Utnevnte"

msgid "Assignment"
msgstr "Oppdrag"

msgid "Attachment"
msgstr "Vedlegg"

msgid "Birth date"
msgstr "Fødselsdato"

msgid "Calculated"
msgstr "Beregnet"

msgid "Candidates"
msgstr "Kandidater"

msgid "Characters"
msgstr "Karakterer"

msgid "Check data"
msgstr "Sjekk data"

msgid "Chronology"
msgstr "Kronologi"

msgid "Collection"
msgstr "Samle"

msgid "Contact us"
msgstr "Kontakt oss"

msgid "Cover link"
msgstr "Lenke til omslag"

msgid "Easter egg"
msgstr "Påskeegg"

msgid "Email list"
msgstr "e-postliste"

msgid "Event link"
msgstr "Lenke til arrangementet"

msgid "Experience"
msgstr "Erfaring"

msgid "Historical"
msgstr "Historisk"

msgid "Kicked out"
msgstr "Jaktet"

msgid "Legal name"
msgstr "Juridisk navn"

msgid "Membership"
msgstr "Medlemskap"

msgid "Miscellany"
msgstr "Diverse"

msgid "Modifiable"
msgstr "Modifiserbar"

msgid "Modules WS"
msgstr "WS-moduler"

msgid "Motivation"
msgstr "Motivasjon"

msgid "Navigation"
msgstr "Navigasjon"

msgid "Net profit"
msgstr "Nettoresultat"

msgid "New answer"
msgstr "Nytt svar"

msgid "New signup"
msgstr "Nye oppføringer"

msgid "Newsletter"
msgstr "Nyhetsbrev"

msgid "Next quota"
msgstr "Neste kvote"

msgid "Passengers"
msgstr "Passasjerer"

msgid "Percentage"
msgstr "Prosentandel"

msgid "Play Again"
msgstr "Spill igjen"

msgid "Preference"
msgstr "Preferanse"

msgid "Priorities"
msgstr "Prioriteringer"

msgid "Quest Type"
msgstr "Oppdragstype"

msgid "Quest type"
msgstr "Type oppdrag"

msgid "Refund for"
msgstr "Refusjon for"

msgid "Registered"
msgstr "Innskrevet"

msgid "Repertoire"
msgstr "Repertoar"

msgid "Run active"
msgstr "Aktive løp"

msgid "Run hidden"
msgstr "Skjult løp"

msgid "Searchable"
msgstr "Søkbar"

msgid "Selectable"
msgstr "Kan velges"

msgid "Short name"
msgstr "Kort navn"

msgid "Speed Larp"
msgstr "Speed Larp"

msgid "Speed larp"
msgstr "Speed larp"

msgid "Start date"
msgstr "Startdato"

msgid "Statistics"
msgstr "Statistikk"

msgid "Surcharges"
msgstr "Tilleggsavgifter"

msgid "Table list"
msgstr "Liste over tabeller"

msgid "Tax regime"
msgstr "Skatteregime"

msgid "Ties (Pdf)"
msgstr "Slips (Pdf)"

msgid "Title font"
msgstr "Tittel skrifttyper"

msgid "To be done"
msgstr "For å overvinne"

msgid "Token name"
msgstr "Token-navn"

msgid "Two quotas"
msgstr "To kvoter"

msgid "Visibility"
msgstr "Synlighet"

msgid "Volunteers"
msgstr "Frivillige"

msgid "Welcome to"
msgstr "Velkommen til"

msgid "accounting"
msgstr "regnskap"

msgid "additional"
msgstr "ytterligere"

msgid "are closed"
msgstr "er stengt"

msgid "characters"
msgstr "tegn"

msgid "chronology"
msgstr "kronologi"

msgid "click here"
msgstr "klikk her"

msgid "no payment"
msgstr "uten betaling"

msgid "overdue by"
msgstr "forfalt med"

msgid "press here"
msgstr "trykk her"

msgid "reply here"
msgstr "svar her"

msgid "Actual paid"
msgstr "Faktisk betalt"

msgid "Assignments"
msgstr "Oppgaver"

msgid "Beneficiary"
msgstr "Mottaker"

msgid "Birth place"
msgstr "Fødested"

msgid "Carbon copy"
msgstr "Karbonkopi"

msgid "Card number"
msgstr "Kortnummer"

msgid "Change gift"
msgstr "Endre gave"

msgid "Collections"
msgstr "Collette"

msgid "Color links"
msgstr "Fargelinjer"

msgid "Color texts"
msgstr "Tekstfarge"

msgid "Coming soon"
msgstr "Kommer snart"

msgid "Competences"
msgstr "Kompetanse"

msgid "Description"
msgstr "Beskrivelse"

msgid "Direct link"
msgstr "Direkte lenke"

msgid "Event texts"
msgstr "Begivenhetstekster"

msgid "Fiscal code"
msgstr "Skatteregler"

msgid "Five quotas"
msgstr "Fem kvoter"

msgid "Four quotas"
msgstr "Fire kvoter"

msgid "Gallery Pdf"
msgstr "Pdf-galleri"

msgid "Installment"
msgstr "Avbetaling"

msgid "Last change"
msgstr "Sist endret"

msgid "Lightweight"
msgstr "Lettvekt"

msgid "Limitations"
msgstr "Begrensninger"

msgid "Max fillers"
msgstr "Maks fyllstoffer"

msgid "Max players"
msgstr "Maks antall spillere"

msgid "Nationality"
msgstr "Nasjonalitet"

msgid "Need a ride"
msgstr "Trenger du skyss"

msgid "Next events"
msgstr "Kommende arrangementer"

msgid "Past events"
msgstr "Tidligere arrangementer"

msgid "Postal code"
msgstr "Postnummer"

msgid "Preferences"
msgstr "Innstillinger"

msgid "Probability"
msgstr "Sannsynlighet"

msgid "Progression"
msgstr "Progresjon"

msgid "Provisional"
msgstr "Foreløpig"

msgid "Quick Setup"
msgstr "Hurtigoppsett"

msgid "Recalculate"
msgstr "Beregning på nytt"

msgid "Redeem code"
msgstr "Løs inn koden"

msgid "Register to"
msgstr "Registrer deg for"

msgid "Request for"
msgstr "Anmodning om"

msgid "Rotate left"
msgstr "Venstre hjul"

msgid "Run balance"
msgstr "Kjør budsjett"

msgid "Secret code"
msgstr "Hemmelig kode"

msgid "Secret link"
msgstr "Hemmelig lenke"

msgid "Select year"
msgstr "Velg år"

msgid "Send e-mail"
msgstr "Send e-post"

msgid "Send emails"
msgstr "Send e-post"

msgid "Shorten URL"
msgstr "Forkort URL-adressen"

msgid "Show / hide"
msgstr "Vis / skjul"

msgid "Show closed"
msgstr "Vis stengt"

msgid "Simple list"
msgstr "Enkel liste"

msgid "Suggestions"
msgstr "Forslag"

msgid "Ticket list"
msgstr "Billettliste"

msgid "Ties (Test)"
msgstr "Slips (test)"

msgid "Total costs"
msgstr "Totale kostnader"

msgid "Transversal"
msgstr "Tverrgående"

msgid "Unique code"
msgstr "Unik kode"

msgid "immediately"
msgstr "umiddelbart"

msgid "leaderboard"
msgstr "rangering"

msgid "text length"
msgstr "tekstlengde"

msgid "unique code"
msgstr "unik kode"

msgid "Ability list"
msgstr "Liste over ferdigheter"

msgid "Ability type"
msgstr "Ferdighetstype"

msgid "Achievements"
msgstr "Prestasjoner"

msgid "Archive mail"
msgstr "Arkivpost"

msgid "Bank address"
msgstr "Bankens adresse"

msgid "Cache reset!"
msgstr "Cache tilbakestilt!"

msgid "Cancellation"
msgstr "Avbestilling"

msgid "Change photo"
msgstr "Endre bilde"

msgid "Collaborator"
msgstr "Bidragsyter"

msgid "Event status"
msgstr "Status for hendelsen"

msgid "Experimental"
msgstr "Eksperimentell"

msgid "Faction list"
msgstr "Liste over fraksjoner"

msgid "Faction logo"
msgstr "En gruppelogo"

msgid "Form Options"
msgstr "Alternativer for skjema"

msgid "Form element"
msgstr "Skjemaelement"

msgid "Form section"
msgstr "Skjemadelen"

msgid "Host Address"
msgstr "Vertsadresse"

msgid "House number"
msgstr "Husnummer"

msgid "Informations"
msgstr "Informasjon"

msgid "Installments"
msgstr "Pris"

msgid "Instructions"
msgstr "Instruksjoner"

msgid "Legal Notice"
msgstr "Juridisk merknad"

msgid "Legal notice"
msgstr "Juridisk merknad"

msgid "Max waitings"
msgstr "Maks ventetid"

msgid "Members list"
msgstr "Medlemsliste"

msgid "More details"
msgstr "Flere detaljer"

msgid "Municipality"
msgstr "Kommune"

msgid "NOT ASSIGNED"
msgstr "IKKE TILDELT"

msgid "Name credits"
msgstr "Navn studiepoeng"

msgid "Next payment"
msgstr "Neste betaling"

msgid "Not selected"
msgstr "Ikke valgt"

msgid "Opening date"
msgstr "Åpningsdato"

msgid "Organization"
msgstr "Forening"

msgid "PDF Profiles"
msgstr "Pdf-profiler"

msgid "Parent empty"
msgstr "Foreldre tom"

msgid "Payment date"
msgstr "Betalingsdato"

msgid "Pre-Register"
msgstr "Forhåndspåmelding"

msgid "Presentation"
msgstr "Presentasjon"

msgid "Questbuilder"
msgstr "Questbuilder"

msgid "Questions WS"
msgstr "WS-spørsmål"

msgid "Refund given"
msgstr "Utstedte refusjoner"

msgid "Registration"
msgstr "Registrering"

msgid "Relationship"
msgstr "Lenke"

msgid "Rensponsable"
msgstr "Ansvarlig"

msgid "Request date"
msgstr "Ønsket dato"

msgid "Request time"
msgstr "Forespurt tid"

msgid "Rotate right"
msgstr "Høyre hjul"

msgid "Safe editing"
msgstr "Sikker redigering"

msgid "See you soon"
msgstr "Vi venter på deg"

msgid "Show history"
msgstr "Historisk utstilling"

msgid "Subordinates"
msgstr "Underordnede"

msgid "Subscription"
msgstr "Abonnement"

msgid "Tell me more"
msgstr "Finn ut mer"

msgid "Tell us here"
msgstr "Skriv her"

msgid "Test gallery"
msgstr "Testgalleri"

msgid "Three quotas"
msgstr "Tre kvoter"

msgid "Total issued"
msgstr "Totalt utstedt"

msgid "Total number"
msgstr "Totalt antall"

msgid "Transactions"
msgstr "Transaksjoner"

msgid "Type of text"
msgstr "Type tekst"

msgid "Upload cover"
msgstr "Last opp omslag"

msgid "Url Shortner"
msgstr "URL-forkortelse"

msgid "Verification"
msgstr "Verifisering"

msgid "Waiting list"
msgstr "Venter"

msgid "We're coming"
msgstr "Vi er på vei"

msgid "Will open at"
msgstr "De åpner kl"

msgid "You must pay"
msgstr "Du må betale"

msgid "already used"
msgstr "allerede brukt"

msgid "invalid form"
msgstr "ugyldig skjema"

msgid "user profile"
msgstr "brukerprofil"

#, python-format
msgid " for %(user)s"
msgstr " for %(user)s"

msgid "Ability types"
msgstr "Ferdighetstyper"

msgid "Access denied"
msgstr "Tilgang avslått"

msgid "Accessibility"
msgstr "Tilgjengelighet"

msgid "Age selection"
msgstr "Valg av alder"

msgid "Authorisation"
msgstr "Autorisasjon"

msgid "Average value"
msgstr "Gjennomsnittlig verdi"

msgid "Cancellations"
msgstr "Avbestillinger"

msgid "Comunications"
msgstr "Kommunikasjon"

msgid "Conditions of"
msgstr "Betingelser for"

msgid "Configuration"
msgstr "Konfigurasjon"

msgid "Deadline date"
msgstr "Frist"

msgid "Delivery list"
msgstr "Utbetalingsliste"

msgid "Discount back"
msgstr "Rabatt tilbake"

msgid "Document type"
msgstr "Dokumenttype"

msgid "Dynamic rates"
msgstr "Dynamiske priser"

msgid "Event history"
msgstr "Hendelseshistorikk"

msgid "External link"
msgstr "Ekstern url"

msgid "Faction cover"
msgstr "Gruppedekning"

msgid "Fiscal Budget"
msgstr "Statsbudsjettet"

msgid "Free donation"
msgstr "Gratis donasjon"

msgid "Inflows total"
msgstr "Totale inntekter"

msgid "Internal link"
msgstr "Intern lenke"

msgid "Manage events"
msgstr "Administrer hendelser"

msgid "Maximum votes"
msgstr "Maksimalt antall stemmer"

msgid "Message sent!"
msgstr "Melding sendt!"

msgid "Minimum votes"
msgstr "Minimum antall stemmer"

msgid "New character"
msgstr "Ny karakter"

msgid "Not completed"
msgstr "Ikke fullført"

msgid "Number events"
msgstr "Antall hendelser"

msgid "Old interface"
msgstr "Gammelt grensesnitt"

msgid "Passages made"
msgstr "Tiltak som er iverksatt"

msgid "Paste as text"
msgstr "Lim inn som tekst"

msgid "Payment order"
msgstr "Betalingsordre"

msgid "Personal code"
msgstr "Personlig kode"

msgid "Personal data"
msgstr "Personopplysninger"

msgid "Phone contact"
msgstr "Kontakt per telefon"

msgid "Player editor"
msgstr "Spilleredaktør"

msgid "Prerequisites"
msgstr "Forutsetninger"

msgid "Progress step"
msgstr "Ta et skritt frem"

msgid "Question type"
msgstr "Type spørsmål"

msgid "Registrations"
msgstr "Registrering"

msgid "Relationships"
msgstr "Slips"

msgid "Request login"
msgstr "Be om innlogging"

msgid "Requests open"
msgstr "Åpne forespørsler"

msgid "Show inactive"
msgstr "Vis inaktiv"

msgid "Signup update"
msgstr "Oppdatering av registrering"

msgid "Single choice"
msgstr "Enkelt valg"

msgid "Text language"
msgstr "Tekstens språk"

msgid "Ticket Filler"
msgstr "Billettfyller"

msgid "Ticket chosen"
msgstr "Billett valgt"

msgid "Total members"
msgstr "Totalt antall medlemmer"

msgid "Total revenue"
msgstr "Totale inntekter"

msgid "URL shortener"
msgstr "URL-forkortelse"

msgid "Visualisation"
msgstr "Visualisering"

msgid "Wanna connect"
msgstr "Vil du ha kontakt"

msgid "Your messages"
msgstr "Dine meldinger"

#, python-format
msgid "for %(event)s"
msgstr "for %(event)s"

msgid "personal data"
msgstr "personopplysninger"

msgid "registrations"
msgstr "påmeldinger"

msgid "Available days"
msgstr "Tilgjengelige dager"

msgid "Bring a friend"
msgstr "Ta med en venn"

msgid "Carousel image"
msgstr "Bildekarusell"

msgid "Character Edit"
msgstr "Tegnredigering"

msgid "Character form"
msgstr "Tegnform"

msgid "Character name"
msgstr "Tegnets navn"

msgid "Collection for"
msgstr "Samle inn for"

msgid "Customisations"
msgstr "Tilpasninger"

msgid "Disable Tokens"
msgstr "Deaktiver tokens"

msgid "Donation given"
msgstr "Donasjon betalt"

msgid "Donations done"
msgstr "Donasjoner"

msgid "Event Template"
msgstr "Mal for arrangement"

msgid "Event features"
msgstr "Arrangementets funksjoner"

msgid "Executive Vote"
msgstr "Avstemning i ledelsen"

msgid "Form questions"
msgstr "Skjema for spørsmål"

msgid "Full returning"
msgstr "Totalavkastning"

msgid "Global balance"
msgstr "Globalt budsjett"

msgid "Handout Models"
msgstr "Modeller for utdeling"

msgid "List of voters"
msgstr "Liste over velgere"

msgid "Mail signature"
msgstr "Mail-signatur"

msgid "Manage it here"
msgstr "Administrer det her"

msgid "Maximum length"
msgstr "Maksimal lengde"

msgid "Maximum number"
msgstr "Maksimalt antall"

msgid "Member revoked"
msgstr "Partner tilbakekalt"

msgid "Membership fee"
msgstr "Avgifter"

msgid "Obtain ability"
msgstr "Tilegne seg ferdigheter"

msgid "Outflows total"
msgstr "Totale kostnader"

msgid "PDF generation"
msgstr "PDF-generering"

msgid "Password reset"
msgstr "Glemt passord"

msgid "Payment quotas"
msgstr "Betalingskvoter"

msgid "Photo of an ID"
msgstr "Fotodokument"

msgid "Pre-registered"
msgstr "Forhåndsinnmeldt"

msgid "Pre-requisites"
msgstr "Forkunnskaper"

msgid "Print registry"
msgstr "Skriv ut register"

msgid "Privacy Policy"
msgstr "Retningslinjer for personvern"

msgid "Profiles (PDF)"
msgstr "Profiler (PDF)"

msgid "Prologues type"
msgstr "Prologer av typen"

msgid "Recipient Code"
msgstr "Mottakerkode"

msgid "Remove consent"
msgstr "Fjern samtykke"

msgid "Request refund"
msgstr "Forespørsler om refusjon"

msgid "Request signed"
msgstr "Signert forespørsel"

msgid "Returning type"
msgstr "Avkastningstype"

msgid "Sensitive data"
msgstr "Sensitive data"

msgid "Show past runs"
msgstr "Vis tidligere kjøringer"

msgid "Show shortcuts"
msgstr "Vis snarveier"

msgid "Single payment"
msgstr "Engangsutbetaling"

msgid "Tax code check"
msgstr "Kontroll av skattekode"

msgid "Total payments"
msgstr "Betalinger totalt"

msgid "Total required"
msgstr "Totalt nødvendig"

msgid "Type of ticket"
msgstr "Billettype"

msgid "Type prologues"
msgstr "Type prolog"

msgid "URL identifier"
msgstr "Idenominativ URL"

msgid "Writing option"
msgstr "Mulighet for skriving"

msgid "Your character"
msgstr "Din karakter"

msgid "customisations"
msgstr "tilpasninger"

msgid "refund request"
msgstr "anmodning om refusjon"

msgid "Ability missing"
msgstr "Evne mangler"

msgid "And that is all"
msgstr "Og det er alt"

msgid "Change password"
msgstr "Gjenoppretting av passord"

msgid "Character cover"
msgstr "Omslag med tegn"

msgid "Characters link"
msgstr "Koblinger til tegn"

msgid "Characters list"
msgstr "Liste over tegn"

msgid "Collected votes"
msgstr "Mottatte stemmer"

msgid "Deadline (date)"
msgstr "Frist (dato)"

msgid "Deadline (days)"
msgstr "Frist (dager)"

msgid "Delegated users"
msgstr "Delegerte brukere"

msgid "Disable credits"
msgstr "Deaktiver kreditter"

msgid "Document number"
msgstr "Dokumentnummer"

msgid "Event not found"
msgstr "Hendelsen ble ikke funnet"

msgid "Events attended"
msgstr "Deltakelse på arrangementer"

msgid "Filter factions"
msgstr "Filtergrupper"

msgid "Mail assignment"
msgstr "Tildeling av post"

msgid "Member refused!"
msgstr "Medlem nektet!"

msgid "Membership fees"
msgstr "Foreningsavgifter"

msgid "Multi-line text"
msgstr "Tekst på flere linjer"

msgid "Multiple choice"
msgstr "Flere valgmuligheter"

msgid "Overall balance"
msgstr "Kontantbudsjett"

msgid "Payment Methods"
msgstr "Betalingsmetoder"

msgid "Portraits (PDF)"
msgstr "Portretter (PDF)"

msgid "Private message"
msgstr "Privat melding"

msgid "Profile updated"
msgstr "Oppdatert medlemskap"

msgid "Progress status"
msgstr "Fremgang"

msgid "Question saved!"
msgstr "Underdanig spørsmål!"

msgid "Replacing names"
msgstr "Erstatning av navn"

msgid "Select Language"
msgstr "Velg språk"

msgid "Show statistics"
msgstr "Vis statistikk"

msgid "Shuttle service"
msgstr "Skytteltrafikk"

msgid "Start algorithm"
msgstr "Start-algoritme"

msgid "Upload Expenses"
msgstr "Last opp utgifter"

msgid "Volounteer data"
msgstr "Frivillige opplysninger"

msgid "You can consult"
msgstr "Du kan konsultere"

msgid "Your characters"
msgstr "Karakterene dine"

msgid "expected within"
msgstr "forventet innen"

msgid "upcoming events"
msgstr "Planlagte arrangementer"

msgid "Ability acquired"
msgstr "Ervervet evne"

msgid "Activate feature"
msgstr "Aktiver funksjonen"

msgid "Background image"
msgstr "Bakgrunnsbilde"

msgid "Casting priority"
msgstr "Prioritet ved støping"

msgid "Character review"
msgstr "Karaktergjennomgang"

msgid "Collection links"
msgstr "Lenker til samlingen"

msgid "Collection total"
msgstr "Total innsamling"

msgid "Color background"
msgstr "Tekstbakgrunn"

<<<<<<< HEAD
msgid "Confirm Payments"
msgstr "Bekreft betalinger"

msgid "Confirm payments"
msgstr "Bekreft betalinger"

=======
>>>>>>> ba544256
msgid "Current template"
msgstr "Gjeldende mal"

msgid "Delay in payment"
msgstr "Forsinket betaling"

msgid "Delay in profile"
msgstr "Forsinkelse i profil"

msgid "Desalt thumbnail"
msgstr "Desalt miniatyrbilde"

msgid "Discounts active"
msgstr "Aktiv tilrettelegging"

msgid "Driver's License"
msgstr "Lisens"

msgid "Element approved"
msgstr "Godkjent element"

msgid "Event Appearance"
msgstr "Arrangementets opptreden"

msgid "Event accounting"
msgstr "Regnskap for arrangementer"

msgid "Event navigation"
msgstr "Navigering av hendelser"

msgid "Forward discount"
msgstr "Terminrabatt"

msgid "Handout template"
msgstr "Mal for utdeling"

msgid "Loading template"
msgstr "Lasting av mal"

msgid "Long description"
msgstr "Lang beskrivelse"

msgid "May the best win"
msgstr "Måtte den beste vinne"

msgid "Member approved!"
msgstr "Medlem godkjent!"

msgid "No comunications"
msgstr "Ingen kommunikasjon"

msgid "Number not found"
msgstr "Nummer ikke funnet"

msgid "Options required"
msgstr "Nødvendige alternativer"

msgid "Organisation fee"
msgstr "Organisasjonsavgift"

msgid "Organisation tax"
msgstr "Organisasjonsskatt"

msgid "Organization fee"
msgstr "Medlemskontingent"

msgid "Organization tax"
msgstr "Medlemskontingent"

msgid "Other characters"
msgstr "Andre tegn"

msgid "Password changed"
msgstr "Passordet er endret"

msgid "Patron / Reduced"
msgstr "Maecenas / Redusert"

msgid "Payment currency"
msgstr "Betalingsvaluta"

msgid "Payment to check"
msgstr "Betaling som skal kontrolleres"

msgid "Pending payments"
msgstr "Utestående betalinger"

msgid "Player Questions"
msgstr "Spillerspørsmål"

msgid "Player selection"
msgstr "Valg av spiller"

msgid "Pre-registration"
msgstr "Forhåndsregistrering"

msgid "Registration fee"
msgstr "Deltakeravgift"

msgid "Reminder payment"
msgstr "Påminnelse om betaling"

msgid "Reminder profile"
msgstr "Påminnelsesprofil"

msgid "Request approved"
msgstr "Anmodning godkjent"

msgid "Selected options"
msgstr "Utvalgte alternativer"

msgid "Show collections"
msgstr "Vis samlinger"

msgid "Show explanation"
msgstr "Vis forklaring"

msgid "Single-line text"
msgstr "Tekst på én linje"

msgid "Ticket selection"
msgstr "Valg av billett"

msgid "Tokens / Credits"
msgstr "Tokens / Kreditter"

msgid "Total collection"
msgstr "Total innsamling"

msgid "Transaction fees"
msgstr "Transaksjonsgebyrer"

msgid "Where it is held"
msgstr "Hvor den avholdes"

msgid "Writing Question"
msgstr "Skriving av spørsmål"

msgid "are not yet open"
msgstr "er ennå ikke åpnet"

msgid "download it here"
msgstr "last den ned her"

msgid "follow this link"
msgstr "Følg denne lenken"

msgid "'pwyw' (donation)"
msgstr "\"pwyw\" (donasjon)"

msgid "Activation failed"
msgstr "Aktivering mislyktes"

msgid "Active collection"
msgstr "Aktiv innsamling"

msgid "Add a new request"
msgstr "Legg inn en ny forespørsel"

msgid "Additional fields"
msgstr "Ytterligere felt"

msgid "All comunications"
msgstr "All kommunikasjon"

msgid "Answer submitted!"
msgstr "Underdanig svar!"

msgid "Cancellation date"
msgstr "Dato for avmelding"

msgid "Casting algorithm"
msgstr "Algoritme for støping"

msgid "Character profile"
msgstr "Karakterprofil"

msgid "Closed collection"
msgstr "Lukket samling"

msgid "Code already used"
msgstr "Kode som allerede er brukt"

msgid "Collection closed"
msgstr "Lukket samling"

msgid "Conversion ticket"
msgstr "Konverteringsbillett"

msgid "Credit assignment"
msgstr "Tildeling av kreditt"

msgid "Download document"
msgstr "Last ned dokumentet"

msgid "Elements uploaded"
msgstr "Elementer lastet"

msgid "Experience points"
msgstr "Erfaringspoeng"

msgid "Faction selection"
msgstr "Valg av fraksjon"

msgid "Feature activated"
msgstr "Funksjon aktivert"

msgid "Fiscal code check"
msgstr "Kontroll av skattekode"

msgid "Fixed instalments"
msgstr "Faste avdrag"

msgid "Free registration"
msgstr "Gratis inngang"

msgid "Give a new answer"
msgstr "Gi et svar"

msgid "Inventory objects"
msgstr "Varer på lager"

msgid "Invoice not found"
msgstr "Faktura ikke funnet"

msgid "Maximum available"
msgstr "Maksimalt tilgjengelig"

msgid "Months free quota"
msgstr "Måneder fri kvote"

msgid "Paid current year"
msgstr "Betalt inneværende år"

msgid "Pay what you want"
msgstr "Betal det du vil"

msgid "Payment confirmed"
msgstr "Betaling bekreftet"

msgid "Payments received"
msgstr "Mottatte betalinger"

msgid "Pre registrations"
msgstr "Forhåndsregistrering"

msgid "Pre-Registrations"
msgstr "Forhåndsregistreringer"

msgid "Pre-register here"
msgstr "Forhåndsregistrer deg her"

msgid "Quests and Traits"
msgstr "Oppdrag og egenskaper"

msgid "Redeem collection"
msgstr "Løs inn samlingen"

msgid "Registration form"
msgstr "Registreringsskjema"

msgid "Registration link"
msgstr "Lenker til registrering"

msgid "Registration mail"
msgstr "Registreringspost"

msgid "Request submitted"
msgstr "Underdanig forespørsel"

msgid "Residence address"
msgstr "Bostedsadresse"

msgid "Seleziona abilità"
msgstr "Seleziona abilità"

msgid "Short description"
msgstr "Kort beskrivelse"

msgid "Technical Support"
msgstr "Teknisk støtte"

msgid "Tokens assignment"
msgstr "Tildeling av symboler"

msgid "Use these formats"
msgstr "Bruk disse formatene"

msgid "Verified payments"
msgstr "Verifiserte betalinger"

msgid "Vote not yet open"
msgstr "Avstemningen er ennå ikke åpnet"

msgid "Your character is"
msgstr "Karakteren din er"

msgid "already delivered"
msgstr "allerede levert"

msgid "download document"
msgstr "Last ned dokumentet"

msgid "this is important"
msgstr "dette er viktig"

msgid "Access the history"
msgstr "Få tilgang til historikken"

msgid "Account activation"
msgstr "Aktivering av konto"

msgid "Additional tickets"
msgstr "Ekstra billetter"

msgid "Approved character"
msgstr "Godkjent karakter"

msgid "Character portrait"
msgstr "Portrett av en person"

msgid "Competences events"
msgstr "Ferdigheter i forbindelse med arrangementer"

msgid "Competences member"
msgstr "Personlige ferdigheter"

msgid "Cover (thumb) link"
msgstr "Koblingsdeksel (tommel)"

msgid "Delegated accounts"
msgstr "Delegerte kontoer"

msgid "Disable assignment"
msgstr "Deaktiver tildeling"

msgid "Electronic invoice"
msgstr "Elektronisk faktura"

msgid "Go to the form for"
msgstr "Gå til skjemaet for"

msgid "Hide not available"
msgstr "Skjul ikke tilgjengelig"

msgid "Informations saved"
msgstr "Informasjon lagret"

msgid "Member Data Checks"
msgstr "Kontroll av medlemsdata"

msgid "New refund request"
msgstr "Ny forespørsel om refusjon"

msgid "Not active anymore"
msgstr "Ikke aktiv lenger"

msgid "Patron and Reduced"
msgstr "Beskytter og redusert"

msgid "Pay the annual fee"
msgstr "Betale årsavgiften"

msgid "Payment processing"
msgstr "Behandling av betalinger"

msgid "Perform extraction"
msgstr "Utføre ekstraksjon"

msgid "Preferences saved!"
msgstr "Innstillinger lagret!"

msgid "Proposed character"
msgstr "Foreslått karakter"

msgid "Reason for payment"
msgstr "Årsak til betaling"

msgid "Registrations open"
msgstr "Registreringen er åpen"

msgid "Review all members"
msgstr "Gjennomgå alle medlemmer"

msgid "Set up quest types"
msgstr "Sett opp oppdragstyper"

msgid "Show cancellations"
msgstr "Avlysninger av forestillinger"

msgid "Total payment sent"
msgstr "Total innbetaling sendt"

msgid "Transaction totals"
msgstr "Transaksjoner totalt"

msgid "Voluntary donation"
msgstr "Frivillig donasjon"

msgid "Volunteer Registry"
msgstr "Frivillighetsregisteret"

msgid "by the deadline of"
msgstr "innen fristen"

msgid "global preferences"
msgstr "globale preferanser"

msgid "Accounting tracking"
msgstr "Sporing av regnskap"

msgid "Activate account on"
msgstr "Aktiver konto på"

msgid "Activation complete"
msgstr "Aktivering fullført"

msgid "Are you really sure"
msgstr "Er du virkelig sikker"

msgid "Assigned character!"
msgstr "Tildelt karakter!"

msgid "Change registration"
msgstr "Rediger oppføring"

msgid "Confirmation delete"
msgstr "Bekreftelse på sletting"

msgid "Date of association"
msgstr "Dato for tilknytning"

msgid "Discounts available"
msgstr "Tilgjengelige fasiliteter"

msgid "Elements NOT chosen"
msgstr "Elementer som IKKE er valgt"

msgid "Email notifications"
msgstr "E-postvarsler"

msgid "Event Configuration"
msgstr "Hendelseskonfigurasjon"

msgid "History preferences"
msgstr "Historikk over preferanser"

msgid "I am not interested"
msgstr "Ikke interessert"

msgid "List of other users"
msgstr "Liste over andre brukere"

msgid "Manage url shortner"
msgstr "Administrer url shortner"

msgid "Maximum preferences"
msgstr "Maksimale preferanser"

msgid "Membership requests"
msgstr "Forespørsler om medlemskap"

msgid "Minimum preferences"
msgstr "Minimumspreferanser"

msgid "Navigation language"
msgstr "Navigasjonsspråk"

msgid "New shuttle request"
msgstr "Ny forespørsel om skyttelbuss"

msgid "Non-cumulative code"
msgstr "Ikke-kumulativ kode"

msgid "Number of event run"
msgstr "Nummer på hendelsen"

msgid "Operation completed"
msgstr "Operasjon fullført"

msgid "Password of account"
msgstr "Passord for konto"

msgid "Player cancellation"
msgstr "Avbestilling av spiller"

msgid "Preferences - Total"
msgstr "Preferanser - Totalt"

msgid "Public informations"
msgstr "Offentlig informasjon"

msgid "Quotas total number"
msgstr "Totalt antall kvoter"

msgid "Redeem registration"
msgstr "Innløs oppføring"

msgid "Registration closed"
msgstr "Registreringen er stengt"

msgid "Results not present"
msgstr "Resultater ikke til stede"

msgid "Signup cancellation"
msgstr "Oppsigelse av abonnement"

msgid "Treasury appointees"
msgstr "Finansdepartementet"

msgid "Username of account"
msgstr "Brukernavn for konto"

msgid "Your characters are"
msgstr "Karakterene dine er"

msgid "--- NOT ASSIGNED ---"
msgstr "--- IKKE TILDELT ---"

msgid "Ability type missing"
msgstr "Evnetype mangler"

msgid "Accounting - History"
msgstr "Regnskap - Historisk"

msgid "Advanced text editor"
msgstr "Avansert tekstredigeringsprogram"

msgid "Carousel description"
msgstr "Beskrivelse av karusellen"

msgid "Complete sheet (Pdf)"
msgstr "Komplett ark (Pdf)"

msgid "Confirm your choices"
msgstr "Bekrefter du valgene dine"

msgid "Create new character"
msgstr "Opprett ny karakter"

msgid "Display sent e-mails"
msgstr "Vis sendte e-poster"

msgid "Download light sheet"
msgstr "Last ned lysark"

msgid "Event already played"
msgstr "Hendelser som allerede er spilt"

msgid "Extended description"
msgstr "Utvidet beskrivelse"

msgid "External mail server"
msgstr "Ekstern e-postserver"

msgid "Field for exclusions"
msgstr "Felt for utelukkelser"

msgid "Filler registrations"
msgstr "Fyllstoffregistreringer"

msgid "Gift card cancelled!"
msgstr "Gavekortet er kansellert!"

msgid "Independent factions"
msgstr "Uavhengige fraksjoner"

msgid "Issued Reimbursement"
msgstr "Utstedt Refusjon"

msgid "Last membership date"
msgstr "Siste dato for medlemskap"

msgid "Mail added to queue!"
msgstr "Mail lagt til i køen!"

msgid "Make the request now"
msgstr "Søk nå"

msgid "Name - international"
msgstr "Engelsk navn"

msgid "Not available, kiddo"
msgstr "Ikke tilgjengelig, gutt"

msgid "Number of passengers"
msgstr "Antall passasjerer"

#, python-format
msgid "Opening at: %(date)s"
msgstr "Åpning kl: %(date)s"

msgid "Organization inflows"
msgstr "Foreningens inntekter"

msgid "Payment Verification"
msgstr "Verifisering av betaling"

msgid "Payment confirmation"
msgstr "Bekreftelse av betalinger"

msgid "Payment installments"
msgstr "Delbetalinger"

msgid "Payments in approval"
msgstr "Betalinger under godkjenning"

msgid "Personal preferences"
msgstr "Personlige preferanser"

msgid "Please wait a moment"
msgstr "Vennligst vent et øyeblikk"

msgid "Preference not valid"
msgstr "Ugyldig preferanse"

msgid "Registration history"
msgstr "Oppføringshistorikk"

msgid "Request registration"
msgstr "Be om registrering"

msgid "Returning percentage"
msgstr "Avkastning i prosent"

msgid "Selezione non valida"
msgstr "Selezione non valida"

msgid "Set up ability types"
msgstr "Sett opp evnetyper"

msgid "Sign up as a filler!"
msgstr "Registrer deg som utfyller!"

msgid "Terms and Conditions"
msgstr "Vilkår og betingelser"

msgid "Terms and conditions"
msgstr "Vilkår og betingelser"

msgid "The tax code matches"
msgstr "Skattelovgivningen stemmer overens"

#, python-format
msgid "Welcome to %(name)s!"
msgstr "Velkommen til %(name)s!"

msgid "Yes, keep me posted!"
msgstr "Ja, hold meg oppdatert!"

msgid "Access your character"
msgstr "Få tilgang til karakteren din"

msgid "Approve reimbursement"
msgstr "Godkjenne refusjon"

msgid "Assigned staff member"
msgstr "Tildelt medarbeider"

msgid "Character not allowed"
msgstr "Tegn ikke tillatt"

msgid "Character not visible"
msgstr "Tegn ikke synlig"

msgid "Character sheet intro"
msgstr "Intro til karakterark"

msgid "Code 'Bring a friend'"
msgstr "Ta med en vennekode"

msgid "Collections delivered"
msgstr "Leverte samlinger"

msgid "Complete sheet (Test)"
msgstr "Komplett ark (Test)"

msgid "Current profile image"
msgstr "Nåværende profilbilde"

msgid "Disable amount change"
msgstr "Deaktiver endring av beløp"

msgid "Discover the web site"
msgstr "Gå på oppdagelsesferd på nettstedet"

msgid "External registration"
msgstr "Ekstern registrering"

msgid "Failed password reset"
msgstr "Tilbakestilling av passord mislyktes"

msgid "Go to the casting for"
msgstr "Gå til casting for"

msgid "If absent, indicate 0"
msgstr "Hvis fraværende, angi 0"

msgid "Manage in-game issues"
msgstr "Håndtere problemer i spillet"

msgid "New character created"
msgstr "Ny karakter opprettet"

msgid "New pre-registrations"
msgstr "Ny forhåndsregistrering"

msgid "No organization found"
msgstr "Ingen organisasjon funnet"

msgid "Number of extractions"
msgstr "Antall ekstraksjoner"

msgid "Object does not exist"
msgstr "Objektet eksisterer ikke"

msgid "Participants included"
msgstr "De deltok i"

#, python-format
msgid "Payment per %(event)s"
msgstr "Betaling per %(event)s"

msgid "Personal data updated"
msgstr "Personopplysninger oppdatert"

msgid "Pre-registration link"
msgstr "Lenker til forhåndsregistrering"

msgid "Prop - weapons, props"
msgstr "Prop - våpen, rekvisitter"

msgid "Register to the event"
msgstr "Meld deg på arrangementet"

msgid "Registration complete"
msgstr "Fullstendig registrering"

msgid "Registration is open!"
msgstr "Registreringen er åpen!"

msgid "Registration not open"
msgstr "Registreringen er ikke åpen"

msgid "Registration sections"
msgstr "Seksjonene for medlemskap"

msgid "Submit a new question"
msgstr "Send inn et nytt spørsmål"

msgid "Tax code verification"
msgstr "Verifisering av skattekode"

msgid "Template instructions"
msgstr "Instruksjoner for maler"

msgid "To access the history"
msgstr "Slik får du tilgang til historikken"

msgid "Verification payments"
msgstr "Verifisering av betalinger"

msgid "You have already paid"
msgstr "Du har allerede betalt"

msgid "submit your vote here"
msgstr "send inn din stemme her"

msgid "Additional Preferences"
msgstr "Ytterligere preferanser"

msgid "Age (during the event)"
msgstr "Alder (ved hendelsen)"

msgid "Arrived safe and sound"
msgstr "Kom trygt frem"

msgid "Casting management for"
msgstr "Casting management for"

msgid "Character Relationship"
msgstr "Karakterrelasjon"

msgid "Confirm password reset"
msgstr "Tilbakestilling av passord bekreftet"

msgid "Customised mail server"
msgstr "Skreddersydd e-postserver"

msgid "Display all users data"
msgstr "Vis alle brukerdata"

msgid "Do you want to proceed"
msgstr "Vil du fortsette"

msgid "Download relationships"
msgstr "Last ned relasjoner"

msgid "Expenses collaborators"
msgstr "Utgifter til ansatte"

msgid "External register link"
msgstr "Ekstern registerlenke"

msgid "Filter for every field"
msgstr "Filtrer etter felt"

msgid "Follow the steps below"
msgstr "Følg trinnene nedenfor"

msgid "Join the waiting list!"
msgstr "Sett deg på venteliste!"

msgid "Lightweight card (Pdf)"
msgstr "Lettvektskort (Pdf)"

msgid "Link to participate in"
msgstr "Lenker for å delta"

msgid "Manage refund requests"
msgstr "Administrere refusjonsforespørsler"

msgid "Manage the event plots"
msgstr "Administrere arrangementets tomter"

msgid "Manages event revenues"
msgstr "Administrerer inntekter fra arrangementer"

msgid "Modify shuttle request"
msgstr "Forespørsel om endring av skyttelbuss"

msgid "Not visible to players"
msgstr "Ikke synlig for spillerne"

msgid "Number of partecipants"
msgstr "Antall deltakelser"

msgid "Payment membership fee"
msgstr "Betaling av medlemsavgift"

msgid "Register of volunteers"
msgstr "Register over frivillige"

msgid "Registration cancelled"
msgstr "Avbestilling av registrering"

msgid "Registration confirmed"
msgstr "Inngang bekreftet"

msgid "Registration questions"
msgstr "Bruksområder"

msgid "Registration surcharge"
msgstr "Inngangsavgift"

msgid "Reimbursement approved"
msgstr "Godkjent refusjon"

#, python-format
msgid "Role approval %(role)s"
msgstr "Godkjenning av rolle %(role)s"

msgid "Select your character!"
msgstr "Velg din karakter!"

msgid "Set up payment methods"
msgstr "Konfigurer betalingsmetoder"

msgid "Total registration fee"
msgstr "Total registreringsavgift"

msgid "Unknow error on upload"
msgstr "Ukjent feil ved opplasting"

msgid "Welcome to LarpManager"
msgstr "Velkommen til LarpManager"

msgid "Workshop already done!"
msgstr "Workshopen er allerede bestått!"

msgid "give them this address"
msgstr "gi dem denne adressen"

msgid "history of preferences"
msgstr "preferansehistorikk"

msgid "A short tagline, slogan"
msgstr "En kort tagline, et slagord"

#, python-format
msgid "Assignment %(elements)s"
msgstr "Tildeling %(elements)s"

msgid "Background of web pages"
msgstr "Bakgrunn på nettsiden"

msgid "Candidates at the polls"
msgstr "Kandidater på stemmeseddelen"

msgid "Character customisation"
msgstr "Karaktertilpasning"

msgid "Character customization"
msgstr "Tilpasning av karakterer"

msgid "Character relationships"
msgstr "Koblinger til tegn"

msgid "Collection participated"
msgstr "Samlinger som har deltatt"

msgid "Create a new collection"
msgstr "Opprett en ny samling"

msgid "Discount code not valid"
msgstr "Ugyldig kode for tilrettelegging"

msgid "Download complete sheet"
msgstr "Last ned hele arket"

msgid "Early registration link"
msgstr "Lenke til tidlig registrering"

msgid "Indicate only if rate 0"
msgstr "Angi kun hvis sats 0"

msgid "Join the collection for"
msgstr "Delta i innsamlingen for"

msgid "List payments to verify"
msgstr "Liste over betalinger som skal verifiseres"

msgid "Manage event accounting"
msgstr "Administrer regnskap for arrangementer"

msgid "Manage the event quests"
msgstr "Administrer hendelsesoppdragene"

msgid "Maximum number of votes"
msgstr "Maksimalt antall stemmer"

#, python-format
msgid "Minimum age: %(number)d"
msgstr "Minimumsalder: %(number)d"

msgid "Minimum number of votes"
msgstr "Minimum antall stemmer"

msgid "Move registration event"
msgstr "Flytt registreringsarrangement"

msgid "Please check them below"
msgstr "Vennligst sjekk dem nedenfor"

msgid "Pre registrations total"
msgstr "Totalt antall forhåndsregistreringer"

msgid "Pre-registration active"
msgstr "Forhåndsregistrering aktiv"

msgid "Pre-registrations saved"
msgstr "Forhåndsregistreringene er lagret"

msgid "Registration conditions"
msgstr "Opptaksvilkår"

msgid "Registrations not open!"
msgstr "Registreringen er ennå ikke åpnet!"

msgid "Reminder membership fee"
msgstr "Påminnelse om medlemsavgift"

msgid "Thanks for your support"
msgstr "Takk for støtten"

msgid "Update your data in the"
msgstr "Oppdater dataene dine i"

msgid "What are you doing here"
msgstr "Hva gjør du fortsatt her"

msgid "You have made a mistake"
msgstr "Du tar feil"

msgid "display (question text)"
msgstr "display (spørsmålstekst)"

msgid "Cancel your registration"
msgstr "Avslutt abonnementet"

msgid "Check double speed larps"
msgstr "Sjekk speed larp-duplikater"

msgid "Check missing speed larp"
msgstr "Sjekk hastighet larp mangler"

msgid "Code two capital letters"
msgstr "Kode to store bokstaver"

msgid "Disable character finder"
msgstr "Deaktiver tegnfinner"

msgid "Display all sent e-mails"
msgstr "Vis alle sendte e-poster"

msgid "Go to the quests of type"
msgstr "Gå til oppdrag av typen"

msgid "Go to the tokens history"
msgstr "Få tilgang til PT-historikk"

msgid "Lightweight board (Test)"
msgstr "Lettvektsplate (Test)"

msgid "Manages event's expenses"
msgstr "Administrerer arrangementets utgifter"

msgid "New delegate user added!"
msgstr "Ny delegatbruker lagt til!"

msgid "New organization created"
msgstr "Ny forening opprettet"

#, python-format
msgid "New question by %(user)s"
msgstr "Nytt spørsmål fra %(user)s"

msgid "No, I don't want updates"
msgstr "Nei, jeg vil ikke ha oppdateringer"

msgid "Provisional registration"
msgstr "Foreløpig registrering"

msgid "Regeneration pdf started"
msgstr "pdf regenerering startet"

msgid "Secret registration link"
msgstr "Hemmelig registreringslenke"

msgid "The subdomain identifier"
msgstr "Identifikatoren for underdomenet"

msgid "Try the sheet generation"
msgstr "Prøv kortgenerering"

msgid "Upload verified payments"
msgstr "Last opp bekreftede betalinger"

msgid "Your registration ticket"
msgstr "Inngangsbilletten din"

msgid "check lack relationships"
msgstr "sjekk rapporter mindre"

msgid "not visible at this time"
msgstr "ikke synlig på dette tidspunktet"

msgid "'player' (player's email)"
msgstr "\"spiller\" (spillerens e-postadresse)"

msgid "Choose the payment method"
msgstr "Velg betalingsmåte"

msgid "Go to the preferences for"
msgstr "Gå til innstillinger for"

msgid "Initial experience points"
msgstr "Innledende erfaringspoeng"

msgid "Intermediary channel code"
msgstr "Kode for mellomliggende kanal"

msgid "Invoice already confirmed"
msgstr "Fakturaen er allerede bekreftet"

msgid "Kitchen - food, tableware"
msgstr "Kjøkken - mat, servise"

msgid "Manage the event factions"
msgstr "Administrer arrangementets fraksjoner"

msgid "Manage the event handouts"
msgstr "Administrere arrangementets utdeling"

msgid "Manage volunteer registry"
msgstr "Administrerer frivillighetsregisteret"

#, python-format
msgid "New message from %(user)s"
msgstr "Ny melding fra %(user)s"

msgid "Now you can create badges"
msgstr "Nå kan du opprette merker"

msgid "Optional - email reply to"
msgstr "Valgfritt - svar på e-post til"

msgid "Payment already confirmed"
msgstr "Betaling allerede bekreftet"

msgid "Receipt already confirmed"
msgstr "Kvitteringen er allerede bekreftet"

msgid "Registration opening date"
msgstr "Åpningsdato for registrering"

#, python-format
msgid "Registration to %(event)s"
msgstr "Registrering på %(event)s"

msgid "Request sent for approval"
msgstr "Forespørsel sendt for godkjenning"

msgid "Set up fixed installments"
msgstr "Sett opp faste avdrag"

msgid "Show available characters"
msgstr "Vis tilgjengelige tegn"

msgid "These are our past events"
msgstr "Dette er våre tidligere arrangementer"

msgid "Upload of photo and video"
msgstr "Opplasting av bilder og videoer"

msgid "Upload your profile photo"
msgstr "Last opp profilbildet ditt"

msgid "Use of third party assets"
msgstr "Bruk av tredjeparts eiendeler"

msgid "We're sorry to see you go"
msgstr "Vi er lei oss for at du må gå"

msgid "What would you like to do"
msgstr "Hva har du lyst til å gjøre"

msgid "cancel your registrations"
msgstr "avbestille registreringen"

msgid "Access character creation!"
msgstr "Få tilgang til karakteroppretting!"

msgid "Access the event dashboard"
msgstr "Få tilgang til hendelsesoversikten"

msgid "Can't copy from same event"
msgstr "Kan ikke kopiere fra samme hendelse"

msgid "Check inverse relationship"
msgstr "sjekk det omvendte forholdet"

msgid "Discover the game factions"
msgstr "Oppdag spillgruppene"

msgid "Edit your character's data"
msgstr "Rediger karakterdataene dine"

#, python-format
msgid "Feature %(name)s activated"
msgstr "Funksjon %(name)s aktivert"

msgid "Give a card to your friend"
msgstr "Gi et kort til vennen din"

msgid "Hide unassigned characters"
msgstr "Skjul tegn som ikke er tilordnet"

msgid "Manage inventory and items"
msgstr "Administrer lagerbeholdning og varer"

msgid "Manage the event prologues"
msgstr "Administrer prologene til arrangementet"

msgid "Manages the runs of events"
msgstr "Administrerer gjennomføringen av arrangementer"

msgid "Now you can create inflows"
msgstr "Nå kan du opprette innstrømninger"

msgid "Option no longer available"
msgstr "Alternativet er ikke lenger tilgjengelig"

msgid "Pre-register to the event!"
msgstr "Sett deg selv på forhåndsregistreringslisten!"

msgid "Registration not yet open!"
msgstr "Registreringen er ennå ikke åpen."

msgid "Short name - international"
msgstr "Kort navn - på engelsk"

msgid "The following will be used"
msgstr "Følgende vil bli brukt"

msgid "The name of the competence"
msgstr "Navnet på kompetansen"

msgid "These fields are mandatory"
msgstr "Disse feltene er obligatoriske"

msgid "Total remaining to be paid"
msgstr "Totalt gjenstår å betale"

msgid "View photos from the event"
msgstr "Se bilder fra arrangementet"

msgid "Waiting list registrations"
msgstr "Registreringer på venteliste"

msgid "Wrong number of characters"
msgstr "Feil antall tegn"

msgid "You can't access this way!"
msgstr "Du kan ikke logge inn på denne måten!"

msgid "You have use a friend code"
msgstr "Du brukte en vennekode"

msgid "(click on image to enlarge)"
msgstr "(klikk på bildet for å forstørre)"

msgid "Additional free payment fee"
msgstr "Ekstra gratis betalingsgebyr"

#, python-format
msgid "Bring a friend to %(event)s"
msgstr "Ta med en venn til %(event)s"

msgid "Confirmation of expenditure"
msgstr "Bekreftelse av utgifter"

msgid "Description - international"
msgstr "Engelsk beskrivelse"

msgid "Enter your preferences here"
msgstr "Angi dine preferanser her"

msgid "Is it selectable by players"
msgstr "Kan den velges av spillerne"

msgid "Loading performed, see logs"
msgstr "Lasting utført, se logger"

msgid "Manage player registrations"
msgstr "Administrere spillerregistreringer"

msgid "Manage quiz-style workshops"
msgstr "Administrere quiz-lignende workshops"

msgid "Manage the event characters"
msgstr "Administrer tegnene i arrangementet"

msgid "Members of the Organization"
msgstr "Medlem av foreningen"

msgid "Membership fees in approval"
msgstr "Andel i godkjenningen"

msgid "Missing casting preferences"
msgstr "Mangler castingpreferanser"

msgid "Name of badge to be awarded"
msgstr "Navn på merket som skal deles ut"

msgid "Now you can create outflows"
msgstr "Nå kan du opprette utstrømninger"

msgid "Pre-registration cancelled!"
msgstr "Forhåndsregistrering avlyst!"

msgid "Reminder membership request"
msgstr "Påminnelse om medlemskap"

msgid "Set up dynamic installments"
msgstr "Sett opp dynamiske avdrag"

msgid "Ticket name (keep it short)"
msgstr "Billettens navn (hold det kort)"

msgid "View limited ticket options"
msgstr "Se begrensede billettalternativer"

msgid "Withheld as transaction fee"
msgstr "Tilbakeholdelse som transaksjonskostnad"

msgid "Would you like to change it"
msgstr "Ønsker du å endre det"

msgid "You are regularly signed up"
msgstr "Deltakelse bekreftet"

msgid "You are signed up as Filler"
msgstr "Du er registrert som Filler"

msgid "options (number of options)"
msgstr "opsjoner (antall opsjoner)"

msgid "please fill in your profile"
msgstr "vennligst fyll ut profilen din"

msgid "Contents of the special page"
msgstr "Innhold på spesialsiden"

msgid "Cover photo fo the character"
msgstr "Et eksempel på et bilde av karakteren"

msgid "Description of free donation"
msgstr "Beskrivelse av gratis donasjon"

#, python-format
msgid "Feature %(name)s deactivated"
msgstr "Funksjon %(name)s deaktivert"

msgid "If checked: members can vote"
msgstr "Hvis avkrysset: medlemmene kan stemme"

msgid "Launch guided interface tour"
msgstr "Start guidet omvisning i grensesnittet"

msgid "Link to close the collection"
msgstr "Lenke for å lukke samlingen"

msgid "List of content-related tags"
msgstr "Liste over innholdsrelaterte tagger"

msgid "Manage the event speed-larps"
msgstr "Administrer hendelsens speed-larps"

msgid "Membership request submitted"
msgstr "Forespørsel om underdanig medlem"

msgid "Player customisation updated"
msgstr "Spillertilpasning oppdatert"

#, python-format
msgid "Trait assigned for %(event)s"
msgstr "Egenskap tildelt for %(event)s"

msgid "payment pending confirmation"
msgstr "betaling i påvente av bekreftelse"

msgid "Already existing relationship"
msgstr "Allerede eksisterende forhold"

#, python-format
msgid "Approval %(user)s as %(role)s"
msgstr "Godkjenning %(user)s som %(role)s"

msgid "Buy skills for your character"
msgstr "Kjøp ferdigheter til karakteren din"

msgid "Create and manage events here"
msgstr "Opprett og administrer arrangementer her"

msgid "Date of issue of the document"
msgstr "Dato for utstedelse av dokumentet"

msgid "Indicate the outflow category"
msgstr "Angi hvilken kategori produksjonen regnes innenfor"

msgid "List inverse relationships of"
msgstr "Oppgi inverse relasjoner mellom"

msgid "Manages modules for workshops"
msgstr "Administrerer moduler for workshops"

msgid "Maximum number of preferences"
msgstr "Maksimalt antall preferanser"

msgid "Minimum number of preferences"
msgstr "Minimum antall preferanser"

msgid "Now you can create characters"
msgstr "Nå kan du opprette tegn"

msgid "Number of tickets to be drawn"
msgstr "Antall billetter som skal trekkes"

#, python-format
msgid "Personal code: <b>%(cod)s</b>"
msgstr "Personlig kode: <b>%(cod)s</b>"

#, python-format
msgid "Pre-registration at %(event)s"
msgstr "Forhåndsregistrering på %(event)s"

msgid "Preferred navigation language"
msgstr "Foretrukket navigasjonsspråk"

msgid "Promotion - site, advertising"
msgstr "Markedsføring - nettsted, reklame"

msgid "Question name (keep it short)"
msgstr "Navn på spørsmålet (hold det kort)"

msgid "Registrations opening not set"
msgstr "Registreringsåpning ikke satt"

#, python-format
msgid "Request refund from: %(user)s"
msgstr "Be om refusjon fra: %(user)s"

msgid "Select the event of this run "
msgstr "Velg hendelsen for denne kjøringen"

msgid "Select the new ability to get"
msgstr "Velg den nye ferdigheten som skal tilegnes"

msgid "The total registration fee is"
msgstr "Den totale deltakeravgiften er"

msgid "Toggle the sidebar visibility"
msgstr "Veksle synligheten til sidefeltet"

msgid "Transportation - gas, highway"
msgstr "Transport - bensin, motorvei"

msgid "Unconverted pre-registrations"
msgstr "Ikke-konverterte forhåndsregistreringer"

msgid "Your account is now activated"
msgstr "Kontoen din er nå aktiv"

msgid "check excessive relationships"
msgstr "sjekk ekstra rapporter"

#, python-format
msgid "Complete payment for %(event)s"
msgstr "Fullfør betaling for %(event)s"

msgid "Delay in yearly membership fee"
msgstr "Forsinkelse i årlig medlemsavgift"

msgid "Font to be used in page titles"
msgstr "skrifttype som skal brukes i titler"

msgid "If checked: uses old interface"
msgstr "Hvis avkrysset: bruker gammelt grensesnitt"

msgid "Manage organization accounting"
msgstr "Administrere organisasjonens regnskap"

msgid "Manage questions for workshops"
msgstr "Administrere spørsmål til workshops"

msgid "Registrations on external link"
msgstr "Registreringer på ekstern lenke"

msgid "Review players' sensitive data"
msgstr "Gjennomgå spillernes sensitive data"

msgid "Select the new photo to upload"
msgstr "Velg det nye bildet som skal lastes opp"

msgid "Set up the taxes configuration"
msgstr "Sett opp skattekonfigurasjonen"

msgid "The registrations to the event"
msgstr "Påmelding til arrangementet"

msgid "Upload and host files directly"
msgstr "Last opp og host filer direkte"

msgid "We are processing your payment"
msgstr "Vi behandler betalingen din"

msgid "Your friend code has been used"
msgstr "Din vennekode har blitt brukt"

msgid "Activate features for the event"
msgstr "Aktiver funksjoner for arrangementet"

msgid "After confirmation, add another"
msgstr "Etter bekreftelse legger du til en ny"

msgid "Browse the presentation website"
msgstr "Bla gjennom presentasjonssiden"

msgid "Choice available, click to lock"
msgstr "Valg tilgjengelig, klikk for å låse"

msgid "Data share removed successfully"
msgstr "Datadeling er fjernet"

msgid "Did you check and is it correct"
msgstr "Har du sjekket, og er det riktig"

msgid "Discover the coming soon events"
msgstr "Se hvilke arrangementer som er på trappene"

msgid "Filter or search the characters"
msgstr "Filtrer eller søk i tegnene"

msgid "Manage the registration tickets"
msgstr "Administrer registreringsbilletter"

msgid "Manage the type of event quests"
msgstr "Administrer typen hendelsesoppdrag"

#, python-format
msgid "Membership fee payment %(year)s"
msgstr "Aksjebetaling %(year)s"

msgid "Name of the free donation field"
msgstr "Navn på feltet for gratis donasjon"

msgid "Name to be displayed for tokens"
msgstr "Navn som skal vises for tokens"

msgid "Now you can add inventory items"
msgstr "Nå kan du legge til varer i varelageret"

#, python-format
msgid "Password reset of user %(user)s"
msgstr "Tilbakestilling av passord for bruker %(user)s"

msgid "Relationships of your character"
msgstr "Lenker til karakteren din"

msgid "Review the annual budget report"
msgstr "Gjennomgå den årlige budsjettrapporten"

msgid "Select only one primary faction"
msgstr "Velg bare én primær fraksjon"

msgid "Set design - staging, materials"
msgstr "Scenografi - innredning, materialer"

msgid "Set up the voting configuration"
msgstr "Sett opp stemmekonfigurasjonen"

msgid "Show questions already answered"
msgstr "Vis allerede besvarte spørsmål"

msgid "So far you have paid a total of"
msgstr "Så langt har du betalt til sammen"

msgid "Surcharge applied to the ticket"
msgstr "Tillegg på billetten"

msgid "This page shows the event plots"
msgstr "Denne siden viser hendelsesplottene"

msgid "This page shows the run signups"
msgstr "Denne siden oppsummerer påmeldingene til løpet"

msgid "To log back in with the account"
msgstr "Slik logger du inn igjen med kontoen"

msgid "Total of recorded money inflows"
msgstr "Summen av registrerte pengestrømmer"

msgid "Will be shown in the event page"
msgstr "Vil bli vist på arrangementssiden"

msgid "You have completed the payment!"
msgstr "Du har fullført innbetalingen!"

msgid "Your question has been answered"
msgstr "Du har fått svar på spørsmålet ditt"

msgid "check nonexistent relationships"
msgstr "sjekke ikke-eksisterende relasjoner"

msgid "'ticket' (ticket name or number)"
msgstr "\"billett\" (billettens navn eller nummer)"

msgid "Added to the bottom of all pages"
msgstr "Lagt til nederst på alle sider"

msgid "Cancellation for missing payment"
msgstr "Avbestilling på grunn av manglende betaling"

msgid "Cancellation for missing profile"
msgstr "Avbestilling på grunn av manglende profil"

#, python-format
msgid "Character assigned for %(event)s"
msgstr "Tegn tildelt for %(event)s"

msgid "Copy elements from another event"
msgstr "Kopier elementer fra en annen hendelse"

msgid "Costumes - make up, cloth, armor"
msgstr "Kostymer - sminke, tøy, rustning"

msgid "Displays list of emails of users"
msgstr "Viser en liste over e-postadressen til brukerne"

msgid "Do you want to tell us something"
msgstr "Er det noe du vil fortelle oss"

msgid "Hide players without a character"
msgstr "Skjul spillere uten karakter"

msgid "Manage the registration sections"
msgstr "Administrer registreringsseksjonene"

msgid "Membership request not submitted"
msgstr "Ikke innsendt medlemsforespørsel"

msgid "Miscellaneous operating expenses"
msgstr "Diverse driftsutgifter"

msgid "Name to be displayed for credits"
msgstr "Navn som skal vises for kreditering"

msgid "Now you can create url shortners"
msgstr "Nå kan du opprette url-forkortelser"

msgid "Now you can set the vote options"
msgstr "Nå kan du angi stemmealternativene"

msgid "Now you can verify wire payments"
msgstr "Nå kan du verifisere bankoverføringer"

msgid "Please upload your profile photo"
msgstr "Vennligst last opp profilbildet ditt"

msgid "Reimbursement request item added"
msgstr "Lagt til fordringspost"

msgid "Select a file with extension csv"
msgstr "Velg en fil med filtypen \"csv\""

msgid "Select the character's key words"
msgstr "Angir tegnets nøkkelord"

msgid "Sum of payments received through"
msgstr "Summen av betalinger mottatt gjennom"

msgid "The setting / genre of the event"
msgstr "Arrangementets omgivelser/sjanger"

msgid "This page shows the event quests"
msgstr "Denne siden viser hendelsesoppdragene"

msgid "Total of recorded money outflows"
msgstr "Summen av registrerte pengeutbetalinger"

msgid "Verify that the data are correct"
msgstr "Kontroller at dataene er korrekte"

msgid "Voting for the Executive is open"
msgstr "Stemmegivningen til hovedstyret er åpen"

msgid "We'll try to help as best we can"
msgstr "Vi skal prøve å hjelpe så godt vi kan"

msgid "You need to define the end date!"
msgstr "Du må definere sluttdatoen!"

#, python-format
msgid "A question was asked by: %(user)s"
msgstr "Et spørsmål ble stilt av: %(user)s"

msgid "Access the organization dashboard"
msgstr "Få tilgang til organisasjonens dashbord"

#, python-format
msgid "Achievement assignment: %(badge)s"
msgstr "Prestasjonsoppgave: %(badge)s"

msgid "Ask the organisers to activate it"
msgstr "Be arrangørene om å aktivere den"

msgid "Charge transaction fees to player"
msgstr "Krev transaksjonsgebyr av spilleren"

msgid "Complete name of the Organization"
msgstr "Fullstendig navn på organisasjonen"

#, python-format
msgid "Confirm registration to %(event)s"
msgstr "Bekreft oppføring til %(event)s"

msgid "Discover what this event is about"
msgstr "Finn ut hva dette arrangementet handler om"

msgid "Fill out the event prep questions"
msgstr "Fyll ut de forberedende spørsmålene til arrangementet"

msgid "For more information, write to us"
msgstr "For mer informasjon, skriv til oss"

msgid "Go to the history preferences for"
msgstr "Gå til innstillingshistorikken for"

msgid "Indicate your level of experience"
msgstr "Angi ditt erfaringsnivå"

msgid "Lottery tickets currently present"
msgstr "Det er lodd i lotteriet"

msgid "No events are present, create one"
msgstr "Ingen hendelser er til stede, opprett en"

msgid "Now you can set the taxes options"
msgstr "Nå kan du angi skattealternativene"

msgid "This page shows the url shortners"
msgstr "Denne siden viser url-forkortelsene"

msgid "Total participation fees received"
msgstr "Totalt mottatt deltakeravgift"

msgid "Unfortunately these things happen"
msgstr "Dessverre skjer slike ting"

msgid "Verify manually approved payments"
msgstr "Bekreft manuelt godkjente betalinger"

msgid "View all event information in the"
msgstr "Se all informasjon om arrangementet i"

msgid "Access the list of your characters"
msgstr "Få tilgang til karakterlisten din"

msgid "Date of expiration of the document"
msgstr "Dokumentets utløpsdato"

msgid "Delay in organization registration"
msgstr "Forsinkelse i organisasjonsregistrering"

msgid "Empty relationship check (no text)"
msgstr "Tom rapportkontroll (ingen tekst)"

#, python-format
msgid "Feature %(name)s already activated"
msgstr "Funksjonen %(name)s er allerede aktivert"

msgid "Find out what quests are available"
msgstr "Oppdag de tilgjengelige oppdragene"

msgid "If checked, allow ticket tier: NPC"
msgstr "Hvis avkrysset, tillat billettnivå: NPC"

msgid "Manage the registration surcharges"
msgstr "Administrer registreringstilleggsavgifter"

msgid "Manage the type of event prologues"
msgstr "Administrer typen hendelsesprologer"

msgid "Manages registration cancellations"
msgstr "Håndterer avbestillinger av registreringer"

msgid "Manually approve payments received"
msgstr "Godkjenn mottatte betalinger manuelt"

msgid "Now you can create event templates"
msgstr "Nå kan du opprette hendelsesmaler"

msgid "Now you can set membership options"
msgstr "Nå kan du angi medlemsalternativer"

#, python-format
msgid "Registration updated for %(event)s"
msgstr "Oppdatert oppføring for %(event)s"

#, python-format
msgid "Registration updated to %(event)s!"
msgstr "Registrering oppdatert til %(event)s!"

#, python-format
msgid "Registrations opening at: %(date)s"
msgstr "Registreringene åpner kl: %(date)s"

msgid "Secretarial - stationery, printing"
msgstr "Sekretariat - skrivesaker, trykking"

msgid "Select a file with extension 'zip'"
msgstr "Velg en fil med filtypen 'zip'"

msgid "Set up the membership request text"
msgstr "Konfigurer teksten til medlemsforespørselen"

msgid "The amount of your contribution is"
msgstr "Størrelsen på bidraget ditt er"

msgid "The collection has been activated!"
msgstr "Samlingen har blitt aktivert!"

msgid "The collection has been delivered!"
msgstr "Kolleksjonen er levert!"

msgid "The form is saved every 30 seconds"
msgstr "Skjemaet lagres hvert 30. sekund"

msgid "The payment has not been completed"
msgstr "Betalingen ble ikke fullført"

#, python-format
msgid "Ticket selected: <b>%(ticket)s</b>"
msgstr "Billett valgt: <b>%(ticket)s</b>"

msgid "You are about to make a payment of"
msgstr "Du er i ferd med å foreta en betaling på"

msgid "You need to define the start date!"
msgstr "Du må definere startdatoen!"

msgid "Your updated registration total is"
msgstr "Den oppdaterte totalsummen din er"

msgid "to confirm it proceed with payment"
msgstr "for å bekrefte det, fortsett med betalingen"

#, python-format
msgid "(<a href='%(url)s'>answer here</a>)"
msgstr "(<a href='%(url)s'>svar her</a>)"

msgid "Image shown on homepage as promoter"
msgstr "Bilde vises på hjemmesiden som promoter"

msgid "Insert the html code for the footer"
msgstr "Skriv inn html-koden som bunnteksten skal fylles med"

msgid "Insert the html code for the header"
msgstr "Skriv inn html-koden som overskriften skal fylles med"

msgid "Manage the type of character skills"
msgstr "Administrer typen karakterferdigheter"

#, python-format
msgid "Membership registration of %(user)s"
msgstr "Medlemskapsabonnement for %(user)s"

msgid "Message sent, thanks for writing us"
msgstr "Melding sendt, takk for at du skrev"

msgid "Name of the discount - internal use"
msgstr "Navn på rabatt - til internt bruk"

msgid "Now you can create the receipt text"
msgstr "Nå kan du opprette kvitteringsteksten"

msgid "Now you can set the casting options"
msgstr "Nå kan du stille inn casting-alternativene"

msgid "Payments pending delegated accounts"
msgstr "Betalinger i påvente av delegerte konti"

#, python-format
msgid "Reimbursement request for %(event)s"
msgstr "Krav for %(event)s"

msgid "Review historical financial records"
msgstr "Gjennomgå historiske regnskaper"

msgid "Set up the membership configuration"
msgstr "Konfigurer medlemskapskonfigurasjonen"

msgid "You can't send messages to yourself"
msgstr "Du kan ikke sende meldinger til deg selv"

msgid "here the conditions of registration"
msgstr "her vilkårene for registrering av arrangementet"

msgid "Available to players in the homepage"
msgstr "Tilgjengelig for spillere på hjemmesiden"

msgid "Cast your vote for the new Executive"
msgstr "Gi din stemme til den nye direktøren"

msgid "Confirmation of registration request"
msgstr "Bekreftelse av registreringsforespørsel"

msgid "Error processing payment, contact us"
msgstr "Feil ved behandling av betaling, kontakt oss"

msgid "Extended description - international"
msgstr "Utvidet beskrivelse - på engelsk"

#, python-format
msgid "Feature %(name)s already deactivated"
msgstr "Funksjonen %(name)s er allerede deaktivert"

msgid "If checked, allow ticket tier: Staff"
msgstr "Hvis avkrysset, tillat billettnivå: Staff"

msgid "Indicate the amount of your donation"
msgstr "Angi beløpet for donasjonen din"

msgid "Indicates the details of the request"
msgstr "Angir detaljene i kravet"

msgid "Manage the models for event handouts"
msgstr "Administrerer modeller for utdeling av arrangementer"

msgid "Now you can create the filler ticket"
msgstr "Nå kan du opprette utfyllingsbilletten"

msgid "Now you can set the discount options"
msgstr "Nå kan du angi rabattalternativene"

msgid "Now you can set the reminder options"
msgstr "Nå kan du stille inn påminnelsesalternativene"

msgid "Only really important communications"
msgstr "Kun virkelig viktig kommunikasjon"

msgid "Regenerate (recreates all pdf: slow)"
msgstr "Regenerere (gjenskaper all pdf: langsom)"

#, python-format
msgid "Registration cancelled for %(event)s"
msgstr "Avslutte abonnementet på %(event)s"

msgid "Registration completed successfully!"
msgstr "Registreringen er fullført!"

#, python-format
msgid "Registration confirmed at %(event)s!"
msgstr "Påmelding bekreftet på %(event)s!"

#, python-format
msgid "Role approval %(role)s per %(event)s"
msgstr "Rollegodkjenning %(role)s per %(event)s"

msgid "Show all the traits to those present"
msgstr "Vise alle egenskapene til de som er til stede"

msgid "Terms and Conditions of registration"
msgstr "Vilkår og betingelser for deltakelse"

msgid "They need to complete it immediately"
msgstr "De må fullføre det umiddelbart"

msgid "Tickets that have already been drawn"
msgstr "Det er allerede trukket ut billetter"

msgid "Update here the registration options"
msgstr "Oppdater alternativene for medlemskap"

#, python-format
msgid "Utilisation %(tokens)s per %(event)s"
msgstr "Utnyttelse %(tokens)s per %(event)s"

msgid "View the complete list of our events"
msgstr "Se den komplette listen over arrangementene våre"

msgid "You are currently logged in with the"
msgstr "Du er for øyeblikket logget inn med"

msgid "You have been awarded an achievement"
msgstr "Du har blitt tildelt en prestasjon"

msgid "Added to the bottom of all mails sent"
msgstr "Lagt til nederst i alle e-poster som sendes"

msgid "Assign selected characters to players"
msgstr "Tildel utvalgte figurer til spillerne"

msgid "Check the validity of the fiscal code"
msgstr "Kontroller gyldigheten av skattekoden"

msgid "End date cannot be before start date!"
msgstr "Sluttdato kan ikke være før startdato!"

msgid "If checked, allow ticket tier: Seller"
msgstr "Hvis avkrysset, tillat billettnivå: Selger"

msgid "Indicates accurate safety information"
msgstr "Angir presis sikkerhetsinformasjon"

msgid "Location - rent, gas, overnight stays"
msgstr "Beliggenhet - husleie, bensin, overnattinger"

msgid "Manage answers for workshop questions"
msgstr "Administrer svar på spørsmål om workshopen"

msgid "Manage donations performed by players"
msgstr "Administrere donasjoner utført av spillere"

msgid "Manage questions asked by the players"
msgstr "Håndtere spørsmål fra spillerne"

msgid "Manage the organization main settings"
msgstr "Administrer organisasjonens hovedinnstillinger"

msgid "Manage the pre-registrations received"
msgstr "Administrere mottatte forhåndsregistreringer"

msgid "Mirror type character, not selectable"
msgstr "Tegn av speiltype, kan ikke velges"

msgid "Now you can create fixed installments"
msgstr "Nå kan du opprette faste avdrag"

msgid "Now you can create the lottery ticket"
msgstr "Nå kan du opprette loddet"

msgid "Now you can create the progress steps"
msgstr "Nå kan du opprette fremdriftstrinnene"

msgid "Now you can create the waiting ticket"
msgstr "Nå kan du opprette ventebilletten"

msgid "Now you can review players' questions"
msgstr "Nå kan du gå gjennom spillernes spørsmål"

msgid "Now you can review the annual balance"
msgstr "Nå kan du se den årlige saldoen"

msgid "Now you can review users mailing list"
msgstr "Nå kan du se gjennom brukernes adresseliste"

msgid "Now you can set customization options"
msgstr "Nå kan du angi tilpasningsalternativer"

msgid "Now you can set the legal notice text"
msgstr "Nå kan du angi den juridiske merknadsteksten"

msgid "Players that DID NOT send preferences"
msgstr "Spillere som IKKE sendte preferanser"

#, python-format
msgid "Registration to %(event)s by %(user)s"
msgstr "Oppføring i %(event)s av %(user)s"

msgid "Select the organisation to proceed to"
msgstr "Velg organisasjonen du vil gå videre til"

msgid "Set up delivery for experience points"
msgstr "Sett opp levering for erfaringspoeng"

msgid "This page shows cancelled enrollments"
msgstr "Denne siden oppsummerer kansellerte registreringer"

msgid "Total amount refunded to participants"
msgstr "Totalt beløp refundert til deltakerne"

#, python-format
msgid "Utilisation %(credits)s per %(event)s"
msgstr "Utnyttelse %(credits)s per %(event)s"

msgid "You are signed up in the waiting list"
msgstr "Du står på ventelisten"

msgid "description (application description)"
msgstr "beskrivelse (applikasjonsbeskrivelse)"

#, python-format
msgid " Hurry: only %(num)d tickets available"
msgstr " Skynd deg: det er bare %(num)d billetter igjen"

#, python-format
msgid "Activate collection for: %(recipient)s"
msgstr "Aktivering av innsamling for: %(recipient)s"

msgid "Activate features for the organization"
msgstr "Aktiver funksjoner for organisasjonen"

msgid "Activation failed. Mail us the details"
msgstr ""
"Aktivering av konto mislyktes. Vennligst skriv til oss for å informere oss "
"om dette"

msgid "Attention, the tax code does not match"
msgstr "OBS, skattekoden stemmer ikke overens"

msgid "Briefly describe what the box contains"
msgstr "Beskriv kort hva esken inneholder"

msgid "Fill in your character's relationships"
msgstr "Fyll inn karakterens relasjoner"

msgid "Manage fields that track players’ data"
msgstr "Administrer felt som sporer spillernes data"

msgid "Membership of the Organization refused"
msgstr "Medlemskap avslått"

msgid "Now you can host files in the platform"
msgstr "Nå kan du hoste filer i plattformen"

msgid "Now you can start creating speed-larps"
msgstr "Nå kan du begynne å lage speed-larps"

msgid "The following registrations were drawn"
msgstr "Følgende bidrag ble trukket ut"

msgid "We ask you to pay the remaining amount"
msgstr "Vi ber deg om å betale det resterende beløpet"

msgid "You already have an assigned character"
msgstr "Du har allerede en tildelt karakter"

msgid "You are about to perform a donation of"
msgstr "Du gir en donasjon på"

msgid "click on the icon to open the tutorial"
msgstr "klikk på ikonet for å åpne veiledningen"

msgid "Click below to confirm the cancellation"
msgstr "Klikk nedenfor for å bekrefte avbestillingen"

#, python-brace-format
msgid "Completed module. Remaining: {number:d}"
msgstr "Fullført modul. Gjenstår: {number:d}"

msgid "Create the first character of the event"
msgstr "Opprett det første tegnet i hendelsen"

msgid "Date from when the surcharge is applied"
msgstr "Dato etter hvilken tilleggsavgift gjelder"

msgid "Electronics - computers, hitech, lights"
msgstr "Elektronikk - datamaskiner, hitech, lys"

msgid "Enables free pre-registration to events"
msgstr "Muliggjør gratis forhåndsregistrering til arrangementer"

msgid "If checked, makes visible the speedlarp"
msgstr "Hvis avkrysset, gjør speedlarp synlig"

msgid "If you need help, remember to check out"
msgstr "Hvis du trenger hjelp, husk å sjekke ut"

msgid "Manage player questions and answer them"
msgstr "Håndter spillerspørsmål og svar på dem"

msgid "Manages and assigns tasks to characters"
msgstr "Administrerer og tildeler oppgaver til karakterer"

msgid "Manages events or organization expenses"
msgstr "Administrerer arrangementer eller organisasjonens utgifter"

msgid "Manages events or organization revenues"
msgstr "Administrerer inntekter fra arrangementer eller organisasjoner"

#, python-format
msgid "Membership fee of %(user)s for %(year)s"
msgstr "Andel %(user)s per %(year)s"

msgid "Membership of the Organization accepted"
msgstr "Medlemskap i foreningen aksepteres"

msgid "Now you can create quests for the event"
msgstr "Nå kan du lage oppdrag for arrangementet"

msgid "Now you can review the event's problems"
msgstr "Nå kan du gå gjennom hendelsens problemer"

msgid "Now you can se the special page options"
msgstr "Nå kan du se de spesielle sidealternativene"

msgid "Photos and videos successfully uploaded"
msgstr "Bilder og videoer er lastet opp"

#, python-format
msgid "Registration cancellation for %(event)s"
msgstr "Avslutte abonnementet på %(event)s"

msgid "Set the experience points configuration"
msgstr "Angi konfigurasjonen for erfaringspoeng"

msgid "Sum of the signup fee, total to be paid"
msgstr "Påmeldingsavgift, sum som skal betales"

msgid "The number of payments to split the fee"
msgstr "Antall avdrag som skal betales"

msgid "This page shows inventory custody items"
msgstr "Denne siden viser lagerbeholdningsartikler"

msgid "This page summarises the assignments of"
msgstr "Denne siden oppsummerer oppgavene til"

msgid "View the list of characters and players"
msgstr "Se listen over karakterer og spillere"

msgid "You are logged in with an email address"
msgstr "Du er logget inn med en e-postadresse"

msgid "Characters are not visible at the moment"
msgstr "Tegnene er ikke synlige for øyeblikket"

msgid "Copy this code and share it with friends"
msgstr "Kopier denne koden og del den med venner"

msgid "Describe exactly what condition it is in"
msgstr "Beskriv nøyaktig under hvilke forhold det skjer"

msgid "Did you check the required data properly"
msgstr "Har du sjekket de nødvendige dataene på riktig måte"

msgid "If you no longer wish to attend, you can"
msgstr "Hvis du ikke lenger ønsker å delta, kan du"

msgid "If you wish to update your personal data"
msgstr "Hvis du ønsker å oppdatere personopplysningene dine"

msgid "Manage badges and assign them to players"
msgstr "Administrer merker og tildel dem til spillere"

msgid "Name of the ticket into which to convert"
msgstr "Navn på billetten som skal konverteres til"

msgid "Now you can set the dynamic installments"
msgstr "Nå kan du angi de dynamiske avdragene"

msgid "One character more or less than expected"
msgstr "Ett tegn mer eller mindre enn forventet"

msgid "Payment currently in review by the staff"
msgstr "Betalingen er for tiden til vurdering hos de ansatte"

msgid "The collection was delivered to the user"
msgstr "Samlingen ble levert til brukeren"

msgid "Well done, you've completed all modules!"
msgstr "Godt gjort, du har fullført alle modulene!"

msgid "Who takes it upon themselves to solve it"
msgstr "Hvem tar ansvar for å løse det"

msgid "Would you like to pay a different amount"
msgstr "Ønsker du å betale et annet beløp"

msgid "You think you should have an achievement"
msgstr "Synes du at du har krav på en prestasjon"

#, python-format
msgid "Your card number is: <b>%(number)03d</b>"
msgstr "Kortnummeret ditt er: <b>%(number)03d</b>"

msgid "if the character belongs to this element"
msgstr "hvis tegnet tilhører dette elementet"

msgid "Added at the top of the user profile page"
msgstr "Lagt til øverst på brukerprofilsiden"

msgid "Choice locked, click to make it available"
msgstr "Valget er låst, klikk for å gjøre det tilgjengelig"

msgid "Copy this code and share it with friends!"
msgstr "Kopier denne koden og del den med venner!"

msgid "Describe exactly at which point it occurs"
msgstr "Beskriv nøyaktig hvor det oppstår"

msgid "I do it routinely, I have good experience"
msgstr "Jeg gjør det regelmessig, jeg har god erfaring"

msgid "Manage the pre-registration of all events"
msgstr "Administrere forhåndsregistreringen av alle arrangementer"

msgid "Now you can create the plots of the event"
msgstr "Nå kan du lage plott av hendelsen"

msgid "Now you can set the optional amount field"
msgstr "Nå kan du angi det valgfrie beløpsfeltet"

msgid "Request of membership to the Organization"
msgstr "Søknad om medlemskap i foreningen"

msgid "Set up the organization tax configuration"
msgstr "Konfigurer organisasjonens skattekonfigurasjon"

msgid "The first line is the names of the fields"
msgstr "Den første linjen inneholder navnene på feltene"

#, python-format
msgid "There are quests without traits: %(list)s"
msgstr "Det finnes oppdrag uten egenskaper: %(list)s"

msgid "This page shows the uploaded photo albums"
msgstr "Denne siden oppsummerer de opplastede fotoalbumene"

msgid "You are excluding (none of these filters)"
msgstr "Du ekskluderer (ingen av disse filtrene)"

msgid "You have exceeded the maximum text length"
msgstr "Du har overskredet den maksimale tekstlengden"

msgid "Accounting is complete and can be archived"
msgstr "Regnskapet er komplett og kan arkiveres"

msgid "Added at the top of the main calendar page"
msgstr "Lagt til øverst på hovedkalendersiden"

msgid "Character already assigned, not selectable"
msgstr "Tegn som allerede er tildelt, kan ikke velges"

msgid "Click on a name to go and view it directly"
msgstr "Klikk på et navn for å se det direkte"

#, python-format
msgid "Confirmation of registration for %(event)s"
msgstr "Bekreftelse på påmelding til %(event)s"

#, python-format
msgid "Details: %(details)s (<b>%(amount).2f</b>)"
msgstr "Detaljer: %(details)s (<b>%(amount).2f</b>)"

msgid "Display all users data as members registry"
msgstr "Vis alle brukerdata som medlemsregister"

msgid "For which day you will need transportation"
msgstr "For hvilken dag trenger du transport"

msgid "Here is a list of critical problems to fix"
msgstr "Her er en liste over kritiske problemer som må løses"

msgctxt "event"
msgid "If checked: shows the genre for each event"
msgstr "Hvis avkrysset: viser sjangeren for hvert arrangement"

msgid "Manage collections participated by players"
msgstr "Administrere samlinger som spillere har deltatt i"

msgid "Now you can create discounts for the event"
msgstr "Nå kan du opprette rabatter for arrangementet"

msgid "Now you can create prologues for the event"
msgstr "Nå kan du lage prologer for arrangementet"

msgid "Now you can create registration surcharges"
msgstr "Nå kan du opprette tilleggsavgifter for registrering"

msgid "Now you can review the volunteers registry"
msgstr "Nå kan du gå gjennom registeret over frivillige"

msgid "Now you can set the PDF generation options"
msgstr "Nå kan du angi alternativene for PDF-generering"

#, python-format
msgid "Profile compilation reminder for %(event)s"
msgstr "Påminnelse om profilkompilering for %(event)s"

msgid "Select randomly lottery tickets to upgrade"
msgstr "Velg tilfeldig lodd for å oppgradere"

#, python-format
msgid "The sum was assigned to you as %(credits)s"
msgstr "Summen ble tildelt deg som %(credits)s"

msgid "This page performs checks on members' data"
msgstr "Denne siden utfører kontroller av medlemmenes data"

msgid "This page shows for an element its history"
msgstr "Denne siden viser for et element den historiske"

msgid "This page shows the organization inventory"
msgstr "Denne siden viser organisasjonsbeholdningen"

msgid "This page shows the prologues of the event"
msgstr "Denne siden oppsummerer arrangementets prologer"

msgid "This page summarises the system entries of"
msgstr "Denne siden oppsummerer systemoppføringene til"

msgid "Warning! Other users are editing this item"
msgstr "Advarsel! Andre brukere redigerer dette elementet"

msgid "Allow to switch registration between events"
msgstr "Tillat å bytte registrering mellom arrangementer"

#, python-format
msgid "Approval %(user)s as %(role)s for %(event)s"
msgstr "Godkjenning av %(user)s som %(role)s for %(event)s"

#, python-format
msgid "Collection participation for: %(recipient)s"
msgstr "Deltakelse i innsamling for: %(recipient)s"

msgid "Describe exactly which players are involved"
msgstr "Beskriv nøyaktig hvilke aktører som er involvert"

msgid "Description to be shown on the special page"
msgstr "Beskrivelse som skal vises på spesialsiden"

msgid "Discount not combinable with other benefits"
msgstr "Rabatten kan ikke kombineres med andre rabatter"

msgid "Freely indicate the amount of your donation"
msgstr "Angi fritt hvor mye du vil donere"

msgid "If checked, allow ticket tier: Collaborator"
msgstr "Hvis avkrysset, tillat billettnivå: Samarbeidspartner"

msgid "If checked, makes quests and traits visible"
msgstr "Hvis avkrysset, blir oppdrag og egenskaper synlige"

msgid "If there are wrong data you can update your"
msgstr "Hvis det er feilaktige data, ber vi deg oppdatere"

msgid "Indicate precisely your field of experience"
msgstr "Angi nøyaktig hva du har erfaring med"

msgid "Indicate the tickets for which it is active"
msgstr "Angi hvilke billetter den er aktiv for"

msgid "Now you can set the player editing settings"
msgstr "Nå kan du angi innstillinger for spillerredigering"

msgid "Review players' safety-related informations"
msgstr "Gjennomgå spillernes sikkerhetsrelaterte informasjon"

msgid "Set up a value for registration secret link"
msgstr "Angi en verdi for hemmelig registreringskobling"

msgid "This page allows you to translate the event"
msgstr "På denne siden kan du oversette hendelsen"

msgid "This page shows the characters of the event"
msgstr "Denne siden oppsummerer karakterene i arrangementet"

msgid "This page shows the pre-signups for the run"
msgstr "Denne siden oppsummerer forhåndspåmeldingene til løpet"

msgid "This page shows the registration surcharges"
msgstr ""
"På denne siden finner du en oversikt over tilleggsavgifter på registreringer"

msgid "This page shows the roles of the characters"
msgstr "Denne siden viser rollene til rollefigurene"

msgid "This page shows the speedlarps of the event"
msgstr "Denne siden oppsummerer arrangementets speedlarps"

msgid "This page shows the types of event prologue"
msgstr "Denne siden oppsummerer de ulike typene arrangementsprologer"

msgid "Your gifted registration has been redeemed!"
msgstr "Din begavede registrering har blitt innløst!"

msgid "Background image used across all event pages"
msgstr "Bakgrunnsbilde som brukes på alle arrangementssidene"

msgid "Displays list of emails of signed-up players"
msgstr "Viser en liste over e-postadressen til påmeldte spillere"

msgid "Do you wish to be reimbursed? Open a new one"
msgstr "Ønsker du å bli refundert? Åpne en ny"

msgid "Elements you wish to avoid in the assignment"
msgstr "Elementer du ønsker å unngå i oppgaven"

msgid "If checked: shows the tagline for each event"
msgstr "Hvis avkrysset: viser tagline for hvert arrangement"

msgid "If checked: shows the website for each event"
msgstr "Hvis avkrysset: viser nettstedet for hvert arrangement"

msgid "If you don't see an user, ask them to access"
msgstr "Hvis du ikke ser en bruker, kan du be dem om å få tilgang til"

msgid "If you need a hand, feel free to let us know"
msgstr "Hvis du trenger hjelp, er du velkommen til å gi oss beskjed"

msgid "Manage invoices of payments and approve them"
msgstr "Administrere og godkjenne fakturaer og betalinger"

msgid "Now you can create the factions of the event"
msgstr "Nå kan du opprette fraksjonene i arrangementet"

msgid "Now you can create the handouts of the event"
msgstr "Nå kan du lage utdelingene for arrangementet"

msgid "Now you can set the organization tax options"
msgstr "Nå kan du angi skattealternativene for organisasjonen"

msgid "Now you can set the payment methods settings"
msgstr "Nå kan du angi innstillingene for betalingsmåter"

msgid "Now you can set the registration secret link"
msgstr "Nå kan du angi den hemmelige registreringslenken"

msgid "Oops! You gave one or more incorrect answers"
msgstr "Oops! Du har gitt ett eller flere feil svar"

msgid "Remember to put the prefix at the beginning!"
msgstr "Husk å sette prefikset i begynnelsen!"

msgid "Select a character to add a new relationship"
msgstr "Velg et tegn for å legge til en ny relasjon"

msgid "Set up a value for registration opening date"
msgstr "Sett opp en verdi for åpningsdato for registrering"

msgid "Set up character customization configuration"
msgstr "Konfigurer konfigurasjon av tegntilpasning"

msgid "There are no new runs scheduled at this time"
msgstr "Det er for øyeblikket ikke planlagt noen nye kjøringer"

msgid "This page allows you to add or edit an album"
msgstr "På denne siden kan du legge til eller redigere et album"

msgid "This page shows organization inventory items"
msgstr "Denne siden viser organisasjonens lagerbeholdning"

msgid "This page shows your personal spending items"
msgstr "Denne siden oppsummerer dine personlige utgiftsposter"

msgid "You are not yet a Member of the Organization"
msgstr "Du er ennå ikke medlem av foreningen"

msgid "You are now logged in with your main account"
msgstr "Du er nå logget inn med hovedkontoen din"

msgid "You can upload data directly from a csv file"
msgstr "Du kan laste opp data direkte fra en csv-fil"

msgid "Customize buttons in the event navigation bar"
msgstr "Tilpass knappene i navigasjonsfeltet for hendelser"

msgid "If checked: shows the position for each event"
msgstr "Hvis avkrysset: viser posisjonen for hver hendelse"

msgid "Indicates the amount of reimbursement desired"
msgstr "Angir beløpet som ønskes refundert"

msgid "Manage the registration questions and options"
msgstr "Administrer registreringsspørsmål og -alternativer"

msgid "Now you can copy elements from an other event"
msgstr "Nå kan du kopiere elementer fra en annen hendelse"

msgid "Now you can define registration form sections"
msgstr "Nå kan du definere seksjoner i registreringsskjemaet"

msgid "Now you can set the registration opening date"
msgstr "Nå kan du angi åpningsdato for registrering"

msgid "Place of birth not included in the ISTAT list"
msgstr "Fødested ikke inkludert i ISTAT-listen"

#, python-format
msgid "Registration updated to %(event)s by %(user)s"
msgstr "Oppdatert oppføring av %(event)s etter %(user)s"

msgid "Select the event you wish to pre-register for"
msgstr "Velg arrangementet du ønsker å forhåndsregistrere deg til"

msgid "Set up a value for registration external link"
msgstr "Sett opp en verdi for registrering av ekstern lenke"

msgid "The user has been assigned the specified role"
msgstr "Brukeren har fått tildelt den angitte rollen"

msgid "This page shows the settings for PDF printing"
msgstr "Denne siden oppsummerer innstillingene for PDF-utskrift"

msgid "Amount of the next payment instalment required"
msgstr "Beløp for neste påkrevde betalingstermin"

msgid "Cancellation for missing yearly membership fee"
msgstr "Kansellering på grunn av manglende årlig medlemsavgift"

msgid "Characters are only visible to logged in users"
msgstr "Tegnene er bare synlige for innloggede brukere"

msgid "Do you wish to be always updated on our events"
msgstr "Vil du holde deg oppdatert om arrangementene våre"

msgid "Hint: The correct answers to this question are"
msgstr "Hint: De riktige svarene på dette spørsmålet er"

msgid "Indicates what gender you identify yourself as"
msgstr "Angi hvilket kjønn du identifiserer deg med"

msgid "Manage your event expenses and upload receipts"
msgstr "Administrer utgiftene til arrangementet og last opp kvitteringer"

msgid "Maximum number of filler spots (0 = unlimited)"
msgstr "Maksimalt antall utfyllingspunkter (0 = ubegrenset)"

msgid "Maximum number of player spots (0 = unlimited)"
msgstr "Maksimalt antall spillerplasser (0 = ubegrenset)"

msgid "Now set up the token and credits configuration"
msgstr "Konfigurer nå token- og kredittkonfigurasjonen"

msgid "Now you can select which tickets can be gifted"
msgstr "Nå kan du velge hvilke billetter som kan gis i gave"

msgid "Now you can set the experience points settings"
msgstr "Nå kan du angi innstillingene for erfaringspoeng"

msgid "Now you can set the external registration link"
msgstr "Nå kan du angi den eksterne registreringslenken"

msgid "Optional - Image displayed within the question"
msgstr "Valgfritt - Bilde som vises i spørsmålet"

msgid "Photo (clear and understandable) of the object"
msgstr "Foto (tydelig og forståelig) av objektet"

msgid "Registered users will be granted normal access"
msgstr "Registrerte brukere vil få normal tilgang"

msgid "Remember to put recipients separated by commas"
msgstr "Husk å sette mottakere atskilt med komma"

msgid "Set your personal preferences on the interface"
msgstr "Angi dine personlige preferanser i grensesnittet"

msgid "Something went wrong in the account activation"
msgstr "Noe gikk galt i kontoaktiveringen"

msgid "Sum of payments received with means of payment"
msgstr "Summen av mottatte betalinger med betalingsmidler"

msgid "Text show at the start of all character sheets"
msgstr "Tekst vises i starten av alle karakterark"

#, python-format
msgid "There are <b>%(number)s</b> members to approve"
msgstr "Det er <b>%(number)s</b> medlemmer som skal godkjennes"

#, python-format
msgid "There are <b>%(number)s</b> refunds to deliver"
msgstr "Det er <b>%(number)s</b> refusjoner som skal leveres"

#, python-format
msgid "There are quest types without quests: %(list)s"
msgstr "Det finnes oppdragstyper uten oppdrag: %(list)s"

msgid "This page allows you to add or edit a discount"
msgstr "På denne siden kan du legge til eller redigere en rabatt"

msgid "This page allows you to add or edit an invoice"
msgstr "På denne siden kan du legge til eller redigere en faktura"

msgid "This page allows you to fully view a character"
msgstr "På denne siden kan du se en karakter i sin helhet"

msgid "This page shows the email lists of subscribers"
msgstr "Denne siden viser e-postlistene til abonnentene"

msgid "This page summarizes px delivery to characters"
msgstr "Denne siden oppsummerer px-leveransen til tegn"

#, python-brace-format
msgid "This text will be added to the sheet of {name}"
msgstr "Denne teksten vil bli lagt til i arket til {name}"

msgid "Total amount withheld for transfer commissions"
msgstr "Totalt beløp holdt tilbake for overføringsprovisjoner"

msgid "Your preferences have been saved in the system"
msgstr "Dine preferanser er lagret i systemet"

msgid "Added to the registration page, before the form"
msgstr "Lagt til på registreringssiden, før skjemaet"

msgid "Check consistency of the members’ personal data"
msgstr "Kontroller at medlemmenes personopplysninger er konsistente"

msgid "Configure payment methods available for players"
msgstr "Konfigurer betalingsmetoder som er tilgjengelige for spillere"

msgid "Customize specific texts on the event interface"
msgstr "Tilpass spesifikke tekster på hendelsesgrensesnittet"

#, python-format
msgid "Donation of %(user)s, with reason: '%(reason)s'"
msgstr "Donasjon av %(user)s, med årsak: '%(reason)s'"

msgid "Email sent with instructions for password reset"
msgstr "E-post sendt med instruksjoner for tilbakestilling av passord"

msgid "Indicate the country of which you are a citizen"
msgstr "Oppgi hvilket land du er statsborger i"

msgid "Indicates whether it can be selected by players"
msgstr "Angir om den kan velges av spillere"

msgid "Manage the traits available in the event quests"
msgstr "Administrer egenskapene som er tilgjengelige i hendelsesoppdragene"

msgid "Maximum number of waiting spots (0 = unlimited)"
msgstr "Maksimalt antall venteplasser (0 = ubegrenset)"

msgid "Modify some character elements to make it yours"
msgstr "Endre noen karakteregenskaper for å gjøre den til din egen"

msgid "Now you can review the organization's deadlines"
msgstr "Nå kan du gå gjennom organisasjonens tidsfrister"

msgid "Number of characters to be assigned (default 1)"
msgstr "Antall tegn som skal tilordnes (standard 1)"

msgid "Set up the payment methods available to players"
msgstr "Konfigurer betalingsmetodene som er tilgjengelige for spillerne"

msgid "Shows the calculated tax amount on each payment"
msgstr "Viser det beregnede skattebeløpet på hver betaling"

#, python-format
msgid "There are <b>%(number)s</b> expenses to approve"
msgstr "Det er <b>%(number)s</b> utgifter som skal godkjennes"

#, python-format
msgid "There are <b>%(number)s</b> payments to approve"
msgstr "Det er <b>%(number)s</b> betalinger som skal godkjennes"

#, python-format
msgid "There are <b>%(number)s</b> questions to answer"
msgstr "Det er <b>%(number)s</b> spørsmål som må besvares"

msgid "They are regularly paid for the following years"
msgstr "De utbetales regelmessig for følgende år"

msgid "This page allows you to add or edit a character"
msgstr "På denne siden kan du legge til eller redigere et tegn"

msgid "This page allows you to edit a member's profile"
msgstr "På denne siden kan du redigere et medlems profil"

msgid "Warning. The form contains errors to the fields"
msgstr "Vær oppmerksom på dette! Skjemaet inneholder feil i feltene"

msgid "You are now logged in with the delegate account"
msgstr "Du er nå logget inn med delegatkontoen"

msgid "you can review, edit, and mark them as assigned"
msgstr "du kan gå gjennom, redigere og markere dem som tildelt"

msgid "A description of the skills / abilities involved"
msgstr "En beskrivelse av kompetanseferdighetene"

#, python-format
msgid "Access your character <a href='%(url)s'>here</a>"
msgstr "Få tilgang til karakteren din <a href='%(url)s'>her</a>"

msgid "Describe exactly what risks it poses to the game"
msgstr "Beskriv nøyaktig hvilke risikoer det innebærer for spillet"

msgid "Discounts only applicable with new registrations"
msgstr "Koden gjelder kun ved nyregistrering"

msgid "Displays lists of players to persuade to sign up"
msgstr "Viser lister over spillere som skal overtales til å registrere seg"

msgid "Font used for title texts across all event pages"
msgstr "Skrifttype som brukes for titteltekster på alle arrangementssidene"

msgid "Here are the sign up options with limited number"
msgstr "Her er det begrensede antallet påmeldingsalternativer"

msgid "I'm interested, but I don't have much experience"
msgstr "Jeg er interessert, men har ikke mye erfaring"

msgid "If checked: shows the description for each event"
msgstr "Hvis avkrysset: viser beskrivelsen for hver hendelse"

msgid "Is there anything else you would like to tell us"
msgstr "Er det noe annet du vil fortelle oss"

msgid "Manage the character skills purchaseable with XP"
msgstr "Administrer karakterferdighetene som kan kjøpes med XP"

msgid "Names of the collaborators who are organizing it"
msgstr "Navn på samarbeidspartnerne som organiserer den"

msgid "No additional payments are required at this time"
msgstr "Ingen ytterligere innbetalinger er påkrevd på dette tidspunktet"

#, python-format
msgid "Registration cancelled for %(event)s by %(user)s"
msgstr "Avslutte abonnementet på %(event)s av %(user)s"

msgid "This page allows you to add or edit a competency"
msgstr "På denne siden kan du legge til eller redigere en kompetanse"

msgid "This page allows you to upload a new photo album"
msgstr "På denne siden kan du laste opp et nytt fotoalbum"

msgid "This page shows all emails, both queued and sent"
msgstr "Denne siden viser alle e-poster, både i kø og sendt"

msgid "This page shows character assignments to players"
msgstr "Denne siden oppsummerer karaktertildelinger til spillere"

msgid "This page shows the templates for event handouts"
msgstr "På denne siden finner du en oppsummering av malene for utdeling"

msgid "This page shows the types of quests in the event"
msgstr ""
"Denne siden oppsummerer hvilke typer oppdrag som inngår i arrangementet"

msgid "To access this feature, you must first register!"
msgstr "For å få tilgang til denne funksjonen må du først registrere deg!"

msgid "You don't have a character assigned for this run"
msgstr "Du har ikke tildelt en karakter til denne kjøringen"

msgid "You have already paid this year's membership fee"
msgstr "Du har allerede betalt årets medlemskontingent"

msgid "awaiting member approval to proceed with payment"
msgstr "avventer medlemsgodkjenning for å gå videre med betaling"

msgid "Added at the top of the search page of characters"
msgstr "Lagt til øverst på søkesiden for tegn"

msgid "Allows authors to add relationships to characters"
msgstr "Gjør det mulig for forfattere å legge til relasjoner til karakterer"

msgid "Attention! The form contains errors in the fields"
msgstr "Vær oppmerksom på følgende! Skjemaet inneholder feil i feltene"

msgid "Characters are only visible to registered players"
msgstr "Karakterer er bare synlige for registrerte spillere"

msgid "Insert the css code to customize the pdf printing"
msgstr "Skriv inn css-koden for å tilpasse utskriften"

msgid "Minimum age of members (leave empty for no limit)"
msgstr "Minimumsalder for medlemmer (la stå tomt for ingen grense)"

msgid "Now you can peform the fiscal code validity check"
msgstr "Nå kan du utføre gyldighetskontrollen av skattekoden"

msgid "Now you can set the external mail server settings"
msgstr "Nå kan du angi innstillingene for den eksterne e-postserveren"

msgid "Raw materials, auxiliaries, consumables and goods"
msgstr "Råvarer, forbruksvarer og varer"

#, python-format
msgid "Reminder payment of membership fees for %(event)s"
msgstr "Påminnelse om betaling av medlemskontingent for %(event)s"

msgid "Select a character to insert their reference code"
msgstr "Velg et tegn for å sette inn referansekoden"

msgid "Select your preferences on the characters to play"
msgstr "Velg hvilke figurer du vil spille"

#, python-format
msgid "The sum is %(amount).2f, with reason '%(reason)s'"
msgstr "Summen er %(amount).2f, med årsak '%(reason)s'"

#, python-format
msgid "There are <b>%(number)s</b> characters to approve"
msgstr "Det er <b>%(number)s</b> tegn som skal godkjennes"

msgid "This page allows you to edit event-specific texts"
msgstr "På denne siden kan du redigere hendelsesspesifikke tekster"

msgid "This page shows all inflows received for this run"
msgstr "Denne siden oppsummerer alle oppføringer for dette løpet"

msgid "This page shows the collections opened by players"
msgstr "Denne siden viser samlingene som er åpnet av spillere"

msgid "Tolerance exceeded, proceed with the cancellation"
msgstr "Toleranse overskredet, fortsett med kanselleringen"

msgid "Unique registration code, used for payment checks"
msgstr "Unik registreringskode, brukes til betalingskontroller"

msgid "You are including (at least one of these filters)"
msgstr "Du inkluderer (minst ett av) disse filtrene"

msgid "You cannot create a relationship towards yourself"
msgstr "Du kan ikke skape et forhold til deg selv"

msgid "Cancellation for missing organization registration"
msgstr "Avbestilling på grunn av manglende organisasjonsregistrering"

msgid "Fill in this field if you have accessibility needs"
msgstr "Fyll ut dette feltet hvis du har behov for universell utforming"

msgid "If checked, do not use the parent event's factions"
msgstr "Hvis avkrysset, ikke bruk den overordnede hendelsens fraksjoner"

msgid "If you wish, indicate a pronoun for your character"
msgstr "Hvis du ønsker det, kan du angi et pronomen for karakteren din"

msgid "If you wish, you can delete past pre-registrations"
msgstr "Hvis du ønsker det, kan du slette tidligere forhåndsregistreringer"

msgid "Indicate the color that will be used for the links"
msgstr "Angir fargen som skal brukes for lenker"

msgid "Indicate the color that will be used for the texts"
msgstr "Angir fargen som skal brukes til tekstene"

msgid "Indicate the runs for which the discount is active"
msgstr "Angi kjøringene som rabatten er aktiv for"

msgid "Manage payments performed by players on all events"
msgstr "Administrere betalinger utført av spillere på alle arrangementer"

msgid "Manage the configuration of the activated features"
msgstr "Administrer konfigurasjonen av de aktiverte funksjonene"

msgid "Manage the progress steps for the writing elements"
msgstr "Administrer fremdriftstrinnene for skriveelementene"

msgid "Maximum number of characters the player can create"
msgstr "Maksimalt antall karakterer spilleren kan skape"

msgid "Select which of your characters you want to access"
msgstr "Velg hvilke av tegnene dine du vil ha tilgang til"

msgid "Set the casting options in the configuration panel"
msgstr "Still inn støpealternativene i konfigurasjonspanelet"

msgid "Set visual aspect: colors, background, cover image"
msgstr "Angi visuelt aspekt: farger, bakgrunn, forsidebilde"

msgid "Thank you for choosing to be part of our community"
msgstr "Takk for at du velger å være en del av vårt fellesskap"

msgid "The registration for this event has been cancelled"
msgstr "Påmeldingen til arrangementet ble avlyst"

msgid "This feature is available for non-waiting tickets!"
msgstr "Denne funksjonen er tilgjengelig for billetter som ikke er ventende!"

msgid "This page allows you to add or edit a payment item"
msgstr "På denne siden kan du legge til eller redigere en betalingspost"

msgid "This page allows you to add or edit a url shortner"
msgstr "På denne siden kan du legge til eller redigere en url-forkortelse"

msgid "This page allows you to answer a player's question"
msgstr "På denne siden kan du svare på en spillers spørsmål"

msgid "This page shows all payments received for this run"
msgstr ""
"Denne siden oppsummerer alle betalinger som er mottatt for denne kjøringen"

msgid "This page shows the questions submitted by players"
msgstr "Denne siden viser spørsmålene som er sendt inn av spillerne"

msgid "This page summarises the organization's volunteers"
msgstr "Denne siden oppsummerer organisasjonens frivillige"

msgid "Total participation fees reduced through discounts"
msgstr "Totale deltakeravgifter redusert gjennom rabatter"

msgid "Write to us if you need help in setting things up!"
msgstr "Skriv til oss hvis du trenger hjelp til å sette opp ting!"

msgid "you can still pay the remaining amount if you wish"
msgstr "du kan fortsatt betale det resterende beløpet hvis du ønsker det"

#, python-format
msgid "Assigned %(amount).2f %(elements)s for '%(reason)s'"
msgstr "Tildelt %(amount).2f %(elements)s for '%(reason)s'"

msgid "Here is a step-by-step walkthrough of the interface"
msgstr "Her er en trinnvis gjennomgang av grensesnittet"

msgid "I've done it a few times, I have a basic experience"
msgstr "Jeg har gjort det noen ganger, jeg har grunnleggende erfaring"

msgid "If you want to download an example file, click here"
msgstr "Hvis du vil laste ned en eksempelfil, kan du klikke her"

msgid "Indicates the currency in which to receive payments"
msgstr "Angir hvilken valuta du vil motta betalinger i"

msgid "It is not possible for you to pay dues at this time"
msgstr "Du kan ikke betale medlemskontingenten på dette tidspunktet"

msgid "Join our Discord for help, ideas, or to report bugs"
msgstr "Bli med på Discord for å få hjelp, ideer eller rapportere feil"

msgid "Manage registrations discounts available to players"
msgstr "Administrere registreringsrabatter som er tilgjengelige for spillere"

msgid "Please choose a clear and easily recognizable photo"
msgstr "Velg et tydelig og lett gjenkjennelig bilde"

msgid "Review players' dietary restrictions and allergies."
msgstr "Gå gjennom spillernes kostholdsrestriksjoner og allergier."

msgid "Short guides to help you learn how the system works"
msgstr ""
"Korte veiledninger som hjelper deg med å lære hvordan systemet fungerer"

#, python-format
msgid "There are ability types without abilities: %(list)s"
msgstr "Det finnes evnetyper uten evner: %(list)s"

msgid "This page allows you to set up your payment methods"
msgstr "På denne siden kan du konfigurere betalingsmåtene dine"

msgid "This page summarises the assignments in this run of"
msgstr "Denne siden oppsummerer oppgavene i denne serien av"

msgid "This page summarizes the association's custom texts"
msgstr "Denne siden oppsummerer foreningens egne tekster"

msgid " here the conditions of disenrollment for this event"
msgstr "her er vilkårene for å melde deg av dette arrangementet"

msgid "As a final step, we ask you to complete your profile"
msgstr "Til slutt ber vi deg om å fylle ut profilen din"

#, python-format
msgid "Collected contribution of %(user)s for %(recipient)s"
msgstr "Innsamlet bidrag fra %(user)s for %(recipient)s"

msgid "If checked: shows the list of authors for each event"
msgstr "Hvis avkrysset: viser listen over forfattere for hvert arrangement"

msgid "Indicates how many passengers require transportation"
msgstr "Angir hvor mange passasjerer som trenger transport"

msgid "Last step, please upload your membership application"
msgstr "Siste trinn er å laste opp medlemssøknaden din"

msgid "Manages fixed installment payments for registrations"
msgstr "Håndterer faste avdragsbetalinger for registreringer"

msgid "No registrations have been received for this run yet"
msgstr "Ingen påmeldinger er mottatt til dette løpet ennå"

msgid "Perform check on the consistency of character sheets"
msgstr "Utfør kontroll av konsistensen i karakterarkene"

msgid "The first column the amount, the second the receipts"
msgstr "Den første kolonnen beløpet, den andre inntektene"

msgid "This page allows you to add or edit an assignment of"
msgstr "På denne siden kan du legge til eller redigere en tildeling av"

msgid "This page shows all donations recorded in the system"
msgstr "Denne siden viser alle donasjoner som er registrert i systemet"

msgid "This page shows the deadlines to be met for this run"
msgstr ""
"Denne siden oppsummerer tidsfristene som skal overholdes for denne kjøringen"

msgid "This page shows the relationships between characters"
msgstr "Denne siden oppsummerer koblingene mellom karakterene"

msgid "This page shows the workshop questions for the event"
msgstr "Denne siden oppsummerer spørsmålene fra workshopen"

msgid "You have already sent a payment pending verification"
msgstr "Du har allerede sendt en betaling i påvente av bekreftelse"

msgid "You will have our eternal thanks for believing in us"
msgstr "Du skal ha vår evige takk for at du tror på oss"

msgid "please upload your membership application to proceed"
msgstr "vennligst last opp medlemssøknaden din for å gå videre"

msgid "'character' (character name or number to be assigned)"
msgstr "\"tegn\" (tegnnavn eller nummer som skal tildeles)"

#, python-format
msgid "Casting preferences saved on '%(type)s' for %(event)s"
msgstr "Casting-preferanser lagret på '%(type)s' for %(event)s"

msgid "Differing by only one character from the expected one"
msgstr "Avviker med bare ett tegn fra det forventede"

msgid "Here is a to-do list of important actions to complete"
msgstr "Her er en huskeliste over viktige tiltak som må gjennomføres"

msgid "Initial value of experience points for all characters"
msgstr "Opprinnelig verdi av erfaringspoeng for alle figurer"

msgid "Manage dynamic installment payments for registrations"
msgstr "Administrer dynamiske avdragsbetalinger for registreringer"

msgid "Now you can create the 'patron' and 'reduced' tickets"
msgstr "Nå kan du opprette billettene \"låner\" og \"redusert"

msgid "Optional - ram html code (substitute the text before)"
msgstr "Valgfritt - rå html-kode (erstatter teksten ovenfor)"

#, python-format
msgid "Registration fee %(number)d of %(user)s per %(event)s"
msgstr "Registreringsavgift %(number)d %(user)s per %(event)s"

msgid "Select which elements to copy, from which other event"
msgstr "Velg hvilke elementer som skal kopieres fra hvilken annen hendelse"

msgid "The total number of tickets to be drawn was indicated"
msgstr "Det totale antallet billetter som skal trekkes ut er angitt"

msgid "This page allows you to add or edit a volunteer entry"
msgstr "På denne siden kan du legge til eller redigere en frivillig oppføring"

msgid "This page allows you to change general event settings"
msgstr "På denne siden kan du endre generelle hendelsesinnstillinger"

msgid "This page shows all invoices registered in the system"
msgstr "Denne siden viser alle fakturaer som er registrert i systemet"

msgid "This page shows users who can be persuaded to sign up"
msgstr "Denne siden viser brukere som kan overtales til å registrere seg"

msgid "You have been gifted a registration to this event, by"
msgstr "Du har fått en inngangsbillett til dette arrangementet av"

msgid "You have granted data sharing with this organisation!"
msgstr "Du har gitt tillatelse til datadeling med denne organisasjonen!"

msgid "Do you want to allow users to make voluntary donations"
msgstr "Ønsker du å gi brukerne mulighet til å gi frivillige donasjoner"

msgid "Everything is in order about the payment of this event"
msgstr "Alt er i orden for at vi skal kunne betale for dette arrangementet"

msgid "Indicate a song you want to dedicate to your character"
msgstr "Angi en sang du ønsker å dedikere til karakteren din"

msgid "Indicate as precisely as possible where to pick you up"
msgstr "Angi så nøyaktig som mulig hvor du skal hentes"

msgid "Indicate how spending is allocated at the budget level"
msgstr "Angi hvordan utgiftene er konfigurert på budsjettnivå"

msgid "Indicates that payment is sent 'to friends and family'"
msgstr "Angir at betalingen er sendt \"til venner og familie"

msgid "Indicates the runs for which the discount is available"
msgstr "Angir kjøringene som rabatten er tilgjengelig for"

msgid "Manage XP distributions for character skill purchases."
msgstr "Administrer XP-distribusjoner for kjøp av karakterferdigheter."

msgid "Now you can add relationships when editing a character"
msgstr "Nå kan du legge til relasjoner når du redigerer et tegn"

msgid "Set if you want to reserve tickets in addition to your"
msgstr "Angi om du ønsker å reservere billetter i tillegg til din"

msgid "The registration request will be updated automatically"
msgstr "Søknaden oppdateres automatisk"

msgid "The user has confirmed its registration for this event"
msgstr "Brukeren har bekreftet sin påmelding til dette arrangementet"

msgid "The user has updated their registration for this event"
msgstr "Brukeren har oppdatert sin påmelding til dette arrangementet"

msgid "This page shows the discounts activated for this event"
msgstr ""
"Denne siden oppsummerer rabattene som er aktivert for dette arrangementet"

msgid "This page summarises the customised texts of the event"
msgstr "Denne siden oppsummerer de tilpassede tekstene for arrangementet"

msgid "This page summarises the list of members as a registry"
msgstr ""
"På denne siden finner du en oversikt over medlemslisten som et register"

msgid "You have not reached the minimum number of preferences"
msgstr "Du har ikke nådd minimumsantallet av preferanser som skal angis"

msgid "You must signed up in order to select your preferences"
msgstr "Du må være registrert for å kunne velge dine preferanser"

msgid "Your tax code has a problem that we ask you to correct"
msgstr "Skattekoden din har et problem som vi ber deg om å rette opp"

msgid "Application to be given to them to sign and then upload"
msgstr "Søknaden skal signeres og deretter lastes opp"

msgid "Content of mail reminding players to fill their profile"
msgstr "Innholdet i e-poster som minner spillerne om å fylle ut profilen sin"

msgid "Content of the membership request filled with user data"
msgstr "Innholdet i medlemsforespørselen fylles med brukerdata"

msgid "Displays players overdue for payment or other deadlines"
msgstr "Viser spillere som har forfalt til betaling eller andre frister"

msgid "Displays statistics on player preferences on characters"
msgstr "Viser statistikk over spillernes preferanser for karakterer"

msgid "If checked: shows a link in the calendar to past events"
msgstr ""
"Hvis avkrysset: viser en lenke i kalenderen til tidligere arrangementer"

msgid "Quickly configure your events's most important settings"
msgstr "Konfigurer raskt de viktigste innstillingene for arrangementene dine"

msgid "Review the users that are missing the event's deadlines"
msgstr "Gå gjennom brukerne som ikke overholder arrangementets tidsfrister"

msgid "The link will be valid for the following number of days"
msgstr "Koblingen vil være gyldig i følgende antall dager"

msgid "This page allows you to edit organization-specific text"
msgstr "På denne siden kan du redigere organisasjonsspesifikk tekst"

msgid "This page allows you to keep track of reported problems"
msgstr "På denne siden kan du holde oversikt over rapporterte problemer"

msgid "Total of what has already been paid at the current date"
msgstr "Summen av det som allerede er betalt per dags dato"

msgid "We encountered a problem with the tax code you provided"
msgstr "Vi har støtt på et problem med skattekoden du oppga"

msgid "Your membership application was successfully submitted!"
msgstr "Medlemskapssøknaden din ble sendt inn!"

msgid "Added at the bottom of mail confirming signup to players"
msgstr "Lagt til nederst i e-posten som bekrefter påmelding til spillere"

msgid "Assign the characters following the players' preferences"
msgstr "Tildel karakterene etter spillernes preferanser"

msgid "Click on the image below (Paypal.me) to open the payment"
msgstr "Klikk på bildet nedenfor (Paypal.me) for å åpne betalingen"

msgid "Customize textual elements of the organization interface"
msgstr "Tilpasse tekstelementer i organisasjonsgrensesnittet"

msgid "Date of birth characters do not match (check exact date)"
msgstr "Fødselsdatoens tegn stemmer ikke overens (sjekk nøyaktig dato)"

msgid "Display full history of player preferences on characters"
msgstr "Vis full historikk over spillerpreferanser på figurer"

msgid "If no payment is received, registration may be cancelled"
msgstr "Hvis ingen betaling mottas, kan registreringen bli kansellert"

msgid "If you would like to make a donation to the Organization"
msgstr "Hvis du ønsker å gi en gratis donasjon til foreningen,"

msgid "Indicate whether the field is printed in PDF generations"
msgstr "Angi om feltet skal skrives ut i PDF-generasjoner"

msgid "Now players can submit donation, and you can review them"
msgstr "Nå kan spillerne sende inn donasjoner, og du kan gå gjennom dem"

msgid "Please check the address again, especially its beginning"
msgstr "Vennligst sjekk adressen igjen, spesielt begynnelsen"

msgid "This page allows you to add or edit a credits assignment"
msgstr "På denne siden kan du legge til eller redigere en studiepoengoppgave"

msgid "This page allows you to add or edit a signup to this run"
msgstr ""
"På denne siden kan du legge til eller redigere en påmelding til denne "
"kjøringen"

msgid "This page shows all expense items recorded in the system"
msgstr "Denne siden viser alle utgiftsposter som er registrert i systemet"

msgid "Content of mail reminding players to pay their signup fee"
msgstr ""
"Innholdet i e-posten som minner spillerne om å betale registreringsavgiften"

msgid "Content of privacy page linked at the bottom of all pages"
msgstr "Innholdet på personvern-siden er lenket til nederst på alle sider"

msgid "Indicate the pronouns you wish to be used to refer to you"
msgstr "Angi pronomenene du ønsker skal brukes for å referere til deg"

msgid "Now you can review the historical accounting informations"
msgstr "Nå kan du gå gjennom den historiske regnskapsinformasjonen"

msgid "Select the faction on which you want to filter characters"
msgstr "Velg gruppene du vil filtrere tegnene etter"

msgid "This page allows you to edit the event navigation buttons"
msgstr "På denne siden kan du redigere knappene for hendelsesnavigering"

msgid "This page allows you to edit the roles of the association"
msgstr "På denne siden kan du redigere rollene til foreningen"

#, python-format
msgid "To confirm it, please pay %(amount)s within %(days)s days"
msgstr "For å bekrefte det, vennligst betal %(amount)s innen %(days)s dager"

msgid "Total of expenses submitted by collaborators and approved"
msgstr "Summen av utgifter som er sendt inn av samarbeidspartnere og godkjent"

msgid "You cannot redeem a membership, you are already a member!"
msgstr "Du kan ikke løse inn et medlemskap, du er allerede medlem!"

msgid "once approved, the corresponding amounts are assigned as "
msgstr "Når de er godkjent, blir de tilsvarende beløpene tildelt som"

msgid "Allows you to copy any element directly from another event"
msgstr ""
"Gjør det mulig å kopiere et hvilket som helst element direkte fra en annen "
"hendelse"

msgid "Displays full lists of usual players not already signed up"
msgstr ""
"Viser fullstendige lister over vanlige spillere som ikke allerede er "
"registrert"

msgid "Do you want to assign characters using a casting algorithm"
msgstr "Ønsker du å tildele tegn ved hjelp av en casting-algoritme"

#, python-format
msgid "Hi! Your registration to <b>%(event)s</b> has been updated"
msgstr "Hei! Din påmelding til <b>%(event)s</b> har blitt oppdatert"

msgid "I am not good what to say. I never thought it would happen"
msgstr "Jeg vet ikke hva jeg skal si. Jeg trodde aldri dette ville skje"

msgid "If instead you wish to upload a new photo of your document"
msgstr "Hvis du i stedet ønsker å laste opp et nytt bilde av dokumentet ditt"

msgid "If you have a discount code, enter it here and press enter"
msgstr ""
"Hvis du har en tilretteleggingskode, skriver du den inn her og trykker på "
"Enter"

msgid "Let us know if you encounter any issues or need assistance"
msgstr "Gi oss beskjed hvis du støter på problemer eller trenger hjelp"

msgid "Manage expenses uploaded by staff members and approve them"
msgstr "Administrere og godkjenne utlegg som er lastet opp av ansatte"

msgid "Option name, displayed within the question (keep it short)"
msgstr "Alternativets navn, vises i spørsmålet (hold det kort)"

msgid "Probability of showing the special page (out of thousands)"
msgstr "Sannsynlighet for å vise spesialsiden (av tusen)"

msgid "This page allows you to manually approve payments received"
msgstr "På denne siden kan du godkjenne mottatte betalinger manuelt"

msgid "This page allows you to upload a new personal expense item"
msgstr "På denne siden kan du laste opp en ny personlig utgiftspost"

msgid "This page shows all payment items registered in the system"
msgstr "Denne siden viser alle betalingsposter som er registrert i systemet"

#, python-format
msgid "Total of your signup fee: <b>%(amount).2f %(currency)s</b>"
msgstr "Summen av oppføringen din: <b>%(amount).2f %(currency)s</b>"

msgid "You have exceeded the maximum number of selectable options"
msgstr "Du har overskredet det maksimale antallet valgbare alternativer"

msgid "Content of mail reminding players to pay the membership fee"
msgstr "Innholdet i mailen som minner spillerne om å betale medlemsavgiften"

msgid "Do you want to accept payments processed through the system"
msgstr "Ønsker du å akseptere betalinger som behandles gjennom systemet"

msgid "Do you want to allow players to create their own characters"
msgstr "Ønsker du å la spillerne skape sine egne karakterer"

msgid "If checked, makes pre-registration for this event available"
msgstr ""
"Hvis avkrysset, gjør forhåndsregistrering for dette arrangementet "
"tilgjengelig"

msgid "Lets staff access the diet information submitted by players"
msgstr ""
"Gir personalet tilgang til kostholdsinformasjonen som spillerne har sendt "
"inn"

#, python-format
msgid "Name: %(name)s, slug: %(slug)s, creator: %(user)s %(email)s"
msgstr "Navn: %(name)s, slug: %(slug)s, creator: %(user)s %(email)s"

msgid "Now players can submit collections, and you can review them"
msgstr "Nå kan spillere sende inn samlinger, og du kan gå gjennom dem"

msgid "Now you can start creating workshops, starting from modules"
msgstr "Nå kan du begynne å lage verksteder, med utgangspunkt i moduler"

#, python-format
msgid "Payments already received: <b>%(amount).2f %(currency)s</b>"
msgstr "Betalinger som allerede er mottatt: <b>%(amount).2f %(currency)s</b>"

msgid "Percentage of VAT to be calculated on the ticket cost alone"
msgstr ""
"Prosentandel av merverdiavgift som skal beregnes på billettprisen alene"

msgid "This page allows you to add or edit a new item of inventory"
msgstr "På denne siden kan du legge til eller redigere en ny lagerbeholdning"

msgid "This page allows you to change a member's membership status"
msgstr "På denne siden kan du endre et medlems medlemsstatus"

msgid "This page presents the complete list of financial movements"
msgstr ""
"På denne siden finner du en fullstendig liste over finansielle bevegelser"

msgid "This page shows the payment deadline settings for the event"
msgstr "Denne siden oppsummerer betalingsfristene for arrangementet"

msgid "This page shows the sections of the event registration form"
msgstr ""
"Denne siden oppsummerer delene av registreringsskjemaet for arrangementet"

#, python-format
msgid "You can make the payment <a href='%(url)s'>on this page</a>"
msgstr "Du kan foreta betalingen <a href='%(url)s'>på denne siden</a>"

msgid "You have chosen the same option in more than one preference"
msgstr "Du har angitt det samme alternativet i mer enn én innstilling"

#, python-format
msgid "%(amount)d %(tokens)s were used to participate in this event"
msgstr "%(amount)d %(tokens)s ble brukt for å delta i dette arrangementet"

msgid "ATTENTION: This action overwrites changes made to this event"
msgstr ""
"ADVARSEL: Denne handlingen overskriver endringer som er gjort i denne "
"hendelsen"

#, python-format
msgid "Access the management panel <a href= %(url)s'>from here!</a>"
msgstr "Få tilgang til administrasjonspanelet <a href= %(url)s'>herfra!</a>"

msgid "Adds a page where you can define shorter URLs for long links"
msgstr ""
"Legger til en side der du kan definere kortere URL-er for lange lenker"

msgid "Allows players to cancel their own registrations at any time"
msgstr ""
"Gjør det mulig for spillere å kansellere sine egne registreringer når som "
"helst"

msgid "If checked, workshops will be visible for players to fill in"
msgstr "Hvis avkrysset, vil verkstedene være synlige for spillerne å fylle ut"

msgid "If you wish to upload a new scan of your application instead"
msgstr "Hvis du ønsker å laste opp en ny skanning av søknaden din i stedet"

msgid "In the membership book the number of your membership card is"
msgstr "I medlemsboken er medlemsnummeret ditt"

msgid "Manages tokens used by players to cover the registration fee"
msgstr ""
"Administrerer poletter som spillerne bruker for å dekke "
"registreringsavgiften"

msgid "Now you can review the diet information submitted by players"
msgstr ""
"Nå kan du se gjennom kostholdsinformasjonen som spillerne har sendt inn"

msgid "Set up the tickets that users can select during registration"
msgstr "Konfigurer billettene som brukerne kan velge under registreringen"

msgid "This page allows you to add or edit an expense item incurred"
msgstr ""
"På denne siden kan du legge til eller redigere en utgiftspost som er påløpt"

msgid "This page shows in detail the skills marked by a contributor"
msgstr ""
"Denne siden viser i detalj hvilke ferdigheter som er merket av en "
"bidragsyter"

msgid "This page shows the factions (character groups) of the event"
msgstr ""
"Denne siden oppsummerer fraksjonene (grupper av figurer) i arrangementet"

msgid "This page shows the relationships of the indicated character"
msgstr "Denne siden oppsummerer koblingene til det angitte tegnet"

msgid "You have already granted data sharing with this organisation"
msgstr ""
"Du har allerede gitt tillatelse til datadeling med denne organisasjonen"

#, python-format
msgid "%(amount)d %(credits)s were used to participate in this event"
msgstr "%(amount)d %(credits)s ble brukt til å delta i dette arrangementet"

msgid "Added at the bottom of all mails confirming signup to players"
msgstr "Lagt til nederst i alle e-poster som bekrefter påmelding til spillere"

msgid "If checked, an option can be chosen a maximum number of times"
msgstr "Hvis avkrysset, kan et alternativ velges maksimalt antall ganger"

msgid "Lets staff access the safety information submitted by players"
msgstr ""
"Gir personalet tilgang til sikkerhetsinformasjonen som spillerne har sendt "
"inn"

msgid "Manage event templates used as starting points for new events"
msgstr ""
"Administrere arrangementsmaler som brukes som utgangspunkt for nye "
"arrangementer"

msgid "Manage the event settings: name, description,  and other data"
msgstr "Administrer hendelsesinnstillingene: navn, beskrivelse og andre data"

msgid "Manages credits used by players to cover the registration fee"
msgstr ""
"Administrerer kreditter som spillerne bruker for å dekke "
"registreringsavgiften"

msgid "Quickly configure your organization's most important settings"
msgstr "Konfigurer raskt organisasjonens viktigste innstillinger"

msgid "Sets how often reminder emails are sent, in days (default: 5)"
msgstr ""
"Angir hvor ofte påminnelses-e-poster skal sendes, i dager (standard: 5)"

msgid "These are the workshops you must complete before you can play"
msgstr "Dette er verkstedene du må fullføre før du kan spille"

msgid "This page allows you to change the access roles for the event"
msgstr "På denne siden kan du endre tilgangsrollene for arrangementet"

msgid "This page lists all reimbursement claims submitted by members"
msgstr "Denne siden viser alle refusjonskrav som er sendt inn av medlemmer"

msgid "This page shows the general information of registered players"
msgstr "Denne siden viser generell informasjon om registrerte spillere"

msgid "This page shows the historical accounting of the organization"
msgstr "Denne siden viser organisasjonens historiske regnskap"

msgid "This page shows the uploaded resources available to the event"
msgstr ""
"Denne siden oppsummerer de innlastede ressursene som er tilgjengelige for "
"arrangementet"

msgid "This page summarizes all revenue items recorded in the system"
msgstr ""
"Denne siden oppsummerer alle inntektsposter som er registrert i systemet"

msgid "To confirm your registration, please pay the amount indicated"
msgstr "For å bekrefte påmeldingen må du betale det angitte beløpet"

msgid "for no relationship, only to display the other character name"
msgstr "for ingen relasjon, bare for å vise det andre tegnnavnet"

msgid "Added to the membership page as the paragraph for statute info"
msgstr "Lagt til på medlemssiden som avsnitt for vedtektsinformasjon"

msgid "Content of legal notice page linked at the bottom of all pages"
msgstr ""
"Innholdet på siden med juridiske merknader er lenket til nederst på alle "
"sider"

msgid "Description of this payment method to be displayed to the user"
msgstr "Beskrivelse av betalingsmåten som skal vises for brukeren"

msgid "From this page you can send an email to any list of recipients"
msgstr ""
"Fra denne siden kan du sende en e-post til en hvilken som helst liste over "
"mottakere"

msgid "If checked, shows players the histories of preferences entered"
msgstr ""
"Hvis avkrysset, viser spilleren historikken for preferanser som er lagt inn"

msgid "If you encounter any issues, contact us and we will assist you"
msgstr "Hvis du støter på problemer, kan du kontakte oss, så hjelper vi deg"

msgid "Indicate here each element you wish to avoid in the assignment"
msgstr "Angi her hvert element du ønsker å unngå i oppgaven"

msgid "It will be shown to other players together with your character"
msgstr "Den vil bli vist til andre spillere sammen med karakteren din"

msgid "Now staff members can upload expenses, and you can review them"
msgstr "Nå kan medarbeiderne laste opp utgifter, og du kan gå gjennom dem"

msgid "Now you can review the safety information submitted by players"
msgstr ""
"Nå kan du se gjennom sikkerhetsinformasjonen som spillerne har sendt inn"

msgid "Optional - Extended description (displayed in small gray text)"
msgstr "Valgfritt - Utvidet beskrivelse (vises med liten grå tekst)"

msgid "Set specific values for configuration of features of the event"
msgstr "Angi spesifikke verdier for konfigurasjon av funksjoner i hendelsen"

msgid "We ask you to pay the amount requested for the next instalment"
msgstr "Vi ber deg om å betale det beløpet vi ber om for neste avdrag"

msgid "You can give a preference to play it, as with other characters"
msgstr "Du kan gi en preferanse for å spille det, som med andre tegn"

msgid "You must complete payment of membership dues in order to vote!"
msgstr "Du må fullføre betalingen av medlemskontingenten for å kunne stemme!"

msgid "Your request has been sent, we will reply as soon as possible!"
msgstr "Forespørselen din er sendt, vi vil svare så snart som mulig!"

msgid "Allows a user to reserve extra tickets in addition to their own"
msgstr ""
"Gjør det mulig for en bruker å reservere ekstra billetter i tillegg til sine"
" egne"

msgid "Allows players to create and modify their own characters freely"
msgstr "Tillater spillerne å skape og endre sine egne karakterer fritt"

msgid "Description - will be displayed at the beginning of the section"
msgstr "Beskrivelse - vises i begynnelsen av seksjonen"

msgid "Do you want to manage characters assigned to registered players"
msgstr ""
"Ønsker du å administrere karakterer som er tilordnet registrerte spillere"

msgid "Do you want users to join events only after an approval process"
msgstr ""
"Vil du at brukere bare skal kunne delta i arrangementer etter en "
"godkjenningsprosess"

#, python-format
msgid "Hello! Your registration at <b>%(event)s</b> has been confirmed"
msgstr "Hallo! Din påmelding til <b>%(event)s</b> er bekreftet"

msgid "If checked, no tokens will be used in the entries of this event"
msgstr ""
"Hvis avkrysset, vil ingen tokens bli brukt i oppføringene av dette "
"arrangementet"

msgid "If checked, prologues will be visible to the assigned character"
msgstr "Hvis avkrysset, vil prologer være synlige for den tildelte karakteren"

msgid "If checked, the PDF version of character sheets will be visible"
msgstr "Hvis avkrysset, vil PDF-versjonen av karakterark være synlig"

msgid "Indicate the exact date in which the payment has been performed"
msgstr ""
"Angi hvilken dato bevegelsen i det finansielle instrumentet ble foretatt"

msgid "Indicates whether the discount is visible and usable by players"
msgstr "Angir om rabatten er synlig og kan brukes av spillerne"

msgid "Manage staff expenses based on receipts uploaded for all events"
msgstr ""
"Administrere personalutgifter basert på opplastede kvitteringer for alle "
"arrangementer"

msgid "Now players can create refund requests, and you can review them"
msgstr ""
"Nå kan spillere opprette refusjonsforespørsler, og du kan gå gjennom dem"

msgid "Select from the dropdown the characters to be added to the plot"
msgstr "Velg tegnene som skal legges til i plottet fra rullegardinmenyen"

msgid "This page allows you to add or edit sections in the signup form"
msgstr ""
"På denne siden kan du legge til eller redigere seksjoner i "
"påmeldingsskjemaet"

msgid "This page allows you to add or edit the registration surcharges"
msgstr ""
"På denne siden kan du legge til eller endre tilleggsavgifter på abonnementer"

msgid "This page allows you to change the general settings of this run"
msgstr ""
"På denne siden kan du endre de generelle innstillingene for denne kjøringen"

msgid "This page shows all runs; you can edit them, or create new ones"
msgstr ""
"Denne siden viser alle kjøringer; du kan redigere dem eller opprette nye"

msgid "To be able to pay, your membership application must be approved"
msgstr "For å kunne betale må medlemssøknaden din være godkjent"

msgid "Warning: there is already an approved member with the same name"
msgstr "Advarsel: Det finnes allerede et godkjent medlem med samme navn"

msgid "You will receive confirmation of the outcome of its  evaluation"
msgstr "Du vil motta en bekreftelse på resultatet av evalueringen"

msgid "Activate new features and enhance the functionality of the event"
msgstr "Aktiver nye funksjoner og forbedre funksjonaliteten til arrangementet"

msgid "In the text refer to the other characters solely by their number"
msgstr "I teksten refererer du bare til de andre tegnene med deres nummer"

msgid "Indicate the color that will be used for the background of texts"
msgstr "Angir fargen som skal brukes som bakgrunn for teksten"

msgid "Indicate the payment methods you wish to be available to players"
msgstr ""
"Angi hvilke betalingsmåter du ønsker skal være tilgjengelige for spillerne"

msgid "Manage questions and options for characters and writing elements"
msgstr ""
"Administrer spørsmål og alternativer for karakterer og skriveelementer"

msgid "Now players can submit preregistrations, and you can review them"
msgstr ""
"Nå kan spillere sende inn forhåndsregistreringer, og du kan gå gjennom dem"

msgid "Part of the registration fee derived only from the ticket chosen"
msgstr "En del av registreringsavgiften stammer kun fra den valgte billetten"

msgid "The payment was not completed. Please contact us to find out why"
msgstr ""
"Betalingen ble ikke fullført. Vennligst kontakt oss for å finne ut hvorfor"

msgid "They will be used automatically when you sign up for a new event"
msgstr "De trekkes automatisk når du melder deg på et nytt arrangement"

msgid "This page allows you to add or edit the expense of a contributor"
msgstr ""
"På denne siden kan du legge til eller redigere utgiftene til en bidragsyter"

msgid "This page allows you to copy the event settings from another one"
msgstr ""
"Denne siden gjør det mulig å kopiere innstillinger fra en annen hendelse"

msgid "This page shows the settings available for the membership voting"
msgstr ""
"Denne siden viser innstillingene som er tilgjengelige for "
"medlemsavstemningen"

msgid "This page shows the traits assigned to the characters in the run"
msgstr ""
"Denne siden oppsummerer egenskapene som er tildelt karakterene i serien"

#, python-format
msgid "To complete the process, simply <a href='%(url)s'>click here</a>"
msgstr "For å fullføre prosessen, bare <a href='%(url)s'>klikk her</a>"

msgid "Use the information below to request the transfer from your bank"
msgstr "Bruk informasjonen nedenfor for å be om overføring fra banken din"

msgid "You have indicated several preferences towards the same element!"
msgstr "Du har angitt flere preferanser for det samme elementet!"

msgid "Your request will be considered at the next meeting of the Board"
msgstr "Din forespørsel vil bli behandlet på neste styremøte"

msgid "Copy and paste exactly all the coloured text below into the notes"
msgstr "Kopier og lim inn nøyaktig all farget tekst nedenfor i notatene"

msgid "Error loading. Invalid file format (we accept only pdf or images)"
msgstr "Feil ved innlasting. Ugyldig filformat - vi godtar kun pdf og bilder"

msgid "If checked, no credits will be used in the entries for this event"
msgstr ""
"Hvis avkrysset, vil ingen studiepoeng bli brukt i påmeldingene for dette "
"arrangementet"

msgid "If checked: Show summary page with number of tickets/options used"
msgstr ""
"Hvis avkrysset: Vis oppsummeringssiden med antall billetter/alternativer som"
" er brukt"

msgid "If you think this is an error, get in touch with us to resolve it"
msgstr ""
"Hvis du tror dette er en feil, kan du ta kontakt med oss for å løse "
"problemet"

msgid "List of newsletter subscribers who have not yet played this event"
msgstr ""
"Liste over nyhetsbrevabonnenter som ennå ikke har spilt dette arrangementet"

msgid "Manage the run settings: date, registrations, elements visibility"
msgstr ""
"Administrer kjøringsinnstillingene: dato, registreringer, synliggjøring av "
"elementer"

#, python-format
msgid "New participation in the collection for %(recipient)s by %(user)s"
msgstr "Ny deltakelse i innsamlingen for %(recipient)s av %(user)s"

msgid "Please enter the occasion for which you wish to make the donation"
msgstr "Vennligst oppgi anledningen du ønsker å donere til"

msgid "This page shows all events; you can edit them, or create new ones"
msgstr ""
"Denne siden viser alle hendelser; du kan redigere dem eller opprette nye"

msgid "This page shows the factions and plots of the indicated character"
msgstr ""
"Denne siden oppsummerer fraksjonene og handlingene til den angitte "
"karakteren"

msgid "Write here questions about your character directly to the authors"
msgstr "Skriv her spørsmål om karakteren din direkte til forfatterne"

msgid "whether the character is aware of the identity of the other trait"
msgstr "om karakteren er klar over identiteten til det andre trekket"

#, python-format
msgid "A payment of %(amount).2f %(currency)s was received for this event"
msgstr ""
"En betaling på %(amount).2f %(currency)s ble mottatt for dette arrangementet"

msgid "Content of mail reminding players to fill their membership request"
msgstr ""
"Innholdet i mailen som minner spillerne om å fylle ut medlemsforespørselen"

msgid "Enter your email below to receive instructions on how to change it"
msgstr ""
"Skriv inn e-postadressen din nedenfor for å motta instruksjoner om hvordan "
"du endrer den"

msgid "Indicates whether the option can be included in the gifted signups"
msgstr "Angir om alternativet kan inkluderes i de frie oppføringene"

msgid "Manage payments performed by players to cover the registration fee"
msgstr ""
"Administrere innbetalinger fra spillere for å dekke registreringsavgiften"

msgid "Select the types of writing elements that this question applies to"
msgstr "Velg hvilke typer skriveelementer dette spørsmålet gjelder"

msgid "Set up specific values for the interface configuration or features"
msgstr "Angi spesifikke verdier for grensesnittkonfigurasjon eller funksjoner"

msgid "The payment of your membership fee for this year has been received"
msgstr "Vi bekrefter betalingen av medlemskontingenten for inneværende år"

msgid "This page summarises the available questions of the character form"
msgstr ""
"Denne siden oppsummerer de tilgjengelige spørsmålene i karakterskjemaet"

msgid "To confirm your registration, please fill in your personal profile"
msgstr ""
"For å bekrefte registreringen, vennligst fyll inn din personlige profil"

msgid "Upload the scan of your signed application (image or pdf document)"
msgstr ""
"Last opp en skanning av det signerte søknadsskjemaet (bilde eller pdf-"
"dokument)"

msgid "With these tutorials, you can learn how to use the tool in no time"
msgstr "Med disse veiledningene kan du lære deg å bruke verktøyet på kort tid"

msgid "Activate new features and enhance the functionality of the platform"
msgstr "Aktivere nye funksjoner og forbedre plattformens funksjonalitet"

msgid "Content of the receipt created for each payment and sent to players"
msgstr ""
"Innholdet i kvitteringen som opprettes for hver betaling og sendes til "
"spillerne"

msgid "How the relationship is described from this character's perspective"
msgstr "Hvordan forholdet beskrives fra denne karakterens perspektiv"

msgid "I confirm that my face and name are clearly visible in the document"
msgstr "Jeg bekrefter at mitt ansikt og navn er tydelig synlig i dokumentet"

msgid "If checked: Sends the main mail a copy of all mails sent to players"
msgstr ""
"Hvis avkrysset: Sender hovedmailen en kopi av alle e-poster som er sendt til"
" spillerne"

msgid "Indicate an organization contact address for sending communications"
msgstr ""
"Oppgi en kontaktadresse for organisasjonen for sending av kommunikasjon"

msgid "List of users who have not registered for a future run of the event"
msgstr ""
"Liste over brukere som ikke har registrert seg for en fremtidig utgave av "
"arrangementet"

msgid "Manage player votes for the assignment of roles in the organization"
msgstr ""
"Administrere spilleravstemninger for tildeling av roller i organisasjonen"

msgid "Minimum amount of net profit to be retained for the association tax"
msgstr ""
"Minimumsbeløp av nettoresultatet som skal tilbakeholdes til foreningsskatt"

msgid "The searched object does not exist, perhaps it was recently deleted"
msgstr "Det søkte objektet finnes ikke, kanskje det nylig ble slettet"

msgid "They will not be communicated, shared or processed in any other way"
msgstr "De vil ikke bli kommunisert, delt eller behandlet på noen annen måte"

msgid "This page allows you to add or edit a badge, or assign it  to users"
msgstr ""
"På denne siden kan du legge til eller redigere et merke, eller tildele det "
"til brukere"

msgid "This page shows the modules for the workshop questions of the event"
msgstr ""
"På denne siden finner du en oppsummering av modulene som spørsmålene i "
"workshopen er delt inn i"

msgid "This page summarises the customised navigation buttons of the event"
msgstr ""
"Denne siden oppsummerer de tilpassede navigasjonsknappene for arrangementet"

msgid "View all event information, and any specifics tickets costs, in its"
msgstr ""
"Se all informasjon om arrangementet, og eventuelle detaljer om "
"påmeldingskostnader, i den"

msgid "We confirm that your registration for this event has been cancelled"
msgstr "Vi bekrefter at påmeldingen til dette arrangementet er avlyst"

msgid "Assign roles to collaborators and grant access to specific functions"
msgstr ""
"Tildel roller til samarbeidspartnere og gi tilgang til bestemte funksjoner"

msgid "Assign roles to staff members, and give access to specific functions"
msgstr ""
"Tildel roller til medarbeiderne, og gi dem tilgang til bestemte funksjoner"

msgid "Does the character have a public role/archetype? If not, leave blank"
msgstr ""
"Har karakteren en offentlig rolle/arketype? Hvis ikke, la det stå tomt"

msgid "Number of days within which the player must pay his next installment"
msgstr "Antall dager du har til rådighet for å betale neste avdrag"

msgid "The ticket will be divided equally in the number of quotas indicated"
msgstr "Billetten vil bli delt likt i det angitte antall aksjer"

msgid "This page allows you to add or edit a question from the sign up form"
msgstr ""
"På denne siden kan du legge til eller endre et spørsmål i "
"registreringsskjemaet"

msgid "This page allows you to add or edit an expense item of a contributor"
msgstr ""
"På denne siden kan du legge til eller redigere en utgiftspost for en "
"bidragsyter"

msgid "This page shows for each player their completion status of workshops"
msgstr ""
"På denne siden finner du en oversikt over statusen til hver enkelt spiller"

msgid "This page shows the quota options available for payment of the event"
msgstr ""
"Denne siden oppsummerer hvilke kontingentalternativer som er tilgjengelige "
"for betaling av arrangementet"

msgid "This page shows the total number of pre-registrations for each event"
msgstr ""
"Denne siden viser det totale antallet forhåndspåmeldinger for hvert "
"arrangement"

msgid "This page summarizes the abilities that players can purchase with px"
msgstr ""
"Denne siden oppsummerer ferdighetene som spillerne kan tilegne seg med px"

#, python-format
msgid "This text will be added to the sheet, in the plot paragraph %(name)s"
msgstr "Denne teksten vil bli lagt til i arket, i plottavsnittet %(name)s"

msgid "We will send you a confirmation e-mail when the change has been made"
msgstr "Vi sender deg en bekreftelse på e-post når endringen er gjennomført"

#, python-format
msgid "You have correctly cancelled the registration to the %(event)s event"
msgstr ""
"Du har avbestilt påmeldingen til %(event)s-arrangementet på korrekt måte"

msgid "Your user does not have the required permissions to access this page"
msgstr ""
"Brukeren din har ikke de nødvendige tillatelsene for å få tilgang til denne "
"siden"

msgid "Added at the bottom of mail notifying players of character assignment"
msgstr "Lagt til nederst i e-posten som varsler spillere om karaktertildeling"

msgid "Content of mail notifying players of their character in review status"
msgstr ""
"Innholdet i e-posten som varsler spillerne om at karakteren deres er under "
"vurdering"

msgid "Describe it in the field below and we will fix it as soon as possible"
msgstr "Beskriv det i feltet nedenfor, så ordner vi det så snart som mulig"

msgid "Do you want to allow users to cancel their registrations on their own"
msgstr ""
"Ønsker du å tillate brukere å kansellere registreringene sine på egenhånd"

msgid "Do you want to split the registration fee into dynamic payment quotas"
msgstr ""
"Ønsker du å dele opp registreringsavgiften i dynamiske betalingskvoter"

msgid "Enables field 'hide', to be able to hide writing element from players"
msgstr ""
"Aktiverer feltet \"skjul\", for å kunne skjule skriveelementet fra spillerne"

msgid "Enter any useful information for the organizers to verify the payment"
msgstr ""
"Oppgi all informasjon som er nyttig for arrangørene for å verifisere "
"betalingen"

msgid "Follow the link below to complete your payment on the Paypal platform"
msgstr "Følg lenken nedenfor for å fullføre betalingen på Paypal-plattformen"

msgid "If checked, activates a staff-managed approval process for characters"
msgstr ""
"Hvis avkrysset, aktiveres en personalstyrt godkjenningsprosess for tegn"

msgid "If checked, it allows players to customise their characters' pronouns"
msgstr "Hvis avkrysset, kan spillerne tilpasse karakterenes pronomen"

msgid "If checked: Send an email to the organisers for each payment received"
msgstr ""
"Hvis avkrysset: Send en e-post til arrangørene for hver betaling som mottas"

msgid "If you need to attach a file, indicate it here, otherwise leave blank"
msgstr ""
"Hvis du må legge ved en fil, angir du det her, ellers lar du feltet stå tomt"

msgid "Present (in the relationships of this character is present the other)"
msgstr "Til stede (i denne karakterens relasjoner er den andre til stede)"

msgid "Set the options for the automatic PDF generation of characters sheets"
msgstr "Angi alternativene for automatisk PDF-generering av tegnark"

#, python-format
msgid "Staff member %(user)s added a new reimbursement request for %(event)s"
msgstr "Ansatt %(user)s la til et nytt krav for %(event)s"

msgid "Text visible only by the assigned player, when 'show text' is checked"
msgstr ""
"Tekst som bare er synlig for den tildelte spilleren, når \"vis tekst\" er "
"merket av"

msgid "This page allows you to change the main settings of your Organization"
msgstr ""
"På denne siden kan du endre hovedinnstillingene for organisasjonen din"

msgid "This page performs several correctness checks of the character sheets"
msgstr "Denne siden utfører ulike kontroller av tegnkortenes korrekthet"

msgid "This page shows the information to perform the drawing of the lottery"
msgstr "Denne siden viser informasjonen for å utføre loddtrekningen"

msgid "This page summarizes the types of abilities that players can purchase"
msgstr ""
"Denne siden oppsummerer hvilke typer ferdigheter som kan kjøpes av spillere"

msgid "You have reached the maximum number of characters that can be created"
msgstr "Du har nådd det maksimale antallet tegn som kan opprettes"

msgid "whether the character is NOT aware of the identity of the other trait"
msgstr "om karakteren IKKE er klar over identiteten til den andre egenskapen"

msgid "Click the tutorial to open it and follow the step-by-step instructions"
msgstr ""
"Klikk på veiledningen for å åpne den, og følg de trinnvise instruksjonene"

msgid "Day of the year from which the membership year begins, in DD-MM format"
msgstr "Dag i året som foreningsåret begynner fra, i formatet DD-MM"

#, python-format
msgid "Display your achievements in your <a href= %(url)s'>public profile</a>"
msgstr "Vis hva du har oppnådd i din <a href= %(url)s'>offentlige profil</a>"

msgid "Displays players overdue for payment or other deadlines for all events"
msgstr ""
"Viser spillere som er forsinket med betaling eller andre frister for alle "
"arrangementer"

msgid "Do you want to manage user help requests directly through the platform"
msgstr ""
"Ønsker du å administrere brukernes hjelpeforespørsler direkte gjennom "
"plattformen"

msgid "Enables a volunteer register, as required by Italian RUNTS regulations"
msgstr ""
"Gjør det mulig å føre et register over frivillige, slik det kreves i henhold"
" til det italienske RUNTS-regelverket"

msgid "Enables payment processing, specifying which payment methods to accept"
msgstr ""
"Aktiverer betalingsbehandling og angir hvilke betalingsmetoder som skal "
"aksepteres"

msgid "Here you can switch between administration pages and user-facing pages"
msgstr "Her kan du veksle mellom administrasjonssider og brukerrettede sider"

msgid "If checked, adds to all registrations an unique code to reference them"
msgstr ""
"Hvis avkrysset, legges det til en unik kode til alle registreringer for å "
"referere til dem"

msgid "If checked, it allows players to indicate the song of their characters"
msgstr ""
"Hvis det er krysset av, kan spillerne angi sangen til karakterene sine"

msgid "If you have a separate agreement with us, you may disregard this email"
msgstr ""
"Hvis du har en separat avtale med oss, kan du se bort fra denne e-posten"

msgid "If you like or are interested in an event, you can <b>pre-register</b>"
msgstr ""
"Hvis du liker eller er interessert i et arrangement, kan du "
"<b>forhåndspåmelde</b> deg"

msgid "Optional - Indicates whether the ticket can be gifted to other players"
msgstr "Valgfritt - Angir om billetten kan gis i gave til andre spillere"

msgid "These are the event registrations for which you have to make a payment"
msgstr "Dette er de arrangementspåmeldingene som du må betale for"

msgid "This is automatically deducted from the registration of a future event"
msgstr ""
"Dette trekkes automatisk fra ved påmelding til et fremtidig arrangement"

<<<<<<< HEAD
=======
msgid "This page allows you to set your personal preferences on the interface"
msgstr ""
"På denne siden kan du angi dine personlige preferanser for grensesnittet"

msgid "To activate new features and enhance the functionality of the platform"
msgstr "Aktivere nye funksjoner og forbedre plattformens funksjonalitet"

>>>>>>> ba544256
msgid "You can use the following fields, they will be filled in automatically"
msgstr "Du kan bruke følgende felter, de fylles ut automatisk"

msgid ""
"Absent (in the relationships of this character the other one is absent)"
msgstr "Fraværende (i denne karakterens relasjoner er den andre fraværende)"

msgid ""
"Content of mail notifying players of their character in approved status"
msgstr ""
"Innholdet i e-posten som varsler spillerne om at karakteren deres har fått "
"godkjent status"

msgid ""
"Content of mail notifying players of their character in proposed status"
msgstr ""
"Innholdet i e-posten som varsler spillerne om at karakteren deres har fått "
"foreslått status"

msgid ""
"Download the list of characters with their interpreters' profile images"
msgstr "Last ned karakterlisten med spillerprofiler"

msgid ""
"Enter the number or code of the identification document indicated above"
msgstr "Vennligst skriv inn ID-nummeret eller koden som er angitt ovenfor"

msgid ""
"Get this data from the bank or equivalent, to verify the entries marked"
msgstr ""
"Få disse dataene fra banken eller tilsvarende, for å verifisere oppføringene"
" som er merket"

msgid ""
"Only lowercase characters and numbers are allowed, no spaces or symbols"
msgstr "Kun små bokstaver og tall er tillatt, ingen mellomrom eller symboler"

msgid ""
"The request of removal from further communication has been successfull!"
msgstr ""
"Forespørselen din om å avslutte abonnementet på kommunikasjon var vellykket."

msgid ""
"The run you requested is only visible to players logged into the system"
msgstr ""
"Kjøringen du ba om, er bare synlig for spillere som er logget inn i systemet"

msgid ""
"This character represents the true secret identity of another character"
msgstr ""
"Denne karakteren representerer en annen karakters sanne hemmelige identitet"

msgid ""
"This page provides a summary of all expenses submitted by collaborators"
msgstr ""
"På denne siden finner du en oversikt over alle utgifter som er sendt inn av "
"samarbeidspartnere"

msgid ""
"Allows players to add an optional extra amount to their registration fee"
msgstr ""
"Gjør det mulig for spillere å legge til et valgfritt ekstra beløp i "
"registreringsavgiften"

msgid ""
"Allows the organisation to award badges and enables a public leaderboard"
msgstr ""
"Gjør det mulig for organisasjonen å tildele merker og aktivere en offentlig "
"ledertavle"

msgid ""
"Do you want to enable a secret registration link to allow early sign-ups"
msgstr ""
"Ønsker du å aktivere en hemmelig registreringslenke for å tillate tidlig "
"påmelding"

msgid ""
"How the relationship is described from the other character's perspective"
msgstr "Hvordan forholdet beskrives fra den andre karakterens perspektiv"

msgid ""
"If checked, it allows players to customise the names of their characters"
msgstr "Hvis avkrysset, kan spillerne tilpasse navnene på karakterene sine"

msgid ""
"If checked: Send an email notification to the organisers for new signups"
msgstr ""
"Hvis avkrysset: Send et e-postvarsel til arrangørene ved nye påmeldinger"

msgid ""
"If checked: the system will send reminds the days on which holidays fall"
msgstr ""
"Hvis avkrysset: systemet sender påminnelser selv på dager hvor det er "
"helligdager"

msgid ""
"If you are a candidate for the Board, please write an introduction here!"
msgstr "Hvis du er kandidat til styret, kan du skrive en presentasjon her!"

msgid ""
"On this page you can mark your specialties to collaborate on our  events"
msgstr ""
"På denne siden kan du markere dine spesialiteter for å delta i våre "
"arrangementer"

msgid ""
"Presentation visible to all players, when 'show presentation' is checked"
msgstr ""
"Presentasjonen er synlig for alle spillere når \"Vis presentasjon\" er "
"merket av"

msgid ""
"Select which fields should open automatically when the list is displayed"
msgstr "Velg hvilke felt som skal åpnes automatisk når listen vises"

msgid ""
"The collection is ready to be delivered, give this link to the recipient"
msgstr "Samlingen er klar til å bli levert, gi denne lenken til mottakeren"

msgid ""
"This page allows you to add or edit an option in a sign up form question"
msgstr ""
"På denne siden kan du legge til eller endre et alternativ i et spørsmål i et"
" søknadsskjema"

msgid ""
"This page allows you to edit the configuration of the activated features"
msgstr ""
"På denne siden kan du redigere konfigurasjonen av de aktiverte funksjonene"

msgid ""
"To assign a user to a role, they must first be added to the organization"
msgstr ""
"For å tilordne en bruker til en rolle, må vedkommende først legges til i "
"organisasjonen"

msgid ""
"We value the privacy of your data and will treat it with the utmost care"
msgstr ""
"Vi verdsetter personvernet ditt og behandler opplysningene dine med den "
"største forsiktighet"

msgid ""
"if the character does NOT belong to this element, but is only referenced"
msgstr "hvis tegnet IKKE tilhører dette elementet, men bare er referert til"

msgid ""
"Do you want to split the registration fee into fixed payment installments"
msgstr "Ønsker du å dele opp registreringsavgiften i faste avdrag"

msgid ""
"Enter the order of preference of your pre-registration (1 is the maximum)"
msgstr "Angi rekkefølgen du ønsker å forhåndsregistrere deg i (1 er maksimum)"

#, python-format
msgid ""
"Hello! You signed up for %(event)s but haven't completed your profile yet"
msgstr ""
"Hallo! Du har meldt deg på %(event)s, men har ikke fullført profilen din "
"ennå"

msgid ""
"I confirm that I have affixed the date and my signature wherever required"
msgstr ""
"Jeg bekrefter at jeg har påført dato og underskrift der det er påkrevd"

msgid ""
"If checked, allows players to customise their characters' profile picture"
msgstr ""
"Hvis avkrysset, kan spillerne tilpasse profilbildet til karakterene sine"

msgid ""
"If checked, character names will be automatically replaced by a reference"
msgstr ""
"Hvis dette alternativet er krysset av, erstattes tegnnavn automatisk med en "
"referanse"

msgid ""
"If you need help, type your request here in English using single keywords"
msgstr ""
"Hvis du trenger hjelp, kan du skrive inn forespørselen din her på engelsk "
"ved hjelp av enkeltord"

msgid ""
"Inside this file must be the photos, named by the number of the character"
msgstr "Inne i denne filen må bildene være navngitt etter nummeret på tegnet"

msgid ""
"Net profit of the event, difference between total revenue and total costs"
msgstr ""
"Nettoresultat av arrangementet, differansen mellom totale inntekter og "
"totale kostnader"

msgid ""
"Note: The special code is re-generated each time you change the gift card"
msgstr "Merk: Spesialkoden genereres på nytt hver gang du endrer gavekortet"

msgid ""
"Some activated features need the 'Character' feature, but it isn't active"
msgstr ""
"Noen aktiverte funksjoner trenger funksjonen \"Tegn\", men den er ikke aktiv"

msgid ""
"This page shows in detail a contributor's skills for to which they marked"
msgstr ""
"Denne siden viser i detalj hvilke ferdigheter en bidragsyter har krysset av "
"for"

msgid ""
"To confirm your registration, apply to become a member of the Association"
msgstr "For å bekrefte medlemskapet ditt, søk om å bli medlem av foreningen"

msgid ""
"Total amount of payment to be received by this date (0 = all outstanding)"
msgstr "Totalt beløp som skal mottas innen denne datoen (0 = alt utestående)"

#, python-format
msgid ""
"We confirm that you have successfully pre-registered for <b>%(event)s</b>"
msgstr "Vi bekrefter at du har registrert deg for <b>%(event)s</b>"

msgid ""
"We have pre-filled the application form based on the data you provided us"
msgstr ""
"Vi har forhåndsutfylt søknaden basert på opplysningene du har gitt oss"

msgid ""
"if you leave this empty, this can be the starting event of a new campaign"
msgstr ""
"hvis du lar denne stå tom, kan dette være starthendelsen for en ny kampanje"

#, python-format
msgid ""
"Check the available number of discounts <a href='%(url)s'>on this page</a>"
msgstr ""
"Sjekk det tilgjengelige antallet rabatter <a href='%(url)s'>på denne "
"siden</a>"

msgid ""
"I confirm that all my required personal data have been filled in correctly"
msgstr "Jeg bekrefter at alle nødvendige personopplysninger er korrekt utfylt"

msgid ""
"Indicate the organization nationality to activate nation-specific features"
msgstr ""
"Angi organisasjonens nasjonalitet for å aktivere landsspesifikke funksjoner"

msgid ""
"On this page you can filter characters and directly view their information"
msgstr "På denne siden kan du filtrere tegnene og se informasjonen direkte"

msgid ""
"Payment received! As soon as it is approved, your accounts will be updated"
msgstr ""
"Betaling mottatt! Så snart den er godkjent, vil kontoene dine bli oppdatert"

msgid ""
"This page shows all event templates; you can edit them, or create new ones"
msgstr ""
"Denne siden viser alle arrangementsmaler; du kan redigere dem eller opprette"
" nye"

msgid ""
"You can withdraw your consent to data sharing by clicking the related link"
msgstr ""
"Du kan trekke tilbake ditt samtykke til datadeling ved å klikke på lenken"

msgid ""
"For what time you will need transportation (time zone of the larp location)"
msgstr "Når trenger du transport (tidssone for arrangementsstedet)"

#, python-format
msgid ""
"Hello! We are reaching out regarding your registration for <b>%(event)s</b>"
msgstr "Hei! Vi tar kontakt angående din påmelding til <b>%(event)s</b>"

msgid ""
"Hover on the link, or click on the question icon, to see what the link does"
msgstr ""
"Hold musepekeren over lenken, eller klikk på spørsmålsikonet, for å se hva "
"lenken gjør"

msgid ""
"Indicates the title of the character - it will be shown along with the name"
msgstr "Angi karakterens tittel - den vises sammen med navnet"

msgid ""
"Manages credits used by players to cover the registration fee on all events"
msgstr ""
"Administrerer kreditter som spillerne bruker for å dekke påmeldingsavgiften "
"på alle arrangementer"

msgid ""
"Manages tokens used by players to cover the registration fee for all events"
msgstr ""
"Administrerer poletter som brukes av spillerne for å dekke "
"påmeldingsavgiften for alle arrangementer"

msgid ""
"This page allows you to add or modify a form question for a writing element"
msgstr ""
"På denne siden kan du legge til eller endre et spørsmål for et skriveelement"

msgid ""
"This page allows you to change the appearance and presentation of the event"
msgstr ""
"På denne siden kan du endre utseendet og presentasjonen av arrangementet"

msgid ""
"This page shows the handouts (information dissemination tools) of the event"
msgstr ""
"Denne siden oppsummerer utdelingene (verktøy for informasjonsformidling) fra"
" arrangementet"

msgid ""
"This page shows the progress steps that can be assigned to writing elements"
msgstr ""
"Denne siden oppsummerer fremdriftstrinnene som kan markeres i "
"skriveelementene"

#, python-format
msgid ""
"You have some tickets without a final installment (with 0 amount): %(list)s"
msgstr ""
"Du har noen billetter uten en siste delbetaling (med 0 beløp): %(list)s"

msgid ""
"Enables members to request a refund (a money transfer from the organization)"
msgstr ""
"Gjør det mulig for medlemmer å be om refusjon (en pengeoverføring fra "
"organisasjonen)"

msgid ""
"Generates an annual summary of fiscal activity for the Italian budget report"
msgstr ""
"Genererer et årlig sammendrag av finansaktiviteten for den italienske "
"budsjettrapporten"

msgid ""
"Here is the complete list of all organizations that have access to your data"
msgstr ""
"Her er den komplette listen over alle organisasjoner som har tilgang til "
"dataene dine"

msgid ""
"If checked, allows a option to be visible only if other options are selected"
msgstr ""
"Hvis avkrysset, kan et alternativ bare være synlig hvis andre alternativer "
"er valgt"

msgid ""
"If checked, shows the original image in the cover, not the thumbnail version"
msgstr ""
"Hvis avkrysset, vises originalbildet i omslaget, ikke miniatyrversjonen"

msgid ""
"If checked: Send an email notification to the organisers for updated signups"
msgstr ""
"Hvis avkrysset: Send en e-postvarsling til arrangørene for oppdaterte "
"oppføringer"

msgid ""
"If you are an Italian citizen, indicate your tax code; otherwise leave blank"
msgstr ""
"Hvis du er italiensk statsborger, oppgi skattekoden din, ellers la den stå "
"tom"

msgid ""
"Part of the registration fee derived only from the additional options chosen"
msgstr ""
"En del av registreringsavgiften stammer kun fra de valgte "
"tilleggsalternativene"

msgid ""
"This page prepares the cash balance already formatted for annual declaration"
msgstr ""
"Denne siden forbereder kontantbeholdningen som allerede er formatert for "
"årsoppgjøret"

msgid ""
"This page shows larpmanager usage costs, total and divided by individual run"
msgstr ""
"Denne siden viser larpmanager-brukskostnader, totalt og fordelt på "
"individuelle kjøringer"

msgid ""
"To use the feature you requested, you need to activate the following feature"
msgstr ""
"For å bruke funksjonen du har bedt om, må følgende funksjon være aktivert"

msgid ""
"We could not find the event indicated in the url; perhaps it is one of these"
msgstr ""
"Vi kunne ikke finne arrangementet som er angitt i url-en; kanskje det er en "
"av disse"

msgid ""
"You cannot work on it at the same time: the work of one of you would be lost"
msgstr ""
"Dere kan ikke jobbe med det samtidig, for da går arbeidet til en av dere "
"tapt"

msgid ""
"Your data will be saved in the system, which is used by several associations"
msgstr ""
"Opplysningene dine blir lagret i systemet, som brukes av flere foreninger"

msgid ""
"Your registration will be cancelled to allow other players to take your spot"
msgstr ""
"Din registrering vil bli kansellert for å gi andre spillere mulighet til å "
"ta din plass"

msgid ""
"Answer the following questions. Select *all* of the answers that seem "
"correct"
msgstr "Svar på følgende spørsmål. Velg *alle* svar som du synes er riktige"

msgid ""
"Characters relating to place of birth do not match (check exact "
"municipality)"
msgstr ""
"Tegn knyttet til fødested stemmer ikke overens (sjekk nøyaktig kommune)"

msgid ""
"Enables field 'title', a short (2-3 words) text added to the character's "
"name"
msgstr ""
"Aktiverer feltet \"tittel\", en kort tekst (2-3 ord) som legges til "
"karakterens navn"

msgid ""
"If checked: in the public page of an user shows a list of all events "
"attended"
msgstr ""
"Hvis avkrysset: på den offentlige siden til en bruker vises en liste over "
"alle arrangementer vedkommende har deltatt på"

msgid ""
"If you have made a transfer, please upload the receipt for it to be "
"processed"
msgstr ""
"Hvis du har foretatt en overføring, må du laste opp kvitteringen for at den "
"skal bli behandlet"

msgid ""
"Indicate whether the ability is visible to users, and can be freely "
"purchased"
msgstr "Angi om ferdigheten er synlig for brukerne og kan kjøpes fritt"

msgid ""
"Theoretical total of income due to participation fees selected by the "
"players"
msgstr ""
"Teoretisk total inntekt på grunn av deltakeravgifter valgt av spillerne"

msgid ""
"This page shows for each event, the collaborators marked with which "
"expertise"
msgstr ""
"Denne siden viser for hvert arrangement hvilke samarbeidspartnere som er "
"merket med hvilken ekspertise"

msgid ""
"This page shows the available questions of the registration form of the "
"event"
msgstr ""
"Denne siden oppsummerer de tilgjengelige spørsmålene i registreringsskjemaet"
" for arrangementet"

msgid ""
"Write your question, request or concern here. We will be happy to answer "
"you!"
msgstr ""
"Skriv ditt spørsmål, forespørsel eller tvil her. Vi svarer deg gjerne!"

#, python-format
msgid ""
"You can complete the payment in just a few minutes <a "
"href='%(url)s'>here</a>"
msgstr ""
"Du kan fullføre betalingen på bare noen få minutter <a "
"href='%(url)s'>her</a>"

msgid ""
"Allows players to submit questions, and organizers to review and organize "
"them"
msgstr ""
"Gjør det mulig for spillerne å sende inn spørsmål, og for arrangørene å gå "
"gjennom og organisere dem"

msgid ""
"And here is a to-do list of suggestions to help you set everything up "
"properly"
msgstr ""
"Og her er en huskeliste med forslag som kan hjelpe deg med å sette opp alt "
"på riktig måte"

msgid ""
"Enables to set a character as a 'mirror' for another, to hide it's true "
"nature"
msgstr ""
"Gjør det mulig å sette en karakter som et \"speil\" for en annen, for å "
"skjule dens sanne natur"

msgid ""
"If checked, allows a option to be visible only to players with selected "
"ticket"
msgstr ""
"Hvis avkrysset, kan et alternativ bare være synlig for spillere med valgt "
"billett"

msgid ""
"If checked, enables players to write their own list of character "
"relationships"
msgstr ""
"Hvis avkrysset, kan spillerne skrive sin egen liste over karakterrelasjoner"

msgid ""
"Indicate the name of the member for whom you want to activate a new "
"collection"
msgstr "Angi navnet på medlemmet du vil aktivere en ny samling for"

msgid ""
"Indicates other options that must be selected for this option to be "
"selectable"
msgstr ""
"Angir andre alternativer som må velges for at dette alternativet skal kunne "
"velges"

msgid ""
"Some activated features need the 'Token / Credit' feature, but it isn't "
"active"
msgstr ""
"Noen aktiverte funksjoner trenger \"Token / Credit\"-funksjonen, men den er "
"ikke aktiv"

msgid ""
"Sorry, this facilitation code has already been used the maximum number "
"allowed"
msgstr ""
"Beklager, denne tilretteleggingskoden har allerede blitt brukt det maksimalt"
" tillatte antallet"

msgid ""
"These CSS commands will be carried over to all pages in your Association "
"space"
msgstr ""
"Disse CSS-kommandoene vil bli overført til alle sidene i foreningsområdet"

msgid ""
"These are delegated account registrations for which you have to make a "
"payment"
msgstr "Dette er delegerte kontoregistreringer som du må betale for"

msgid ""
"This page allows you to return part of the quota to a player who has "
"cancelled"
msgstr ""
"På denne siden kan du returnere en del av kvoten til en spiller som har "
"kansellert"

msgid ""
"This page shows all expenses incurred by collaborators, recorded in the "
"system"
msgstr ""
"Denne siden viser alle utgifter som er påløpt av samarbeidspartnere, "
"registrert i systemet"

msgid ""
"This page shows in detail, for each expertise, the users who have indicated "
"it"
msgstr ""
"Denne siden viser i detalj, for hver ekspertise, hvilke brukere som har "
"angitt den"

msgid ""
"This page shows the sensitive information of registered players regarding "
"diet"
msgstr ""
"Denne siden viser sensitiv informasjon om registrerte spillere angående "
"kosthold"

#, python-format
msgid ""
"To confirm it, please pay the following amount as soon as possible: "
"%(amount)s"
msgstr ""
"For å bekrefte det, vennligst betal følgende beløp så snart som mulig: "
"%(amount)s"

msgid ""
"Type a keyword in the search bar to find a reference - please write in "
"English"
msgstr ""
"Skriv inn et nøkkelord i søkefeltet for å finne en referanse - skriv på "
"engelsk"

msgid ""
"You have activated the following features, for each here's the links to "
"follow"
msgstr ""
"Du har aktivert følgende funksjoner, og her er lenkene du må følge for hver "
"av dem"

msgid ""
"Lets players submit character preferences, then finds the optimal overall "
"match"
msgstr ""
"Lar spillerne sende inn karakterpreferanser, og finner deretter den optimale"
" matchingen"

msgid ""
"Optional – Amount added to the registration fee if selected (0 = no extra "
"cost)"
msgstr ""
"Valgfritt - Beløp som legges til registreringsavgiften hvis valgt (0 = ingen"
" ekstra kostnad)"

msgid ""
"Terms and conditions of signup, shown in a page linked in the registration "
"form"
msgstr ""
"Vilkår og betingelser for registrering, vist på en side som er lenket til i "
"registreringsskjemaet"

msgid ""
"To participate in this event, you will have to pay the annual membership fee"
" of"
msgstr ""
"For å delta i dette arrangementet må du betale den årlige medlemsavgiften på"

msgid ""
"Customize the appearance of all event pages, including colors, fonts, and "
"images"
msgstr ""
"Tilpass utseendet på alle arrangementssidene, inkludert farger, skrifttyper "
"og bilder"

msgid ""
"Do you want a dashboard to track and manage deadlines missed by registered "
"users"
msgstr ""
"Ønsker du et dashbord for å spore og administrere tidsfrister som "
"registrerte brukere har oversittet"

msgid ""
"Do you want to allow users to add a voluntary donation to their registration"
" fee"
msgstr ""
"Ønsker du å tillate brukere å legge til en frivillig donasjon til "
"registreringsavgiften"

msgid ""
"If we don't hear from you, we'll assume you're no longer interested in the "
"event"
msgstr ""
"Hvis vi ikke hører fra deg, antar vi at du ikke lenger er interessert i "
"arrangementet"

msgid ""
"Logo image (you can upload a file of any size, it will be resized "
"automatically)"
msgstr ""
"Logobilde (du kan laste opp en fil i hvilken som helst størrelse, størrelsen"
" endres automatisk)"

msgid ""
"Optional – Additional information about the option, displayed below the "
"question"
msgstr ""
"Valgfritt - Tilleggsinformasjon om alternativet, vises under spørsmålet"

msgid ""
"Request for reimbursement entered! You will receive notice when it is "
"processed."
msgstr ""
"Anmodning om refusjon er lagt inn! Du vil motta en melding når den er "
"behandlet."

msgid ""
"This page shows the sensitive information of registered players regarding "
"safety"
msgstr ""
"Denne siden viser sensitiv informasjon om registrerte spillere med hensyn "
"til sikkerhet"

msgid ""
"Total amount of money received for this event, minus commission fees and "
"refunds"
msgstr ""
"Totalt beløp mottatt for dette arrangementet, minus provisjonsgebyrer og "
"refusjoner"

msgid ""
"Where you find a button like this, you can press it to perform filtering "
"further"
msgstr ""
"Når du finner en slik knapp, kan du trykke på den for å utføre ytterligere "
"filtrering"

msgid ""
"Cover image shown on the organization's homepage — rectangular, ideally 4:3 "
"ratio"
msgstr ""
"Forsidebilde som vises på organisasjonens hjemmeside - rektangulært, helst i"
" forholdet 4:3"

msgid ""
"Enables the creation, editing, and assignment of characters to registered "
"players"
msgstr ""
"Gjør det mulig å opprette, redigere og tildele karakterer til registrerte "
"spillere"

msgid ""
"Go ahead and click on this button to perform the extraction. Warning: it is "
"final"
msgstr "Klikk på denne knappen for å utføre uttrekket. OBS: dette er endelig"

msgid ""
"If checked: allow to export characters and registration in a easily readable"
" page"
msgstr ""
"Hvis avkrysset: Tillat eksport av tegn og registrering i en lett lesbar side"

msgid ""
"Set up the configuration for the creation or editing of characters by the "
"players"
msgstr ""
"Konfigurer konfigurasjonen for spillernes oppretting eller redigering av "
"karakterer"

msgid ""
"Sets how often reminder emails are sent, in days (if not set, no emails are "
"sent)"
msgstr ""
"Angir hvor ofte påminnelses-e-poster skal sendes, i dager (hvis ikke angitt,"
" sendes ingen e-poster)"

msgid ""
"To register for the event, please fill in the following form and click on "
"confirm"
msgstr ""
"For å melde deg på arrangementet, vennligst fyll ut følgende skjema og klikk"
" på bekreft"

msgid ""
"You can read them in order, or scroll directly to the one that interests you"
" most"
msgstr ""
"Du kan lese dem i rekkefølge, eller bla direkte til det som interesserer deg"
" mest"

msgid ""
"Annual fee required of members, starting from the beginning of the "
"membership year"
msgstr "Årlig avgift som kreves av medlemmene, fra begynnelsen av medlemsåret"

msgid ""
"Click here if after submitting the form, you want to move on to edit the "
"next item"
msgstr ""
"Klikk her hvis du vil redigere neste element etter at du har sendt inn "
"skjemaet"

msgid ""
"Define which data will be asked in the profile form to the users once they "
"sign up"
msgstr ""
"Definer hvilke data som skal spørres om i profilskjemaet til brukerne når de"
" registrerer seg"

msgid ""
"Do you want to manage campaigns, a series of events that share the same "
"characters"
msgstr ""
"Ønsker du å administrere kampanjer, en serie arrangementer som deler de "
"samme tegnene"

msgid ""
"Enables management of expenses paid using the organization's financial "
"instruments"
msgstr ""
"Gjør det mulig å administrere utgifter som betales ved hjelp av "
"organisasjonens finansielle instrumenter"

msgid ""
"If checked, the gallery will not be displayed to those not logged in to the "
"system"
msgstr ""
"Hvis dette alternativet er krysset av, vises ikke galleriet for personer som"
" ikke er logget inn i systemet"

msgid ""
"Indicate the character options, which must be selected to make the skill "
"available"
msgstr ""
"Angi tegnalternativene som må velges for å gjøre ferdigheten tilgjengelig"

msgid ""
"Lets members cast votes for the election of the organisation's Executive "
"Committee"
msgstr "Lar medlemmene avgi stemme ved valg av organisasjonens hovedstyre"

msgid ""
"This page shows membership badges. You can edit them, assign them, create "
"new ones"
msgstr ""
"Denne siden viser medlemsmerker. Du kan redigere dem, tildele dem, opprette "
"nye"

msgid ""
"You can check and edit the list of organizations that can access your data "
"on your"
msgstr ""
"Du kan sjekke og redigere listen over organisasjoner som har tilgang til "
"dataene dine på din"

msgid ""
"visibility (demand visibility: 's' for Searchable, 'c' for Public, 'e' for "
"Private"
msgstr ""
"synlighet (krever synlighet: 's' for søkbar, 'c' for offentlig, 'e' for "
"privat"

msgid ""
"Additional preferences, for random assignment when no solution is found "
"(default 0)"
msgstr ""
"Tilleggspreferanser, for tilfeldig tildeling når ingen løsning er funnet "
"(standard 0)"

msgid ""
"Enables 'Handouts,' pre-written texts that provide information about a plot "
"or lore"
msgstr ""
"Gjør det mulig å bruke \"Handouts\", forhåndsskrevne tekster som gir "
"informasjon om et plot eller en historie"

#, python-format
msgid ""
"In the event <b>%(event)s</b> you were assigned the character: "
"<b>%(character)s</b>"
msgstr ""
"I hendelsen <b>%(event)s</b> ble du tildelt tegnet: <b>%(character)s</b>"

msgid ""
"Statement issued by the bank as proof of the issuance of the transfer (as "
"pdf file)"
msgstr "Bevis utstedt av banken som bevis på overføringen (som pdf-fil)"

msgid ""
"This page shows all information about the individual member available in the"
" system"
msgstr ""
"Denne siden viser all informasjon om det enkelte medlemmet som er "
"tilgjengelig i systemet"

msgid ""
"This page shows the different tickets with which players can register for "
"the event"
msgstr ""
"Denne siden oppsummerer de ulike billettene som spillerne kan registrere seg"
" for arrangementet med"

msgid ""
"This page shows the response options for questions about the workshops of "
"the event"
msgstr ""
"Denne siden oppsummerer alternativene for å svare på spørsmål om "
"arrangementets workshops"

msgid ""
"You can update them by indicating the recipient and assigning the "
"contributed money"
msgstr ""
"Du kan oppdatere dem ved å angi mottaker og tildele de innbetalte pengene"

msgid ""
"Adds a 'progress' status field (e.g. draft, ready, approved) to key writing "
"elements"
msgstr ""
"Legger til et statusfelt for \"fremdrift\" (f.eks. utkast, klar, godkjent) i"
" viktige skriveelementer"

msgid ""
"Do you want to open registrations at a specific date and time instead of "
"immediately"
msgstr ""
"Ønsker du å åpne registreringer på en bestemt dato og et bestemt klokkeslett"
" i stedet for umiddelbart"

#, python-format
msgid ""
"File type '%(detected_type)s' is not allowed.Allowed types are: "
"'%(allowed_types)s'."
msgstr ""
"Filtypen '%(detected_type)s' er ikke tillatt. Tillatte typer er: "
"'%(allowed_types)s'."

msgid ""
"If checked: Does not send communication to the player when the character is "
"assigned"
msgstr ""
"Hvis avkrysset: Sender ikke kommunikasjon til spilleren når karakteren er "
"tildelt"

msgid ""
"In rich text editors, you can reference other characters directly using "
"their number"
msgstr ""
"I redigeringsprogrammer for rik tekst kan du referere til andre tegn direkte"
" ved hjelp av deres nummer"

msgid ""
"Indicates a type of identification document issued by the nation in which "
"you reside"
msgstr "Angir en type identitetsdokument som er utstedt av landet du bor i"

#, python-format
msgid ""
"It only takes 5 minutes - just <a href='%(url)s'>click here</a> to fill out "
"the form"
msgstr ""
"Det tar bare 5 minutter - bare <a href='%(url)s'>klikk her</a> for å fylle "
"ut skjemaet"

msgid ""
"Minimum number of days before the event for which it is made available (0  ="
" always)"
msgstr ""
"Minimum antall dager før hendelsen som den gjøres tilgjengelig for (0 = "
"alltid)"

msgid ""
"Requires Executive Committee approval of membership before participating in "
"an event"
msgstr ""
"Krever godkjenning fra eksekutivkomiteen før deltakelse i et arrangement"

msgid ""
"Tip: Pin this page to your browser for faster access to your organization "
"and events"
msgstr ""
"Tips! Fest denne siden til nettleseren din for å få raskere tilgang til "
"organisasjonen og arrangementene dine"

msgid ""
"I confirm that I have uploaded a valid document issued by the state of my "
"nationality"
msgstr ""
"Jeg bekrefter at jeg har lastet opp et gyldig dokument utstedt av den staten"
" jeg er statsborger i"

msgid ""
"If checked, players will be able to view for each character the preference "
"statistics"
msgstr ""
"Hvis avkrysset, vil spillerne kunne se den foretrukne statistikken for hver "
"karakter"

msgid ""
"If you are absolutely certain that you want to delete this item, click on "
"this button"
msgstr ""
"Hvis du er helt sikker på at du vil slette dette elementet, klikker du på "
"denne knappen"

msgid ""
"Upload a photo of the identity document that you listed in the request "
"(image or pdf)"
msgstr ""
"Last opp et bilde av identitetsdokumentet du oppga i forespørselen (bilde "
"eller pdf)"

msgid ""
"Upload a photo of yourself associated with your character specifically for "
"this event"
msgstr ""
"Last opp et bilde av deg selv sammen med karakteren din spesielt for dette "
"arrangementet"

msgid ""
"Adds a page displaying member mailing lists, sorted by members' newsletter "
"preferences"
msgstr ""
"Legger til en side som viser medlemmenes adresselister, sortert etter "
"medlemmenes preferanser for nyhetsbrev"

msgid ""
"If checked, automatically removes formatting when pasting text into the "
"WYSIWYG editor"
msgstr ""
"Hvis avkrysset, fjernes formateringen automatisk når du limer inn tekst i "
"WYSIWYG-redigeringsprogrammet"

msgid ""
"If you already have the file ready, upload it here (pay attention to the "
"'csv' format)"
msgstr ""
"Hvis du allerede har filen klar, kan du laste den opp her (vær oppmerksom på"
" csv-formatet)"

msgid ""
"Payment deadlines will be similarly equally divided, based on the date of "
"registration"
msgstr "Betalingsfristene fordeles likt i henhold til registreringsdatoen"

msgid ""
"Percentage of VAT to be calculated on the sum of the costs of the "
"registration options"
msgstr ""
"Prosentandel av merverdiavgift som skal beregnes på summen av kostnadene for"
" inngangsalternativene"

msgid ""
"This page allows you to add or change the fixed instalments in which a "
"player must pay"
msgstr ""
"På denne siden kan du legge til eller endre de faste avdragene som en "
"spiller må betale"

msgid ""
"This page shows all expenses incurred directly by the organization "
"concerning this run"
msgstr ""
"Denne siden oppsummerer alle utgifter som foreningen har pådratt seg direkte"
" i forbindelse med dette løpet"

msgid ""
"Upload the scan of both your signed request, and your document (image or pdf"
" document)"
msgstr ""
"Last opp den signerte søknaden og et bilde av identifikasjonsdokumentet ditt"

msgid ""
"We cannot find your registration for this event. Are you logged in as the "
"correct user"
msgstr ""
"Vi finner ikke din påmelding til dette arrangementet. Er du logget inn som "
"riktig bruker"

msgid ""
"You are now registered, but your account is inactive. We have sent an "
"activation email"
msgstr ""
"Du har fullført registreringen, men kontoen din er fortsatt inaktiv. Klikk "
"på lenken du har fått på e-post for å aktivere den"

msgid ""
"Allows you to generate discount codes that players can use to reduce their "
"ticket price"
msgstr ""
"Lar deg generere rabattkoder som spillerne kan bruke for å redusere "
"billettprisen"

msgid ""
"Attention: the operation is final, please double-check the assignments "
"before uploading"
msgstr ""
"OBS: operasjonen er endelig, vennligst dobbeltsjekk oppgavene før du laster "
"dem opp"

#, python-format
msgid ""
"Hello! We are reaching out regarding your provisional registration for "
"<b>%(event)s</b>"
msgstr ""
"Hei! Vi tar kontakt angående din foreløpige påmelding til <b>%(event)s</b>"

msgid ""
"If checked, allows a registration form question to be visible based on the "
"player's age"
msgstr ""
"Hvis avkrysset, kan et spørsmål i registreringsskjemaet være synlig basert "
"på spillerens alder"

msgid ""
"If checked, does not show characters in the gallery who have not been "
"assigned a player"
msgstr ""
"Hvis avkrysset, vises ikke figurer i galleriet som ikke har fått tildelt en "
"spiller"

msgid ""
"If checked, does not show players in the gallery who have not been assigned "
"a character"
msgstr ""
"Hvis avkrysset, vises ikke spillere i galleriet som ikke har fått tildelt en"
" karakter"

msgid ""
"Value of the discount for the friend who signs up using the code of a "
"registered player"
msgstr ""
"Verdien av rabatten for vennen som registrerer seg ved hjelp av koden til en"
" registrert spiller"

msgid ""
"If checked: Send a notification email to the organisers for cancellation of "
"registration"
msgstr ""
"Hvis avkrysset: Send en e-post til arrangørene for å varsle om kansellering "
"av påmeldingen"

msgid ""
"If checked: when first accessing the manage page, automatically show "
"shortcuts on mobile"
msgstr ""
"Hvis avkrysset: Vis automatisk snarveier på mobilen når du åpner "
"administrasjonssiden for første gang"

msgid ""
"Indicate the prerequisite abilities, which must be possessed before one can "
"acquire this"
msgstr ""
"Angi de nødvendige ferdighetene som du må ha før du kan tilegne deg denne "
"ferdigheten"

msgid ""
"Indicate the value of the discount, it will be deducted from the total "
"amount calculated"
msgstr ""
"Angi verdien av rabatten, den vil bli trukket fra det beregnede totalbeløpet"

msgid ""
"Please be careful to perform these steps - otherwise your  payment will not "
"be processed"
msgstr ""
"Vær forsiktig når du utfører disse trinnene - ellers vil betalingen din ikke"
" bli behandlet"

msgid ""
"This page allows you to add or modify an option in a form question for a "
"writing element"
msgstr ""
"På denne siden kan du legge til eller endre et alternativ i et "
"skjemaspørsmål for et skriveelement"

msgid ""
"This page allows you to set up the fields that players can fill in in their "
"user profile"
msgstr ""
"På denne siden kan du konfigurere feltene som spillerne kan fylle ut i "
"brukerprofilen sin"

msgid ""
"We inform you that your membership of the Association has not been accepted "
"by the board"
msgstr ""
"Vi informerer deg om at ditt medlemskap i foreningen ikke er godkjent av "
"hovedstyret"

msgid ""
"Activates 'waiting list' style tickets, available only when all main tickets"
" are sold out"
msgstr ""
"Aktiverer ventelistebilletter, som kun er tilgjengelige når alle "
"hovedbilletter er utsolgt"

msgid ""
"Automatically generates and updates PDFs of character sheets, gallery and "
"player profiles"
msgstr ""
"Genererer og oppdaterer automatisk PDF-filer av karakterark, galleri og "
"spillerprofiler"

msgid ""
"Customize the appearance of all organizational pages, including colors, "
"fonts, and images"
msgstr ""
"Tilpass utseendet på alle organisasjonssider, inkludert farger, skrifttyper "
"og bilder"

msgid ""
"Here you can select the workspace to use: your organization, and your events"
" once created"
msgstr ""
"Her kan du velge hvilket arbeidsområde du vil bruke: organisasjonen din, og "
"hendelsene dine når de er opprettet"

msgid ""
"If checked: Adds a unique code to each payment, which helps in being able to"
" recognize it"
msgstr ""
"Hvis avkrysset: Legger til en unik kode for hver betaling, noe som gjør det "
"lettere å gjenkjenne den"

msgid ""
"Indicate the maximum number of such discounts that can be requested (0 for "
"infinite uses)"
msgstr ""
"Angi maksimalt antall slike rabatter som kan kreves (0 for uendelig bruk)"

msgid ""
"Optional logo image - you can upload a file of any size, it will be "
"automatically resized"
msgstr ""
"Valgfritt logobilde - du kan laste opp en fil av hvilken som helst "
"størrelse, og den vil automatisk endre størrelse"

msgid ""
"Optional – Casting priority granted by this option (e.g., 1 = low, 5 = "
"medium, 25 = high)"
msgstr ""
"Valgfritt - Casting-prioritet gitt av dette alternativet (f.eks. 1 = lav, 5 "
"= middels, 25 = høy)"

msgid ""
"Optional – Maximum number of times it can be requested across all signups (0"
" = unlimited)"
msgstr ""
"Valgfritt - Maksimalt antall ganger det kan forespørres på tvers av alle "
"påmeldinger (0 = ubegrenset)"

msgid ""
"This page allows you to add or change the types of ticket with which players"
" can register"
msgstr ""
"På denne siden kan du legge til eller endre hvilke billettyper spillerne kan"
" registrere seg med"

msgid ""
"This page shows active discounts on the player, allows you to activate or "
"deactivate them"
msgstr ""
"Denne siden oppsummerer spillerens aktive rabatter og lar deg aktivere eller"
" deaktivere dem"

msgid ""
"This page shows problems reported by contributors, for direct management "
"during the event"
msgstr ""
"Denne siden oppsummerer problemene som er rapportert av bidragsyterne, for "
"direkte håndtering under arrangementet"

msgid ""
"You can create new delegate accounts, or log in with them by pressing the "
"relevant button"
msgstr ""
"Du kan opprette nye delegatkontoer, eller logge inn med dem ved å trykke på "
"den relevante knappen"

msgid ""
"for each option four columns: name, description, price, available places (0 "
"for infinite)"
msgstr ""
"for hvert alternativ fire kolonner: navn, beskrivelse, pris, tilgjengelige "
"plasser (0 for uendelig)"

#, python-format
msgid ""
"Do you want to unsubscribe from our communication lists? <a "
"href='%(url)s'>Unsubscribe</a>"
msgstr ""
"Ønsker du å melde deg av våre kommunikasjonslister? <a href='%(url)s'>Avmeld"
" deg</a>"

msgid ""
"Enter the date and time when registrations open - leave blank to keep "
"registrations closed"
msgstr ""
"Angi dato og klokkeslett for når registreringene åpnes - la det stå tomt for"
" å holde registreringene stengt"

msgid ""
"Introduces 'Quests' as building blocks of the character sheet, each with "
"multiple 'traits'"
msgstr ""
"Innfører \"oppdrag\" som byggesteiner i karakterarket, hver med flere "
"\"egenskaper\""

msgid ""
"This page shows the accounting status of the event, divided into the various"
" expense types"
msgstr ""
"Denne siden oppsummerer den regnskapsmessige situasjonen for arrangementet, "
"fordelt på de ulike utgiftspostene"

msgid ""
"for bidirectional relationships, where the other character is also aware of "
"the connection"
msgstr ""
"for toveis relasjoner, der den andre karakteren også er klar over "
"forbindelsen"

msgid ""
"for unidirectional relationships, where the other character is NOT aware of "
"the connection"
msgstr ""
"for ensrettede relasjoner, der den andre karakteren IKKE er klar over "
"forbindelsen"

msgid ""
"Grant access to event management for other users and define roles with "
"specific permissions"
msgstr ""
"Gi andre brukere tilgang til hendelseshåndtering, og definer roller med "
"spesifikke tillatelser"

msgid ""
"Indicates public information about your character, which will be shown to "
"all other players"
msgstr ""
"Angir offentlig informasjon om karakteren din, som vises for alle andre "
"spillere"

msgid ""
"Optional – Maximum number of times it can be selected across all characters "
"(0 = unlimited)"
msgstr ""
"Valgfritt - Maksimalt antall ganger det kan velges på tvers av alle tegn (0 "
"= ubegrenset)"

msgid ""
"This page shows global competencies, skill areas in which contributors can "
"score themselves"
msgstr ""
"Denne siden viser globale kompetanser, ferdighetsområder som bidragsyterne "
"kan score seg selv på"

msgid ""
"To participate in this event, you will have to pay in addition the annual "
"membership fee of"
msgstr ""
"For å delta i dette arrangementet må du i tillegg betale den årlige "
"medlemsavgiften på"

msgid ""
"Unfortunately, without full payment of the fee, participation in the event "
"is not permitted"
msgstr ""
"Uten full betaling av avgiften er det dessverre ikke tillatt å delta i "
"arrangementet"

msgid ""
"Value of the discount for the registered player who gives the code to a "
"friend who signs up"
msgstr ""
"Verdien av rabatten for den registrerte spilleren som gir koden til en venn "
"som registrerer seg"

#, python-format
msgid ""
"Your request for reimbursement of %(amount).2f, with reason '%(reason)s', "
"has been approved"
msgstr ""
"Din anmodning om tilbakebetaling av %(amount).2f, med årsak '%(reason)s', er"
" godkjent"

#, python-format
msgid ""
"Alternatively, you can request a reimbursement in <a href='%(url)s'>your "
"accounting</a>.</i>"
msgstr ""
"Alternativt kan du be om refusjon i <a href='%(url)s'>regnskapet ditt</a>"

msgid ""
"Enables 'Factions' to organize characters into groups, either visible, "
"transversal or secret"
msgstr ""
"Gjør det mulig å organisere rollefigurene i grupper, enten synlige, "
"tverrgående eller hemmelige"

msgid ""
"Enables field 'cover', to shown a specific image in the gallery - until "
"assigned to a player"
msgstr ""
"Aktiverer feltet \"cover\", for å vise et bestemt bilde i galleriet - inntil"
" det er tilordnet en spiller"

msgid ""
"In order to subscribe to the Organization's events you must apply to be "
"admitted as a Member"
msgstr ""
"For å kunne melde deg på foreningens arrangementer må du søke om å bli tatt "
"opp som medlem"

msgid ""
"It is required for participation in all our live events, as it also covers "
"the insurance fee"
msgstr ""
"Det er påkrevd for å delta på alle våre live-arrangementer, da det også "
"dekker forsikringsavgiften"

msgid ""
"On this page you can book tickets for the event; once paid, a special code "
"will be generated"
msgstr ""
"På denne siden kan du bestille billetter til arrangementet; når du har "
"betalt, vil en spesiell kode bli generert"

#, python-format
msgid ""
"The user requested the password reset, but did not complete it. Give them "
"this link: %(url)s"
msgstr ""
"Brukeren ba om tilbakestilling av passordet, men fullførte det ikke. Gi dem "
"denne lenken: %(url)s"

msgid ""
"This page shows the email addresses to which to send updates in order to get"
" them to sign up"
msgstr ""
"Denne siden viser e-postadressene du skal sende oppdateringer til for å få "
"dem til å registrere seg"

msgid ""
"You can indicate a template event from which functionality and "
"configurations will be copied"
msgstr ""
"Du kan angi en malhendelse som funksjonalitet og konfigurasjoner skal "
"kopieres fra"

msgid ""
"Automatically generates a customizable PDF receipt for each payment and "
"emails it to the user"
msgstr ""
"Genererer automatisk en tilpassbar PDF-kvittering for hver betaling og "
"sender den til brukeren via e-post"

msgid ""
"Disable the system that finds the character number when a special reference "
"symbol is written"
msgstr ""
"Deaktiver systemet som finner tegnnummeret når et spesielt referansesymbol "
"skrives"

msgid ""
"Enables field 'assigned', to track which staff member is responsible for "
"each writing element"
msgstr ""
"Gjør det mulig å spore hvilken medarbeider som er ansvarlig for hvert "
"skriveelement i feltet \"tildelt"

msgid ""
"If checked, it allows players to enter public information on their "
"characters, visible to all"
msgstr ""
"Hvis den er merket av, kan spillerne legge inn offentlig informasjon om "
"karakterene sine, som er synlig for alle"

msgid ""
"If checked: Hides the possibility for the player to change the payment "
"amount for his entries"
msgstr ""
"Hvis avkrysset: Skjuler muligheten for spilleren til å endre "
"betalingsbeløpet for oppføringene sine"

msgid ""
"Performs daily checks for upcoming payments deadlines and sends reminder "
"emails automatically"
msgstr ""
"Utfører daglige kontroller av kommende betalingsfrister og sender automatisk"
" ut påminnelser via e-post"

msgid ""
"The quick access sidebar is on the left (on mobile, tap “Shortcuts” at the "
"bottom to open it)"
msgstr ""
"Hurtigtilgangssidefeltet er til venstre (på mobil trykker du på "
"\"Snarveier\" nederst for å åpne det)"

msgid ""
"This page allows you to add or edit an event revenue other than the players'"
" registration fee"
msgstr ""
"På denne siden kan du legge til eller redigere andre inntekter enn "
"spillernes påmeldingsavgift"

msgid ""
"This page shows in the detail of an event, the list of expertises covered by"
" the contributors"
msgstr ""
"Denne siden viser i detalj hvilke fagområder som dekkes av bidragsyterne i "
"et arrangement"

msgid ""
"Treats this event as a digital/online occurrence that does not require in-"
"person registration"
msgstr ""
"Behandler dette arrangementet som en digital/nettbasert hendelse som ikke "
"krever personlig påmelding"

msgid ""
"If it is assigned to you, you will automatically be assigned the original "
"character it mirrors"
msgstr ""
"Hvis du får den tildelt, vil du automatisk bli tildelt den opprinnelige "
"karakteren den speiler"

msgid ""
"Optional – Maximum number of times it can be selected across all "
"registrations (0 = unlimited)"
msgstr ""
"Valgfritt - Maksimalt antall ganger det kan velges på tvers av alle "
"registreringer (0 = ubegrenset)"

msgid ""
"This is the sidebar containing all the functions (it remains visible on "
"every management page)"
msgstr ""
"Dette er sidefeltet som inneholder alle funksjonene (det forblir synlig på "
"alle administrasjonssider)"

msgid ""
"To request a change of your e-mail address, please indicate both your old "
"and your new address"
msgstr ""
"Hvis du vil endre e-postadressen din, må du oppgi både den gamle og den nye "
"adressen"

msgid ""
"You will be notified when a new run is organized, and you will have fast-"
"track on registration"
msgstr ""
"Du vil bli informert når det arrangeres et nytt løp, og du har forkjøpsrett "
"ved påmelding"

msgid ""
"status of application: 'o' for optional, 'm' mandatory, 'c' creation, 'd' "
"disabled, 'h' hidden"
msgstr ""
"status for applikasjonen: \"o\" for valgfri, \"m\" obligatorisk, \"c\" "
"opprettelse, \"d\" deaktivert, \"h\" skjult"

msgid ""
"Communicate them only if strictly necessary, and if possible communicate "
"them in anonymous form"
msgstr ""
"Kommuniser dem bare hvis det er strengt nødvendig, og kommuniser dem om "
"mulig i anonymisert form"

msgid ""
"Define the registration form, and set up any number of registration "
"questions and their options"
msgstr ""
"Definer registreringsskjemaet, og sett opp et hvilket som helst antall "
"registreringsspørsmål og alternativer for disse"

msgid ""
"For each character added, a specific field will be available to add "
"additional plot information"
msgstr ""
"For hvert tegn som legges til, vil et spesifikt felt være tilgjengelig for å"
" legge til ytterligere plottinformasjon"

#, python-format
msgid ""
"For each of them, you will receive %(amount_from)s %(currency)s off your own"
" event registration"
msgstr ""
"For hver av dem vil du motta %(amount_from)s %(currency)s rabatt på din egen"
" arrangementregistrering"

msgid ""
"For each of them, you will receive the following discount on your membership"
" event registration"
msgstr ""
"For hver av dem får du følgende rabatt på registreringen til "
"medlemsarrangementet ditt"

msgid ""
"This page allows you to perform a quick setup of the most important settings"
" for your new event"
msgstr ""
"På denne siden kan du utføre et raskt oppsett av de viktigste innstillingene"
" for det nye arrangementet"

msgid ""
"Unique code for internal use - not visible. Indicate a string without spaces"
" or strange symbols"
msgstr ""
"Unik kode for internt bruk - ikke synlig. Angi en streng uten mellomrom "
"eller merkelige symboler"

msgid ""
"We confirm that your membership has been accepted by the board. We welcome "
"you to our community"
msgstr ""
"Vi bekrefter at ditt medlemskap er godkjent av hovedstyret. Vi ønsker deg "
"velkommen til vårt fellesskap"

msgid ""
"We confirm that your registration for this event has been cancelled. We are "
"sorry to see you go"
msgstr ""
"Vi bekrefter at påmeldingen din til dette arrangementet er kansellert. Vi er"
" lei oss for at du må gå"

msgid ""
"You have already paid your dues for the current year, so you are already "
"covered for this event"
msgstr ""
"Du har allerede betalt medlemskontingenten for inneværende år, så du er "
"allerede dekket for dette arrangementet"

msgid ""
"Adds a link on personal accounts pages, allowing users to donate money to "
"the association freely"
msgstr ""
"Legger til en lenke på personlige kontosider, slik at brukerne fritt kan "
"donere penger til foreningen"

msgid ""
"Allows you to set a 'tax' percentage on event income that must be set aside "
"for the organisation"
msgstr ""
"Gjør det mulig å angi en \"skatteprosent\" på arrangementsinntektene som må "
"settes av til organisasjonen"

#, python-format
msgid ""
"File extension '%(extension)s' is not allowed. Allowed extensions are: "
"'%(allowed_extensions)s'."
msgstr ""
"Filtypen '%(extension)s' er ikke tillatt. Tillatte filtyper er: "
"'%(allowed_extensions)s'."

msgid ""
"Lets you specify a date (and time) on which registration will open, keeping "
"it closed until then"
msgstr ""
"Her kan du angi en dato (og et klokkeslett) for når registreringen skal "
"åpnes, og holde den stengt frem til da"

msgid ""
"Once downloaded you must print it, sign it, take a digital scan, and upload "
"it to the form below"
msgstr ""
"Når du har lastet det ned, må du skrive det ut, signere det, ta en digital "
"skanning og laste det opp til skjemaet nedenfor"

msgid ""
"Optional: upload a photo of yourself associated with your character "
"specifically for this event!"
msgstr ""
"Valgfritt: Last opp et bilde av deg selv i forbindelse med karakteren din "
"spesielt for dette arrangementet!"

msgid ""
"The collection grows: we have no doubt, the fortunate will live soon an "
"unprecedented experience"
msgstr ""
"Samlingen vokser: Vi er ikke i tvil om at den heldige personen snart vil "
"oppleve noe helt nytt"

msgid ""
"This is the overall amount that should be held in the organization’s bank "
"and financial accounts"
msgstr ""
"Dette er det totale beløpet som skal stå på organisasjonens bank- og "
"finanskontoer"

msgid ""
"This page summarises the roles to be assigned in order to use the functions "
"concerning the event"
msgstr ""
"Denne siden oppsummerer rollene som må tildeles for å kunne bruke "
"funksjonene som gjelder arrangementet"

msgid ""
"Did you encounter an error, or did you find a text with an incorrect "
"translation in your language"
msgstr ""
"Har du støtt på en feil, eller har du funnet en tekst med feil oversettelse "
"på ditt språk"

msgid ""
"Do you want to enable an automatic email reminder system for registered "
"users who miss a deadline"
msgstr ""
"Ønsker du å aktivere et automatisk e-postpåminnelsessystem for registrerte "
"brukere som overskrider en tidsfrist"

msgid ""
"Enables managing of entry of revenue for an event that do not originate from"
" player registrations"
msgstr ""
"Gjør det mulig å administrere inntekter for et arrangement som ikke stammer "
"fra spillerregistreringer"

msgid ""
"Insert the link to an external tool where users will be redirected if they "
"are not yet registered"
msgstr ""
"Sett inn lenken til et eksternt verktøy der brukerne blir omdirigert hvis de"
" ennå ikke er registrert"

msgid ""
"This field can be edited by the player only when the character is in one of "
"the selected statuses"
msgstr ""
"Dette feltet kan bare redigeres av spilleren når karakteren befinner seg i "
"en av de valgte statusene"

msgid ""
"typ (type: 's' for single choice, 'm' for multiple choice, 't' for short "
"text, 'p' for long text)"
msgstr ""
"typ (type: 's' for enkeltvalg, 'm' for flervalg, 't' for kort tekst, 'p' for"
" lang tekst)"

msgid ""
"An user with this email address has been created on our website. If you wish"
" to activate, click on"
msgstr ""
"Det er opprettet en bruker med denne e-postadressen på nettstedet vårt. Hvis"
" du ønsker å aktivere, klikk på"

msgid ""
"Enables players to send private messages to each other, without revealing "
"personal email addresses"
msgstr ""
"Gjør det mulig for spillerne å sende private meldinger til hverandre uten å "
"avsløre personlige e-postadresser"

msgid ""
"Grant access to organization management for other users and define roles "
"with specific permissions"
msgstr ""
"Gi andre brukere tilgang til organisasjonsadministrasjon, og definer roller "
"med spesifikke tillatelser"

msgid ""
"If checked, prevents multiple users from editing the same item at the same "
"time to avoid conflicts"
msgstr ""
"Hvis avkrysset, forhindrer det at flere brukere redigerer det samme "
"elementet samtidig for å unngå konflikter"

msgid ""
"We only ask for a moment of your time to check the documents you have "
"uploaded, it won't take long"
msgstr ""
"Vi ber bare om et øyeblikk av din tid til å sjekke dokumentene du har lastet"
" opp, det tar ikke lang tid"

msgid ""
"We thank you for participating in the collection: we are sure they will live"
" a terrific experience"
msgstr ""
"Vi takker deg for at du deltok i innsamlingen: Du ga oss en opplevelse uten "
"sidestykke"

msgid ""
"A friend of yours will be able to receive the registration as a gift by "
"accessing this special link"
msgstr ""
"En venn av deg vil kunne motta et medlemskap i gave ved å gå inn på denne "
"spesielle lenken"

msgid ""
"Allows you to configure a custom external mail server that will be used "
"instead of the standard one"
msgstr ""
"Gjør det mulig å konfigurere en egendefinert ekstern e-postserver som skal "
"brukes i stedet for standardserveren"

msgid ""
"If checked, options no longer available in the form are hidden, instead of "
"being displayed disabled"
msgstr ""
"Hvis avkrysset, skjules alternativer som ikke lenger er tilgjengelige i "
"skjemaet, i stedet for å vises deaktivert"

msgid ""
"Lets you define sections in the registration form, grouping questions to "
"make lengthy forms clearer"
msgstr ""
"Her kan du definere seksjoner i registreringsskjemaet og gruppere spørsmål "
"for å gjøre lange skjemaer mer oversiktlige"

msgid ""
"This page shows the different versions available of the character, and the "
"differences between them"
msgstr ""
"Denne siden oppsummerer de ulike versjonene av karakterarket som er "
"tilgjengelige, og forskjellene mellom dem"

msgid ""
"You are a regular member of our Organization. You can subscribe to events "
"organized for our members"
msgstr ""
"Du er et registrert medlem av foreningen vår. Du kan melde deg på "
"arrangementer som arrangeres for våre medlemmer"

msgid ""
"You can update your registration by simply changing the value of the fields "
"and clicking on confirm"
msgstr ""
"Du kan oppdatere registreringen ved å endre verdien i feltene og klikke på "
"bekreft"

msgid ""
"You have requested a specific page of an organisation, but it is not "
"specified in the address given"
msgstr ""
"Du har bedt om en spesifikk side for en organisasjon, men den er ikke "
"spesifisert i adressen som er oppgitt"

msgid ""
"By pressing confirm, this registration will be assigned to you, and you will"
" then be duly registered"
msgstr ""
"Ved å trykke på bekreft, vil denne oppføringen bli tildelt deg, og du vil da"
" bli behørig registrert"

msgid ""
"Enables a 'campaign' style setup where multiple events share the same set of"
" characters and factions"
msgstr ""
"Muliggjør et \"kampanje\"-oppsett der flere arrangementer deler samme sett "
"med figurer og fraksjoner"

msgid ""
"Optional text to be included in the email sent to the player to notify them "
"of the approval decision"
msgstr ""
"Valgfri tekst som skal inkluderes i e-posten som sendes til spilleren for å "
"varsle dem om godkjenningsbeslutningen"

msgid ""
"This code is used to generate the secret registration link, you may keep the"
" default or customize it"
msgstr ""
"Denne koden brukes til å generere den hemmelige registreringslenken, du kan "
"beholde standardinnstillingen eller tilpasse den"

msgid ""
"This page shows the conversation with a player concerning a need of them. "
"You can add a new response"
msgstr ""
"Denne siden viser samtalen med en spiller om et behov de har. Du kan legge "
"til et nytt svar"

msgid ""
"To confirm your event registration, please complete your payment within one "
"week. You can do so here"
msgstr ""
"For å bekrefte din påmelding til arrangementet, vennligst fullfør betalingen"
" innen én uke. Du kan gjøre det her"

msgid ""
"Enables the definition of surcharges that are added to every registration "
"made after a specified date"
msgstr ""
"Gjør det mulig å definere tilleggsavgifter som legges til for hver "
"registrering som gjøres etter en spesifisert dato"

#, python-format
msgid ""
"Hello! You have registered for %(event)s, but we have not yet received your "
"annual membership payment"
msgstr ""
"Hei, du! Du har meldt deg på %(event)s, men vi har ennå ikke mottatt din "
"årlige medlemsbetaling"

msgid ""
"If checked, the subscribers' gallery will not be displayed to those who are "
"not subscribed to the run"
msgstr ""
"Hvis dette alternativet er krysset av, vil ikke abonnentenes galleri vises "
"for dem som ikke abonnerer på løpet"

msgid ""
"Indicates public information about your character, which will be shown only "
"to you and the organizers"
msgstr ""
"Angi privat informasjon om karakteren din, den vil bare være synlig for deg "
"og arrangørene"

msgid ""
"Instead of using an internal registration form, redirects the player to an "
"external registration link"
msgstr ""
"I stedet for å bruke et internt registreringsskjema, omdirigerer du "
"spilleren til en ekstern registreringslenke"

msgid ""
"Beyond the minimum number of days indicated, the quota will no longer be "
"available during registration"
msgstr ""
"Utover det angitte minimumsantallet dager vil gebyret ikke lenger være "
"tilgjengelig i registreringen"

msgid ""
"Do you consent to the sharing of your personal data in accordance with the "
"GDPR and our Privacy Policy"
msgstr ""
"Samtykker du til deling av personopplysningene dine i samsvar med GDPR og "
"vår personvernerklæring"

msgid ""
"This page allows you to perform a quick setup of the most important settings"
" for your new organization"
msgstr ""
"På denne siden kan du utføre et raskt oppsett av de viktigste innstillingene"
" for den nye organisasjonen din"

msgid ""
"This page allows you to select the features of a template (click on a "
"feature to show its description)"
msgstr ""
"På denne siden kan du velge funksjonene i en mal (klikk på en funksjon for å"
" vise beskrivelsen av den)"

msgid ""
"(You can also refer to traits from other quests, but be careful that  are "
"always of the same macrotype)"
msgstr ""
"(Du kan også referere til egenskaper fra andre oppdrag, men pass på at de "
"alltid er av samme makrotype)"

msgid ""
"Enables Plots, story arcs involving selected characters, adding extra "
"content to their character sheets"
msgstr ""
"Gjør det mulig å legge til plott, historiebuer som involverer utvalgte "
"karakterer, og legger til ekstra innhold i karakterarkene deres"

msgid ""
"Fully describe what the box contains, especially number of items, main "
"features, state of preservation."
msgstr ""
"Gi en fullstendig beskrivelse av hva esken inneholder, særlig antall "
"gjenstander, hovedtrekk og bevaringstilstand."

msgid ""
"If present, it indicates the reason for the payment that the player must put"
" on the payments they make."
msgstr ""
"Hvis den er til stede, angir den årsaken til betalingen som spilleren må "
"skrive på betalingene de foretar."

msgid ""
"Introduces a new way to display past and upcoming events, inspired by "
"popular streaming-service layouts"
msgstr ""
"Innfører en ny måte å vise tidligere og kommende arrangementer på, inspirert"
" av populære strømmetjenesters layout"

msgid ""
"This page summarises the roles to be assigned in order to use the functions "
"concerning the organisation"
msgstr ""
"Denne siden oppsummerer rollene som må tildeles for å kunne bruke "
"funksjonene som gjelder organisasjonen"

msgid ""
"Allows players to create and contribute to collections aimed at assisting "
"another player with event fees"
msgstr ""
"Gjør det mulig for spillere å opprette og bidra til innsamlinger for å "
"hjelpe en annen spiller med arrangementsavgifter"

msgid ""
"If checked, allows a registration form question to be visible based on the "
"selected registration ticket."
msgstr ""
"Hvis avkrysset, kan et spørsmål i registreringsskjemaet være synlig basert "
"på den valgte registreringsbilletten."

msgid ""
"In particular, they will only be made visible to the organisers of the "
"events you decide to register for"
msgstr ""
"De vil kun bli gjort synlige for arrangørene av de arrangementene du velger "
"å registrere deg på"

msgid ""
"Number of days past the deadline beyond which registrations are marked to be"
" cancelled (default 30 days)"
msgstr ""
"Antall dager etter at fristen er utløpt som registreringer markeres som "
"kansellerte (standard 30 dager)"

msgid ""
"The discount has been added! It has been reserved for you for 15 minutes, "
"after which it will be removed"
msgstr ""
"Anlegget er lagt til! Den er reservert for deg i 15 minutter, og vil "
"deretter bli fjernet"

msgid ""
"This page shows the list of members, divided by type: applicants, approved, "
"renewed for the current year"
msgstr ""
"Denne siden viser listen over medlemmer, inndelt etter type: søkere, "
"godkjente, fornyede for inneværende år"

msgid ""
"Adds 'Patron' and 'Reduced' ticket types. Each Patron ticket purchased makes"
" one Reduced ticket available"
msgstr ""
"Legger til billettyperne \"Patron\" og \"Reduced\". Hver Patron-billett som "
"kjøpes, gjør én Reduced-billett tilgjengelig"

msgid ""
"If checked, it adds a field in which the player can indicate which elements "
"they wish to avoid altogether"
msgstr ""
"Hvis det er merket av, legges det til et felt der spilleren kan angi hvilke "
"elementer han eller hun ønsker å unngå helt"

msgid ""
"Percentage of takings calculated as a fee for association infrastructure (in"
" whole numbers from 0 to 100)"
msgstr ""
"Prosentandel av inntektene som beregnes som en avgift som skal avsettes til "
"foreningens infrastruktur (i hele tall fra 0 til 100)"

msgid ""
"The question will be shown in the selected section (if left empty it will "
"shown at the start of the form)"
msgstr ""
"Spørsmålet vises i den valgte seksjonen (hvis den står tom, vises den i "
"begynnelsen av skjemaet)"

msgid ""
"This page allows you to add or modify the dynamic instalments with which the"
" player can split the payment"
msgstr ""
"På denne siden kan du legge til eller endre de dynamiske avdragene som "
"spilleren kan dele opp betalingen med"

msgid ""
"When you want to close the collection, follow the link below. A special "
"redemption code will be generated"
msgstr ""
"Når du vil avslutte samlingen, følger du lenken nedenfor. En spesiell "
"innløsningskode vil bli generert"

msgid ""
"Adds support for assigning XP (experience points) to characters, which can "
"then be used to purchase skills"
msgstr ""
"Tilfører støtte for å tildele XP (erfaringspoeng) til figurer, som deretter "
"kan brukes til å kjøpe ferdigheter"

msgid ""
"Every friend who registers and uses this code will receive the following "
"discount directly on their ticket"
msgstr ""
"Alle venner som registrerer seg og bruker denne koden, får følgende rabatt "
"direkte på billetten"

msgid ""
"Indicates useful information to passengers, such as color of your car, time "
"estimated time of your arrival"
msgstr ""
"Viser nyttig informasjon for passasjerene, for eksempel fargen på bilen din "
"og beregnet ankomsttid"

msgid ""
"Keeps a daily record of the organisation's and events' financial status, "
"displaying trend graphs over time"
msgstr ""
"Fører daglig oversikt over organisasjonens og arrangementenes økonomiske "
"status, og viser trendgrafer over tid"

msgid ""
"Staff members who are allowed to be able to see the responses of players "
"(leave blank to let everyone see)"
msgstr ""
"Ansatte som har lov til å se spillernes svar (la det stå tomt for å la alle "
"se)"

msgid ""
"If you select another event, it will be considered in the same campaign, and"
" they will share the characters"
msgstr ""
"Hvis du velger et annet arrangement, vil det bli regnet som en del av samme "
"kampanje, og de vil dele tegnene"

msgid ""
"Indicate the type of discount: standard, play again (only available to those"
" who have already played a run)"
msgstr ""
"Angi type rabatt: standard, spill igjen (kun tilgjengelig for de som "
"allerede har spilt et løp)"

msgid ""
"Occasionally shows a special page to users, based on a defined probability, "
"and optionally assigns a result"
msgstr ""
"Viser av og til en spesiell side til brukerne, basert på en definert "
"sannsynlighet, og tildeler eventuelt et resultat"

msgid ""
"Percentage to be retained by the payment system - enter the value as a "
"number, without the percentage symbol"
msgstr ""
"Prosentandel som skal beholdes av betalingssystemet - skriv inn verdien som "
"et tall, uten prosentsymbolet"

msgid ""
"Please check that you have copied the entire message for payment exactly (in"
" coloured text), it is important"
msgstr ""
"Sjekk at du har kopiert hele betalingsgrunnen nøyaktig (i farget tekst), det"
" er viktig"

#, python-format
msgid ""
"We confirm that the collection for '%(recipient)s' has been activated. <a "
"href='%(url)s'>Manage it here!</a>"
msgstr ""
"Vi bekrefter at samlingen for '%(recipient)s' er aktivert. <a "
"href='%(url)s'>Håndter den her!</a>"

msgid ""
"The relationship between these characters turns out to be empty. Check "
"whether it should be written something"
msgstr "Forholdet mellom disse tegnene er tomt. Sjekk om noe må skrives"

#, python-format
msgid ""
"A reimbursement for '%(reason)s' has been marked as issued. %(amount).2f "
"%(elements)s have been marked as used"
msgstr ""
"En refusjon for \"%(reason)s\" er markert som utstedt. %(amount).2f "
"%(elements)s har blitt markert som brukt"

msgid ""
"Activates a page summarizing overdue players and their deadlines (payments, "
"memberships, forms, casting, etc.)"
msgstr ""
"Aktiverer en side som oppsummerer forfallne spillere og deres frister "
"(betalinger, medlemskap, skjemaer, casting osv.)"

msgid ""
"First and last name characters do not match (remember to enter the correct "
"first and last names in legal_name)"
msgstr ""
"For- og etternavn stemmer ikke overens (husk å skrive inn riktig for- og "
"etternavn i legal_name)"

#, python-format
msgid ""
"Hello! To confirm your provisional registration for %(event)s, you must "
"apply for membership in the association"
msgstr ""
"Hei! For å bekrefte din foreløpige påmelding til %(event)s, må du søke om "
"medlemskap i foreningen"

msgid ""
"If you select one (or more) tickets, the option will only be available to "
"players who have selected that ticket"
msgstr ""
"Hvis du velger én (eller flere) billetter, vil alternativet bare være "
"tilgjengelig for spillere som har valgt den aktuelle billetten"

msgid ""
"This page displays the application for membership in the organization. You "
"can accept or reject the application"
msgstr ""
"Denne siden viser søknaden om medlemskap i organisasjonen. Du kan godta "
"eller avvise søknaden"

msgid ""
"Enables \"Prologues\", short introductory paragraphs for each act of the "
"game, which players receive to guide them"
msgstr ""
"Aktiverer \"Prologer\", korte introduksjonsavsnitt for hver handling i "
"spillet, som spillerne får for å veilede dem"

msgid ""
"Enables fixed installment deadlines for registration fees, allowing you to "
"define multiple due dates and amounts"
msgstr ""
"Gjør det mulig å fastsette faste avdragsfrister for registreringsavgifter, "
"slik at du kan definere flere forfallsdatoer og beløp"

msgid ""
"For text questions, maximum number of characters; For multiple options, "
"maximum number of options (0 = no limit)"
msgstr ""
"For tekstspørsmål, maksimalt antall tegn; for flere alternativer, maksimalt "
"antall alternativer (0 = ingen begrensning)"

msgid ""
"If checked, options no longer available in the registration form are hidden,"
" instead of being displayed disabled"
msgstr ""
"Hvis dette alternativet er merket av, skjules alternativer som ikke lenger "
"er tilgjengelige i registreringsskjemaet, i stedet for å bli vist deaktivert"

msgid ""
"Once your admission is approved, you will be able to pay for the tickets for"
" the events you have registered for."
msgstr ""
"Når du har fått godkjent opptaket ditt, kan du betale for billettene til de "
"arrangementene du har meldt deg på."

msgid ""
"This page shows email lists of users, divided by their expressed preferences"
" regarding newsletter communications"
msgstr ""
"Denne siden viser e-postlister over brukere, inndelt etter deres uttrykte "
"preferanser når det gjelder nyhetsbrevkommunikasjon"

msgid ""
"You are on the waiting list, you must be registered with a regular ticket to"
" be able to select your preferences!"
msgstr ""
"Du står på venteliste, du må være registrert med en vanlig billett for å "
"kunne velge dine preferanser!"

#, python-format
msgid ""
"Alternatively, you can request to receive it with a formal request in the <a"
" href='%(url)s'>your accounting.</a>."
msgstr ""
"Alternativt kan du be om å motta den med en formell forespørsel i <a "
"href='%(url)s'>kontoene dine.</a>."

msgid ""
"Deadline in the measure of days from enrollment (fill in one between the "
"fixed deadline and the deadline in days)"
msgstr ""
"Frist i dager fra registrering (fyll ut en mellom fast frist og frist i "
"dager)"

msgid ""
"If checked, allows a registration form question to be visible only if the "
"player is assigned to certain factions."
msgstr ""
"Hvis avkrysset, kan et spørsmål i registreringsskjemaet bare være synlig "
"hvis spilleren tilhører en bestemt fraksjon."

msgid ""
"The character has been proposed to the staff, who will examine it and "
"approve it or request changes if necessary."
msgstr ""
"Karakteren er foreslått for staben, som vil undersøke den og godkjenne den "
"eller be om endringer hvis det er nødvendig."

msgid ""
"The first line are the field names, such as 'number', 'name', "
"'presentation', 'text'. (Only 'number' is required)"
msgstr ""
"Den første linjen er feltnavnene, for eksempel \"number\", \"name\", "
"\"presentation\", \"text\". (Bare 'number' er påkrevd)"

msgid ""
"Your friends wanted to give you a special gift: they gave you the chance to "
"participate in one of our experiences"
msgstr ""
"Vennene dine ville gi deg en spesiell gave: De ga deg muligheten til å delta"
" i en av våre opplevelser"

msgid ""
"typ (type: 's' for single choice, 'm' for multiple choice, 't' for short "
"text, 'p' for long text, 'e' for editor)"
msgstr ""
"typ (type: 's' for enkeltvalg, 'm' for flervalg, 't' for kort tekst, 'p' for"
" lang tekst, 'e' for editor)"

msgid ""
"For your convenience, this page only shows questions from the last 3 months."
" To view previous questions click here"
msgstr ""
"For enkelhets skyld viser denne siden bare spørsmål fra de siste 3 månedene."
" Klikk her for å se tidligere spørsmål"

msgid ""
"Indicate all references of how you want your refund to be paid  (ex: IBAN "
"and full bank details, paypal link, etc)"
msgstr ""
"Oppgi alle referanser til hvordan du vil at refusjonen skal utbetales "
"(f.eks. IBAN og fullstendige bankopplysninger, paypal-lenke osv.)"

msgid ""
"Indicate whether the character is a mirror (i.e., whether this pg shows the "
"true secret face of another character)"
msgstr ""
"Angi om karakteren er et speil (dvs. om denne karakteren viser en annen "
"karakters sanne, hemmelige ansikt)"

msgid ""
"Adds a link to legal notices on every page, and provides a management panel "
"link to edit the content of that notice"
msgstr ""
"Legger til en lenke til juridiske merknader på hver side, og gir en lenke "
"til administrasjonspanelet for å redigere innholdet i merknaden"

msgid ""
"Do you want to add payment gateway fees to the ticket price, so that the "
"user pays them instead of the organization"
msgstr ""
"Ønsker du å legge til gebyrer for betalingsgateway til billettprisen, slik "
"at brukeren betaler dem i stedet for organisasjonen"

msgid ""
"If checked, it allows players to enter private information on their "
"characters, visible only to them and the staff."
msgstr ""
"Hvis det er krysset av, kan spillerne legge inn privat informasjon om "
"karakterene sine, som bare er synlig for dem selv og personalet."

msgid ""
"Lets staff upload receipts for event expenses, tracking both the event "
"expenses, and the amount to refund the staff"
msgstr ""
"Lar de ansatte laste opp kvitteringer for utgifter til arrangementer, og "
"sporer både utgiftene til arrangementet og beløpet som skal refunderes de "
"ansatte"

msgid ""
"Number of months, starting from the beginning of the membership year, for "
"which to make free membership fee payment"
msgstr ""
"Antall måneder, regnet fra begynnelsen av medlemsåret, hvor "
"medlemskontingenten kan betales gratis"

msgid ""
"Lets you create 'template' events whose configurations and settings can be "
"used as a starting point for other events"
msgstr ""
"Gir deg mulighet til å opprette \"malhendelser\" med konfigurasjoner og "
"innstillinger som kan brukes som utgangspunkt for andre hendelser"

msgid ""
"The collection is active! To participate click on the following link, or "
"copy it to whoever you want to get involved"
msgstr ""
"Innsamlingen er i gang! For å delta, klikk på følgende lenke, eller kopier "
"den til den du ønsker å involvere"

msgid ""
"Your registration will now be saved in provisional status. It will be "
"confirmed when your ticket payment is received"
msgstr ""
"Registreringen din vil nå bli lagret i foreløpig status. Den vil bli "
"bekreftet når billettbetalingen er mottatt"

msgid ""
"Allows players to submit shuttle requests (e.g., pickup logistics), and "
"staff can manage the status of those requests"
msgstr ""
"Gjør det mulig for spillere å sende inn forespørsler om skytteltrafikk "
"(f.eks. hentelogistikk), og personalet kan administrere statusen til disse "
"forespørslene"

#, python-format
msgid ""
"Allowed type '%(allowed_type)s' is not a valid type.See "
"https://www.iana.org/assignments/media-types/media-types.xhtml"
msgstr ""
"Tillatt type '%(allowed_type)s' er ikke en gyldig type. Se "
"https://www.iana.org/assignments/media-types/media-types.xhtml"

msgid ""
"Enables players to customize specific attributes (name, pronoun, public "
"info, etc.) of the characters they're assigned"
msgstr ""
"Gjør det mulig for spillerne å tilpasse spesifikke attributter (navn, "
"pronomen, offentlig informasjon osv.) til karakterene de får tildelt"

msgid ""
"If you select one (or more) tickets, the question will only be shown to "
"players who have selected one of those tickets"
msgstr ""
"Hvis du velger én (eller flere) billett(er), vises spørsmålet bare for "
"spillere som har valgt denne billetten"

msgid ""
"This page allows you to change the appearance settings and presentation of "
"the management system for your Organization"
msgstr ""
"På denne siden kan du endre innstillingene for utseendet og presentasjonen "
"av administrasjonssystemet for organisasjonen din"

msgid ""
"Are you a doctor, a nurse, or a licensed rescuer? We can ask you to "
"intervene in case accidents occur during the event?"
msgstr ""
"Er du lege, sykepleier eller autorisert redningsmann? Kan vi be deg om å "
"gripe inn hvis det skulle skje en ulykke under arrangementet?"

msgid ""
"Enables basic inventory management. Users can add items to a warehouse "
"table, track quantities, and note item locations"
msgstr ""
"Muliggjør grunnleggende lagerstyring. Brukerne kan legge til varer i en "
"lagertabell, spore antall og notere hvor varene befinner seg"

msgid ""
"If your question is about a specific event, please select it! If  is a "
"general question instead, please leave it blank."
msgstr ""
"Hvis spørsmålet ditt gjelder et bestemt arrangement, vennligst velg det! "
"Hvis det er et generelt spørsmål, kan du la det stå tomt."

msgid ""
"Once you have made the payment, return to this page, and upload below the "
"screenshot of the confirmation sent by Paypal"
msgstr ""
"Når du har gjennomført betalingen, går du tilbake til denne siden og laster "
"opp skjermbildet av bekreftelsen fra Paypal nedenfor"

#, python-format
msgid ""
"There are past runs still open: <b>%(list)s</b>. Once all tasks (accounting,"
" etc.) are finished, mark them as completed"
msgstr ""
"Det er tidligere kjøringer som fortsatt er åpne: <b>%(list)s</b>. Når alle "
"oppgaver (regnskap osv.) er fullført, merker du dem som fullført"

msgid ""
"Total of all expenses incurred for the event, both personal and "
"organizational, including any tokens and credits issued"
msgstr ""
"Summen av alle utgifter som påløper i forbindelse med arrangementet, både "
"personlige og organisatoriske, inkludert eventuelle utstedte poletter og "
"kreditter"

#, python-format
msgid ""
"We confirm we received the donation of %(amount)d %(currency)s. We thank you"
" for your support, and for believing in us!"
msgstr ""
"Vi bekrefter at vi har mottatt donasjonen på %(amount)d %(currency)s. Vi "
"takker for støtten og for at du tror på oss!"

#, python-format
msgid ""
"You have some fixed installments with both date and days set, but those "
"values cannot be set at the same time: %(list)s"
msgstr ""
"Du har noen faste avdrag med både dato og dager angitt, men disse verdiene "
"kan ikke angis samtidig: %(list)s"

msgid ""
"Enables a ticket-like system for in-game 'problems,' where staff can log "
"issues, assign severity/urgency, and track them"
msgstr ""
"Muliggjør et billettlignende system for \"problemer\" i spillet, der de "
"ansatte kan logge problemer, tildele alvorlighetsgrad/hastegrad og spore dem"

msgid ""
"for each option five columns: name, description, available seats (0 for "
"infinite), prerequisite options, ticket required"
msgstr ""
"fem kolonner for hvert alternativ: navn, beskrivelse, tilgjengelige plasser "
"(0 for uendelig), forutsetninger, billettkrav"

msgid ""
"Allows you to upload financial system statements (e.g., bank statements) to "
"match and approve corresponding wire payments"
msgstr ""
"Gjør det mulig å laste opp kontoutskrifter (f.eks. kontoutskrifter fra "
"banken) for å matche og godkjenne tilsvarende bankoverføringer"

msgid ""
"Indicate the special discount code, to be communicated to the players, which"
" will need to be entered during registration."
msgstr ""
"Angi den spesielle rabattkoden som skal kommuniseres til spillerne, og som "
"de må oppgi under registreringen."

msgid ""
"Indicate whether the discount can be used only on new enrollment, or whether"
" it can be used by already registered players."
msgstr ""
"Angi om rabatten bare kan brukes ved nyregistrering, eller om den kan brukes"
" av allerede registrerte spillere."

msgid ""
"Lets you specify a set of users who receive payment confirmation emails for "
"all events, instead of each event's organizers"
msgstr ""
"Gjør det mulig å angi et sett med brukere som skal motta e-poster med "
"betalingsbekreftelser for alle arrangementer, i stedet for arrangørene av "
"hvert enkelt arrangement"

#, python-format
msgid ""
"Please also note that payment of the annual membership fee (%(amount)d "
"%(currency)s) is required to participate in events."
msgstr ""
"Vær også oppmerksom på at det kreves betaling av den årlige medlemsavgiften "
"(%(amount)d %(currency)s) for å delta på arrangementer."

msgid ""
"The optimal allocation based on the set values is simulated; you can run it "
"as many times as you like before final loading"
msgstr ""
"Den optimale allokeringen basert på de innstilte verdiene simuleres; du kan "
"kjøre den så mange ganger du vil før den endelige innlastingen"

msgid ""
"This page shows the total membership accounts, dues, donations, expenses, "
"the overall cash and individual event/run budget"
msgstr ""
"Denne siden viser det totale medlemskontoen, kontingenter, donasjoner, "
"utgifter, det totale kontantbudsjettet og budsjettet for det enkelte "
"arrangement/løp"

msgid ""
"Optional - For text questions, maximum number of characters; For multiple "
"options, maximum number of options (0 = no limit)"
msgstr ""
"Valgfritt - For tekstspørsmål, maksimalt antall tegn; for flere "
"alternativer, maksimalt antall alternativer (0 = ingen begrensning)"

msgid ""
"Allows players to purchase tickets as gifts. A special code is generated and"
" provided to the gift recipient for registration"
msgstr ""
"Gjør det mulig for spillere å kjøpe billetter som gaver. En spesiell kode "
"genereres og gis til gavemottakeren for registrering"

#, python-format
msgid ""
"Every friend who signs up and uses this code in the 'Discounts' field will "
"receive %(amount_to)s %(currency)s off the ticket"
msgstr ""
"Hver venn som registrerer seg og bruker denne koden i feltet \"Rabatter\", "
"vil få %(amount_to)s %(currency)s rabatt på billetten"

msgid ""
"Specify your custom character name (depending on the event you can choose "
"the name, or adapt the name to your chosen gender)"
msgstr ""
"Angi navnet på den tilpassede karakteren din (avhengig av arrangementet kan "
"du velge navn eller tilpasse navnet til sjangeren du har valgt)"

msgid ""
"Enables 'lottery' tickets with unlimited availability and no cost, from "
"which a random subset is converted into normal tickets"
msgstr ""
"Gjør det mulig å kjøpe lodd med ubegrenset tilgjengelighet og uten kostnad, "
"hvor en tilfeldig delmengde konverteres til vanlige lodd"

msgid ""
"This page shows the casting preferences expressed by players, and allows "
"them to be assigned through an optimization algorithm"
msgstr ""
"Denne siden viser spillernes preferanser for rollebesetning og gjør det "
"mulig å tildele dem via en optimaliseringsalgoritme"

msgid ""
"You can now freely explore the system. You'll find below some suggestions on"
" what you could do now to set up everything nicely"
msgstr ""
"Du kan nå utforske systemet fritt. Nedenfor finner du noen forslag til hva "
"du kan gjøre nå for å få alt på plass"

msgid ""
"You have completed your application for association membership: therefore, "
"your event registrations are temporarily confirmed."
msgstr ""
"Du har fullført søknaden din om medlemskap i foreningen: derfor er "
"arrangementspåmeldingene dine midlertidig bekreftet."

msgid ""
"If checked, players may add abilities themselves, by selecting from those "
"that are visible, and whose pre-requisites they meet."
msgstr ""
"Hvis avkrysset, vil spillerne kunne legge til ferdigheter selv, ved å velge "
"blant de som er synlige og som oppfyller forutsetningene."

msgid ""
"If checked, enables to set for each registration question the list of staff "
"members allowed to see it's answers from the players"
msgstr ""
"Hvis avkrysset, gjør det mulig å angi for hvert registreringsspørsmål listen"
" over ansatte som har tillatelse til å se svarene fra spillerne"

msgid ""
"Please remember that the information on this page was given with the "
"implicit trust that it will be treated with the utmost care"
msgstr ""
"Husk at informasjonen på denne siden er gitt i tillit til at den vil bli "
"behandlet med den største forsiktighet"

msgid ""
"The payment of your membership fee for this year has been received. You have"
" the right to participate to the organization events"
msgstr ""
"Du har betalt medlemskontingenten for dette året. Du har rett til å delta på"
" foreningens møter og til å stemme på generalforsamlingen"

msgid ""
"Allows a user to create 'delegated' accounts they fully manage (e.g., "
"children), avoiding the need for separate login credentials"
msgstr ""
"Gjør det mulig for en bruker å opprette \"delegerte\" kontoer som de "
"administrerer fullt ut (f.eks. barn), slik at det ikke er behov for separate"
" påloggingsopplysninger"

msgid ""
"You have submitted your dues payment, and it is now being approved by the "
"staff. You don't have to do anything for the time being"
msgstr ""
"Du har sendt inn betalingen av medlemskontingenten, og den blir nå godkjent."
" Du trenger ikke å gjøre noe foreløpig"

msgid ""
"Your request will be approved at the next Board meeting. You will receive "
"confirmation of the outcome of its evaluation very soon"
msgstr ""
"Forespørselen din vil bli evaluert på neste styremøte. Du vil motta en "
"bekreftelse på resultatet av evalueringen i løpet av kort tid"

msgid ""
"Given a payment deadline, indicates the number of days under which it "
"notifies the player to proceed with the payment. Default 30."
msgstr ""
"Angir antall dager som spilleren skal varsles om at betalingen skal "
"gjennomføres, gitt en betalingsfrist. Standard 30."

msgid ""
<<<<<<< HEAD
"Optional - If you select one (or more) factions, the question will only be "
"shown to players with characters in all chosen factions"
msgstr ""
"Valgfritt - Hvis du velger én (eller flere) fraksjoner, vil spørsmålet bare "
"vises til spillere med karakterer i alle de valgte fraksjonene"
=======
"Selected fields will be displayed as follows: public fields visible to all "
"players, private fields visible only to assigned players"
msgstr ""
"Valgte felt vises på følgende måte: offentlige felt er synlige for alle "
"spillere, private felt er kun synlige for tildelte spillere"
>>>>>>> ba544256

msgid ""
"This page allows you to select the features activated for this event, and "
"all its runs (click on a feature to show its description)"
msgstr ""
"På denne siden kan du velge hvilke funksjoner som er aktivert for denne "
"hendelsen, og alle dens kjøringer (klikk på en funksjon for å vise "
"beskrivelsen av den)"

msgid ""
"Adds a quiz-style system for workshop questions. Organizers can define "
"forms, questions, and correct answers for players to complete"
msgstr ""
"Legger til et quiz-lignende system for verkstedspørsmål. Arrangører kan "
"definere skjemaer, spørsmål og riktige svar som spillerne skal fylle ut"

msgid ""
"Select from the drop-down list the characters to be added to the faction. "
"The text private to the faction will be shown only to them"
msgstr ""
"Velg fra nedtrekkslisten hvilke karakterer som skal legges til fraksjonen. "
"Teksten som er privat for fraksjonen, vil bare vises for dem"

msgid ""
"This is the associative positive operating margin, taking into account the "
"budgets of completed runs, minus credits or tokens issued"
msgstr ""
"Dette er den assosiative positive driftsmarginen, som tar hensyn til "
"budsjettene for fullførte kjøringer, minus utstedte kreditter eller tokens"

msgid ""
"This page shows the deadlines of upcoming organization events, the "
"activities to be monitored, and the list of users to be solicited"
msgstr ""
"Denne siden viser tidsfrister for kommende organisasjonsarrangementer, "
"aktivitetene som skal overvåkes, og listen over brukere som skal kontaktes"

msgid ""
"When the text is displayed to the player, the number is automatically "
"replaced with the character’s name and a link to their profile"
msgstr ""
"Når teksten vises for spilleren, erstattes nummeret automatisk med "
"karakterens navn og en lenke til profilen deres"

msgid ""
"Leave blank if the document has no expiration date - Please check that it "
"does not expire before the event you want to signup up for."
msgstr ""
"La det stå tomt hvis dokumentet ikke har noen utløpsdato - Kontroller at det"
" ikke utløper før arrangementet du ønsker å melde deg på."

msgid ""
"Lets you upload and host files directly on larpmanager, making them "
"available either to staff or to players via secret external links"
msgstr ""
"Lar deg laste opp og hoste filer direkte på larpmanager, slik at de blir "
"tilgjengelige enten for ansatte eller spillere via hemmelige eksterne lenker"

msgid ""
"Please indicate below the exact method of payment you made. Remember to "
"submit the form, otherwise your payment will not be processed"
msgstr ""
"Vennligst oppgi nøyaktig betalingsmåte nedenfor. Husk å sende inn skjemaet, "
"ellers blir ikke betalingen behandlet"

msgid ""
"Select a zip file for upload. Directories will become albums, photos and the"
" videos inside will be placed in the corresponding albums"
msgstr ""
"Velg en zip-fil for opplasting. Katalogene blir til album, og bildene og "
"videoene i dem plasseres i de respektive albumene"

msgid ""
"this figure is the net that should result as availability of financial "
"instruments - it does not take into account tokens and credits"
msgstr ""
"dette tallet er nettotallet som skal resultere i tilgjengeligheten av "
"finansielle instrumenter - det tar ikke hensyn til tokens og kreditter"

msgid ""
"Notes: Try to group as many passengers per request as possible; if you "
"notice any delays, write us directly, do not enter new requests"
msgstr ""
"Merk: Prøv å gruppere så mange passasjerer som mulig per forespørsel; hvis "
"du merker forsinkelser, skriv til oss direkte, ikke legg inn nye "
"forespørsler"

msgid ""
"Allows managing Tokens and Credits, which players can use instead of money "
"for registration fees. Credits can also be redeemed for cash"
msgstr ""
"Tillater administrasjon av Tokens og Credits, som spillerne kan bruke i "
"stedet for penger til registreringsavgifter. Kreditter kan også innløses mot"
" kontanter"

msgid ""
"Enables 'bring a friend' discount. A registered player provides their unique"
" code to a new registrant, granting both a discounted price"
msgstr ""
"Aktiverer \"ta med en venn\"-rabatt. En registrert spiller gir sin unike "
"kode til en ny registrert, slik at begge får rabatt"

#, python-format
msgid ""
"In the event <b>%(event)s</b> to which you are enrolled, you have been "
"assigned the trait: <b>%(trait)s</b> of quest: <b>%(quest)s</b>."
msgstr ""
"I hendelsen <b>%(event)s</b> som du er påmeldt til, har du blitt tildelt "
"egenskapen: <b>%(trait)s</b> av oppdrag: <b>%(quest)s</b>."

msgid ""
"Manages pre-larp 'mini-scenes.' You can create any number of scenes and "
"assign players to them, with checks to avoid scheduling conflicts"
msgstr ""
"Administrerer \"miniscener\" i forkant av spillet. Du kan opprette et "
"hvilket som helst antall scener og tilordne spillere til dem, med kontroller"
" for å unngå planleggingskonflikter"

msgid ""
"We confirm that your votes are correctly registered in the system! Thank you"
" for participating in the democratic life of the Organization"
msgstr ""
"Vi bekrefter at stemmene dine er korrekt registrert i systemet! Takk for at "
"du deltar i foreningens demokratiske liv"

msgid ""
"This page allows you to select the features activated for the organization, "
"and all its events (click on a feature to show its description)"
msgstr ""
"På denne siden kan du velge hvilke funksjoner som er aktivert for "
"organisasjonen, og alle dens hendelser (klikk på en funksjon for å vise "
"beskrivelsen av den)"

msgid ""
"Enables 'Filler' characters: simpler character sheets, assigned to players "
"who are ready to replacing last-minute dropout of main characters."
msgstr ""
"Muliggjør \"Filler\"-karakterer: enklere karakterark som tildeles spillere "
"som er klare til å erstatte frafall av hovedkarakterer i siste øyeblikk."

msgid ""
"If enabled, the system will automatically add payment gateway fees to the "
"ticket price, so the player covers them instead of the organization"
msgstr ""
"Hvis denne funksjonen er aktivert, vil systemet automatisk legge til gebyrer"
" for betalingsgateway til billettprisen, slik at spilleren dekker dem i "
"stedet for organisasjonen"

msgid ""
"In the text search, you can enter any text; the search will be done on the "
"number, name, teaser, player, groups to which the character belong"
msgstr ""
"I tekstsøket kan du skrive inn hvilken som helst tekst; søket vil bli gjort "
"på nummer, navn, teaser, spiller, grupper som karakteren tilhører"

msgid ""
"Click on the roles you'd like to collaborate on, then enter your degree of "
"experience, and finally indicate precisely your field of experience"
msgstr ""
"Klikk på de rollene du ønsker å samarbeide om, skriv deretter inn "
"erfaringsnivået ditt, og angi til slutt nøyaktig hvilket fagområde du har"

msgid ""
"If checked, players may sign up as fillers at any time; otherwise, they may "
"only do so if the stipulated number of characters has been reached"
msgstr ""
"Hvis det er krysset av for dette, kan spillere når som helst melde seg som "
"utfyllere, ellers kan de bare gjøre det hvis det fastsatte antallet tegn er "
"nådd"

msgid ""
"These are the event signup for which you submitted a payment, and it's being"
" reviewed by the staff. You don't have to do anything at this time"
msgstr ""
"Dette er påmeldingen til arrangementet du har sendt inn betaling for, og den"
" blir nå gjennomgått av personalet. Du trenger ikke å gjøre noe på dette "
"tidspunktet"

msgid ""
"If we don't hear from you, we'll assume you're no longer interested in the "
"event and will cancel your registration to make room for other players"
msgstr ""
"Hvis vi ikke hører fra deg, antar vi at du ikke lenger er interessert i "
"arrangementet og kansellerer påmeldingen din for å gi plass til andre "
"spillere"

msgid ""
"If you press once, it will be *included* in the search. If a character "
"belongs to at least one inclusion category, it will be shown in the search"
msgstr ""
"Hvis du trykker én gang, blir det *inkludert* i søket. Hvis et tegn tilhører"
" minst én inkluderingskategori, vises det i søket"

msgid ""
"By pressing confirm, the collection total will be credited to your account, "
"and will be used automatically when you register for one of our events"
msgstr ""
"Ved å trykke på bekreft, vil innsamlingssummen bli kreditert kontoen din, og"
" vil bli brukt automatisk når du melder deg på et av våre arrangementer"

#, python-format
msgid ""
"Enter here the 'bring a friend' code given to you by an already registered "
"player, and you can receive a discount on your membership of %(amount)d!"
msgstr ""
"Skriv inn koden \"ta med en venn\" som du har fått av en allerede registrert"
" spiller, og du kan få en rabatt på medlemskapet ditt på %(amount)d!"

msgid ""
"Indicates a way for other players to contact you. It can be an email, a "
"social profile, whatever you want. It will be made public to others players"
msgstr ""
"Angi en måte andre spillere kan kontakte deg på. Det kan være en e-post, en "
"sosial profil eller hva du vil. Den vil bli offentliggjort for andre "
"spillere"

msgid ""
"At the top, you'll find shortcuts to access your organization dashboard "
"(this page), as well as the active event dashboards, when you'll create them"
msgstr ""
"Øverst finner du snarveier for å få tilgang til organisasjonens dashbord "
"(denne siden), samt de aktive hendelsesdashbordene når du oppretter dem"

msgid ""
"Generates a special, hidden link that lets certain players register even if "
"general registration is closed (e.g., early access for a specific group)"
msgstr ""
"Genererer en spesiell, skjult lenke som gjør det mulig for enkelte spillere "
"å registrere seg selv om den generelle registreringen er stengt (f.eks. "
"tidlig tilgang for en bestemt gruppe)"

msgid ""
"In the text of the element on the left, it is referenced a character with "
"the number indicated on the right, but the latter does not appear to exist"
msgstr ""
"I teksten til elementet til venstre er et tegn angitt med nummeret som er "
"angitt til høyre, men sistnevnte eksisterer ikke"

msgid ""
"Once the transfer is confirmed, request the slip (the receipt of "
"confirmation) and upload it below. You can upload a file in pdf format, or "
"an image"
msgstr ""
"Når overføringen er bekreftet, kan du be om kvitteringen "
"(bekreftelseskvitteringen) og laste den opp nedenfor. Du kan laste opp en "
"fil i pdf-format eller et bilde"

msgid ""
"The larpmanager has a over 100 different features. There is one for every "
"single aspect of event organising: signups, accounting, writing, logistics"
msgstr ""
"Larpmanager har over 100 forskjellige funksjoner. Det finnes en funksjon for"
" hvert eneste aspekt ved et arrangement: påmelding, regnskap, skriving, "
"logistikk"

msgid ""
"Freely insert CSS commands, they will be reported in all pages  in the space"
" of your Organization. In this way you can customize freely the appearance."
msgstr ""
"Du kan fritt sette inn CSS-kommandoer som vises på alle sider i "
"foreningsområdet. På denne måten kan du fritt tilpasse utseendet."

msgid ""
"Below you will find all the features available; you can write a search "
"keyword to filter them. Then click on 'Video', and you will see the video "
"directly"
msgstr ""
"Nedenfor finner du alle tilgjengelige funksjoner; du kan skrive inn et "
"søkeord for å filtrere dem. Klikk deretter på \"Video\", og du vil se "
"videoen direkte"

msgid ""
"This is the information with which your character will begin each act. We "
"ask that you do NOT read this information before the act to which it "
"referenced"
msgstr ""
"Dette er informasjonen som karakteren din vil begynne hver akt med. Vi ber "
"deg om IKKE å lese denne informasjonen før akten den refererer til"

msgid ""
"If you press a second time, it will be *excluded* in the search. If a "
"character belongs to even one exclusion category, it will not be shown in "
"the search"
msgstr ""
"Hvis du trykker en gang til, blir det *ekskludert* i søket. Hvis et tegn "
"tilhører én ekskluderingskategori, vises det ikke i søket"

msgid ""
"When putting in WORKING, indicate in the comments the specific actions that"
"  are being performed; when putting in CLOSED, indicate showd in the  "
"comments."
msgstr ""
"Når du legger inn WORKING, angir du i kommentarene de spesifikke handlingene"
" du utfører; når du legger inn CLOSED, angir du sammendraget i kommentarene."

msgid ""
"You have activated both fixed and dynamic installments; they are not meant "
"to be used together, deactivate one of the two in the features management "
"panel"
msgstr ""
"Du har aktivert både faste og dynamiske avdrag; de er ikke ment å brukes "
"sammen, deaktiver en av de to i funksjonsadministrasjonspanelet"

msgid ""
"The payment of your membership fee for this year has NOT been received: it "
"is necessary in order to participate to the events, and the organization "
"meetings"
msgstr ""
"Du har ennå ikke betalt medlemskontingenten: den er nødvendig for å kunne "
"delta på arrangementer og stemme på generalforsamlingen"

msgid ""
"This page shows the questions submitted by users, divided by the events they"
" refer to. You can answer the question or close it if requires no further "
"action"
msgstr ""
"Denne siden viser spørsmålene som er sendt inn av brukere, inndelt etter "
"hendelsene de refererer til. Du kan svare på spørsmålet eller lukke det hvis"
" det ikke krever noen videre handling"

msgid ""
"Indicates how you can be recognized, if you will be found near some point "
"specific, if you have a lot of luggage: any information that might help us "
"help you"
msgstr ""
"Den viser hvordan du kan bli gjenkjent, om du vil bli funnet i nærheten av "
"et bestemt sted, om du har mye bagasje - alt sammen informasjon som kan "
"hjelpe oss"

msgid ""
"By proceeding with your registration for this event, you are giving us your "
"authorisation to share your data saved on our platform with the organisers "
"of the event"
msgstr ""
"Ved å fortsette med påmeldingen til dette arrangementet gir du oss "
"tillatelse til å dele opplysningene dine som er lagret på plattformen vår, "
"med arrangørene av arrangementet"

msgid ""
"Want to help one of your friends play with us? Organize a collection: you "
"and anyone who wants to contribute will be able to donate part of their "
"registration fees"
msgstr ""
"Vil du hjelpe en venn av deg med å spille hos oss? Organiser en innsamling: "
"du og alle som ønsker å bidra kan donere en del av medlemskontingenten"

#, python-format
msgid ""
"In addition, you must be up to date with the payment of your membership fee "
"in order to participate in events. Make your payment <a href='%(url)s'>on "
"this page</a>."
msgstr ""
"I tillegg må du være à jour med betalingen av medlemskontingenten for å "
"kunne delta på arrangementer. Gjør din betaling <a href='%(url)s'>på denne "
"siden</a>."

msgid ""
"In order to confirm your registration, you must request to register as a "
"member of the Association. The procedure will automatically take you through"
" the required steps"
msgstr ""
"For å bekrefte medlemskapet ditt må du be om å bli registrert som medlem av "
"foreningen. Prosedyren vil automatisk ta deg gjennom de nødvendige trinnene"

msgid ""
"Primary: main grouping / affiliation for characters. Transversal: secondary "
"grouping across primary factions. Secret: hidden faction visible only to "
"assigned characters"
msgstr ""
"Primær: hovedgruppering/tilhørighet for karakterer. Transversal: sekundær "
"gruppering på tvers av primære fraksjoner. Hemmelig: skjult fraksjon som "
"bare er synlig for tildelte rollefigurer"

msgid ""
"By clicking the button below, you confirm that you consent to the sharing of"
" your personal data with this organization, in accordance with the GDPR and "
"our Privacy Policy"
msgstr ""
"Ved å klikke på knappen nedenfor bekrefter du at du samtykker til at dine "
"personopplysninger deles med denne organisasjonen, i samsvar med GDPR og vår"
" personvernerklæring"

msgid ""
"Enables dynamic installment management: the total fee is evenly split into "
"multiple installments, each due on a date determined by dividing the "
"remaining days until the event."
msgstr ""
"Muliggjør dynamisk avdragshåndtering: Den totale avgiften deles jevnt opp i "
"flere avdrag, som hver forfaller på en dato som bestemmes ved å dele de "
"gjenværende dagene frem til arrangementet."

msgid ""
"Fill in this field if you follow a personal diet for reasons of choice(e.g. "
"vegetarian, vegan) or health (celiac disease, allergies). Leave empty if you"
" do not have things to report!"
msgstr ""
"Fyll ut dette feltet hvis du følger et personlig kosthold av valgfrie "
"årsaker (f.eks. vegetarianer, veganer) eller av helsemessige årsaker "
"(cøliaki, allergier). La feltet stå tomt hvis du ikke har noe å rapportere!"

msgid ""
"For our part, we will use pre-registrations as a measure of how much an "
"event is desired. If you want a new run of an event, spread the voice and "
"invites others to pre-register to it"
msgstr ""
"For vår del vil vi bruke forhåndspåmeldinger som et mål på hvor populært et "
"arrangement er. Hvis du ønsker en ny runde av et arrangement, spre ordet og "
"inviter andre til å forhåndspåmelde seg"

msgid ""
"When you press one of the special reference symbols, a popup will help you "
"get the reference number of a character; you can also select a reference "
"number to see the character’s name"
msgstr ""
"Når du trykker på et av de spesielle referansesymbolene, får du opp et "
"popup-vindu som hjelper deg med å finne referansenummeret til et tegn; du "
"kan også velge et referansenummer for å se tegnets navn"

msgid ""
"We only ask you to indicate a <b>order</b> of preference for the your pre-"
"registrations (imagining you have to choose which one to play, indicates in "
"what order you want to play them)"
msgstr ""
"Alt vi ber om, er at du angir en <b>rekkefølge</b> for "
"forhåndsregistreringene dine (hvis du må velge hvilke du vil spille, "
"vennligst angi i hvilken rekkefølge du ønsker å spille dem)"

msgid ""
"As per the statutes, we will review your request at the next board meeting "
"and send you an update e-mail as soon as possible (you should receive a "
"reply within a few weeks at the latest)."
msgstr ""
"I henhold til vedtektene vil vi behandle forespørselen din på neste "
"styremøte og sende deg en oppdatert e-post så snart som mulig (du bør få "
"svar senest innen noen uker)."

msgid ""
"You have not yet submitted your application for membership to the "
"Organization. If you are not a Member, we cannot accept payment from you, "
"and you cannot confirm your event registrations"
msgstr ""
"Du har ennå ikke sendt inn søknad om medlemskap i foreningen. Hvis du ikke "
"er medlem, kan vi ikke ta imot betaling fra deg, og du kan ikke bekrefte "
"påmeldinger til arrangementer"

msgid ""
"This <b>is</b> not binding, and <b>does</b> not automatically secure you a "
"place at the event, but you will be offered a preferential registration "
"before the public opening of registration"
msgstr ""
"Dette <b>er</b> ikke bindende, og <b>sikrer</b> deg ikke automatisk en plass"
" på arrangementet, men du vil få tilbud om fortrinnsrett før den offentlige "
"åpningen av påmeldingen"

msgid ""
"You have submitted a deposit, and it is being reviewed by the staff. You "
"don't have to do anything for the time being, as soon as it is confirmed the"
" accounting of the event will be updated"
msgstr ""
"Du har sendt inn en betaling, og den blir nå gjennomgått av personalet. Du "
"trenger ikke å gjøre noe foreløpig, så snart betalingen er bekreftet, vil "
"arrangementskontoen bli oppdatert"

msgid ""
"The character on the left has in relationships the one on the right, but the"
" reverse is not true. Check whether to remove the relationship to the one on"
" the left, or add it on the one on the right"
msgstr ""
"Tegnet til venstre har det til høyre i relasjonene, men det motsatte er ikke"
" tilfelle. Sjekk om du skal fjerne relasjonen til den til venstre eller "
"legge den til den til høyre"

msgid ""
"This page summarises the list of members, formatted ready to be sent to the "
"insurance company. It only displays members who have renewed their "
"membership in this calendar year, in order of renewal"
msgstr ""
"Denne siden viser en oversikt over medlemmene, ferdig formatert til å sendes"
" til forsikringsselskapet. Den viser bare medlemmer som har fornyet "
"medlemskapet i løpet av dette kalenderåret, i den rekkefølgen de har fornyet"
" medlemskapet"

msgid ""
"This page allows you to check the payment items in the system. The source of"
" the data should be one of the verified payment systems,  from which to take"
" the list of payments, showing the code of the payment"
msgstr ""
"På denne siden kan du sjekke betalingspostene i systemet. Kilden til dataene"
" skal være et av de verifiserte betalingssystemene, hvorfra du kan ta listen"
" over betalinger, som viser koden for betalingen"

#, python-format
msgid ""
"<i>Payment due</i> - You must pay <b>%(amount).2f %(currency)s</b> as soon "
"as possible. Make your payment <a href='%(url)s'>on this page</a>. If we do "
"not receive payment, your registration may be cancelled."
msgstr ""
"<i>Betalingsfrist</i> - Du må betale <b>%(amount).2f %(currency)s</b> så "
"snart som mulig. Gjør betalingen <a href='%(url)s'>på denne siden</a>. Hvis "
"vi ikke mottar betaling, kan medlemskapet ditt bli kansellert."

#, python-format
msgid ""
"You must pay at least <b>%(amount).2f %(currency)s</b> by %(deadline)d days."
" Make your payment <a href='%(url)s'>on this page</a>. If we do not receive "
"payment by the deadline, your registration may be cancelled."
msgstr ""
"Du må betale minst <b>%(amount).2f %(currency)s</b> innen %(deadline)d "
"dager. Gjør betalingen <a href='%(url)s'>på denne siden</a>. Hvis vi ikke "
"mottar betaling innen fristen, kan medlemskapet ditt bli kansellert."

msgid ""
"Indicates the ratio between reduced and patron tickets, multiplied by 10. "
"Example: 10 -> 1 reduced ticket for 1 patron ticket. 20 -> 2 reduced tickets"
" for 1 patron ticket. 5 -> 1 reduced ticket for 2 patron tickets"
msgstr ""
"Angir forholdet mellom rabatterte billetter og publikumsbilletter, "
"multiplisert med 10. Eksempel: 10 -> 1 rabattert billett for 1 "
"publikumsbillett. 20 -> 2 reduserte billetter for 1 publikumsbillett. 5 -> 1"
" redusert billett for 2 publikumsbilletter"

msgid ""
"this figure is the main positive, the operating margin. It takes into "
"account of budgets for events that have been over two months, which are "
"considered to be closed, and treats all tokens and credits as reimbursed"
msgstr ""
"dette tallet er det viktigste positive tallet, driftsmarginen. Det tar "
"hensyn til budsjetter for arrangementer som har vært over to måneder, som "
"anses å være avsluttet, og behandler alle tokens og kreditter som refundert"

msgid ""
"You are registered for an event to be held in this calendar year, but we are"
" not aware of your dues payment. Be careful: if you don't complete it, "
"<b>you won't be able to attend events</b>, nor vote at the Membership "
"Meeting"
msgstr ""
"Du er påmeldt til et arrangement som skal avholdes dette kalenderåret, men "
"vi er ikke klar over at du har betalt medlemskontingenten. Vær forsiktig: "
"hvis du ikke gjør det, <b>kan du ikke delta på arrangementer</b> eller "
"stemme på generalforsamlingen"

msgid ""
"You have submitted your application for membership in the Organization. The "
"request will be considered at the next meeting of the Board. When it is "
"approved, you will be able to settle payments for the events you have signed"
" up for"
msgstr ""
"Du har sendt inn en søknad om medlemskap i foreningen. Den vil bli behandlet"
" på neste styremøte. Når den er godkjent, vil du kunne betale for de "
"arrangementene du har meldt deg på"

msgid ""
"Searchable: Characters can be filtered according to this question. Public: "
"The answer to this question is publicly visible. Private: The answer to this"
" question is only visible to the player. Hidden: The answer is hidden to all"
" players."
msgstr ""
"Søkbar: Tegn kan filtreres i henhold til dette spørsmålet. Offentlig: Svaret"
" på dette spørsmålet er offentlig synlig. Privat: Privat: Svaret på dette "
"spørsmålet er kun synlig for spilleren. Skjult: Skjult: Svaret er skjult for"
" alle spillere."

msgid ""
"If for whatever reason the first and last name shown on your documents is "
"different from the one you prefer to use, then write it here. It will only "
"be used for internal bureaucratic purposes, and will NEVER be displayed to "
"other players."
msgstr ""
"Hvis for- og etternavnet som vises på dokumentene dine av en eller annen "
"grunn er forskjellig fra det du foretrekker å bruke, så skriv det her. Det "
"vil kun bli brukt til interne byråkratiske formål, og vil ALDRI bli vist til"
" andre spillere."

msgid ""
"Click here to confirm that you have completed the character and are ready to"
" propose it to the staff. Be careful: some fields may no longer be editable."
" Leave the field blank to save your changes and to be able to continue them "
"in the future."
msgstr ""
"Klikk her for å bekrefte at du har fullført karakteren og er klar til å "
"foreslå den for personalet. Vær forsiktig: Noen felt kan ikke lenger "
"redigeres. La feltet stå tomt for å lagre endringene dine og for å kunne "
"fortsette med dem i fremtiden."

msgid ""
"Optional: The question is shown, and can be filled by the player. Mandatory:"
" The question needs to be filled by the player. Disabled: The question is "
"shown, but cannot be changed by the player. Hidden: The question is not "
"shown to the player."
msgstr ""
"Valgfritt: Spørsmålet vises og kan fylles ut av spilleren. Obligatorisk: "
"Spørsmålet må fylles ut av spilleren. Deaktivert: Spørsmålet vises, men kan "
"ikke endres av spilleren. Skjult: Spørsmålet vises ikke for spilleren."

msgid ""
"Indicate severity: RED (risks ruining the game for more than half of the "
"players), ORANGE (risks ruining the game for more than ten players),  YELLOW"
" (risks ruining the game for a few players), GREEN (more than  problems, "
"finesses to be fixed)"
msgstr ""
"Angi alvorlighetsgrad: RØDT (risikerer å ødelegge spillet for mer enn "
"halvparten av spillerne), ORANSJE (risikerer å ødelegge spillet for mer enn "
"ti spillere), GULT (risikerer å ødelegge spillet for noen få spillere), "
"GRØNT (mer enn problemer, finesser som må fikses)"

msgid ""
"Upload your portrait photo. It will be shown to other players together with "
"the your character, so as to help recognize you in the game. Choose a photo "
"that you would put in an official document (in which you are alone, centered"
" on your face)."
msgstr ""
"Last opp portrettbildet ditt. Det vil bli vist til andre spillere sammen med"
" karakteren din, slik at de kan kjenne deg igjen i spillet. Velg et bilde "
"som du ville lagt inn i et offisielt dokument (der du er alene, sentrert på "
"ansiktet ditt)."

msgid ""
"If you prefer that your real name and surname not be publicly visible, "
"please indicate an alias that will be displayed instead. Note: If you "
"register for an event, your real first and last name will be shown to other "
"players, and to the organisers."
msgstr ""
"Hvis du foretrekker at ditt virkelige for- og etternavn ikke skal være "
"synlig for offentligheten, kan du angi et alias som vises i stedet. Merk: "
"Hvis du melder deg på et arrangement, vil ditt virkelige for- og etternavn "
"vises til andre spillere og til arrangørene."

msgid ""
"In the text of the element on the left, it appears a character with the "
"number indicated on the right, but instead in the relationships the "
"character was not related. Check whether it is necessary to create a "
"relationship, or remove the reference from the text"
msgstr ""
"I teksten til elementet til venstre er et tegn angitt med nummeret som er "
"angitt til høyre, men i rapporten er tegnet ikke relatert. Sjekk om det er "
"nødvendig å opprette en relasjon, eller fjern referansen fra teksten"

msgid ""
"In the text of the element on the left, a character is NOT indicated with "
"the number shown on the right, but instead in the relationships the "
"character is related. Check whether it is necessary to remove the "
"relationship, or indicate in the text a reference to the character"
msgstr ""
"Teksten til elementet til venstre angir IKKE et tegn med nummeret som er "
"angitt til høyre, men i rapporten er tegnet i stedet blitt relatert. Sjekk "
"om det er nødvendig å fjerne relasjonen, eller å angi en referanse til "
"tegnet i teksten"

msgid ""
"In the text of the element on the left, it appears a character with the "
"number indicated on the right, but in the relationships instead that "
"character was not related. Check whether it is necessary to create a "
"relationship to the character, or remove the reference from the text"
msgstr ""
"I teksten til elementet til venstre er det et tegn med nummeret som er "
"angitt til høyre, men i relasjonene er tegnet ikke relatert. Sjekk om det er"
" nødvendig å opprette en relasjon mellom tegnene, eller fjern referansen fra"
" teksten"

msgid ""
"In the text of the element on the left, a character is NOT indicated with "
"the number shown on the right, but in the relationships instead it is "
"related. Check whether it is necessary to remove the relationship to the "
"character, or indicate in the text a reference to the character"
msgstr ""
"Teksten i elementet til venstre angir IKKE et tegn med nummeret som er "
"angitt til høyre, men i stedet i relasjonen tegnet er relatert til. Sjekk om"
" det er nødvendig å fjerne relasjonen mellom tegnene, eller å angi en "
"referanse til tegnet i teksten"

msgid ""
"Fill in this field if there is something you think is important that the "
"organizers know about you. It's up to you to decide what to share with us. "
"This information will be treated as strictly confidential: only a restricted"
" part of the organizers will have access to the answers, and will not be "
"transmitted in any form. This information may concern: physical health "
"problems, epilepsy, mental health problems (e.g. neurosis, bipolar disorder,"
" anxiety disorder, various phobias), trigger topics ('lines and veils', we "
"can't promise that you won't run into them in the event, but we'll make sure"
" they're not part of your main quests). Leave empty if you do not have "
"things to report!"
msgstr ""
"Fyll ut dette feltet hvis det er noe du synes er viktig at arrangørene vet "
"om deg. Det er opp til deg å bestemme hva du vil dele med oss. Denne "
"informasjonen vil bli behandlet strengt konfidensielt: bare en begrenset del"
" av arrangørene vil ha tilgang til svarene, og vil ikke bli overført i noen "
"form. Denne informasjonen kan dreie seg om: fysiske helseproblemer, "
"epilepsi, psykiske problemer (f.eks. nevroser, bipolar lidelse, "
"angstlidelser, ulike fobier), triggertemaer (\"streker og slør\", vi kan "
"ikke love at du ikke vil støte på dem i løpet av arrangementet, men vi vil "
"sørge for at de ikke er en del av hovedoppdragene dine). La feltet stå tomt "
"hvis du ikke har noe å rapportere!"<|MERGE_RESOLUTION|>--- conflicted
+++ resolved
@@ -2378,15 +2378,9 @@
 msgid "Color background"
 msgstr "Tekstbakgrunn"
 
-<<<<<<< HEAD
 msgid "Confirm Payments"
 msgstr "Bekreft betalinger"
 
-msgid "Confirm payments"
-msgstr "Bekreft betalinger"
-
-=======
->>>>>>> ba544256
 msgid "Current template"
 msgstr "Gjeldende mal"
 
@@ -6479,16 +6473,9 @@
 msgstr ""
 "Dette trekkes automatisk fra ved påmelding til et fremtidig arrangement"
 
-<<<<<<< HEAD
-=======
-msgid "This page allows you to set your personal preferences on the interface"
-msgstr ""
-"På denne siden kan du angi dine personlige preferanser for grensesnittet"
-
 msgid "To activate new features and enhance the functionality of the platform"
 msgstr "Aktivere nye funksjoner og forbedre plattformens funksjonalitet"
 
->>>>>>> ba544256
 msgid "You can use the following fields, they will be filled in automatically"
 msgstr "Du kan bruke følgende felter, de fylles ut automatisk"
 
@@ -9103,21 +9090,6 @@
 msgstr ""
 "Angir antall dager som spilleren skal varsles om at betalingen skal "
 "gjennomføres, gitt en betalingsfrist. Standard 30."
-
-msgid ""
-<<<<<<< HEAD
-"Optional - If you select one (or more) factions, the question will only be "
-"shown to players with characters in all chosen factions"
-msgstr ""
-"Valgfritt - Hvis du velger én (eller flere) fraksjoner, vil spørsmålet bare "
-"vises til spillere med karakterer i alle de valgte fraksjonene"
-=======
-"Selected fields will be displayed as follows: public fields visible to all "
-"players, private fields visible only to assigned players"
-msgstr ""
-"Valgte felt vises på følgende måte: offentlige felt er synlige for alle "
-"spillere, private felt er kun synlige for tildelte spillere"
->>>>>>> ba544256
 
 msgid ""
 "This page allows you to select the features activated for this event, and "
