#
msgid ""
msgstr "Content-Type: text/plain; charset=UTF-8\n"

msgid "e"
msgstr "e"

msgid "By"
msgstr "Da"

msgid "Hi"
msgstr "Ciao"

msgid "To"
msgstr "A"

msgid "XP"
msgstr "px"

msgid "by"
msgstr "entro"

msgid "of"
msgstr "di"

msgid "Add"
msgstr "Aggiungi"

msgid "Age"
msgstr "Età"

msgid "All"
msgstr "All"

msgid "CSS"
msgstr "CSS"

msgid "Cap"
msgstr "Cap"

msgid "End"
msgstr "Fine"

msgid "Fee"
msgstr "Commissione"

msgid "NPC"
msgstr "PNG"

msgid "Net"
msgstr "Netto"

msgid "New"
msgstr "Nuovo"

msgid "PDF"
msgstr "PDF"

msgid "Pdf"
msgstr "Pdf"

msgid "Run"
msgstr "Run"

msgid "VAT"
msgstr "IVA"

msgid "Who"
msgstr "Chi"

msgid "age"
msgstr "età"

msgid "for"
msgstr "per"

msgid "Band"
msgstr "Fascia"

msgid "Body"
msgstr "Corpo"

msgid "Card"
msgstr "Tessera"

msgid "Chat"
msgstr "Chat"

msgid "Code"
msgstr "Codice"

msgid "Copy"
msgstr "Copia"

msgid "Cost"
msgstr "Costo"

msgid "Date"
msgstr "Data"

msgid "Days"
msgstr "Giorni"

msgid "Diet"
msgstr "Diet"

msgid "Done"
msgstr "Fatto"

msgid "Form"
msgstr "Form"

msgid "Free"
msgstr "Free"

msgid "From"
msgstr "Da"

msgid "Gift"
msgstr "Regalo"

msgid "Help"
msgstr "Aiuto"

msgid "Hide"
msgstr "Nascondi"

msgid "Home"
msgstr "Home"

msgid "IBAN"
msgstr "IBAN"

msgid "Info"
msgstr "Info"

msgid "Item"
msgstr "Voce"

msgid "LAOG"
msgstr "LAOG"

msgid "Last"
msgstr "Ultimo"

msgid "Link"
msgstr "Link"

msgid "List"
msgstr "Lista"

msgid "Logo"
msgstr "Logo"

msgid "Mail"
msgstr "Mail"

msgid "Main"
msgstr "Principale"

msgid "Male"
msgstr "Maschile"

msgid "Name"
msgstr "Nome"

msgid "Next"
msgstr "Next"

msgid "None"
msgstr "Nessuno"

msgid "Note"
msgstr "Note"

msgid "Only"
msgstr "Solo"

msgid "Open"
msgstr "Aperto"

msgid "Over"
msgstr "Over"

msgid "PWYW"
msgstr "PWYW"

msgid "Page"
msgstr "Pagina"

msgid "Plot"
msgstr "Trama"

msgid "Port"
msgstr "Porta di connessione"

msgid "Prev"
msgstr "Prev"

msgid "Role"
msgstr "Ruolo"

msgid "Runs"
msgstr "Runs"

msgid "Sent"
msgstr "Inviato"

msgid "Show"
msgstr "Mostra"

msgid "Size"
msgstr "Dimensione"

msgid "Song"
msgstr "Canzone"

msgid "Spam"
msgstr "Spam"

msgid "Text"
msgstr "Testo"

msgid "Tier"
msgstr "Tier"

msgid "Time"
msgstr "Ora"

msgid "Tipo"
msgstr "Tipo"

msgid "Type"
msgstr "Tipo"

msgid "Used"
msgstr "Usati"

msgid "User"
msgstr "Utente"

msgid "Vote"
msgstr "Voto"

msgid "What"
msgstr "Cosa"

msgid "When"
msgstr "Quando"

msgid "days"
msgstr "giorni"

msgid "gift"
msgstr "regalo"

msgid "hide"
msgstr "nascondi"

msgid "past"
msgstr "passate"

msgid "Album"
msgstr "Album"

msgid "Alert"
msgstr "Alert"

msgid "Alias"
msgstr "Alias"

msgid "Avoid"
msgstr "Evitare"

msgid "Badge"
msgstr "Badge"

msgid "Check"
msgstr "Check"

msgid "Close"
msgstr "Chiuso"

msgid "Cover"
msgstr "Cover"

msgid "Descr"
msgstr "Descr"

msgid "Email"
msgstr "Email"

msgid "Error"
msgstr "Errore"

msgid "Event"
msgstr "Evento"

msgid "First"
msgstr "Primo"

msgctxt "event"
msgid "Genre"
msgstr "Genere"

msgid "Given"
msgstr "Dato"

msgid "Graph"
msgstr "Grafico"

msgid "Gross"
msgstr "Lordo"

msgid "Image"
msgstr "Immagine"

msgid "Italy"
msgstr "Italia"

msgid "Login"
msgstr "Login"

msgid "Money"
msgstr "Soldi"

msgid "Names"
msgstr "Nomi"

msgid "Order"
msgstr "Ordine"

msgid "Other"
msgstr "Altro"

msgid "Owing"
msgstr "Da pagare"

msgid "Payed"
msgstr "Pagato"

msgid "Photo"
msgstr "Foto"

msgid "Plots"
msgstr "Trame"

msgid "Price"
msgstr "Prezzo"

msgid "Print"
msgstr "Stampa"

msgid "Quest"
msgstr "Quest"

msgid "Quota"
msgstr "Quota"

msgid "Retry"
msgstr "Ritenta"

msgid "Roles"
msgstr "Ruoli"

msgid "Sheet"
msgstr "Scheda"

msgid "Staff"
msgstr "Staff"

msgid "Start"
msgstr "Inizio"

msgid "Swift"
msgstr "Swift"

msgid "Taxes"
msgstr "Tasse"

msgid "Texts"
msgstr "Testi"

msgid "Title"
msgstr "Titolo"

msgid "Total"
msgstr "Totali"

msgid "Trait"
msgstr "Tratto"

msgid "Users"
msgstr "Utenti"

msgid "Utils"
msgstr "Utils"

msgid "Value"
msgstr "Valore"

msgid "Video"
msgstr "Video"

msgid "Where"
msgstr "Dove"

msgid "email"
msgstr "email"

msgid "money"
msgstr "soldi"

msgid "other"
msgstr "altro"

msgid "quick"
msgstr "veloce"

msgid "title"
msgstr "titolo"

msgid "Absent"
msgstr "Assente"

msgid "Action"
msgstr "Azione"

msgid "Active"
msgstr "Attivo"

msgid "Amount"
msgstr "Somma"

msgid "Answer"
msgstr "Rispondi"

msgid "Badges"
msgstr "Distintivi"

msgid "Causal"
msgstr "Causale"

msgid "Change"
msgstr "Modifica"

msgid "Delete"
msgstr "Elimina"

msgid "Detail"
msgstr "Dettaglio"

msgid "Direct"
msgstr "Diretto"

msgid "Events"
msgstr "Eventi"

msgid "Export"
msgstr "Esportazione"

msgid "Female"
msgstr "Femminile"

msgid "Fields"
msgstr "Campi"

msgid "Filler"
msgstr "Filler"

msgid "Footer"
msgstr "Footer"

msgid "Gender"
msgstr "Genere"

msgid "Header"
msgstr "Intestazione"

msgid "Hidden"
msgstr "Nascosta"

msgid "Income"
msgstr "Introiti"

msgid "Insert"
msgstr "Inserisci"

msgid "Joined"
msgstr "Iscritto"

msgid "Legend"
msgstr "Legenda"

msgid "Log in"
msgstr "Log in"

msgid "Manage"
msgstr "Gestisci"

msgid "Marked"
msgstr "Segnati"

msgid "Master"
msgstr "Padre"

msgid "Member"
msgstr "Socio"

msgid "Method"
msgstr "Metodo"

msgid "Mirror"
msgstr "Mirror"

msgid "Module"
msgstr "Modulo"

msgid "Nation"
msgstr "Nazione"

msgid "Nature"
msgstr "Natura"

msgid "Number"
msgstr "Numero"

msgid "Object"
msgstr "Oggetto"

msgid "Patron"
msgstr "Sostenitore"

msgid "Player"
msgstr "Giocatore"

msgid "Public"
msgstr "Pubblico"

msgid "Quotas"
msgstr "Quote"

msgid "Refund"
msgstr "Rimborso"

msgid "Safety"
msgstr "Safety"

msgid "Search"
msgstr "Cerca"

msgid "Secret"
msgstr "Segreto"

msgid "Select"
msgstr "Seleziona"

msgid "Seller"
msgstr "Venditore"

msgid "Shared"
msgstr "Condiviso"

msgid "Status"
msgstr "Stato"

msgid "Street"
msgstr "Via"

msgid "Submit"
msgstr "Invia"

msgid "Ticket"
msgstr "Biglietto"

msgid "Titolo"
msgstr "Titolo"

msgid "Tokens"
msgstr "Gettoni"

msgid "Traits"
msgstr "Tratti"

msgid "Unread"
msgstr "Non letti"

msgid "Update"
msgstr "Aggiorna"

msgid "Upload"
msgstr "Carica"

msgid "VAT No"
msgstr "Partita IVA"

msgid "Voting"
msgstr "Votazioni"

msgid "XP tot"
msgstr "Px Tot"

msgid "issued"
msgstr "emessi"

msgid "member"
msgstr "socio"

msgid "player"
msgstr "giocatore"

msgid "status"
msgstr "stato"

msgid "within"
msgstr "all'interno"

msgid "Ability"
msgstr "Abilità"

msgid "Actions"
msgstr "Azioni"

msgid "Add new"
msgstr "Aggiungi nuovo"

msgid "Address"
msgstr "Indirizzo"

msgid "Allowed"
msgstr "Consentito"

msgid "Answers"
msgstr "Risposte"

msgid "Approve"
msgstr "Approva"

msgid "Archive"
msgstr "Archivio"

msgid "Authors"
msgstr "Autori"

msgid "Average"
msgstr "Media"

msgid "Balance"
msgstr "Saldare"

msgid "Casting"
msgstr "Casting"

msgid "Columns"
msgstr "Colonne"

msgid "Concept"
msgstr "Concetto"

msgid "Confirm"
msgstr "Conferma"

msgid "Contact"
msgstr "Contatto"

msgid "Correct"
msgstr "Corretta"

msgid "Credits"
msgstr "Crediti"

msgid "Default"
msgstr "Default"

msgid "Details"
msgstr "Dettagli"

msgid "Example"
msgstr "Esempio"

msgid "Faction"
msgstr "Gruppo"

msgid "Gallery"
msgstr "Galleria"

msgid "Handout"
msgstr "Handout"

msgid "History"
msgstr "Storico"

msgid "ID Card"
msgstr "Carta identità"

msgid "Inflows"
msgstr "Entrate"

msgid "Inverse"
msgstr "Inverso"

msgid "Invoice"
msgstr "Invoice"

msgid "Lottery"
msgstr "Lotteria"

msgid "Maximum"
msgstr "Massimo"

msgid "Members"
msgstr "Soci"

msgid "Methods"
msgstr "Metodi"

msgid "Modules"
msgstr "Moduli"

msgid "Nothing"
msgstr "Nulla"

msgid "Options"
msgstr "Opzioni"

msgid "Partial"
msgstr "Parziale"

msgid "Payment"
msgstr "Pagamento"

msgid "Players"
msgstr "Giocatori"

msgid "Primary"
msgstr "Primari"

msgid "Privacy"
msgstr "Privacy"

msgid "Private"
msgstr "Privato"

msgid "Problem"
msgstr "Problema"

msgid "Proceed"
msgstr "Procedi"

msgid "Profile"
msgstr "Profilo"

msgid "Pronoun"
msgstr "Pronome"

msgid "Reading"
msgstr "Lettura"

msgid "Receipt"
msgstr "Receipt"

msgid "Reduced"
msgstr "Ridotto"

msgid "Refunds"
msgstr "Rimborsi"

msgid "Request"
msgstr "Richiesta"

msgid "Section"
msgstr "Sezione"

msgid "Setting"
msgstr "Setting"

msgid "Sharing"
msgstr "Condivisione"

msgid "Shuttle"
msgstr "Navetta"

msgid "Sign In"
msgstr "Sign In"

msgid "Station"
msgstr "Postazione"

msgid "Statute"
msgstr "Statuto"

msgid "Subject"
msgstr "Oggetto"

msgid "Summary"
msgstr "Riepilogo"

msgid "Support"
msgstr "Support"

msgid "Surname"
msgstr "Cognome"

msgid "Tagline"
msgstr "Tagline"

msgid "Tickets"
msgstr "Biglietti"

msgid "Tooltip"
msgstr "Tooltip"

msgid "Updated"
msgstr "Aggiornato"

msgid "Use TLD"
msgstr "Utilizza TLD"

msgid "Utility"
msgstr "Utilità"

msgid "Version"
msgstr "Versione"

msgid "Visible"
msgstr "Visibile"

msgid "Waiting"
msgstr "Waiting"

msgid "Website"
msgstr "Website"

msgid "Welcome"
msgstr "Benvenuti"

msgid "Writing"
msgstr "Scrittura"

msgid "XP used"
msgstr "Px usati"

msgid "options"
msgstr "opzioni"

msgid "website"
msgstr "sito web"

msgid "Accepted"
msgstr "Accettato"

msgid "Activate"
msgstr "Attiva"

msgid "Approval"
msgstr "Approvazione"

msgid "Approved"
msgstr "Approvato"

msgid "Assigned"
msgstr "Assegnamento"

msgid "Calendar"
msgstr "Calendario"

msgid "Campaign"
msgstr "Campagna"

msgid "Carousel"
msgstr "Carousel"

msgid "Centaurs"
msgstr "Centauri"

msgid "Claimant"
msgstr "Richiedente"

msgid "Complete"
msgstr "Completo"

msgid "Consumed"
msgstr "Consumati"

msgid "Continue"
msgstr "Continua"

msgid "Creation"
msgstr "Creazione"

msgid "Currency"
msgstr "Valuta"

msgid "Deadline"
msgstr "Scadenza"

msgid "Delivery"
msgstr "Erogazioni"

msgid "Disabled"
msgstr "Disabilitata"

msgid "Discount"
msgstr "Sconto"

msgid "Donation"
msgstr "Donazione"

msgid "Download"
msgstr "Scarica"

msgid "Editable"
msgstr "Modificabile"

msgid "End date"
msgstr "Data fine"

msgid "Excluded"
msgstr "Escluso"

msgid "Expected"
msgstr "Atteso"

msgid "Expenses"
msgstr "Spese"

msgid "External"
msgstr "External"

msgid "Factions"
msgstr "Fazioni"

msgid "Features"
msgstr "Funzionalità"

msgid "Giftable"
msgstr "Regalabile"

msgid "Handouts"
msgstr "Handouts"

msgid "Holidays"
msgstr "Festività"

msgid "Included"
msgstr "Incluso"

msgid "Invoices"
msgstr "Versamenti"

msgid "Keywords"
msgstr "Keywords"

msgid "Language"
msgstr "Lingua"

msgid "Location"
msgstr "Location"

msgid "Max uses"
msgstr "Usi massimi"

msgid "Messages"
msgstr "Messaggi"

msgid "New gift"
msgstr "Nuovo regalo"

msgid "Nickname"
msgstr "Nickname"

msgid "Optional"
msgstr "Opzionale"

msgid "Original"
msgstr "Originale"

msgid "Outflows"
msgstr "Uscite"

msgid "Passport"
msgstr "Passaporto"

msgid "Payments"
msgstr "Pagamenti"

msgid "Personal"
msgstr "Personale"

msgid "Portrait"
msgstr "Foto ritratto"

msgid "Priority"
msgstr "Priorità"

msgid "Problems"
msgstr "Problemi"

msgid "Profiles"
msgstr "Profili"

msgid "Progress"
msgstr "Progresso"

msgid "Prologue"
msgstr "Prologo"

msgid "Pronouns"
msgstr "Pronomi"

msgid "Proposed"
msgstr "Proposto"

msgid "Province"
msgstr "Provincia"

msgid "Question"
msgstr "Domanda"

msgid "Redirect"
msgstr "Redirect"

msgid "Refunded"
msgstr "Rimborsati"

msgid "Register"
msgstr "Register"

msgid "Registry"
msgstr "Registro"

msgid "Reminder"
msgstr "Promemoria"

msgid "Returned"
msgstr "Restituiti"

msgid "Revision"
msgstr "Revisione"

msgid "Sections"
msgstr "Sezioni"

msgid "Services"
msgstr "Servizi"

msgid "Settings"
msgstr "Impostazioni"

msgid "Severity"
msgstr "Gravità"

msgid "Show all"
msgstr "Visualizza tutti"

msgid "Show the"
msgstr "Visualizza lo"

msgid "Standard"
msgstr "Standard"

msgid "Supplied"
msgstr "Fornito"

msgid "Template"
msgstr "Template"

msgid "Treasury"
msgstr "Tesoreria"

msgid "Uploaded"
msgstr "Caricato"

msgid "VAT rate"
msgstr "Aliquota IVA"

msgid "Versions"
msgstr "Versioni"

msgid "Workshop"
msgstr "Workshop"

msgid "XP avail"
msgstr "Px Avail"

msgid "assigned"
msgstr "assegnato"

msgid "discount"
msgstr "discount"

msgid "download"
msgstr "scarica"

msgid "factions"
msgstr "fazioni"

msgid "payments"
msgstr "pagamenti"

msgid "positive"
msgstr "positivi"

msgid "residues"
msgstr "residui"

msgid "--- Empty"
msgstr "--- Vuoto"

msgid "Abilities"
msgstr "Abilità"

msgid "Additions"
msgstr "Aggiuntivi"

msgid "Approvals"
msgstr "Approvazioni"

msgid "Available"
msgstr "Disponibili"

msgid "Cancelled"
msgstr "Annullato"

msgid "Character"
msgstr "Personaggio"

msgid "Concluded"
msgstr "Concluso"

msgid "Copy done"
msgstr "Copia eseguita"

msgid "Custodies"
msgstr "Custodie"

msgid "Customize"
msgstr "Personalizza"

msgid "Deadlines"
msgstr "Scadenze"

msgid "Delivered"
msgstr "Erogato"

msgid "Dimension"
msgstr "Dimensione"

msgid "Discounts"
msgstr "Agevolazioni"

msgid "Donations"
msgstr "Donazioni"

msgid "Enrolment"
msgstr "Tesseramento"

msgid "First aid"
msgstr "Primo soccorso"

msgid "Frequency"
msgstr "Frequenza"

msgid "Interface"
msgstr "Interfaccia"

msgid "Inventory"
msgstr "Inventario"

msgid "Load list"
msgstr "Carica lista"

msgid "Mandatory"
msgstr "Obbligatoria"

msgid "Movements"
msgstr "Movimenti"

msgid "Need help"
msgstr "Ti serve aiuto"

msgid "Next runs"
msgstr "Prossime run"

msgid "Operation"
msgstr "Funzionamento"

msgid "Organizer"
msgstr "Organizzatore"

msgid "Past runs"
msgstr "Run passate"

msgid "Portraits"
msgstr "Ritratti"

msgid "Preaching"
msgstr "Predicare"

msgid "Printable"
msgstr "Stampabile"

msgid "Profiling"
msgstr "Profilazione"

msgid "Prologues"
msgstr "Prologhi"

msgid "Questions"
msgstr "Domande"

msgid "Recipient"
msgstr "Destinatario"

msgid "Reminders"
msgstr "Promemoria"

msgid "Residence"
msgstr "Residenza"

msgid "Retention"
msgstr "Trattenuta"

msgid "Returning"
msgstr "Restituzione"

msgid "Seniority"
msgstr "Anzianità"

msgid "Short url"
msgstr "Url corto"

msgid "SpeedLarp"
msgstr "SpeedLarp"

msgid "Speedlarp"
msgstr "Speedlarp"

msgid "Start day"
msgstr "Giorno inizio"

msgid "Statement"
msgstr "Giustificativo"

msgid "Submitted"
msgstr "Sottomesso"

msgid "Surcharge"
msgstr "Sovrapprezzo"

msgid "Tolerance"
msgstr "Tolleranza"

msgid "Translate"
msgstr "Traduci"

msgid "Treasurer"
msgstr "Tesoriere"

msgid "Workshops"
msgstr "Workshops"

msgid "negatives"
msgstr "negativi"

msgid "speedlarp"
msgstr "speedlarp"

msgid "surcharge"
msgstr "sovrapprezzo"

msgid "this link"
msgstr "questo link"

msgid "Accounting"
msgstr "Contabilità"

msgid "Additional"
msgstr "Ulteriori"

msgid "Annual fee"
msgstr "Quota annuale"

msgid "Answers WS"
msgstr "Risposte WS"

msgid "Appearance"
msgstr "Aspetto"

msgid "Applicable"
msgstr "Applicabile"

msgid "Appointees"
msgstr "Incaricati"

msgid "Assignment"
msgstr "Assegnazione"

msgid "Attachment"
msgstr "Allegato"

msgid "Birth date"
msgstr "Data di nascita"

msgid "Calculated"
msgstr "Calcolato"

msgid "Candidates"
msgstr "Candidati"

msgid "Characters"
msgstr "Personaggi"

msgid "Check data"
msgstr "Controlla dati"

msgid "Chronology"
msgstr "Cronologia"

msgid "Collection"
msgstr "Colletta"

msgid "Contact us"
msgstr "Contattaci"

msgid "Cover link"
msgstr "Link cover"

msgid "Easter egg"
msgstr "Uovo di Pasqua"

msgid "Email list"
msgstr "lista email"

msgid "Event link"
msgstr "Link evento"

msgid "Experience"
msgstr "Esperienza"

msgid "Historical"
msgstr "Storico"

msgid "Kicked out"
msgstr "Cacciato"

msgid "Legal name"
msgstr "Nome legale"

msgid "Membership"
msgstr "Socio"

msgid "Miscellany"
msgstr "Miscellanea"

msgid "Modifiable"
msgstr "Modificabile"

msgid "Modules WS"
msgstr "Moduli WS"

msgid "Motivation"
msgstr "Motivazione"

msgid "Navigation"
msgstr "Navigazione"

msgid "Net profit"
msgstr "Utile netto"

msgid "New answer"
msgstr "Nuova risposta"

msgid "New signup"
msgstr "Nuove iscrizioni"

msgid "Newsletter"
msgstr "Newsletter"

msgid "Next quota"
msgstr "Prossima quota"

msgid "Passengers"
msgstr "Passeggeri"

msgid "Percentage"
msgstr "Percentuale"

msgid "Play Again"
msgstr "Play Again"

msgid "Preference"
msgstr "Preferenza"

msgid "Priorities"
msgstr "Priorità"

msgid "Quest Type"
msgstr "Quest Type"

msgid "Quest type"
msgstr "Tipo Quest"

msgid "Refund for"
msgstr "Rimborso per"

msgid "Registered"
msgstr "Iscritti"

msgid "Repertoire"
msgstr "Repertorio"

msgid "Run active"
msgstr "Run attive"

msgid "Run hidden"
msgstr "Run nascosta"

msgid "Searchable"
msgstr "Ricercabile"

msgid "Selectable"
msgstr "Selezionabile"

msgid "Short name"
msgstr "Nome breve"

msgid "Speed Larp"
msgstr "Speed Larp"

msgid "Speed larp"
msgstr "Speed larp"

msgid "Start date"
msgstr "Data inizio"

msgid "Statistics"
msgstr "Statistiche"

msgid "Surcharges"
msgstr "Sovrapprezzi"

msgid "Table list"
msgstr "Lista tabella"

msgid "Tax regime"
msgstr "Regime fiscale"

msgid "Ties (Pdf)"
msgstr "Legami (Pdf)"

msgid "Title font"
msgstr "Font titoli"

msgid "To be done"
msgstr "Da superare"

msgid "Token name"
msgstr "Nome gettoni"

msgid "Two quotas"
msgstr "Due quote"

msgid "Visibility"
msgstr "Visibilità"

msgid "Volunteers"
msgstr "Volontari"

msgid "Welcome to"
msgstr "Benvenuti a"

msgid "accounting"
msgstr "contabilità"

msgid "additional"
msgstr "aggiuntivi"

msgid "are closed"
msgstr "sono chiuse"

msgid "characters"
msgstr "personaggi"

msgid "chronology"
msgstr "cronologia"

msgid "click here"
msgstr "clicca qua"

msgid "no payment"
msgstr "senza pagamento"

msgid "overdue by"
msgstr "in ritardo di"

msgid "press here"
msgstr "premi qui"

msgid "reply here"
msgstr "rispondi qui"

msgid "Actual paid"
msgstr "Effettivo pagato"

msgid "Assignments"
msgstr "Assegnazioni"

msgid "Beneficiary"
msgstr "Beneficiario"

msgid "Birth place"
msgstr "Luogo di nascita"

msgid "Carbon copy"
msgstr "Copia carbone"

msgid "Card number"
msgstr "Numero tessera"

msgid "Change gift"
msgstr "Modifica regalo"

msgid "Collections"
msgstr "Collette"

msgid "Color links"
msgstr "Colore link"

msgid "Color texts"
msgstr "Colore testo"

msgid "Coming soon"
msgstr "Coming soon"

msgid "Competences"
msgstr "Competenza"

msgid "Description"
msgstr "Descrizione"

msgid "Direct link"
msgstr "Link diretto"

msgid "Event texts"
msgstr "Testi evento"

msgid "Fiscal code"
msgstr "Codice fiscale"

msgid "Five quotas"
msgstr "Cinque quote"

msgid "Four quotas"
msgstr "Quattro quote"

msgid "Gallery Pdf"
msgstr "Galleria Pdf"

msgid "Installment"
msgstr "Rata"

msgid "Last change"
msgstr "Ultima modifica"

msgid "Lightweight"
msgstr "Leggero"

msgid "Limitations"
msgstr "Limitazioni"

msgid "Max fillers"
msgstr "Filler massimi"

msgid "Max players"
msgstr "Giocatori massimi"

msgid "Nationality"
msgstr "Nazionalità"

msgid "Need a ride"
msgstr "Hai bisogno di un passaggio"

msgid "Next events"
msgstr "Prossimi eventi"

msgid "Past events"
msgstr "Eventi passati"

msgid "Postal code"
msgstr "Codice postale"

msgid "Preferences"
msgstr "Preferenze"

msgid "Probability"
msgstr "Probabilità"

msgid "Progression"
msgstr "Progressione"

msgid "Provisional"
msgstr "Provvisorie"

msgid "Quick Setup"
msgstr "Impostazione rapida"

msgid "Recalculate"
msgstr "Ricalcola"

msgid "Redeem code"
msgstr "Codice di riscatto"

msgid "Register to"
msgstr "Iscriviti a"

msgid "Request for"
msgstr "Richiesta di"

msgid "Rotate left"
msgstr "Ruota sinistra"

msgid "Run balance"
msgstr "Bilancio run"

msgid "Secret code"
msgstr "Codice segreto"

msgid "Secret link"
msgstr "Collegamento segreto"

msgid "Select year"
msgstr "Seleziona anno"

msgid "Send e-mail"
msgstr "Inviare e-mail"

msgid "Send emails"
msgstr "Invia email"

msgid "Shorten URL"
msgstr "Accorcia URL"

msgid "Show / hide"
msgstr "Mostra / nascondi"

msgid "Show closed"
msgstr "Mostra chiusi"

msgid "Simple list"
msgstr "Lista semplice"

msgid "Suggestions"
msgstr "Suggerimenti"

msgid "Ticket list"
msgstr "Elenco dei biglietti"

msgid "Ties (Test)"
msgstr "Legami (Test)"

msgid "Total costs"
msgstr "Costi totali"

msgid "Transversal"
msgstr "Trasversale"

msgid "Unique code"
msgstr "Codice univoco"

msgid "immediately"
msgstr "immediatamente"

msgid "leaderboard"
msgstr "classifica"

msgid "text length"
msgstr "lunghezza del testo"

msgid "unique code"
msgstr "codice unico"

msgid "Ability list"
msgstr "Lista abilità"

msgid "Ability type"
msgstr "Tipo abilità"

msgid "Achievements"
msgstr "Achievements"

msgid "Archive mail"
msgstr "Archivio posta"

msgid "Bank address"
msgstr "Bank address"

msgid "Cache reset!"
msgstr "Cache resettata!"

msgid "Cancellation"
msgstr "Disdetta"

msgid "Change photo"
msgstr "Cambia foto"

msgid "Collaborator"
msgstr "Collaboratore"

msgid "Event status"
msgstr "Stato dell'evento"

msgid "Experimental"
msgstr "Experimental"

msgid "Faction list"
msgstr "Elenco delle fazioni"

msgid "Faction logo"
msgstr "Un logo del gruppo"

msgid "Form Options"
msgstr "Opzioni form"

msgid "Form element"
msgstr "Elemento form"

msgid "Form section"
msgstr "Sezione form"

msgid "Host Address"
msgstr "Indirizzo Host"

msgid "House number"
msgstr "Numero civico"

msgid "Informations"
msgstr "Informazioni"

msgid "Installments"
msgstr "Rate"

msgid "Instructions"
msgstr "Istruzioni"

msgid "Legal Notice"
msgstr "Legal Notice"

msgid "Legal notice"
msgstr "Legal notice"

msgid "Max waitings"
msgstr "Waiting massimi"

msgid "Members list"
msgstr "Lista soci"

msgid "More details"
msgstr "Ulteriori dettagli"

msgid "Municipality"
msgstr "Comune"

msgid "NOT ASSIGNED"
msgstr "NON ASSEGNATO"

msgid "Name credits"
msgstr "Nome crediti"

msgid "Next payment"
msgstr "Prossimo pagamento"

msgid "Not selected"
msgstr "Non selezionato"

msgid "Opening date"
msgstr "Data di apertura"

msgid "Organization"
msgstr "Associazione"

msgid "PDF Profiles"
msgstr "Profili Pdf"

msgid "Parent empty"
msgstr "Parent vuoto"

msgid "Payment date"
msgstr "Data pagamento"

msgid "Pre-Register"
msgstr "Pre-Iscriviti"

msgid "Presentation"
msgstr "Presentazione"

msgid "Questbuilder"
msgstr "Questbuilder"

msgid "Questions WS"
msgstr "Domande WS"

msgid "Refund given"
msgstr "Rimborsi emessi"

msgid "Registration"
msgstr "Iscrizione"

msgid "Relationship"
msgstr "Legame"

msgid "Rensponsable"
msgstr "Responsabile"

msgid "Request date"
msgstr "Data richiesta"

msgid "Request time"
msgstr "Ora richiesta"

msgid "Rotate right"
msgstr "Ruota destra"

msgid "Safe editing"
msgstr "Editing sicuro"

msgid "See you soon"
msgstr "Ti aspettiamo"

msgid "Show history"
msgstr "Mostra storico"

msgid "Subordinates"
msgstr "Subordinate"

msgid "Subscription"
msgstr "Abbonamento"

msgid "Tell me more"
msgstr "Scopri di più"

msgid "Tell us here"
msgstr "Scrivi qua"

msgid "Test gallery"
msgstr "Test galleria"

msgid "Three quotas"
msgstr "Tre quote"

msgid "Total issued"
msgstr "Totale emesso"

msgid "Total number"
msgstr "Numero totale"

msgid "Transactions"
msgstr "Transazioni"

msgid "Type of text"
msgstr "Tipologia del testo"

msgid "Upload cover"
msgstr "Carica cover"

msgid "Url Shortner"
msgstr "Url Shortner"

msgid "Verification"
msgstr "Verifica"

msgid "Waiting list"
msgstr "In attesa"

msgid "We're coming"
msgstr "Stiamo arrivando"

msgid "Will open at"
msgstr "Apriranno alle"

msgid "You must pay"
msgstr "Devi versare"

msgid "already used"
msgstr "già utilizzato"

msgid "invalid form"
msgstr "modulo non valido"

msgid "user profile"
msgstr "profilo utente"

#, python-format
msgid " for %(user)s"
msgstr " per %(user)s"

msgid "Ability types"
msgstr "Tipi Abilità"

msgid "Access denied"
msgstr "Accesso negato"

msgid "Accessibility"
msgstr "Accessibilità"

msgid "Age selection"
msgstr "Selezione dell'età"

msgid "Authorisation"
msgstr "Autorizzazione"

msgid "Average value"
msgstr "Valore medio"

msgid "Cancellations"
msgstr "Disdette"

msgid "Comunications"
msgstr "Comunicazioni"

msgid "Conditions of"
msgstr "Condizioni di "

msgid "Configuration"
msgstr "Configurazione"

msgid "Deadline date"
msgstr "Data di deadline"

msgid "Delivery list"
msgstr "Lista erogazioni"

msgid "Discount back"
msgstr "Sconto indietro"

msgid "Document type"
msgstr "Tipo documento"

msgid "Dynamic rates"
msgstr "Rate dinamiche"

msgid "Event history"
msgstr "Storico eventi"

msgid "External link"
msgstr "Url esterno"

msgid "Faction cover"
msgstr "Copertina gruppo"

msgid "Fiscal Budget"
msgstr "Bilancio fiscale"

msgid "Free donation"
msgstr "Donazione libera"

msgid "Inflows total"
msgstr "Entrate totali"

msgid "Internal link"
msgstr "Link interno"

msgid "Manage events"
msgstr "Gestisci gli eventi"

msgid "Maximum votes"
msgstr "Massimo voti"

msgid "Message sent!"
msgstr "Messaggio inviato!"

msgid "Minimum votes"
msgstr "Minimo voti"

msgid "New character"
msgstr "Nuovo personaggio"

msgid "Not completed"
msgstr "Non completati"

msgid "Number events"
msgstr "Numero eventi"

msgid "Old interface"
msgstr "Vecchia interfaccia"

msgid "Passages made"
msgstr "Passaggi effettuati"

msgid "Paste as text"
msgstr "Incolla come testo"

msgid "Payment order"
msgstr "Ordine di pagamento"

msgid "Personal code"
msgstr "Codice personale"

msgid "Personal data"
msgstr "Dati personali"

msgid "Phone contact"
msgstr "Contatto telefonico"

msgid "Player editor"
msgstr "Giocatore editor"

msgid "Prerequisites"
msgstr "Prerequisiti"

msgid "Progress step"
msgstr "Step avanzamento"

msgid "Question type"
msgstr "Tipo di domanda"

msgid "Registrations"
msgstr "Iscrizioni"

msgid "Relationships"
msgstr "Legami"

msgid "Request login"
msgstr "Richiedi login"

msgid "Requests open"
msgstr "Richieste aperte"

msgid "Show inactive"
msgstr "Mostra inattive"

msgid "Signup update"
msgstr "Aggiornamento iscrizioni"

msgid "Single choice"
msgstr "Scelta singola"

msgid "Text language"
msgstr "Lingua del testo"

msgid "Ticket Filler"
msgstr "Biglietto Filler"

msgid "Ticket chosen"
msgstr "Biglietto selezionato"

msgid "Total members"
msgstr "Totale soci"

msgid "Total revenue"
msgstr "Ricavi totali"

msgid "URL shortener"
msgstr "Accorcia URL"

msgid "Visualisation"
msgstr "Visualizzazione"

msgid "Wanna connect"
msgstr "Vuoi collegarti"

msgid "Your messages"
msgstr "I tuoi messaggi"

#, python-format
msgid "for %(event)s"
msgstr "per %(event)s"

msgid "personal data"
msgstr "dati personali"

msgid "registrations"
msgstr "iscrizioni"

msgid "Available days"
msgstr "Giorni disponibili"

msgid "Bring a friend"
msgstr "Porta un amico"

msgid "Carousel image"
msgstr "Immagine carousel"

msgid "Character Edit"
msgstr "Modifica personaggio"

msgid "Character form"
msgstr "Form personaggio"

msgid "Character name"
msgstr "Nome personaggio"

msgid "Collection for"
msgstr "Colletta per"

msgid "Customisations"
msgstr "Personalizzazioni"

msgid "Disable Tokens"
msgstr "Disabilita gettoni"

msgid "Donation given"
msgstr "Donazione versata"

msgid "Donations done"
msgstr "Donazioni effettuate"

msgid "Event Template"
msgstr "Template evento"

msgid "Event features"
msgstr "Funzionalità dell'evento"

msgid "Executive Vote"
msgstr "Votazione Direttivo"

msgid "Form questions"
msgstr "Domande sul modulo"

msgid "Full returning"
msgstr "Restituzione totale"

msgid "Global balance"
msgstr "Bilancio globale"

msgid "Handout Models"
msgstr "Modelli di dispensa"

msgid "List of voters"
msgstr "Elenco votanti"

msgid "Mail signature"
msgstr "Mail signature"

msgid "Manage it here"
msgstr "Gestiscila qui"

msgid "Maximum length"
msgstr "Lunghezza massima"

msgid "Maximum number"
msgstr "Numero massimo"

msgid "Member revoked"
msgstr "Socio revocato"

msgid "Membership fee"
msgstr "Quote sociali"

msgid "Obtain ability"
msgstr "Acquisisci abilità"

msgid "Outflows total"
msgstr "Spese totali"

msgid "PDF generation"
msgstr "Generazione PDF"

msgid "Password reset"
msgstr "Password dimenticata"

msgid "Payment quotas"
msgstr "Quote di pagamento"

msgid "Photo of an ID"
msgstr "Foto documento"

msgid "Pre-registered"
msgstr "Pre-iscritto"

msgid "Pre-requisites"
msgstr "Pre-requisiti"

msgid "Print registry"
msgstr "Stampa registro"

msgid "Privacy Policy"
msgstr "Privacy Policy"

msgid "Profiles (PDF)"
msgstr "Profili (PDF)"

msgid "Prologues type"
msgstr "Tipo di prologo"

msgid "Recipient Code"
msgstr "Codice Destinatario"

msgid "Remove consent"
msgstr "Rimuovi consenso"

msgid "Request refund"
msgstr "Richieste rimborso"

msgid "Request signed"
msgstr "Richiesta firmata"

msgid "Returning type"
msgstr "Tipo restituzione"

msgid "Sensitive data"
msgstr "Dati sensibili"

msgid "Show past runs"
msgstr "Mostra run passate"

msgid "Show shortcuts"
msgstr "Mostra le scorciatoie"

msgid "Single payment"
msgstr "Pagamento unico"

msgid "Tax code check"
msgstr "Controllo codice fiscale"

msgid "Total payments"
msgstr "Pagamenti totali"

msgid "Total required"
msgstr "Totale richiesto"

msgid "Type of ticket"
msgstr "Tipologia del biglietto"

msgid "Type prologues"
msgstr "Tipo prologhi"

msgid "URL identifier"
msgstr "Idenficativo URL"

msgid "Writing option"
msgstr "Opzione scrittura"

msgid "Your character"
msgstr "Il tuo personaggio"

msgid "customisations"
msgstr "personalizzazioni"

msgid "refund request"
msgstr "richiesta di rimborso"

msgid "Ability missing"
msgstr "Abilità mancante"

msgid "And that is all"
msgstr "E questo è tutto"

msgid "Change password"
msgstr "Recupera password"

msgid "Character cover"
msgstr "Copertina personaggio"

msgid "Characters link"
msgstr "Link personaggi"

msgid "Characters list"
msgstr "Lista personaggi"

msgid "Collected votes"
msgstr "Voti ricevuti"

msgid "Deadline (date)"
msgstr "Scadenza (data)"

msgid "Deadline (days)"
msgstr "Scadenza (giorni)"

msgid "Delegated users"
msgstr "Utenti delegati"

msgid "Disable credits"
msgstr "Disabilita crediti"

msgid "Document number"
msgstr "Numero documento"

msgid "Event not found"
msgstr "Evento non trovato"

msgid "Events attended"
msgstr "Eventi a cui si è partecipato"

msgid "Filter factions"
msgstr "Filtra gruppi"

msgid "Mail assignment"
msgstr "Mail assegnazione"

msgid "Member refused!"
msgstr "Membro rifiutato!"

msgid "Membership fees"
msgstr "Quote associazione"

msgid "Multi-line text"
msgstr "Testo multilinea"

msgid "Multiple choice"
msgstr "Scelta multipla"

msgid "Overall balance"
msgstr "Bilancio cassa"

msgid "Payment Methods"
msgstr "Metodi di pagamento"

msgid "Portraits (PDF)"
msgstr "Ritratti (PDF)"

msgid "Private message"
msgstr "Messaggio privato"

msgid "Profile updated"
msgstr "Socio aggiornato"

msgid "Progress status"
msgstr "Stato di avanzamento"

msgid "Question saved!"
msgstr "Domanda sottomessa!"

msgid "Replacing names"
msgstr "Sostituzione nomi"

msgid "Select Language"
msgstr "Seleziona la lingua"

msgid "Show statistics"
msgstr "Mostra statistiche"

msgid "Shuttle service"
msgstr "Shuttle service"

msgid "Start algorithm"
msgstr "Avvia algoritmo"

msgid "Upload Expenses"
msgstr "Carica Spese"

msgid "Volounteer data"
msgstr "Dati volontario"

msgid "You can consult"
msgstr "Puoi consultare"

msgid "Your characters"
msgstr "I tuoi personaggi"

msgid "expected within"
msgstr "previsto entro"

msgid "upcoming events"
msgstr "Eventi in programma"

msgid "Ability acquired"
msgstr "Abilità acquisita"

msgid "Activate feature"
msgstr "Attiva feature"

msgid "Background image"
msgstr "Immagine sfondo"

msgid "Casting priority"
msgstr "Priorità casting"

msgid "Character review"
msgstr "Personaggio revisione"

msgid "Collection links"
msgstr "Link di riscossione"

msgid "Collection total"
msgstr "Raccolta totale"

msgid "Color background"
msgstr "Sfondo testo"

<<<<<<< HEAD
msgid "Confirm Payments"
msgstr "Conferma Pagamenti"

msgid "Confirm payments"
msgstr "Conferma pagamenti"

=======
>>>>>>> ba544256
msgid "Current template"
msgstr "Template attuale"

msgid "Delay in payment"
msgstr "Ritardo nei pagamenti"

msgid "Delay in profile"
msgstr "Ritardo nel profilo"

msgid "Desalt thumbnail"
msgstr "Disalita thumbnail"

msgid "Discounts active"
msgstr "Agevolazioni attive"

msgid "Driver's License"
msgstr "Patente"

msgid "Element approved"
msgstr "Elemento approvato"

msgid "Event Appearance"
msgstr "Aspetto Evento"

msgid "Event accounting"
msgstr "Contabilità evento"

msgid "Event navigation"
msgstr "Navigazione evento"

msgid "Forward discount"
msgstr "Sconto avanti"

msgid "Handout template"
msgstr "Handout template"

msgid "Loading template"
msgstr "Template caricamento"

msgid "Long description"
msgstr "Descrizione lunga"

msgid "May the best win"
msgstr "Che vinca il migliore"

msgid "Member approved!"
msgstr "Membro approvato!"

msgid "No comunications"
msgstr "Nessuna comunicazione"

msgid "Number not found"
msgstr "Numero non trovato"

msgid "Options required"
msgstr "Opzioni richieste"

msgid "Organisation fee"
msgstr "Tassa organizzativa"

msgid "Organisation tax"
msgstr "Imposta sull'organizzazione"

msgid "Organization fee"
msgstr "Quota associativa"

msgid "Organization tax"
msgstr "Tassa associativa"

msgid "Other characters"
msgstr "Altri personaggi"

msgid "Password changed"
msgstr "Password cambiata"

msgid "Patron / Reduced"
msgstr "Mecenate / Ridotto"

msgid "Payment currency"
msgstr "Valuta di pagamento"

msgid "Payment to check"
msgstr "Pagamento da controllare"

msgid "Pending payments"
msgstr "Pagamenti in attesa"

msgid "Player Questions"
msgstr "Domande giocatore"

msgid "Player selection"
msgstr "Scelta giocatore"

msgid "Pre-registration"
msgstr "Pre-iscrizione"

msgid "Registration fee"
msgstr "Quota iscrizione"

msgid "Reminder payment"
msgstr "Promemoria di pagamento"

msgid "Reminder profile"
msgstr "Profilo di promemoria"

msgid "Request approved"
msgstr "Richiesta approvata"

msgid "Selected options"
msgstr "Opzioni selezionate"

msgid "Show collections"
msgstr "Mostra collette"

msgid "Show explanation"
msgstr "Mostra spiegazione"

msgid "Single-line text"
msgstr "Testo a riga singola"

msgid "Ticket selection"
msgstr "Selezione del biglietto"

msgid "Tokens / Credits"
msgstr "Gettoni / Crediti"

msgid "Total collection"
msgstr "Totale raccolta"

msgid "Transaction fees"
msgstr "Commissioni di transazione"

msgid "Where it is held"
msgstr "Dove si tiene"

msgid "Writing Question"
msgstr "Domanda di scrittura"

msgid "are not yet open"
msgstr "non sono ancora aperte"

msgid "download it here"
msgstr "scaricala qui"

msgid "follow this link"
msgstr "segui questo link"

msgid "'pwyw' (donation)"
msgstr "'pwyw' (donazione)"

msgid "Activation failed"
msgstr "Attivazione fallita"

msgid "Active collection"
msgstr "Colletta attiva"

msgid "Add a new request"
msgstr "Inserisci una nuova richiesta"

msgid "Additional fields"
msgstr "Campi aggiuntivi"

msgid "All comunications"
msgstr "Tutte le comunicazioni"

msgid "Answer submitted!"
msgstr "Risposta sottomessa!"

msgid "Cancellation date"
msgstr "Data disiscrizione"

msgid "Casting algorithm"
msgstr "Algoritmo di casting"

msgid "Character profile"
msgstr "Profilo personaggio"

msgid "Closed collection"
msgstr "Colletta chiusa"

msgid "Code already used"
msgstr "Codice già usato"

msgid "Collection closed"
msgstr "Colletta chiusa"

msgid "Conversion ticket"
msgstr "Biglietto conversione"

msgid "Credit assignment"
msgstr "Assegnazione dei crediti"

msgid "Download document"
msgstr "Scarica documento"

msgid "Elements uploaded"
msgstr "Elementi caricati"

msgid "Experience points"
msgstr "Punti esperienza"

msgid "Faction selection"
msgstr "Selezione della fazione"

msgid "Feature activated"
msgstr "Funzionalità attivata"

msgid "Fiscal code check"
msgstr "Controllo del codice fiscale"

msgid "Fixed instalments"
msgstr "Rate fisse"

msgid "Free registration"
msgstr "Iscrizione libera"

msgid "Give a new answer"
msgstr "Dai una risposta"

msgid "Inventory objects"
msgstr "Oggetti inventario"

msgid "Invoice not found"
msgstr "Invoice non trovato"

msgid "Maximum available"
msgstr "Massimo disponibile"

msgid "Months free quota"
msgstr "Mesi quota libera"

msgid "Paid current year"
msgstr "Pagato anno corrente"

msgid "Pay what you want"
msgstr "Offerta libera"

msgid "Payment confirmed"
msgstr "Pagamento confermato"

msgid "Payments received"
msgstr "Pagamenti ricevuti"

msgid "Pre registrations"
msgstr "Pre iscrizioni"

msgid "Pre-Registrations"
msgstr "Pre-iscrizioni"

msgid "Pre-register here"
msgstr "Pre-iscriviti qui"

msgid "Quests and Traits"
msgstr "Missioni e tratti"

msgid "Redeem collection"
msgstr "Riscatta colletta"

msgid "Registration form"
msgstr "Form iscrizione"

msgid "Registration link"
msgstr "Link iscrizioni"

msgid "Registration mail"
msgstr "Mail iscrizione"

msgid "Request submitted"
msgstr "Richiesta sottomessa"

msgid "Residence address"
msgstr "Indirizzo di residenza"

msgid "Seleziona abilità"
msgstr "Seleziona abilità"

msgid "Short description"
msgstr "Breve descrizione"

msgid "Technical Support"
msgstr "Supporto tecnico"

msgid "Tokens assignment"
msgstr "Assegnazione dei gettoni"

msgid "Use these formats"
msgstr "Utilizza questi formati"

msgid "Verified payments"
msgstr "Pagamenti verificati"

msgid "Vote not yet open"
msgstr "La votazione non è ancora stata aperta"

msgid "Your character is"
msgstr "Il tuo personaggio è"

msgid "already delivered"
msgstr "già consegnato"

msgid "download document"
msgstr "scarica documento"

msgid "this is important"
msgstr "è importante"

msgid "Access the history"
msgstr "Accedi allo storico"

msgid "Account activation"
msgstr "Attivazione del conto"

msgid "Additional tickets"
msgstr "Biglietti aggiuntivi"

msgid "Approved character"
msgstr "Personaggio approvato"

msgid "Character portrait"
msgstr "Ritratto personaggio"

msgid "Competences events"
msgstr "Competenze eventi"

msgid "Competences member"
msgstr "Competenze persona"

msgid "Cover (thumb) link"
msgstr "Link cover (thumb)"

msgid "Delegated accounts"
msgstr "Account delegati"

msgid "Disable assignment"
msgstr "Disabilita assegnazione"

msgid "Electronic invoice"
msgstr "Fattura elettronica"

msgid "Go to the form for"
msgstr "Vai al modulo per"

msgid "Hide not available"
msgstr "Nascondi non disponibili"

msgid "Informations saved"
msgstr "Informazioni salvate"

msgid "Member Data Checks"
msgstr "Controlli dati soci"

msgid "New refund request"
msgstr "Nuova richiesta rimborso"

msgid "Not active anymore"
msgstr "Non più attivo"

msgid "Patron and Reduced"
msgstr "Mecenate e Ridotto"

msgid "Pay the annual fee"
msgstr "Versa la quota annuale"

msgid "Payment processing"
msgstr "Elaborazione del pagamento"

msgid "Perform extraction"
msgstr "Esegui estrazione"

msgid "Preferences saved!"
msgstr "Preferenze salvate!"

msgid "Proposed character"
msgstr "Personaggio proposto"

msgid "Reason for payment"
msgstr "Motivo del pagamento"

msgid "Registrations open"
msgstr "Le iscrizioni sono aperte"

msgid "Review all members"
msgstr "Esamina tutti i membri"

msgid "Set up quest types"
msgstr "Imposta i tipi di missione"

msgid "Show cancellations"
msgstr "Mostra disdette"

msgid "Total payment sent"
msgstr "Totale del pagamento inviato"

msgid "Transaction totals"
msgstr "Transazione totali"

msgid "Voluntary donation"
msgstr "Donazione volontaria"

msgid "Volunteer Registry"
msgstr "Registro Volontari"

msgid "by the deadline of"
msgstr "entro la scadenza di"

msgid "global preferences"
msgstr "preferenze globali"

msgid "Accounting tracking"
msgstr "Monitoraggio della contabilità"

msgid "Activate account on"
msgstr "Attiva account su"

msgid "Activation complete"
msgstr "Attivazione completata"

msgid "Are you really sure"
msgstr "Sei davvero sicuro"

msgid "Assigned character!"
msgstr "Personaggio assegnato!"

msgid "Change registration"
msgstr "Modifica iscrizione"

msgid "Confirmation delete"
msgstr "Conferma cancella"

msgid "Date of association"
msgstr "Data associazione"

msgid "Discounts available"
msgstr "Agevolazioni disponibili"

msgid "Elements NOT chosen"
msgstr "Elementi NON selezionati"

msgid "Email notifications"
msgstr "Notifiche email"

msgid "Event Configuration"
msgstr "Configurazione Evento"

msgid "History preferences"
msgstr "Storico preferenze"

msgid "I am not interested"
msgstr "Non sono interessato"

msgid "List of other users"
msgstr "Elenco degli altri utenti"

msgid "Manage url shortner"
msgstr "Gestisci l'accorciatore di url"

msgid "Maximum preferences"
msgstr "Massimo preferenze"

msgid "Membership requests"
msgstr "Richieste iscrizione"

msgid "Minimum preferences"
msgstr "Minimo preferenze"

msgid "Navigation language"
msgstr "Lingua navigazione"

msgid "New shuttle request"
msgstr "Nuova richiesta shuttle"

msgid "Non-cumulative code"
msgstr "Codice non cumulabile"

msgid "Number of event run"
msgstr "Numero della run dell'evento"

msgid "Operation completed"
msgstr "Operazione completata"

msgid "Password of account"
msgstr "Password dell'account"

msgid "Player cancellation"
msgstr "Cancellazione del giocatore"

msgid "Preferences - Total"
msgstr "Preferenze - Totale"

msgid "Public informations"
msgstr "Informazioni pubbliche"

msgid "Quotas total number"
msgstr "Numero di quote totali"

msgid "Redeem registration"
msgstr "Riscatta iscrizione"

msgid "Registration closed"
msgstr "Iscrizioni chiuse"

msgid "Results not present"
msgstr "Risultati non presenti"

msgid "Signup cancellation"
msgstr "Disdetta iscrizioni"

msgid "Treasury appointees"
msgstr "Incaricati alla tesoreria"

msgid "Username of account"
msgstr "Username dell'account"

msgid "Your characters are"
msgstr "I tuoi personaggi sono"

msgid "--- NOT ASSIGNED ---"
msgstr "--- NON ASSEGNATO ---"

msgid "Ability type missing"
msgstr "Tipo di abilità mancante"

msgid "Accounting - History"
msgstr "Contabilità - Storico"

msgid "Advanced text editor"
msgstr "Editor di testo avanzato"

msgid "Carousel description"
msgstr "Descrizione carousel"

msgid "Complete sheet (Pdf)"
msgstr "Scheda completa (Pdf)"

msgid "Confirm your choices"
msgstr "Confermi le scelte effettuate"

msgid "Create new character"
msgstr "Crea nuovo personaggio"

msgid "Display sent e-mails"
msgstr "Visualizzare le e-mail inviate"

msgid "Download light sheet"
msgstr "Scarica il foglio luminoso"

msgid "Event already played"
msgstr "Eventi già giocati"

msgid "Extended description"
msgstr "Descrizione estesa"

msgid "External mail server"
msgstr "Server di posta esterno"

msgid "Field for exclusions"
msgstr "Campo per esclusioni"

msgid "Filler registrations"
msgstr "Iscrizioni filler"

msgid "Gift card cancelled!"
msgstr "Biglietto regalo cancellato!"

msgid "Independent factions"
msgstr "Fazioni indipendenti"

msgid "Issued Reimbursement"
msgstr "Rimborso erogato"

msgid "Last membership date"
msgstr "Data ultimo tesseramento"

msgid "Mail added to queue!"
msgstr "Mail aggiunta alla coda!"

msgid "Make the request now"
msgstr "Fai subito la richiesta"

msgid "Name - international"
msgstr "Nome inglese"

msgid "Not available, kiddo"
msgstr "Non disponibile, ragazzo"

msgid "Number of passengers"
msgstr "Numero di passeggeri"

#, python-format
msgid "Opening at: %(date)s"
msgstr "Aprono il: %(date)s"

msgid "Organization inflows"
msgstr "Entrate associazione"

msgid "Payment Verification"
msgstr "Verifica del pagamento"

msgid "Payment confirmation"
msgstr "Conferma pagamenti"

msgid "Payment installments"
msgstr "Rate di pagamento"

msgid "Payments in approval"
msgstr "Pagamenti in approvazione"

msgid "Personal preferences"
msgstr "Preferenze personali"

msgid "Please wait a moment"
msgstr "Attendi un momento"

msgid "Preference not valid"
msgstr "Preferenza non valida"

msgid "Registration history"
msgstr "Storico iscrizioni"

msgid "Request registration"
msgstr "Richiedi iscrizione"

msgid "Returning percentage"
msgstr "Percentuale restituzione"

msgid "Selezione non valida"
msgstr "Selezione non valida"

msgid "Set up ability types"
msgstr "Imposta i tipi di abilità"

msgid "Sign up as a filler!"
msgstr "Iscriviti come filler!"

msgid "Terms and Conditions"
msgstr "Terms and Conditions"

msgid "Terms and conditions"
msgstr "Termini e condizioni"

msgid "The tax code matches"
msgstr "Il codice fiscale corrisponde"

#, python-format
msgid "Welcome to %(name)s!"
msgstr "Benvenuti a %(name)s!"

msgid "Yes, keep me posted!"
msgstr "Sì, tenetemi aggiornato!"

msgid "Access your character"
msgstr "Accedi al tuo personaggio"

msgid "Approve reimbursement"
msgstr "Approva rimborso"

msgid "Assigned staff member"
msgstr "Membro dello staff assegnato"

msgid "Character not allowed"
msgstr "Carattere non ammesso"

msgid "Character not visible"
msgstr "Personaggio non visibile"

msgid "Character sheet intro"
msgstr "Introduzione alla scheda del personaggio"

msgid "Code 'Bring a friend'"
msgstr "Codice porta un amico"

msgid "Collections delivered"
msgstr "Collezioni consegnate"

msgid "Complete sheet (Test)"
msgstr "Scheda completa (Test)"

msgid "Current profile image"
msgstr "Immagine profilo attuale"

msgid "Disable amount change"
msgstr "Disabilita cambio ammontare"

msgid "Discover the web site"
msgstr "Scopri il sito web"

msgid "External registration"
msgstr "Registrazione esterna"

msgid "Failed password reset"
msgstr "Password reset fallito"

msgid "Go to the casting for"
msgstr "Vai al casting per"

msgid "If absent, indicate 0"
msgstr "Se assente, indicare 0"

msgid "Manage in-game issues"
msgstr "Gestisci i problemi di gioco"

msgid "New character created"
msgstr "Nuovo personaggio creato"

msgid "New pre-registrations"
msgstr "Nuova pre-iscrizione"

msgid "No organization found"
msgstr "Nessuna organizzazione trovata"

msgid "Number of extractions"
msgstr "Numero estrazioni"

msgid "Object does not exist"
msgstr "Oggetto non esiste"

msgid "Participants included"
msgstr "Hanno partecipato"

#, python-format
msgid "Payment per %(event)s"
msgstr "Versamento per %(event)s"

msgid "Personal data updated"
msgstr "Dati personali aggiornati"

msgid "Pre-registration link"
msgstr "Link pre-iscrizioni"

msgid "Prop - weapons, props"
msgstr "Prop - armi, oggetti di scena"

msgid "Register to the event"
msgstr "Iscriviti all'evento"

msgid "Registration complete"
msgstr "Registrazione completa"

msgid "Registration is open!"
msgstr "Le iscrizioni sono aperte!"

msgid "Registration not open"
msgstr "Iscrizioni non aperte"

msgid "Registration sections"
msgstr "Sezioni iscrizione"

msgid "Submit a new question"
msgstr "Invia una nuova domanda"

msgid "Tax code verification"
msgstr "Verifica codice fiscale"

msgid "Template instructions"
msgstr "Istruzioni template"

msgid "To access the history"
msgstr "Per accedere allo storico"

msgid "Verification payments"
msgstr "Pagamenti di verifica"

msgid "You have already paid"
msgstr "Hai già versato"

msgid "submit your vote here"
msgstr "invia il tuo voto qui"

msgid "Additional Preferences"
msgstr "Preferenze addizionali"

msgid "Age (during the event)"
msgstr "Età (all'evento)"

msgid "Arrived safe and sound"
msgstr "Arrivati sani e salvi"

msgid "Casting management for"
msgstr "Gestione casting per"

msgid "Character Relationship"
msgstr "Relazione personaggio"

msgid "Confirm password reset"
msgstr "Password reset confermato"

msgid "Customised mail server"
msgstr "Server mail personalizzato"

msgid "Display all users data"
msgstr "Visualizza i dati di tutti gli utenti"

msgid "Do you want to proceed"
msgstr "Vuoi procedere"

msgid "Download relationships"
msgstr "Scaricare le relazioni"

msgid "Expenses collaborators"
msgstr "Spese collaboratori"

msgid "External register link"
msgstr "Link di registrazione esterno"

msgid "Filter for every field"
msgstr "Filtra per ogni campo"

msgid "Follow the steps below"
msgstr "Segui i seguenti passaggi"

msgid "Join the waiting list!"
msgstr "Iscriviti in lista d'attesa!"

msgid "Lightweight card (Pdf)"
msgstr "Scheda leggera (Pdf)"

msgid "Link to participate in"
msgstr "Link per partecipare"

msgid "Manage refund requests"
msgstr "Gestisci le richieste di rimborso"

msgid "Manage the event plots"
msgstr "Gestisci le trame dell'evento"

msgid "Manages event revenues"
msgstr "Gestisci i ricavi dell'evento"

msgid "Modify shuttle request"
msgstr "Modifica richiesta shuttle"

msgid "Not visible to players"
msgstr "Non visibile ai giocatori"

msgid "Number of partecipants"
msgstr "Numero di partecipazioni"

msgid "Payment membership fee"
msgstr "Pagamento quota associativa"

msgid "Register of volunteers"
msgstr "Registro dei volontari"

msgid "Registration cancelled"
msgstr "Iscrizione disdetta"

msgid "Registration confirmed"
msgstr "Iscrizione confermata"

msgid "Registration questions"
msgstr "Domande iscrizione"

msgid "Registration surcharge"
msgstr "Sovrapprezzo di iscrizione"

msgid "Reimbursement approved"
msgstr "Rimborso approvato"

#, python-format
msgid "Role approval %(role)s"
msgstr "Approvazione ruolo %(role)s"

msgid "Select your character!"
msgstr "Seleziona il tuo personaggio!"

msgid "Set up payment methods"
msgstr "Imposta i metodi di pagamento"

msgid "Total registration fee"
msgstr "Quota di iscrizione totale"

msgid "Unknow error on upload"
msgstr "Errore sconosciuto durante il caricamento"

msgid "Welcome to LarpManager"
msgstr "Benvenuto su LarpManager"

msgid "Workshop already done!"
msgstr "Workshop già superato!"

msgid "give them this address"
msgstr "dare loro questo indirizzo"

msgid "history of preferences"
msgstr "storico delle preferenze"

msgid "A short tagline, slogan"
msgstr "Una breve tagline, uno slogan"

#, python-format
msgid "Assignment %(elements)s"
msgstr "Assegnazione %(elements)s"

msgid "Background of web pages"
msgstr "Sfondo delle pagine web"

msgid "Candidates at the polls"
msgstr "Candidati alle votazioni"

msgid "Character customisation"
msgstr "Personalizzazione personaggio"

msgid "Character customization"
msgstr "Personalizzazione del personaggio"

msgid "Character relationships"
msgstr "Legami del personaggio"

msgid "Collection participated"
msgstr "Collette partecipate"

msgid "Create a new collection"
msgstr "Crea una nuova colletta"

msgid "Discount code not valid"
msgstr "Codice agevolazione non valido"

msgid "Download complete sheet"
msgstr "Scarica scheda completa"

msgid "Early registration link"
msgstr "Link per la registrazione anticipata"

msgid "Indicate only if rate 0"
msgstr "Indicare solo se aliquota 0"

msgid "Join the collection for"
msgstr "Partecipa alla colletta per"

msgid "List payments to verify"
msgstr "Lista pagamenti da verificare"

msgid "Manage event accounting"
msgstr "Gestisci la contabilità dell'evento"

msgid "Manage the event quests"
msgstr "Gestisci le missioni dell'evento"

msgid "Maximum number of votes"
msgstr "Numero massimo di voti"

#, python-format
msgid "Minimum age: %(number)d"
msgstr "Età minima: %(number)d"

msgid "Minimum number of votes"
msgstr "Numero minimo di voti"

msgid "Move registration event"
msgstr "Spostare l'evento di registrazione"

msgid "Please check them below"
msgstr "Controllali qui di seguito"

msgid "Pre registrations total"
msgstr "Preiscrizioni totali"

msgid "Pre-registration active"
msgstr "Pre-registrazione attiva"

msgid "Pre-registrations saved"
msgstr "Pre-iscrizioni salvate"

msgid "Registration conditions"
msgstr "Condizioni iscrizione"

msgid "Registrations not open!"
msgstr "Le iscrizioni non sono ancora aperte!"

msgid "Reminder membership fee"
msgstr "Promemoria quota associativa"

msgid "Thanks for your support"
msgstr "Grazie per il tuo supporto"

msgid "Update your data in the"
msgstr "Aggiorna i tuoi dati nel"

msgid "What are you doing here"
msgstr "Che ci fai ancora qua"

msgid "You have made a mistake"
msgstr "Hai sbagliato"

msgid "display (question text)"
msgstr "display (testo della domanda)"

msgid "Cancel your registration"
msgstr "Cancella iscrizione"

msgid "Check double speed larps"
msgstr "Check speed larp duplicati"

msgid "Check missing speed larp"
msgstr "Check speed larp mancanti"

msgid "Code two capital letters"
msgstr "Codice due lettere maiuscole"

msgid "Disable character finder"
msgstr "Disattivare il cercatore di personaggi"

msgid "Display all sent e-mails"
msgstr "Visualizza tutte le e-mail inviate"

msgid "Go to the quests of type"
msgstr "Vai alle quest di tipo"

msgid "Go to the tokens history"
msgstr "Accedi allo storico dei PT"

msgid "Lightweight board (Test)"
msgstr "Scheda leggera (Test)"

msgid "Manages event's expenses"
msgstr "Gestisci le spese dell'evento"

msgid "New delegate user added!"
msgstr "Nuovo utente delegato aggiunto!"

msgid "New organization created"
msgstr "Nuova associazione creata"

#, python-format
msgid "New question by %(user)s"
msgstr "Nuova domanda da %(user)s"

msgid "No, I don't want updates"
msgstr "No, non voglio aggiornamenti"

msgid "Provisional registration"
msgstr "Iscrizione provvisoria"

msgid "Regeneration pdf started"
msgstr "Rigenerazione pdf avviata"

msgid "Secret registration link"
msgstr "Link iscrizione segreto"

msgid "The subdomain identifier"
msgstr "L'identificatore del sottodominio"

msgid "Try the sheet generation"
msgstr "Prova la generazione schede"

msgid "Upload verified payments"
msgstr "Carica pagamenti verificati"

msgid "Your registration ticket"
msgstr "Il tuo biglietto di iscrizione"

msgid "check lack relationships"
msgstr "check relazioni in meno"

msgid "not visible at this time"
msgstr "non visibili in questo momento"

msgid "'player' (player's email)"
msgstr "'player' (email del giocatore)"

msgid "Choose the payment method"
msgstr "Scegli il mezzo di pagamento"

msgid "Go to the preferences for"
msgstr "Vai alle preferenze per"

msgid "Initial experience points"
msgstr "Punti esperienza iniziali"

msgid "Intermediary channel code"
msgstr "Codice del canale intermediario"

msgid "Invoice already confirmed"
msgstr "Invoice già confermato"

msgid "Kitchen - food, tableware"
msgstr "Cucina - cibo, stoviglie"

msgid "Manage the event factions"
msgstr "Gestisci le fazioni dell'evento"

msgid "Manage the event handouts"
msgstr "Gestisci gli handout dell'evento"

msgid "Manage volunteer registry"
msgstr "Gestisci il registro dei volontari"

#, python-format
msgid "New message from %(user)s"
msgstr "Nuovo messaggio da %(user)s"

msgid "Now you can create badges"
msgstr "Ora è possibile creare badge"

msgid "Optional - email reply to"
msgstr "Opzionale - email reply to"

msgid "Payment already confirmed"
msgstr "Pagamento già confermato"

msgid "Receipt already confirmed"
msgstr "Ricevuta già confermata"

msgid "Registration opening date"
msgstr "Data apertura iscrizioni"

#, python-format
msgid "Registration to %(event)s"
msgstr "Iscrizione a %(event)s"

msgid "Request sent for approval"
msgstr "Richiesta inviata per approvazione"

msgid "Set up fixed installments"
msgstr "Imposta le rate fisse"

msgid "Show available characters"
msgstr "Mostra personaggi disponibili"

msgid "These are our past events"
msgstr "Ecco i nostri eventi passati"

msgid "Upload of photo and video"
msgstr "Caricamento di foto e video"

msgid "Upload your profile photo"
msgstr "Carica la tua foto profilo"

msgid "Use of third party assets"
msgstr "Godimento di beni di terzi"

msgid "We're sorry to see you go"
msgstr "Ci dispiace vederti andare via"

msgid "What would you like to do"
msgstr "Cosa vuoi fare"

msgid "cancel your registrations"
msgstr "cancellare la tua iscrizione"

msgid "Access character creation!"
msgstr "Accedi alla creazione personaggio!"

msgid "Access the event dashboard"
msgstr "accedi al pannello di controllo dell'evento"

msgid "Can't copy from same event"
msgstr "Non è possibile copiare dallo stesso evento"

msgid "Check inverse relationship"
msgstr "check relazione inversa"

msgid "Discover the game factions"
msgstr "Scopri i gruppi di gioco"

msgid "Edit your character's data"
msgstr "Modifica i dati del tuo personaggio"

#, python-format
msgid "Feature %(name)s activated"
msgstr "Funzionalità %(name)s attivata"

msgid "Give a card to your friend"
msgstr "Regala un biglietto ad un tuo amico"

msgid "Hide unassigned characters"
msgstr "Nascondi personaggi non assegnati"

msgid "Manage inventory and items"
msgstr "Gestisci l'inventario e gli articoli"

msgid "Manage the event prologues"
msgstr "Gestisci i prologhi degli eventi"

msgid "Manages the runs of events"
msgstr "Gestisci le runs degli eventi"

msgid "Now you can create inflows"
msgstr "Ora è possibile creare flussi in entrata"

msgid "Option no longer available"
msgstr "Opzione non più disponibile"

msgid "Pre-register to the event!"
msgstr "Segnati nella lista di pre-iscrizione!"

msgid "Registration not yet open!"
msgstr "Le iscrizioni non sono ancora aperte."

msgid "Short name - international"
msgstr "Nome breve - in inglese"

msgid "The following will be used"
msgstr "Verranno usati"

msgid "The name of the competence"
msgstr "Il nome della competenza"

msgid "These fields are mandatory"
msgstr "Questi campi sono obbligatori"

msgid "Total remaining to be paid"
msgstr "Totale del rimanente da saldare"

msgid "View photos from the event"
msgstr "Visualizza le foto dell'evento"

msgid "Waiting list registrations"
msgstr "Iscrizioni in lista d'attesa"

msgid "Wrong number of characters"
msgstr "Numero di caratteri errato"

msgid "You can't access this way!"
msgstr "Non puoi accedere così!"

msgid "You have use a friend code"
msgstr "Hai usato un codice amico"

msgid "(click on image to enlarge)"
msgstr "(clicca sull'immagine per ingrandirla)"

msgid "Additional free payment fee"
msgstr "Quota libera di pagamento aggiuntiva"

#, python-format
msgid "Bring a friend to %(event)s"
msgstr "Portate un amico a %(event)s"

msgid "Confirmation of expenditure"
msgstr "Conferma spesa"

msgid "Description - international"
msgstr "Descrizione inglese"

msgid "Enter your preferences here"
msgstr "Indica qui le tue preferenze"

msgid "Is it selectable by players"
msgstr "E' selezionabile dai giocatori"

msgid "Loading performed, see logs"
msgstr "Caricamento eseguito, consulta i log"

msgid "Manage player registrations"
msgstr "Gestisci le iscrizioni dei giocatori"

msgid "Manage quiz-style workshops"
msgstr "Gestisci laboratori a quiz"

msgid "Manage the event characters"
msgstr "Gestisci i personaggi dell'evento"

msgid "Members of the Organization"
msgstr "Socio dell'Associazione"

msgid "Membership fees in approval"
msgstr "Quota sociale in approvazione"

msgid "Missing casting preferences"
msgstr "Preferenze di casting mancanti"

msgid "Name of badge to be awarded"
msgstr "Nome del distintivo da assegnare"

msgid "Now you can create outflows"
msgstr "Ora è possibile creare flussi in uscita"

msgid "Pre-registration cancelled!"
msgstr "Pre-iscrizione cancellata!"

msgid "Reminder membership request"
msgstr "Promemoria richiesta di adesione"

msgid "Set up dynamic installments"
msgstr "Imposta le rate dinamiche"

msgid "Ticket name (keep it short)"
msgstr "Nome del biglietto (tienilo corto)"

msgid "View limited ticket options"
msgstr "Visualizza le opzioni di biglietto limitate"

msgid "Withheld as transaction fee"
msgstr "Trattenuta come costo di transazione"

msgid "Would you like to change it"
msgstr "Desideri cambiarlo"

msgid "You are regularly signed up"
msgstr "Iscrizione confermata"

msgid "You are signed up as Filler"
msgstr "Sei iscritto come Filler"

msgid "options (number of options)"
msgstr "options (numero di opzioni)"

msgid "please fill in your profile"
msgstr "per favore compila il tuo profilo"

msgid "Contents of the special page"
msgstr "Contenuto della pagina speciale"

msgid "Cover photo fo the character"
msgstr "Una foto esemplificativa del personaggio"

msgid "Description of free donation"
msgstr "Descrizione del di donazione libera"

#, python-format
msgid "Feature %(name)s deactivated"
msgstr "Funzionalità %(name)s disattivata"

msgid "If checked: members can vote"
msgstr "Se selezionato: i membri possono votare"

msgid "Launch guided interface tour"
msgstr "Avvio del tour guidato dell'interfaccia"

msgid "Link to close the collection"
msgstr "Link per chiudere la colletta"

msgid "List of content-related tags"
msgstr "Lista di tag relativi al contenuto"

msgid "Manage the event speed-larps"
msgstr "Gestisci gli eventi speed-larps"

msgid "Membership request submitted"
msgstr "Richiesta Socio sottomessa"

msgid "Player customisation updated"
msgstr "Personalizzazione giocatore aggiornata"

#, python-format
msgid "Trait assigned for %(event)s"
msgstr "Tratto assegnato per %(event)s"

msgid "payment pending confirmation"
msgstr "pagamento in attesa di conferma"

msgid "Already existing relationship"
msgstr "Relazione già esistente"

#, python-format
msgid "Approval %(user)s as %(role)s"
msgstr "Approvazione %(user)s come %(role)s"

msgid "Buy skills for your character"
msgstr "Acquista abilità del tuo personaggio"

msgid "Create and manage events here"
msgstr "Crea e gestisci eventi qui"

msgid "Date of issue of the document"
msgstr "Data di emissione del documento"

msgid "Indicate the outflow category"
msgstr "Indicare la categoria entro cui viene contata l'uscita"

msgid "List inverse relationships of"
msgstr "Elencare le relazioni inverse di"

msgid "Manages modules for workshops"
msgstr "Gestisce i moduli per i workshop"

msgid "Maximum number of preferences"
msgstr "Numero massimo di preferenze"

msgid "Minimum number of preferences"
msgstr "Numero minimo di preferenze"

msgid "Now you can create characters"
msgstr "Ora è possibile creare personaggi"

msgid "Number of tickets to be drawn"
msgstr "Numero di biglietti da estrarre"

#, python-format
msgid "Personal code: <b>%(cod)s</b>"
msgstr "Codice personale: <b>%(cod)s</b>"

#, python-format
msgid "Pre-registration at %(event)s"
msgstr "Pre-iscrizione a %(event)s"

msgid "Preferred navigation language"
msgstr "Lingua preferita di navigazione"

msgid "Promotion - site, advertising"
msgstr "Promozione - sito, pubblicità"

msgid "Question name (keep it short)"
msgstr "Nome della domanda (tienilo corto)"

msgid "Registrations opening not set"
msgstr "Apertura delle iscrizioni non impostata"

#, python-format
msgid "Request refund from: %(user)s"
msgstr "Richiesta di rimborso da: %(user)s"

msgid "Select the event of this run "
msgstr "Seleziona l'evento di questa run"

msgid "Select the new ability to get"
msgstr "Seleziona la nuova abilità da acquisire"

msgid "The total registration fee is"
msgstr "Il totale dell'iscrizione corrisponde a"

msgid "Toggle the sidebar visibility"
msgstr "Attiva la visibilità della barra laterale"

msgid "Transportation - gas, highway"
msgstr "Trasporti - benzina, autostrada"

msgid "Unconverted pre-registrations"
msgstr "Preiscrizioni non convertite"

msgid "Your account is now activated"
msgstr "Il tuo account ora è attivo"

msgid "check excessive relationships"
msgstr "check relazioni in più"

#, python-format
msgid "Complete payment for %(event)s"
msgstr "Completa il pagamento per %(event)s"

msgid "Delay in yearly membership fee"
msgstr "Ritardo nella quota associativa annuale"

msgid "Font to be used in page titles"
msgstr "font da utilizzare nei titoli"

msgid "If checked: uses old interface"
msgstr "Se selezionato: utilizza la vecchia interfaccia"

msgid "Manage organization accounting"
msgstr "Gestisci la contabilità dell'organizzazione"

msgid "Manage questions for workshops"
msgstr "Gestisci le domande per i workshop"

msgid "Registrations on external link"
msgstr "Iscrizoni su link esterno"

msgid "Review players' sensitive data"
msgstr "Esamina i dati sensibili dei giocatori"

msgid "Select the new photo to upload"
msgstr "Seleziona la nuova foto da caricare"

msgid "Set up the taxes configuration"
msgstr "Configura le imposte"

msgid "The registrations to the event"
msgstr "Le iscrizioni all'evento"

msgid "Upload and host files directly"
msgstr "Caricare e ospitare direttamente i file"

msgid "We are processing your payment"
msgstr "Stiamo elaborando il pagamento"

msgid "Your friend code has been used"
msgstr "Il tuo codice amico è stato usato"

msgid "Activate features for the event"
msgstr "Attiva funzionalità aggiuntive per l'evento"

msgid "After confirmation, add another"
msgstr "Dopo la conferma, aggiungi un altro"

msgid "Browse the presentation website"
msgstr "Naviga il sito di presentazione"

msgid "Choice available, click to lock"
msgstr "Scelta disponibile, clicca per bloccarla"

msgid "Data share removed successfully"
msgstr "Condivisione dati rimossa con successo"

msgid "Did you check and is it correct"
msgstr "Hai controllato ed è corretto"

msgid "Discover the coming soon events"
msgstr "Scopri gli eventi in lavorazione"

msgid "Filter or search the characters"
msgstr "Filtrare o cercare i personaggi"

msgid "Manage the registration tickets"
msgstr "Gestisci i biglietti di registrazione"

msgid "Manage the type of event quests"
msgstr "Gestisci il tipo di missioni evento"

#, python-format
msgid "Membership fee payment %(year)s"
msgstr "Versamento quota sociale %(year)s"

msgid "Name of the free donation field"
msgstr "Nome del campo di donazione libera"

msgid "Name to be displayed for tokens"
msgstr "Nome da visualizzare per i gettoni"

msgid "Now you can add inventory items"
msgstr "Ora è possibile aggiungere gli oggetti dell'inventario"

#, python-format
msgid "Password reset of user %(user)s"
msgstr "Ripristino della password dell'utente %(user)s"

msgid "Relationships of your character"
msgstr "Legami del tuo personaggio"

msgid "Review the annual budget report"
msgstr "Esamina la relazione annuale sul bilancio"

msgid "Select only one primary faction"
msgstr "Selezionare una sola fazione primaria"

msgid "Set design - staging, materials"
msgstr "Scenografia - allestimenti, materiali"

msgid "Set up the voting configuration"
msgstr "Imposta la configurazione di voto"

msgid "Show questions already answered"
msgstr "Mostra domande già risposte"

msgid "So far you have paid a total of"
msgstr "Finora hai versato un totale di"

msgid "Surcharge applied to the ticket"
msgstr "Sovraprezzo applicato al biglietto"

msgid "This page shows the event plots"
msgstr "Questa pagina mostra le trame degli eventi"

msgid "This page shows the run signups"
msgstr "Questa pagina riepiloga le iscrizioni alla run"

msgid "To log back in with the account"
msgstr "Per tornare ad essere collegato con l'account"

msgid "Total of recorded money inflows"
msgstr "Totale degli afflussi di denaro registrati"

msgid "Will be shown in the event page"
msgstr "Verrà visualizzato nella pagina dell'evento"

msgid "You have completed the payment!"
msgstr "Hai completato il versamento!"

msgid "Your question has been answered"
msgstr "E' stata data una risposta alla tua domanda"

msgid "check nonexistent relationships"
msgstr "check relazioni inesistenti"

msgid "'ticket' (ticket name or number)"
msgstr "'ticket' (nome o numero del biglietto)"

msgid "Added to the bottom of all pages"
msgstr "Aggiunto in fondo a tutte le pagine"

msgid "Cancellation for missing payment"
msgstr "Cancellazione per mancato pagamento"

msgid "Cancellation for missing profile"
msgstr "Cancellazione per profilo mancante"

#, python-format
msgid "Character assigned for %(event)s"
msgstr "Personaggio assegnato per %(event)s"

msgid "Copy elements from another event"
msgstr "Copia elementi da un altro evento"

msgid "Costumes - make up, cloth, armor"
msgstr "Costumi - make up, stoffa, armature"

msgid "Displays list of emails of users"
msgstr "Visualizza l'elenco delle e-mail degli utenti"

msgid "Do you want to tell us something"
msgstr "Vuoi dirci qualcosa"

msgid "Hide players without a character"
msgstr "Nascondi giocatori senza personaggio"

msgid "Manage the registration sections"
msgstr "Gestisci le sezioni di registrazione"

msgid "Membership request not submitted"
msgstr "Richiesta Socio non sottomessa"

msgid "Miscellaneous operating expenses"
msgstr "Uscite diverse di gestione"

msgid "Name to be displayed for credits"
msgstr "Nome da visualizzare per i crediti"

msgid "Now you can create url shortners"
msgstr "Ora è possibile creare shortner url"

msgid "Now you can set the vote options"
msgstr "Ora è possibile impostare le opzioni di voto"

msgid "Now you can verify wire payments"
msgstr "Ora è possibile verificare i pagamenti tramite bonifico"

msgid "Please upload your profile photo"
msgstr "Per favore carica la tua foto profilo"

msgid "Reimbursement request item added"
msgstr "Voce di richiesta rimborso aggiunta"

msgid "Select a file with extension csv"
msgstr "Seleziona un file con estensione 'csv'"

msgid "Select the character's key words"
msgstr "Indica le parole chiave del personaggio"

msgid "Sum of payments received through"
msgstr "Somma dei pagamenti ricevuti tramite"

msgid "The setting / genre of the event"
msgstr "L'ambientazione/il genere dell'evento"

msgid "This page shows the event quests"
msgstr "Questa pagina mostra le missioni evento"

msgid "Total of recorded money outflows"
msgstr "Totale dei flussi di denaro in uscita registrati"

msgid "Verify that the data are correct"
msgstr "Verifica che i dati siano corretti"

msgid "Voting for the Executive is open"
msgstr "Le votazioni del Direttivo sono aperte"

msgid "We'll try to help as best we can"
msgstr "Cercheremo di aiutarti nel modo migliore possibile"

msgid "You need to define the end date!"
msgstr "È necessario definire la data di fine!"

#, python-format
msgid "A question was asked by: %(user)s"
msgstr "Una domanda è stata posta da: %(user)s"

msgid "Access the organization dashboard"
msgstr "accedi al pannello di controllo dell'organizzazione"

#, python-format
msgid "Achievement assignment: %(badge)s"
msgstr "Assegnazione achievement: %(badge)s"

msgid "Ask the organisers to activate it"
msgstr "Chiedete agli organizzatori di attivarlo"

msgid "Charge transaction fees to player"
msgstr "Addebitare al giocatore le spese di transazione"

msgid "Complete name of the Organization"
msgstr "Nome completo dell'organizzazione"

#, python-format
msgid "Confirm registration to %(event)s"
msgstr "Conferma l'iscrizione a %(event)s"

msgid "Discover what this event is about"
msgstr "Scopri di cosa parla questo evento"

msgid "Fill out the event prep questions"
msgstr "Compila le domande preparatorie all'evento"

msgid "For more information, write to us"
msgstr "Per maggiori informazioni, scrivici"

msgid "Go to the history preferences for"
msgstr "Vai allo storico preferenze per"

msgid "Indicate your level of experience"
msgstr "Indica il tuo grado di esperienza"

msgid "Lottery tickets currently present"
msgstr "Sono presenti biglietti lotteria"

msgid "No events are present, create one"
msgstr "Non sono presenti eventi, creane uno"

msgid "Now you can set the taxes options"
msgstr "Ora è possibile impostare le opzioni relative alle tasse"

msgid "This page shows the url shortners"
msgstr "Questa pagina mostra gli url brevi"

msgid "Total participation fees received"
msgstr "Totale quote di partecipazione ricevute"

msgid "Unfortunately these things happen"
msgstr "Purtroppo queste cose succedono"

msgid "Verify manually approved payments"
msgstr "Verifica i pagamenti approvati manualmente"

msgid "View all event information in the"
msgstr "Visualizza tutte le informazioni sull'evento nel"

msgid "Access the list of your characters"
msgstr "Accedi alla lista dei tuoi personaggi"

msgid "Date of expiration of the document"
msgstr "Data di scadenza del documento"

msgid "Delay in organization registration"
msgstr "Ritardo nella registrazione dell'organizzazione"

msgid "Empty relationship check (no text)"
msgstr "Check relazione vuota (niente testo)"

#, python-format
msgid "Feature %(name)s already activated"
msgstr "Funzionalità %(name)s già attivata"

msgid "Find out what quests are available"
msgstr "Scopri le quest disponibili"

msgid "If checked, allow ticket tier: NPC"
msgstr "Se selezionata, consente il livello dei biglietti: PNG"

msgid "Manage the registration surcharges"
msgstr "Gestisci i supplementi di registrazione"

msgid "Manage the type of event prologues"
msgstr "Gestisci il tipo di prologo dell'evento"

msgid "Manages registration cancellations"
msgstr "Gestisci le cancellazioni delle iscrizioni"

msgid "Manually approve payments received"
msgstr "Approva manualmente i pagamenti ricevuti"

msgid "Now you can create event templates"
msgstr "Ora è possibile creare modelli di eventi"

msgid "Now you can set membership options"
msgstr "Ora è possibile impostare le opzioni di iscrizione"

#, python-format
msgid "Registration updated for %(event)s"
msgstr "Iscrizione aggiornata per %(event)s"

#, python-format
msgid "Registration updated to %(event)s!"
msgstr "Iscrizione aggiornata a %(event)s!"

#, python-format
msgid "Registrations opening at: %(date)s"
msgstr "Apertura delle iscrizioni il: %(date)s"

msgid "Secretarial - stationery, printing"
msgstr "Segreteria - cancelleria, stampe"

msgid "Select a file with extension 'zip'"
msgstr "Selezionare un file con estensione \"zip\""

msgid "Set up the membership request text"
msgstr "Imposta il testo della richiesta di adesione"

msgid "The amount of your contribution is"
msgstr "L'importo del tuo contributo è"

msgid "The collection has been activated!"
msgstr "La colletta è stata attivata!"

msgid "The collection has been delivered!"
msgstr "La collezione è stata consegnata!"

msgid "The form is saved every 30 seconds"
msgstr "Il modulo viene salvato ogni 30 secondi"

msgid "The payment has not been completed"
msgstr "Il versamento non è stato completato"

#, python-format
msgid "Ticket selected: <b>%(ticket)s</b>"
msgstr "Biglietto selezionato: <b>%(ticket)s</b>"

msgid "You are about to make a payment of"
msgstr "Stai per effettuare una versamento di"

msgid "You need to define the start date!"
msgstr "È necessario definire la data di inizio!"

msgid "Your updated registration total is"
msgstr "Il totale aggiornato della tua iscrizione è"

msgid "to confirm it proceed with payment"
msgstr "per confermarla procedi con il pagamento"

#, python-format
msgid "(<a href='%(url)s'>answer here</a>)"
msgstr "(<a href='%(url)s'>rispondere qui</a>)"

msgid "Image shown on homepage as promoter"
msgstr "Immagine mostrata in homepage, come promoter"

msgid "Insert the html code for the footer"
msgstr "Inserisci il codice html con cui riempire il piè di pagina"

msgid "Insert the html code for the header"
msgstr "Inserisci il codice html con cui riempire la intestazione"

msgid "Manage the type of character skills"
msgstr "Gestisci il tipo di abilità del personaggio"

#, python-format
msgid "Membership registration of %(user)s"
msgstr "Iscrizione associativa di %(user)s"

msgid "Message sent, thanks for writing us"
msgstr "Messaggio inviato, grazie per averci scritto"

msgid "Name of the discount - internal use"
msgstr "Nome dello sconto - ad uso interno"

msgid "Now you can create the receipt text"
msgstr "Ora è possibile creare il testo della ricevuta"

msgid "Now you can set the casting options"
msgstr "Ora è possibile impostare le opzioni di casting"

msgid "Payments pending delegated accounts"
msgstr "Pagamenti in attesa di account delegati"

#, python-format
msgid "Reimbursement request for %(event)s"
msgstr "Richiesta di rimborso per %(event)s"

msgid "Review historical financial records"
msgstr "Esamina i registri contabili storici"

msgid "Set up the membership configuration"
msgstr "Imposta la configurazione dei membri"

msgid "You can't send messages to yourself"
msgstr "Non è possibile inviare messaggi a se stessi"

msgid "here the conditions of registration"
msgstr "qui le condizioni di iscrizione agli eventi"

msgid "Available to players in the homepage"
msgstr "Disponibile per i giocatori nella homepage"

msgid "Cast your vote for the new Executive"
msgstr "Fai la tua votazione per il nuovo Direttivo"

msgid "Confirmation of registration request"
msgstr "Conferma richiesta iscrizione"

msgid "Error processing payment, contact us"
msgstr "Errore nel processare il pagamento, contattaci"

msgid "Extended description - international"
msgstr "Descrizione estesa - in inglese"

#, python-format
msgid "Feature %(name)s already deactivated"
msgstr "Funzionalità %(name)s già disattivata"

msgid "If checked, allow ticket tier: Staff"
msgstr "Se selezionata, consente il livello di biglietto: Staff"

msgid "Indicate the amount of your donation"
msgstr "Indica la cifra della tua donazione"

msgid "Indicates the details of the request"
msgstr "Indica i dettagli della richiesta di rimborso"

msgid "Manage the models for event handouts"
msgstr "Gestisci i modelli per gli handout dell'evento"

msgid "Now you can create the filler ticket"
msgstr "Ora è possibile creare il biglietto di riempimento"

msgid "Now you can set the discount options"
msgstr "Ora è possibile impostare le opzioni di sconto"

msgid "Now you can set the reminder options"
msgstr "Ora è possibile impostare le opzioni di promemoria"

msgid "Only really important communications"
msgstr "Solo le comunicazioni veramente importanti"

msgid "Regenerate (recreates all pdf: slow)"
msgstr "Rigenera (ricrea tutti i pdf: lento)"

#, python-format
msgid "Registration cancelled for %(event)s"
msgstr "Cancellazione iscrizione a %(event)s"

msgid "Registration completed successfully!"
msgstr "Registrazione completata con successo!"

#, python-format
msgid "Registration confirmed at %(event)s!"
msgstr "Iscrizione confermata a %(event)s!"

#, python-format
msgid "Role approval %(role)s per %(event)s"
msgstr "Approvazione ruolo %(role)s per %(event)s"

msgid "Show all the traits to those present"
msgstr "Mostra tutti i tratti ai presenti"

msgid "Terms and Conditions of registration"
msgstr "Termini e condizioni di iscrizione"

msgid "They need to complete it immediately"
msgstr "Devono completarlo immediatamente"

msgid "Tickets that have already been drawn"
msgstr "Sono presenti biglietti già estratti"

msgid "Update here the registration options"
msgstr "Aggiorna le tue opzioni di iscrizione"

#, python-format
msgid "Utilisation %(tokens)s per %(event)s"
msgstr "Utilizzo %(tokens)s per %(event)s"

msgid "View the complete list of our events"
msgstr "Visualizza la lista completa dei nostri eventi"

msgid "You are currently logged in with the"
msgstr "Al momento sei collegato con l'account"

msgid "You have been awarded an achievement"
msgstr "Ti è stato assegnato un achievement"

msgid "Added to the bottom of all mails sent"
msgstr "Aggiunto in fondo a tutte le mail inviate"

msgid "Assign selected characters to players"
msgstr "Assegna i personaggi selezionati ai giocatori"

msgid "Check the validity of the fiscal code"
msgstr "Verificare la validità del codice fiscale"

msgid "End date cannot be before start date!"
msgstr "La data di fine non può essere precedente alla data di inizio!"

msgid "If checked, allow ticket tier: Seller"
msgstr "Se selezionata, consente il livello del biglietto: Venditore"

msgid "Indicates accurate safety information"
msgstr "Indica informazioni di safety precise"

msgid "Location - rent, gas, overnight stays"
msgstr "Location - affitto, gas, pernottamenti"

msgid "Manage answers for workshop questions"
msgstr "Gestisci le risposte alle domande dei workshop"

msgid "Manage donations performed by players"
msgstr "Gestisci le donazioni effettuate dai giocatori"

msgid "Manage questions asked by the players"
msgstr "Gestisci le domande dei giocatori"

msgid "Manage the organization main settings"
msgstr "Gestisci le impostazioni principali dell'organizzazione"

msgid "Manage the pre-registrations received"
msgstr "Gestisci le pre-iscrizioni ricevute"

msgid "Mirror type character, not selectable"
msgstr "Personaggio di tipo Mirror, non selezionalbile"

msgid "Now you can create fixed installments"
msgstr "Ora è possibile creare rate fisse"

msgid "Now you can create the lottery ticket"
msgstr "Ora è possibile creare il biglietto della lotteria"

msgid "Now you can create the progress steps"
msgstr "Ora è possibile creare le fasi di avanzamento"

msgid "Now you can create the waiting ticket"
msgstr "Ora è possibile creare il biglietto d'attesa"

msgid "Now you can review players' questions"
msgstr "Ora è possibile rivedere le domande dei giocatori"

msgid "Now you can review the annual balance"
msgstr "Ora è possibile rivedere il bilancio annuale"

msgid "Now you can review users mailing list"
msgstr "Ora è possibile rivedere la mailing list degli utenti"

msgid "Now you can set customization options"
msgstr "Ora è possibile impostare le opzioni di personalizzazione"

msgid "Now you can set the legal notice text"
msgstr "Ora è possibile impostare il testo dell'avviso legale"

msgid "Players that DID NOT send preferences"
msgstr "Giocatori che NON hanno mandato le preferenze"

#, python-format
msgid "Registration to %(event)s by %(user)s"
msgstr "Iscrizione a %(event)s di %(user)s"

msgid "Select the organisation to proceed to"
msgstr "Seleziona l'organizzazione verso cui procedere"

msgid "Set up delivery for experience points"
msgstr "Imposta la consegna dei punti esperienza"

msgid "This page shows cancelled enrollments"
msgstr "Questa pagina riepiloga le iscrizioni disdette"

msgid "Total amount refunded to participants"
msgstr "Importo totale rimborsato ai partecipanti"

#, python-format
msgid "Utilisation %(credits)s per %(event)s"
msgstr "Utilizzo %(credits)s per %(event)s"

msgid "You are signed up in the waiting list"
msgstr "Sei iscritto alla lista d'attesa"

msgid "description (application description)"
msgstr "description (descrizione della domanda)"

#, python-format
msgid " Hurry: only %(num)d tickets available"
msgstr " Affrettati: restano solo %(num)d biglietti disponibili"

#, python-format
msgid "Activate collection for: %(recipient)s"
msgstr "Attivazione colletta per: %(recipient)s"

msgid "Activate features for the organization"
msgstr "Attiva funzionalità aggiuntive per l'organizzazione"

msgid "Activation failed. Mail us the details"
msgstr "Attivazione account fallita. Scrivici per notificarci di questo"

msgid "Attention, the tax code does not match"
msgstr "Attenzione, il codice fiscale non corrisponde"

msgid "Briefly describe what the box contains"
msgstr "Descrivi in breve cosa contiene la scatola"

msgid "Fill in your character's relationships"
msgstr "Compila le relazioni del tuo personaggio"

msgid "Manage fields that track players’ data"
msgstr "Gestisci i campi che tracciano i dati dei giocatori"

msgid "Membership of the Organization refused"
msgstr "Iscrizione all'Associazione rifiutata"

msgid "Now you can host files in the platform"
msgstr "Ora è possibile ospitare i file nella piattaforma"

msgid "Now you can start creating speed-larps"
msgstr "Ora è possibile iniziare a creare speed-larps"

msgid "The following registrations were drawn"
msgstr "Sono stati estratte le seguenti iscrizioni"

msgid "We ask you to pay the remaining amount"
msgstr "Ti chiediamo di pagare l'importo rimanente"

msgid "You already have an assigned character"
msgstr "Hai già un personaggio assegnato"

msgid "You are about to perform a donation of"
msgstr "Stai per effettuare una donazione di"

msgid "click on the icon to open the tutorial"
msgstr "fare clic sull'icona per aprire l'esercitazione"

msgid "Click below to confirm the cancellation"
msgstr "Clicca qui sotto per confermare la cancellazione"

#, python-brace-format
msgid "Completed module. Remaining: {number:d}"
msgstr "Modulo completato. Rimane: {number:d}"

msgid "Create the first character of the event"
msgstr "Crea il primo personaggio dell'evento"

msgid "Date from when the surcharge is applied"
msgstr "Data oltre il quale si applica il sovrapprezzo"

msgid "Electronics - computers, hitech, lights"
msgstr "Elettronica - computer, hitech, luci"

msgid "Enables free pre-registration to events"
msgstr "Consente la pre-registrazione gratuita agli eventi"

msgid "If checked, makes visible the speedlarp"
msgstr "Se selezionato, rende visibile lo speedlarp"

msgid "If you need help, remember to check out"
msgstr "Se hai bisogno di aiuto, ricordati di consultare"

msgid "Manage player questions and answer them"
msgstr "Gestisci le domande dei giocatori e rispondi"

msgid "Manages and assigns tasks to characters"
msgstr "Gestisci e assegna compiti ai personaggi"

msgid "Manages events or organization expenses"
msgstr "Gestisce le spese per gli eventi o l'organizzazione"

msgid "Manages events or organization revenues"
msgstr "Gestisci le entrate degli eventi o dell'organizzazione"

#, python-format
msgid "Membership fee of %(user)s for %(year)s"
msgstr "Quota sociale di %(user)s per %(year)s"

msgid "Membership of the Organization accepted"
msgstr "Iscrizione all'Associazione accettata"

msgid "Now you can create quests for the event"
msgstr "Ora è possibile creare missioni per l'evento"

msgid "Now you can review the event's problems"
msgstr "Ora è possibile rivedere i problemi dell'evento"

msgid "Now you can se the special page options"
msgstr "Ora è possibile visualizzare le opzioni della pagina speciale"

msgid "Photos and videos successfully uploaded"
msgstr "Foto e video caricate con successo"

#, python-format
msgid "Registration cancellation for %(event)s"
msgstr "Disdetta iscrizione a %(event)s"

msgid "Set the experience points configuration"
msgstr "Imposta la configurazione dei punti esperienza"

msgid "Sum of the signup fee, total to be paid"
msgstr "Somma della quota di iscrizione, il totale dal saldare"

msgid "The number of payments to split the fee"
msgstr "Il numero di quote in cui effettuare il versamento"

msgid "This page shows inventory custody items"
msgstr "Questa pagina mostra gli articoli di custodia dell'inventario"

msgid "This page summarises the assignments of"
msgstr "Questa pagina riassume gli incarichi di"

msgid "View the list of characters and players"
msgstr "Visualizza l'elenco dei personaggi e dei giocatori"

msgid "You are logged in with an email address"
msgstr "Sei loggato con indirizzo email"

msgid "Characters are not visible at the moment"
msgstr "I personaggi non sono visibili per il momento"

msgid "Copy this code and share it with friends"
msgstr "Copia questo codice e condividilo con gli amici"

msgid "Describe exactly what condition it is in"
msgstr "Descrivere esattamente in quali condizioni si presenta"

msgid "Did you check the required data properly"
msgstr "Hai controllato bene i dati richiesti"

msgid "If you no longer wish to attend, you can"
msgstr "Se non si desidera più partecipare, si può"

msgid "If you wish to update your personal data"
msgstr "Se invece desideri aggiornare i tuoi dati personali"

msgid "Manage badges and assign them to players"
msgstr "Gestisci i badge e assegnali ai giocatori"

msgid "Name of the ticket into which to convert"
msgstr "Nome del biglietto in cui convertire"

msgid "Now you can set the dynamic installments"
msgstr "Ora è possibile impostare le rate dinamiche"

msgid "One character more or less than expected"
msgstr "Un carattere in più o in meno rispetto a quanto atteso"

msgid "Payment currently in review by the staff"
msgstr "Il pagamento è attualmente in fase di revisione da parte dello staff"

msgid "The collection was delivered to the user"
msgstr "La collezione è stata consegnata all'utente"

msgid "Well done, you've completed all modules!"
msgstr "Complimenti, avete completato tutti i moduli!"

msgid "Who takes it upon themselves to solve it"
msgstr "Chi si prende in carico di risolverlo"

msgid "Would you like to pay a different amount"
msgstr "Desideri versare un diverso ammontare"

msgid "You think you should have an achievement"
msgstr "Pensi di aver diritto ad un achievement"

#, python-format
msgid "Your card number is: <b>%(number)03d</b>"
msgstr "Il numero della tua tessera è: <b>%(number)03d</b>"

msgid "if the character belongs to this element"
msgstr "se il personaggio appartiene a questo elemento"

msgid "Added at the top of the user profile page"
msgstr "Aggiunto all'inizio della pagina del profilo utente"

msgid "Choice locked, click to make it available"
msgstr "Scelta bloccata, si può cliccare per renderla disponibile"

msgid "Copy this code and share it with friends!"
msgstr "Copia questo codice e condividilo con gli amici!"

msgid "Describe exactly at which point it occurs"
msgstr "Descrivere esattamente in quale punto si presenta"

msgid "I do it routinely, I have good experience"
msgstr "Lo faccio abitualmente, ho una buona esperienza"

msgid "Manage the pre-registration of all events"
msgstr "Gestisci le pre-iscrizioni di tutti gli eventi"

msgid "Now you can create the plots of the event"
msgstr "Ora è possibile creare le trame dell'evento"

msgid "Now you can set the optional amount field"
msgstr "Ora è possibile impostare il campo opzionale dell'importo"

msgid "Request of membership to the Organization"
msgstr "Richiesta iscrizione all'Associazione"

msgid "Set up the organization tax configuration"
msgstr "Configura la tassa organizzativa"

msgid "The first line is the names of the fields"
msgstr "La prima riga sono i nomi dei campi"

#, python-format
msgid "There are quests without traits: %(list)s"
msgstr "Ci sono missioni senza tratti: %(list)s"

msgid "This page shows the uploaded photo albums"
msgstr "Questa pagina riepiloga gli album foto caricati"

msgid "You are excluding (none of these filters)"
msgstr "Stai escludendo (nessuno di questi filtri)"

msgid "You have exceeded the maximum text length"
msgstr "È stata superata la lunghezza massima del testo"

msgid "Accounting is complete and can be archived"
msgstr "La contabilità è completa e può essere archiviata"

msgid "Added at the top of the main calendar page"
msgstr "Aggiunto all'inizio della pagina principale del calendario"

msgid "Character already assigned, not selectable"
msgstr "Personaggio già assegnato, non selezionalbile"

msgid "Click on a name to go and view it directly"
msgstr "Clicca su un nome per andare a visualizzarlo direttamente"

#, python-format
msgid "Confirmation of registration for %(event)s"
msgstr "Conferma iscrizione per %(event)s"

#, python-format
msgid "Details: %(details)s (<b>%(amount).2f</b>)"
msgstr "Dettagli: %(details)s (<b>%(amount).2f</b>)"

msgid "Display all users data as members registry"
msgstr "Visualizza i dati di tutti gli utenti come registro dei membri"

msgid "For which day you will need transportation"
msgstr "Per quale giorno avrai bisogno del trasporto"

msgid "Here is a list of critical problems to fix"
msgstr "Ecco un elenco di problemi critici da risolvere"

msgctxt "event"
msgid "If checked: shows the genre for each event"
msgstr "Se checkato: mostra il genere per ogni evento"

msgid "Manage collections participated by players"
msgstr "Gestisci le collezioni partecipate dai giocatori"

msgid "Now you can create discounts for the event"
msgstr "Ora è possibile creare sconti per l'evento"

msgid "Now you can create prologues for the event"
msgstr "Ora è possibile creare prologhi per l'evento"

msgid "Now you can create registration surcharges"
msgstr "Ora è possibile creare supplementi di registrazione"

msgid "Now you can review the volunteers registry"
msgstr "Ora è possibile esaminare il registro dei volontari"

msgid "Now you can set the PDF generation options"
msgstr "Ora è possibile impostare le opzioni di generazione del PDF"

#, python-format
msgid "Profile compilation reminder for %(event)s"
msgstr "Reminder compilazione profilo per %(event)s"

msgid "Select randomly lottery tickets to upgrade"
msgstr "Seleziona in modo casuale i biglietti della lotteria da aggiornare"

#, python-format
msgid "The sum was assigned to you as %(credits)s"
msgstr "La somma ti è stata assegnata come %(credits)s"

msgid "This page performs checks on members' data"
msgstr "Questa pagina esegue controlli sui dati dei membri"

msgid "This page shows for an element its history"
msgstr "Questa pagina mostra per un elemento lo storico"

msgid "This page shows the organization inventory"
msgstr "Questa pagina mostra l'inventario dell'organizzazione"

msgid "This page shows the prologues of the event"
msgstr "Questa pagina riepiloga i prologhi dell'evento"

msgid "This page summarises the system entries of"
msgstr "Questa pagina riepiloga le voci registrati a sistema di"

msgid "Warning! Other users are editing this item"
msgstr "Attenzione! Altri utenti stanno modificando questo elemento"

msgid "Allow to switch registration between events"
msgstr "Permettere di cambiare la registrazione tra gli eventi"

#, python-format
msgid "Approval %(user)s as %(role)s for %(event)s"
msgstr "Approvazione %(user)s come %(role)s per %(event)s"

#, python-format
msgid "Collection participation for: %(recipient)s"
msgstr "Partecipazione colletta per: %(recipient)s"

msgid "Describe exactly which players are involved"
msgstr "Descrivere esattamente quali giocatori sono coinvolti"

msgid "Description to be shown on the special page"
msgstr "Descrizione da mostrare sulla pagina speciale"

msgid "Discount not combinable with other benefits"
msgstr "Sconto non comulabile con altre agevolazioni"

msgid "Freely indicate the amount of your donation"
msgstr "Indica liberamente l'ammontare della tua donazione"

msgid "If checked, allow ticket tier: Collaborator"
msgstr "Se selezionata, consente il ticket tier: Collaboratore"

msgid "If checked, makes quests and traits visible"
msgstr "Se checkato, rende visibile le quest ed i tratti"

msgid "If there are wrong data you can update your"
msgstr "Se vi sono dati errati aggiorna il tuo"

msgid "Indicate precisely your field of experience"
msgstr "Indica in modo preciso il tuo campo di esperienza"

msgid "Indicate the tickets for which it is active"
msgstr "Indicare i biglietti per cui è attivo"

msgid "Now you can set the player editing settings"
msgstr "Ora è possibile impostare le impostazioni di modifica del lettore"

msgid "Review players' safety-related informations"
msgstr "Esamina le informazioni sulla safety dei giocatori"

msgid "Set up a value for registration secret link"
msgstr "Imposta un valore per il link segreto di registrazione"

msgid "This page allows you to translate the event"
msgstr "Questa pagina permette di tradurre l'evento"

msgid "This page shows the characters of the event"
msgstr "Questa pagina riepiloga i personaggi dell'evento"

msgid "This page shows the pre-signups for the run"
msgstr "Questa pagina riepiloga i pre-iscritti alla run"

msgid "This page shows the registration surcharges"
msgstr "Questa pagina riepiloga i sovrapprezzi sulle iscrizioni"

msgid "This page shows the roles of the characters"
msgstr "Questa pagina mostra i ruoli dei personaggi"

msgid "This page shows the speedlarps of the event"
msgstr "Questa pagina riepiloga gli speedlarps dell'evento"

msgid "This page shows the types of event prologue"
msgstr "Questa pagina riepiloga i tipi di prologo dell'evento"

msgid "Your gifted registration has been redeemed!"
msgstr "La tua registrazione omaggio è stata riscattata!"

msgid "Background image used across all event pages"
msgstr "Immagine di sfondo utilizzata in tutte le pagine dell'evento"

msgid "Displays list of emails of signed-up players"
msgstr "Visualizza l'elenco delle email dei giocatori iscritti"

msgid "Do you wish to be reimbursed? Open a new one"
msgstr "Desideri venire rimborsato? Apri una nuova"

msgid "Elements you wish to avoid in the assignment"
msgstr "Elementi che desideri evitare nell'assegnazione"

msgid "If checked: shows the tagline for each event"
msgstr "Se checkato: mostra la tagline per ogni evento"

msgid "If checked: shows the website for each event"
msgstr "Se checkato: mostra il sito web per ogni evento"

msgid "If you don't see an user, ask them to access"
msgstr "Se non vedi un utente, chiedigli di accedere a"

msgid "If you need a hand, feel free to let us know"
msgstr "Se hai bisogno di una mano, faccelo sapere"

msgid "Manage invoices of payments and approve them"
msgstr "Gestisci le ricevute dei pagamenti e approvale"

msgid "Now you can create the factions of the event"
msgstr "Ora è possibile creare le fazioni dell'evento"

msgid "Now you can create the handouts of the event"
msgstr "Ora è possibile creare le dispense dell'evento"

msgid "Now you can set the organization tax options"
msgstr "Ora è possibile impostare le opzioni fiscali dell'organizzazione"

msgid "Now you can set the payment methods settings"
msgstr "Ora è possibile impostare i metodi di pagamento"

msgid "Now you can set the registration secret link"
msgstr "Ora è possibile impostare il link segreto di registrazione"

msgid "Oops! You gave one or more incorrect answers"
msgstr "Oops! Hai dato una o più risposte errate"

msgid "Remember to put the prefix at the beginning!"
msgstr "Ricorda di mettere il prefisso all'inizio!"

msgid "Select a character to add a new relationship"
msgstr "Selezionare un personaggio per aggiungere una nuova relazione"

msgid "Set up a value for registration opening date"
msgstr "Imposta un valore per la data di apertura della registrazione"

msgid "Set up character customization configuration"
msgstr "Configura la personalizzazione dei personaggi"

msgid "There are no new runs scheduled at this time"
msgstr "Al momento non ci sono nuove run in programma"

msgid "This page allows you to add or edit an album"
msgstr "Questa pagina consente di aggiungere o modificare un album"

msgid "This page shows organization inventory items"
msgstr "Questa pagina mostra le voci dell'inventario dell'organizzazione"

msgid "This page shows your personal spending items"
msgstr "Questa pagina riepiloga le tue voci di spesa personale"

msgid "You are not yet a Member of the Organization"
msgstr "Non sei ancora iscritto all'Associazione"

msgid "You are now logged in with your main account"
msgstr "Ora sei loggato con l'account principale"

msgid "You can upload data directly from a csv file"
msgstr "È possibile caricare i dati direttamente da un file csv"

msgid "Customize buttons in the event navigation bar"
msgstr ""
"Personalizzazione dei pulsanti nella barra di navigazione degli eventi"

msgid "If checked: shows the position for each event"
msgstr "Se checkato: mostra la posizione per ogni evento"

msgid "Indicates the amount of reimbursement desired"
msgstr "Indica l'entità del rimborso desiderato"

msgid "Manage the registration questions and options"
msgstr "Gestisci le domande e le opzioni di registrazione"

msgid "Now you can copy elements from an other event"
msgstr "Ora è possibile copiare elementi da un altro evento"

msgid "Now you can define registration form sections"
msgstr "Ora è possibile definire le sezioni del modulo di registrazione"

msgid "Now you can set the registration opening date"
msgstr "Ora è possibile impostare la data di apertura della registrazione"

msgid "Place of birth not included in the ISTAT list"
msgstr "Luogo di nascita non presente nell'elenco ISTAT"

#, python-format
msgid "Registration updated to %(event)s by %(user)s"
msgstr "Iscrizione aggiornata a %(event)s di %(user)s"

msgid "Select the event you wish to pre-register for"
msgstr "Seleziona l'evento per cui ti vuoi pre-iscrivere"

msgid "Set up a value for registration external link"
msgstr "Imposta un valore per la registrazione del link esterno"

msgid "The user has been assigned the specified role"
msgstr "All'utente è stato assegnato il ruolo specificato"

msgid "This page shows the settings for PDF printing"
msgstr "Questa pagina riepiloga le impostazioni per la stampa PDF"

msgid "Amount of the next payment instalment required"
msgstr "Ammontare della prossima quota di pagamento richiesta"

msgid "Cancellation for missing yearly membership fee"
msgstr "Cancellazione per mancato pagamento della quota associativa annuale"

msgid "Characters are only visible to logged in users"
msgstr "I personaggi sono visibili solo agli utenti loggati"

msgid "Do you wish to be always updated on our events"
msgstr "Desideri rimanere aggiornato sui nostri eventi"

msgid "Hint: The correct answers to this question are"
msgstr "Suggerimento: Le risposte corrette a questa domanda sono"

msgid "Indicates what gender you identify yourself as"
msgstr "Indica in quale genere ti identifichi"

msgid "Manage your event expenses and upload receipts"
msgstr "Gestisci le tue spese dell'evento e carica le ricevute"

msgid "Maximum number of filler spots (0 = unlimited)"
msgstr "Numero massimo di posti filler (0 = illimitato)"

msgid "Maximum number of player spots (0 = unlimited)"
msgstr "Numero massimo di posti giocatore (0 = illimitato)"

msgid "Now set up the token and credits configuration"
msgstr "Ora impostate la configurazione dei token e dei crediti"

msgid "Now you can select which tickets can be gifted"
msgstr "Ora è possibile selezionare quali biglietti possono essere regalati"

msgid "Now you can set the experience points settings"
msgstr "Ora è possibile impostare i punti esperienza"

msgid "Now you can set the external registration link"
msgstr "Ora è possibile impostare il link di registrazione esterno"

msgid "Optional - Image displayed within the question"
msgstr "Opzionale - Immagine visualizzata all'interno della domanda"

msgid "Photo (clear and understandable) of the object"
msgstr "Foto (chiara e comprensibile) dell'oggetto"

msgid "Registered users will be granted normal access"
msgstr "Agli utenti registrati sarà concesso il normale accesso"

msgid "Remember to put recipients separated by commas"
msgstr "Ricorda di mettere i destinatari separati da virgola"

msgid "Set your personal preferences on the interface"
msgstr "Imposta le tue preferenze personali sull'interfaccia"

msgid "Something went wrong in the account activation"
msgstr "Qualcosa è andato storto nell'attivazione dell'account"

msgid "Sum of payments received with means of payment"
msgstr "Somma dei pagamenti ricevuti con mezzi di pagamento"

msgid "Text show at the start of all character sheets"
msgstr "Mostra il testo all'inizio di tutte le schede dei personaggi"

#, python-format
msgid "There are <b>%(number)s</b> members to approve"
msgstr "Ci sono <b>%(number)s</b> membri da approvare"

#, python-format
msgid "There are <b>%(number)s</b> refunds to deliver"
msgstr "Ci sono <b>%(number)s</b> rimborsi da consegnare"

#, python-format
msgid "There are quest types without quests: %(list)s"
msgstr "Ci sono tipi di missioni senza missioni: %(list)s"

msgid "This page allows you to add or edit a discount"
msgstr "Questa pagina consente di aggiungere o modificare uno sconto"

msgid "This page allows you to add or edit an invoice"
msgstr "Questa pagina consente di aggiungere o modificare una fattura"

msgid "This page allows you to fully view a character"
msgstr "Questa pagina consente di visualizzare completamente un personaggio"

msgid "This page shows the email lists of subscribers"
msgstr "Questa pagina mostra gli elenchi di e-mail degli abbonati"

msgid "This page summarizes px delivery to characters"
msgstr "Questa pagina riassume le consegne di px ai personaggi"

#, python-brace-format
msgid "This text will be added to the sheet of {name}"
msgstr "Questo testo verrà aggiunto al foglio di {name}"

msgid "Total amount withheld for transfer commissions"
msgstr "Importo totale trattenuto per commissioni di trasferimento"

msgid "Your preferences have been saved in the system"
msgstr "Le vostre preferenze sono state salvate nel sistema"

msgid "Added to the registration page, before the form"
msgstr "Aggiunto alla pagina di registrazione, prima del modulo"

msgid "Check consistency of the members’ personal data"
msgstr "Verifica la coerenza dei dati personali dei soci"

msgid "Configure payment methods available for players"
msgstr "Configurare i metodi di pagamento disponibili per i giocatori"

msgid "Customize specific texts on the event interface"
msgstr "Personalizzazione di testi specifici sull'interfaccia dell'evento"

#, python-format
msgid "Donation of %(user)s, with reason: '%(reason)s'"
msgstr "Donazione di %(user)s, con motivazione: '%(reason)s' "

msgid "Email sent with instructions for password reset"
msgstr "Email inviata con istruzioni di reset password"

msgid "Indicate the country of which you are a citizen"
msgstr "Indica la nazione di cui sei cittadino"

msgid "Indicates whether it can be selected by players"
msgstr "Indica se può venire selezionato dai giocatori"

msgid "Manage the traits available in the event quests"
msgstr "Gestisci i tratti disponibili nelle missioni dell'evento"

msgid "Maximum number of waiting spots (0 = unlimited)"
msgstr "Numero massimo di posti lista d'attesa (0 = illimitato)"

msgid "Modify some character elements to make it yours"
msgstr "Modifica alcune caratteristiche del personaggio per renderlo tuo"

msgid "Now you can review the organization's deadlines"
msgstr "Ora è possibile rivedere le scadenze dell'organizzazione"

msgid "Number of characters to be assigned (default 1)"
msgstr "Numero di personaggi da assegnare (default 1)"

msgid "Set up the payment methods available to players"
msgstr "Imposta i metodi di pagamento disponibili per i giocatori"

msgid "Shows the calculated tax amount on each payment"
msgstr "Mostra l'importo delle imposte calcolato per ogni pagamento"

#, python-format
msgid "There are <b>%(number)s</b> expenses to approve"
msgstr "Ci sono <b>%(number)s</b> spese da approvare"

#, python-format
msgid "There are <b>%(number)s</b> payments to approve"
msgstr "Ci sono <b>%(number)s</b> pagamenti da approvare"

#, python-format
msgid "There are <b>%(number)s</b> questions to answer"
msgstr "Ci sono <b>%(number)s</b> domande a cui rispondere"

msgid "They are regularly paid for the following years"
msgstr "Risultano regolarmente versate per le seguenti annate"

msgid "This page allows you to add or edit a character"
msgstr "Questa pagina consente di aggiungere o modificare un personaggio"

msgid "This page allows you to edit a member's profile"
msgstr "Questa pagina consente di modificare il profilo di un membro"

msgid "Warning. The form contains errors to the fields"
msgstr "Attenzione! Il form contiene degli errori ai campi - "

msgid "You are now logged in with the delegate account"
msgstr "Ora sei loggato con l'account delegato"

msgid "you can review, edit, and mark them as assigned"
msgstr "è possibile rivederli, modificarli e contrassegnarli come assegnati"

msgid "A description of the skills / abilities involved"
msgstr "Una descrizione delle abilità della competenza"

#, python-format
msgid "Access your character <a href='%(url)s'>here</a>"
msgstr "Accedi al tuo personaggio <a href='%(url)s'>qui</a>"

msgid "Describe exactly what risks it poses to the game"
msgstr "Descrivere esattamente quali rischi comporta per il gioco"

msgid "Discounts only applicable with new registrations"
msgstr "Codice applicabile solo in fase di nuova iscrizione"

msgid "Displays lists of players to persuade to sign up"
msgstr "Visualizza gli elenchi dei giocatori da convincere a iscriversi"

msgid "Font used for title texts across all event pages"
msgstr "Font utilizzato per i testi dei titoli in tutte le pagine dell'evento"

msgid "Here are the sign up options with limited number"
msgstr "Ecco di seguito le opzioni di iscrizioni a numero limitato"

msgid "I'm interested, but I don't have much experience"
msgstr "Sono interessato, ma non ho molta esperienza"

msgid "If checked: shows the description for each event"
msgstr "Se checkato: mostra la descrizione per ogni evento"

msgid "Is there anything else you would like to tell us"
msgstr "C'è qualcos'altro che vorresti dirci"

msgid "Manage the character skills purchaseable with XP"
msgstr "Gestisci le abilità del personaggio acquistabili con gli XP"

msgid "Names of the collaborators who are organizing it"
msgstr "Nomi dei collaboratori che lo stanno organizzando"

msgid "No additional payments are required at this time"
msgstr "Al momento non sono richiesti pagamenti aggiuntivi"

#, python-format
msgid "Registration cancelled for %(event)s by %(user)s"
msgstr "Cancellazione iscrizione a %(event)s di %(user)s"

msgid "This page allows you to add or edit a competency"
msgstr "Questa pagina consente di aggiungere o modificare una competenza"

msgid "This page allows you to upload a new photo album"
msgstr "Questa pagina permette di caricare un nuovo album foto"

msgid "This page shows all emails, both queued and sent"
msgstr "Questa pagina mostra tutte le e-mail, sia in coda che inviate"

msgid "This page shows character assignments to players"
msgstr "Questa pagina riepiloga le assegnazioni dei personaggi ai giocatori"

msgid "This page shows the templates for event handouts"
msgstr "Questa pagina riepiloga i template per handout dell'evento"

msgid "This page shows the types of quests in the event"
msgstr "Questa pagina riepiloga i tipi di quest dell'evento"

msgid "To access this feature, you must first register!"
msgstr "Per accedere a questa funzionalità devi prima iscriverti!"

msgid "You don't have a character assigned for this run"
msgstr "Non hai assegnato un personaggio a questa run"

msgid "You have already paid this year's membership fee"
msgstr "Hai già versato la quota sociale di quest'anno"

msgid "awaiting member approval to proceed with payment"
msgstr "in attesa di approvazione socio per procedere col pagamento"

msgid "Added at the top of the search page of characters"
msgstr "Aggiunto all'inizio della pagina di ricerca dei personaggi"

msgid "Allows authors to add relationships to characters"
msgstr "Permette agli autori di aggiungere relazioni ai personaggi"

msgid "Attention! The form contains errors in the fields"
msgstr "Attenzione! Il form contiene degli errori ai campi"

msgid "Characters are only visible to registered players"
msgstr "I personaggi sono visibili solo ai giocatori iscritti"

msgid "Insert the css code to customize the pdf printing"
msgstr "Inserisci il codice css per personalizzare la stampa"

msgid "Minimum age of members (leave empty for no limit)"
msgstr "Età minima dei membri (lasciare vuoto per non avere limiti)"

msgid "Now you can peform the fiscal code validity check"
msgstr ""
"Ora è possibile effettuare il controllo della validità del codice fiscale"

msgid "Now you can set the external mail server settings"
msgstr "Ora è possibile impostare le impostazioni del server di posta esterno"

msgid "Raw materials, auxiliaries, consumables and goods"
msgstr "Materie prime, sussidiarie, di consumo e di merci"

#, python-format
msgid "Reminder payment of membership fees for %(event)s"
msgstr "Reminder versamento quota sociale per %(event)s"

msgid "Select a character to insert their reference code"
msgstr "Selezionare un personaggio per inserire il suo codice di riferimento"

msgid "Select your preferences on the characters to play"
msgstr "Seleziona le tue preferenze sui personaggi da interpretare"

#, python-format
msgid "The sum is %(amount).2f, with reason '%(reason)s'"
msgstr "La somma è di %(amount).2f, con motivazione '%(reason)s'"

#, python-format
msgid "There are <b>%(number)s</b> characters to approve"
msgstr "Ci sono <b>%(number)s</b> personaggi da approvare"

msgid "This page allows you to edit event-specific texts"
msgstr "Questa pagina ti permette di modificare i testi specifici dell'evento"

msgid "This page shows all inflows received for this run"
msgstr "Questa pagina riepiloga tutte entrate di questa run"

msgid "This page shows the collections opened by players"
msgstr "Questa pagina mostra le collezioni aperte dai giocatori"

msgid "Tolerance exceeded, proceed with the cancellation"
msgstr "Tolleranza superata, procedere all'annullamento"

msgid "Unique registration code, used for payment checks"
msgstr "Codice unico della iscrizione, usato per i check nei pagamenti"

msgid "You are including (at least one of these filters)"
msgstr "Stai includendo (almeno una di questi filtri)"

msgid "You cannot create a relationship towards yourself"
msgstr "Non puoi creare una relazione verso te stesso"

msgid "Cancellation for missing organization registration"
msgstr "Cancellazione per mancata registrazione dell'organizzazione"

msgid "Fill in this field if you have accessibility needs"
msgstr ""
"Compila questo campo se hai delle necessità riguardanti l'accessibilità"

msgid "If checked, do not use the parent event's factions"
msgstr "Se selezionata, non utilizzare le fazioni dell'evento padre"

msgid "If you wish, indicate a pronoun for your character"
msgstr "Se lo desideri, indica un pronome per il tuo personaggio"

msgid "If you wish, you can delete past pre-registrations"
msgstr "Se lo desideri, puoi cancellare le pre-iscrizioni passate"

msgid "Indicate the color that will be used for the links"
msgstr "Indica il colore che verrà usato per i link"

msgid "Indicate the color that will be used for the texts"
msgstr "Indica il colore che verrà usato per i testi"

msgid "Indicate the runs for which the discount is active"
msgstr "Indicare le run per cui lo sconto è attivo"

msgid "Manage payments performed by players on all events"
msgstr "Gestisci i pagamenti effettuati dai giocatori su tutti gli eventi"

msgid "Manage the configuration of the activated features"
msgstr "Gestisci la configurazione delle funzionalità attivate"

msgid "Manage the progress steps for the writing elements"
msgstr "Gestisci le fasi di avanzamento degli elementi di scrittura"

msgid "Maximum number of characters the player can create"
msgstr "Numero massimo di personaggi che il giocatore può creare"

msgid "Select which of your characters you want to access"
msgstr "Seleziona quale dei tuoi personaggi vuoi accedere"

msgid "Set the casting options in the configuration panel"
msgstr "Imposta le opzioni di casting nel pannello di configurazione"

msgid "Set visual aspect: colors, background, cover image"
msgstr "Imposta l'aspetto visivo: colori, sfondo, immagine di copertina"

msgid "Thank you for choosing to be part of our community"
msgstr "Ti ringraziamo per aver scelto di far parte della nostra community"

msgid "The registration for this event has been cancelled"
msgstr "L'iscrizione all'evento è stata disdetta"

msgid "This feature is available for non-waiting tickets!"
msgstr "Questa funzione è disponibile per i biglietti non in attesa!"

msgid "This page allows you to add or edit a payment item"
msgstr ""
"Questa pagina consente di aggiungere o modificare una voce di pagamento"

msgid "This page allows you to add or edit a url shortner"
msgstr ""
"Questa pagina consente di aggiungere o modificare un abbreviatore di url"

msgid "This page allows you to answer a player's question"
msgstr "Questa pagina consente di rispondere alla domanda di un giocatore"

msgid "This page shows all payments received for this run"
msgstr "Questa pagina riepiloga tutti i pagamenti ricevuti per questa run"

msgid "This page shows the questions submitted by players"
msgstr "Questa pagina mostra le domande inviate dai giocatori"

msgid "This page summarises the organization's volunteers"
msgstr "Questa pagina riassume i volontari dell'organizzazione"

msgid "Total participation fees reduced through discounts"
msgstr "Quote di partecipazione totali ridotte grazie agli sconti"

msgid "Write to us if you need help in setting things up!"
msgstr "Scrivici se hai bisogno di aiuto per organizzare il tutto!"

msgid "you can still pay the remaining amount if you wish"
msgstr "se lo desideri, puoi comunque pagare l'importo rimanente"

#, python-format
msgid "Assigned %(amount).2f %(elements)s for '%(reason)s'"
msgstr "Assegnato %(amount).2f %(elements)s per \"%(reason) s\""

msgid "Here is a step-by-step walkthrough of the interface"
msgstr "Ecco una descrizione passo-passo dell'interfaccia"

msgid "I've done it a few times, I have a basic experience"
msgstr "L'ho fatto qualche volta, ho una esperienza di base"

msgid "If you want to download an example file, click here"
msgstr "Se si desidera scaricare un file di esempio, fare clic qui"

msgid "Indicates the currency in which to receive payments"
msgstr "Indica la valuta in cui ricevere i pagamenti"

msgid "It is not possible for you to pay dues at this time"
msgstr "Non ti è possibile versare la quota sociale in questo momento"

msgid "Join our Discord for help, ideas, or to report bugs"
msgstr ""
"Unisciti al nostro Discord per ricevere aiuto, idee o per segnalare bug"

msgid "Manage registrations discounts available to players"
msgstr "Gestisci gli sconti sulle iscrizioni disponibili per i giocatori"

msgid "Please choose a clear and easily recognizable photo"
msgstr "Scegliere una foto chiara e facilmente riconoscibile"

msgid "Review players' dietary restrictions and allergies."
msgstr "Esamina le restrizioni dietetiche e le allergie dei giocatori."

msgid "Short guides to help you learn how the system works"
msgstr "Brevi guide per imparare il funzionamento del sistema"

#, python-format
msgid "There are ability types without abilities: %(list)s"
msgstr "Ci sono tipi di abilità senza abilità: %(list)s"

msgid "This page allows you to set up your payment methods"
msgstr "In questa pagina è possibile impostare i metodi di pagamento"

msgid "This page summarises the assignments in this run of"
msgstr "Questa pagina riassume gli incarichi di questo ciclo di"

msgid "This page summarizes the association's custom texts"
msgstr "Questa pagina riassume i testi personalizzati dell'associazione"

msgid " here the conditions of disenrollment for this event"
msgstr " qui le condizioni di disiscrizione di questo evento"

msgid "As a final step, we ask you to complete your profile"
msgstr "Come ultimo passaggio ti chiediamo di completare il tuo profilo"

#, python-format
msgid "Collected contribution of %(user)s for %(recipient)s"
msgstr "Contributo raccolto da %(user)s per %(recipient)s"

msgid "If checked: shows the list of authors for each event"
msgstr "Se checkato: mostra la lista di autori per ogni evento"

msgid "Indicates how many passengers require transportation"
msgstr "Indica quanti passeggeri richiedono il trasporto"

msgid "Last step, please upload your membership application"
msgstr "Ultimo passaggio, per favore carica la tua richiesta di socio"

msgid "Manages fixed installment payments for registrations"
msgstr "Gestisci i pagamenti a rate fisse per le iscrizioni"

msgid "No registrations have been received for this run yet"
msgstr "Non sono ancora pervenute iscrizioni per questa run"

msgid "Perform check on the consistency of character sheets"
msgstr "Esegui un controllo sulla coerenza delle schede dei personaggi"

msgid "The first column the amount, the second the receipts"
msgstr "La prima colonna indica l'importo, la seconda gli incassi"

msgid "This page allows you to add or edit an assignment of"
msgstr "Questa pagina permette di aggiungere o modificare un'assegnazione di"

msgid "This page shows all donations recorded in the system"
msgstr "Questa pagina mostra tutte le donazioni registrate nel sistema"

msgid "This page shows the deadlines to be met for this run"
msgstr "Questa pagina riepiloga le scadenze da rispettare per questa run"

msgid "This page shows the relationships between characters"
msgstr "Questa pagina riepiloga i legami tra i personaggi"

msgid "This page shows the workshop questions for the event"
msgstr "Questa pagina riepiloga le domande workshop dell'evento"

msgid "You have already sent a payment pending verification"
msgstr "Hai già inviato un pagamento in attesa di verifica"

msgid "You will have our eternal thanks for believing in us"
msgstr "Avrai il nostro eterno ringraziamento per aver creduto  in noi"

msgid "please upload your membership application to proceed"
msgstr "caricare la domanda di adesione per procedere"

msgid "'character' (character name or number to be assigned)"
msgstr "'personaggio' (nome del personaggio o numero da assegnare)"

#, python-format
msgid "Casting preferences saved on '%(type)s' for %(event)s"
msgstr "Preferenze casting salvate su '%(type)s' per %(event)s "

msgid "Differing by only one character from the expected one"
msgstr "Diverso di un solo carattere da quello atteso"

msgid "Here is a to-do list of important actions to complete"
msgstr "Ecco un elenco di azioni importanti da portare a termine"

msgid "Initial value of experience points for all characters"
msgstr "Valore iniziale di punti esperienza per tutti i personaggi"

msgid "Manage dynamic installment payments for registrations"
msgstr "Gestisci i pagamenti rateali dinamici per le iscrizioni"

msgid "Now you can create the 'patron' and 'reduced' tickets"
msgstr "Ora è possibile creare i biglietti \"Mecenate\" e \"Ridotto\""

msgid "Optional - ram html code (substitute the text before)"
msgstr "Opzionale - codice html raw (sostituisce il testo sopra)"

#, python-format
msgid "Registration fee %(number)d of %(user)s per %(event)s"
msgstr "Quota iscrizione %(number)d di %(user)s per %(event)s"

msgid "Select which elements to copy, from which other event"
msgstr "Seleziona quali elementi copiare, da quale altro evento"

msgid "The total number of tickets to be drawn was indicated"
msgstr "E' stato indicato il numero di biglietti totali da estrarre"

msgid "This page allows you to add or edit a volunteer entry"
msgstr ""
"Questa pagina consente di aggiungere o modificare una voce di volontariato"

msgid "This page allows you to change general event settings"
msgstr ""
"Questa pagina consente di modificare le impostazioni generali dell'evento"

msgid "This page shows all invoices registered in the system"
msgstr "Questa pagina mostra tutte le fatture registrate nel sistema"

msgid "This page shows users who can be persuaded to sign up"
msgstr ""
"Questa pagina mostra gli utenti che possono essere persuasi a iscriversi"

msgid "You have been gifted a registration to this event, by"
msgstr "Ti è stata regalata una iscrizione a questo evento, da parte di "

msgid "You have granted data sharing with this organisation!"
msgstr "Hai concesso la condivisione dei dati con questa organizzazione!"

msgid "Do you want to allow users to make voluntary donations"
msgstr "Vuoi consentire agli utenti di effettuare donazioni volontarie"

msgid "Everything is in order about the payment of this event"
msgstr "Tutto ci risulta in regola per il pagamento di questo evento"

msgid "Indicate a song you want to dedicate to your character"
msgstr "Indica una canzone che vuoi dedicare al tuo personaggio"

msgid "Indicate as precisely as possible where to pick you up"
msgstr ""
"Indica nel modo più preciso possibile il punto in cui venirvi a prendere"

msgid "Indicate how spending is allocated at the budget level"
msgstr "Indicare come viene configurata la spesa a livello di bilancio"

msgid "Indicates that payment is sent 'to friends and family'"
msgstr "Indica che il pagamento viene inviato \"ad amici e parenti\""

msgid "Indicates the runs for which the discount is available"
msgstr "Indica le run per cui lo sconto è disponibile"

msgid "Manage XP distributions for character skill purchases."
msgstr ""
"Gestisci le distribuzioni di XP per l'acquisto delle abilità dei personaggi."

msgid "Now you can add relationships when editing a character"
msgstr ""
"Ora è possibile aggiungere relazioni quando si modifica un personaggio"

msgid "Set if you want to reserve tickets in addition to your"
msgstr "Imposta se vuoi riservare dei biglietti in più rispetto al tuo"

msgid "The registration request will be updated automatically"
msgstr "La richiesta di iscrizione verrà aggiornata automaticamente"

msgid "The user has confirmed its registration for this event"
msgstr "L'utente ha confermato la sua iscrizione a questo evento"

msgid "The user has updated their registration for this event"
msgstr "L'utente ha aggiornato la sua iscrizione a questo evento"

msgid "This page shows the discounts activated for this event"
msgstr "Questa pagina riepiloga gli sconti attivati per questo evento"

msgid "This page summarises the customised texts of the event"
msgstr "Questa pagina riepiloga i testi personalizzati dell'evento"

msgid "This page summarises the list of members as a registry"
msgstr "Questa pagina riepiloga la lista dei soci come registro"

msgid "You have not reached the minimum number of preferences"
msgstr "Non hai raggiunto il numero minimo di preferenze da indicare"

msgid "You must signed up in order to select your preferences"
msgstr "Devi essere iscritto per poter selezionare le tue preferenze"

msgid "Your tax code has a problem that we ask you to correct"
msgstr "Il tuo codice fiscale ha un problema che ti chiediamo di correggere"

msgid "Application to be given to them to sign and then upload"
msgstr "Richiesta di iscrizione da dargli da firmare e poi caricare"

msgid "Content of mail reminding players to fill their profile"
msgstr ""
"Contenuto della mail che ricorda ai giocatori di compilare il proprio "
"profilo"

msgid "Content of the membership request filled with user data"
msgstr ""
"Contenuto della richiesta di adesione associativa con i dati dell'utente"

msgid "Displays players overdue for payment or other deadlines"
msgstr ""
"Visualizza i giocatori in ritardo con il pagamento o con altre scadenze"

msgid "Displays statistics on player preferences on characters"
msgstr ""
"Visualizza le statistiche sulle preferenze dei giocatori sui personaggi"

msgid "If checked: shows a link in the calendar to past events"
msgstr "Se selezionata: mostra un link al calendario degli eventi passati"

msgid "Quickly configure your events's most important settings"
msgstr "Configurare rapidamente le impostazioni più importanti degli eventi"

msgid "Review the users that are missing the event's deadlines"
msgstr "Verifica gli utenti che non hanno rispettato le scadenze dell'evento"

msgid "The link will be valid for the following number of days"
msgstr "Il link sarà valido per il seguente numero di giorni"

msgid "This page allows you to edit organization-specific text"
msgstr ""
"Questa pagina consente di modificare il testo specifico dell'organizzazione"

msgid "This page allows you to keep track of reported problems"
msgstr "Questa pagina consente di tenere traccia dei problemi segnalati"

msgid "Total of what has already been paid at the current date"
msgstr "Totale di quanto è stato già saldato alla data attuale"

msgid "We encountered a problem with the tax code you provided"
msgstr "Abbiamo riscontrato un problema con il codice fiscale che hai fornito"

msgid "Your membership application was successfully submitted!"
msgstr "La tua richiesta di socio è stata inviata con successo!"

msgid "Added at the bottom of mail confirming signup to players"
msgstr "Aggiunto in fondo alla mail di conferma dell'iscrizione ai giocatori"

msgid "Assign the characters following the players' preferences"
msgstr "Assegnare i personaggi seguendo le preferenze dei giocatori"

msgid "Click on the image below (Paypal.me) to open the payment"
msgstr ""
"Fare clic sull'immagine sottostante (Paypal.me) per aprire il pagamento"

msgid "Customize textual elements of the organization interface"
msgstr ""
"Personalizza gli elementi testuali dell'interfaccia dell'organizzazione"

msgid "Date of birth characters do not match (check exact date)"
msgstr ""
"Caratteri relativi alla data di nascita non corrispondono (controllare la "
"data esatta)"

msgid "Display full history of player preferences on characters"
msgstr ""
"Visualizza la cronologia completa delle preferenze dei giocatori sui "
"personaggi"

msgid "If no payment is received, registration may be cancelled"
msgstr ""
"Se non viene ricevuto un pagamento, l'iscrizione potrebbe venire disdetta"

msgid "If you would like to make a donation to the Organization"
msgstr "Se vuoi eseguire una libera donazione all'Associazione, "

msgid "Indicate whether the field is printed in PDF generations"
msgstr "Indicare se il campo viene stampato nelle generazioni PDF"

msgid "Now players can submit donation, and you can review them"
msgstr "Ora i giocatori possono inviare donazioni e voi potete rivederle"

msgid "Please check the address again, especially its beginning"
msgstr "Per favore ricontrolla l'indirizzo, specialmente il suo inizio"

msgid "This page allows you to add or edit a credits assignment"
msgstr ""
"Questa pagina consente di aggiungere o modificare un'assegnazione di crediti"

msgid "This page allows you to add or edit a signup to this run"
msgstr ""
"Questa pagina consente di aggiungere o modificare un'iscrizione a questa run"

msgid "This page shows all expense items recorded in the system"
msgstr "Questa pagina mostra tutte le voci di spesa registrate nel sistema"

msgid "Content of mail reminding players to pay their signup fee"
msgstr ""
"Contenuto della mail che ricorda ai giocatori di pagare la quota "
"d'iscrizione"

msgid "Content of privacy page linked at the bottom of all pages"
msgstr ""
"Contenuto della pagina sulla privacy linkata in fondo a tutte le pagine"

msgid "Indicate the pronouns you wish to be used to refer to you"
msgstr "Indica i pronomi che desideri vengano usati per riferisi a te"

msgid "Now you can review the historical accounting informations"
msgstr "Ora è possibile rivedere le informazioni contabili storiche"

msgid "Select the faction on which you want to filter characters"
msgstr "Selezioni i gruppi su cui vuoi filtrare i personaggi"

msgid "This page allows you to edit the event navigation buttons"
msgstr ""
"Questa pagina ti permette di modificare i pulsanti di navigazione "
"dell'evento"

msgid "This page allows you to edit the roles of the association"
msgstr "Questa pagina consente di modificare i ruoli dell'associazione"

#, python-format
msgid "To confirm it, please pay %(amount)s within %(days)s days"
msgstr "Per confermarla, per favore paga %(amount)s entro %(days)s giorni"

msgid "Total of expenses submitted by collaborators and approved"
msgstr "Totale delle spese presentate dai collaboratori e approvate"

msgid "You cannot redeem a membership, you are already a member!"
msgstr "Non puoi riscattare una iscrizione, risulti già iscritto!"

msgid "once approved, the corresponding amounts are assigned as "
msgstr "una volta approvati, gli importi corrispondenti sono assegnati come"

msgid "Allows you to copy any element directly from another event"
msgstr ""
"Permette di copiare qualsiasi elemento direttamente da un altro evento"

msgid "Displays full lists of usual players not already signed up"
msgstr ""
"Visualizza gli elenchi completi dei giocatori abituali non ancora iscritti"

msgid "Do you want to assign characters using a casting algorithm"
msgstr "Vuoi assegnare i personaggi utilizzando un algoritmo di casting"

#, python-format
msgid "Hi! Your registration to <b>%(event)s</b> has been updated"
msgstr "Ciao! La tua iscrizione a <b>%(event)s</b> è stata aggiornata"

msgid "I am not good what to say. I never thought it would happen"
msgstr "Non sono bene cosa dire. Non pensavo sarebbe mai successo"

msgid "If instead you wish to upload a new photo of your document"
msgstr "Se invece desideri caricare una nuova foto del tuo documento"

msgid "If you have a discount code, enter it here and press enter"
msgstr "Se possiedi un codice agevolazione, inseriscilo qui e premi invio"

msgid "Let us know if you encounter any issues or need assistance"
msgstr "Facci sapere se riscontri problemi o hai bisogno di assistenza"

msgid "Manage expenses uploaded by staff members and approve them"
msgstr "Gestisci le spese caricate dai membri dello staff e approvale"

msgid "Option name, displayed within the question (keep it short)"
msgstr ""
"Nome dell'opzione, visualizzato all'interno della domanda (tienilo corto)"

msgid "Probability of showing the special page (out of thousands)"
msgstr "Probabilità di mostrare la pagina speciale (su migliaia)"

msgid "This page allows you to manually approve payments received"
msgstr "Questa pagina permette di approvare manualmente i pagamenti ricevuti"

msgid "This page allows you to upload a new personal expense item"
msgstr "Questa pagina permette di caricare una nuova voce di spesa personale"

msgid "This page shows all payment items registered in the system"
msgstr ""
"Questa pagina mostra tutte le voci di pagamento registrate nel sistema"

#, python-format
msgid "Total of your signup fee: <b>%(amount).2f %(currency)s</b>"
msgstr "Totale della tua iscrizione: <b>%(amount).2f %(currency)s</b>"

msgid "You have exceeded the maximum number of selectable options"
msgstr "Hai superato il numero massimo di opzioni selezionabili"

msgid "Content of mail reminding players to pay the membership fee"
msgstr ""
"Contenuto della mail che ricorda ai giocatori di pagare la quota associativa"

msgid "Do you want to accept payments processed through the system"
msgstr "Vuoi accettare pagamenti elaborati attraverso il sistema"

msgid "Do you want to allow players to create their own characters"
msgstr "Vuoi permettere ai giocatori di creare i propri personaggi"

msgid "If checked, makes pre-registration for this event available"
msgstr "Se checkato, rende disponibile la pre-iscrizione per questo evento"

msgid "Lets staff access the diet information submitted by players"
msgstr ""
"Consente al personale di accedere alle informazioni sulla dieta fornite dai "
"giocatori"

#, python-format
msgid "Name: %(name)s, slug: %(slug)s, creator: %(user)s %(email)s"
msgstr "Nome: %(name)s, slug: %(slug)s, creatore: %(user)s %(email)s"

msgid "Now players can submit collections, and you can review them"
msgstr "Ora i giocatori possono inviare collezioni e voi potete esaminarle"

msgid "Now you can start creating workshops, starting from modules"
msgstr "Ora è possibile iniziare a creare laboratori, a partire dai moduli"

#, python-format
msgid "Payments already received: <b>%(amount).2f %(currency)s</b>"
msgstr "Pagamenti già ricevuti: <b>%(amount).2f %(currency)s</b>"

msgid "Percentage of VAT to be calculated on the ticket cost alone"
msgstr "Percentuale dell'IVA da calcolare sul solo costo del biglietto"

msgid "This page allows you to add or edit a new item of inventory"
msgstr ""
"Questa pagina consente di aggiungere o modificare un nuovo articolo "
"dell'inventario"

msgid "This page allows you to change a member's membership status"
msgstr ""
"Questa pagina consente di modificare lo stato di appartenenza di un membro"

msgid "This page presents the complete list of financial movements"
msgstr "Questa pagina presenta l'elenco completo dei movimenti finanziari"

msgid "This page shows the payment deadline settings for the event"
msgstr ""
"Questa pagina riepiloga le impostazioni di scadenze di pagamento dell'evento"

msgid "This page shows the sections of the event registration form"
msgstr "Questa pagina riepiloga le sezioni del form di iscrizione dell'evento"

#, python-format
msgid "You can make the payment <a href='%(url)s'>on this page</a>"
msgstr ""
"È possibile effettuare il pagamento <a href='%(url)s'>in questa pagina</a>"

msgid "You have chosen the same option in more than one preference"
msgstr "Hai indicato la stessa opzione in più di una preferenza"

#, python-format
msgid "%(amount)d %(tokens)s were used to participate in this event"
msgstr ""
"%(amount)d %(tokens)s sono stati usati per partecipare a questo evento"

msgid "ATTENTION: This action overwrites changes made to this event"
msgstr ""
"ATTENZIONE: questa azione sovrascrive le modifiche effettuate a questo "
"evento"

#, python-format
msgid "Access the management panel <a href= %(url)s'>from here!</a>"
msgstr "Accedi al pannello di gestione <a href='%(url)s'>da qui!</a>"

msgid "Adds a page where you can define shorter URLs for long links"
msgstr ""
"Aggiunge una pagina in cui è possibile definire URL più brevi per i "
"collegamenti lunghi"

msgid "Allows players to cancel their own registrations at any time"
msgstr ""
"Permette ai giocatori di cancellare le proprie iscrizioni in qualsiasi "
"momento"

msgid "If checked, workshops will be visible for players to fill in"
msgstr ""
"Se è selezionata, i workshop saranno visibili ai giocatori per essere "
"compilati"

msgid "If you wish to upload a new scan of your application instead"
msgstr ""
"Se invece desideri caricare un nuovo scan della tua richiesta di iscrizione"

msgid "In the membership book the number of your membership card is"
msgstr "Nel libro soci il numero della tua tessera è"

msgid "Manages tokens used by players to cover the registration fee"
msgstr ""
"Gestisce i gettoni utilizzati dai giocatori per coprire la quota "
"d'iscrizione"

msgid "Now you can review the diet information submitted by players"
msgstr ""
"Ora è possibile esaminare le informazioni sulla dieta inviate dai giocatori"

msgid "Set up the tickets that users can select during registration"
msgstr ""
"Imposta i biglietti che gli utenti possono selezionare durante la "
"registrazione"

msgid "This page allows you to add or edit an expense item incurred"
msgstr ""
"Questa pagina consente di aggiungere o modificare una voce di spesa "
"sostenuta"

msgid "This page shows in detail the skills marked by a contributor"
msgstr ""
"Questa pagina mostra in dettaglio le competenze contrassegnate da un "
"collaboratore"

msgid "This page shows the factions (character groups) of the event"
msgstr "Questa pagina riepiloga le fazioni (gruppi di personaggi) dell'evento"

msgid "This page shows the relationships of the indicated character"
msgstr "Questa pagina riepiloga i legami del personaggio indicato"

msgid "You have already granted data sharing with this organisation"
msgstr "Hai già concesso la condivisione dei dati con questa organizzazione"

#, python-format
msgid "%(amount)d %(credits)s were used to participate in this event"
msgstr ""
"%(amount)d %(credits)s sono stati usati per partecipare a questo evento"

msgid "Added at the bottom of all mails confirming signup to players"
msgstr "Aggiunto in fondo a tutte le mail di conferma iscrizione ai giocatori"

msgid "If checked, an option can be chosen a maximum number of times"
msgstr ""
"Se selezionata, un'opzione può essere scelta un numero massimo di volte"

msgid "Lets staff access the safety information submitted by players"
msgstr ""
"Consente al personale di accedere alle informazioni sulla sicurezza fornite "
"dai giocatori"

msgid "Manage event templates used as starting points for new events"
msgstr ""
"Gestisci i modelli di evento utilizzati come punti di partenza per i nuovi "
"eventi"

msgid "Manage the event settings: name, description,  and other data"
msgstr ""
"Gestisci le impostazioni principali dell'evento: nome, descrizione e altri "
"dati"

msgid "Manages credits used by players to cover the registration fee"
msgstr ""
"Gestisce i crediti utilizzati dai giocatori per coprire la quota di "
"iscrizione"

msgid "Quickly configure your organization's most important settings"
msgstr ""
"Configurazione rapida delle impostazioni più importanti dell'organizzazione"

msgid "Sets how often reminder emails are sent, in days (default: 5)"
msgstr ""
"Imposta la frequenza di invio delle e-mail di promemoria, in giorni (valore "
"predefinito: 5)"

msgid "These are the workshops you must complete before you can play"
msgstr "Questi sono i workshops che devi completare prima di poter giocare"

msgid "This page allows you to change the access roles for the event"
msgstr "Questa pagina ti permette di modificare i ruoli di accesso all'evento"

msgid "This page lists all reimbursement claims submitted by members"
msgstr ""
"In questa pagina sono elencate tutte le richieste di rimborso presentate dai"
" soci"

msgid "This page shows the general information of registered players"
msgstr ""
"Questa pagina mostra le informazioni generali dei giocatori registrati"

msgid "This page shows the historical accounting of the organization"
msgstr "Questa pagina mostra la contabilità storica dell'organizzazione"

msgid "This page shows the uploaded resources available to the event"
msgstr ""
"Questa pagina riepiloga le risorse caricate a disposizione dell'evento"

msgid "This page summarizes all revenue items recorded in the system"
msgstr ""
"In questa pagina vengono riepilogate tutte le voci di ricavo registrate nel "
"sistema"

msgid "To confirm your registration, please pay the amount indicated"
msgstr "Per confermare l'iscrizione, salda la somma indicata"

msgid "for no relationship, only to display the other character name"
msgstr ""
"senza alcuna relazione, solo per visualizzare il nome dell'altro personaggio"

msgid "Added to the membership page as the paragraph for statute info"
msgstr ""
"Aggiunto alla pagina dei soci come paragrafo per le informazioni sullo "
"statuto"

msgid "Content of legal notice page linked at the bottom of all pages"
msgstr ""
"Contenuto della pagina delle note legali collegata in fondo a tutte le "
"pagine"

msgid "Description of this payment method to be displayed to the user"
msgstr "Descrizione di questo metodo di pagamento da mostrare all'utente"

msgid "From this page you can send an email to any list of recipients"
msgstr ""
"Da questa pagina è possibile inviare un'e-mail a qualsiasi elenco di "
"destinatari"

msgid "If checked, shows players the histories of preferences entered"
msgstr "Se checkato, mostra ai giocatori gli storici delle preferenze immesse"

msgid "If you encounter any issues, contact us and we will assist you"
msgstr "In caso di problemi, contattaci e ti assisteremo"

msgid "Indicate here each element you wish to avoid in the assignment"
msgstr "Indica qui ogni elemento che desideri evitare nell'assegnazione"

msgid "It will be shown to other players together with your character"
msgstr "Verrà mostrata agli altri giocatori insieme al proprio personaggio"

msgid "Now staff members can upload expenses, and you can review them"
msgstr ""
"Ora i membri del personale possono caricare le spese e voi potete rivederle"

msgid "Now you can review the safety information submitted by players"
msgstr ""
"Ora è possibile esaminare le informazioni sulla sicurezza fornite dai "
"giocatori"

msgid "Optional - Extended description (displayed in small gray text)"
msgstr "Opzionale - Descrizione estesa (visualizzata in piccolo testo grigio)"

msgid "Set specific values for configuration of features of the event"
msgstr ""
"Imposta valori specifici per la configurazione delle caratteristiche "
"dell'evento"

msgid "We ask you to pay the amount requested for the next instalment"
msgstr "Ti chiediamo di pagare l'importo richiesto per la rata successiva"

msgid "You can give a preference to play it, as with other characters"
msgstr ""
"È possibile dare una preferenza per giocarlo, come per gli altri personaggi"

msgid "You must complete payment of membership dues in order to vote!"
msgstr "Devi completare il pagamento della quota sociale per poter votare!"

msgid "Your request has been sent, we will reply as soon as possible!"
msgstr "La tua richiesta è stata inviata, risponderemo il prima possibile!"

msgid "Allows a user to reserve extra tickets in addition to their own"
msgstr "Consente a un utente di prenotare altri biglietti oltre al proprio"

msgid "Allows players to create and modify their own characters freely"
msgstr ""
"Permette ai giocatori di creare e modificare liberamente i propri personaggi"

msgid "Description - will be displayed at the beginning of the section"
msgstr "Descrizione - verrà visualizzato all'inizio della sezione"

msgid "Do you want to manage characters assigned to registered players"
msgstr "Vuoi gestire i personaggi assegnati ai giocatori registrati"

msgid "Do you want users to join events only after an approval process"
msgstr ""
"Vuoi che gli utenti partecipino agli eventi solo dopo un processo di "
"approvazione"

#, python-format
msgid "Hello! Your registration at <b>%(event)s</b> has been confirmed"
msgstr "Ciao! La tua iscrizione a <b>%(event)s</b> è stata confermata"

msgid "If checked, no tokens will be used in the entries of this event"
msgstr ""
"Se checkato, non verranno usati token nelle iscrizioni di questo evento"

msgid "If checked, prologues will be visible to the assigned character"
msgstr "Se selezionata, i prologhi saranno visibili al personaggio assegnato"

msgid "If checked, the PDF version of character sheets will be visible"
msgstr ""
"Se è selezionata, la versione PDF delle schede dei personaggi sarà visibile"

msgid "Indicate the exact date in which the payment has been performed"
msgstr ""
"Indicare in quale data è stato effettuato il movimento nello strumento "
"finanziario"

msgid "Indicates whether the discount is visible and usable by players"
msgstr "Indica se lo sconto è visibile ed utilizzabile dai giocatori"

msgid "Manage staff expenses based on receipts uploaded for all events"
msgstr ""
"Gestisci le spese dello staff in base alle ricevute caricate per tutti gli "
"eventi"

msgid "Now players can create refund requests, and you can review them"
msgstr ""
"Ora i giocatori possono creare richieste di rimborso e voi potete esaminarle"

msgid "Select from the dropdown the characters to be added to the plot"
msgstr "Selezionare dal menu a tendina i personaggi da aggiungere alla trama"

msgid "This page allows you to add or edit sections in the signup form"
msgstr ""
"Questa pagina consente di aggiungere o modificare le sezioni del modulo di "
"iscrizione"

msgid "This page allows you to add or edit the registration surcharges"
msgstr ""
"Questa pagina ti permette di aggiungere o modificare i sovrapprezzi sulle "
"iscrizioni"

msgid "This page allows you to change the general settings of this run"
msgstr ""
"Questa pagina ti permette di modificare le impostazioni generali di questa "
"run"

msgid "This page shows all runs; you can edit them, or create new ones"
msgstr ""
"Questa pagina mostra tutte le run; è possibile modificarle o crearne di "
"nuove"

msgid "To be able to pay, your membership application must be approved"
msgstr ""
"Per poter pagare, è necessario che la tua richiesta di iscrizione "
"all'associazione sia approvata"

msgid "Warning: there is already an approved member with the same name"
msgstr "Attenzione: esiste già un socio approvato con stesso nome"

msgid "You will receive confirmation of the outcome of its  evaluation"
msgstr "Riceverete una conferma dell'esito della valutazione"

msgid "Activate new features and enhance the functionality of the event"
msgstr "Attiva nuove caratteristiche e migliorare la funzionalità dell'evento"

msgid "In the text refer to the other characters solely by their number"
msgstr ""
"Nel testo riferisci gli altri personaggi unicamente per il loro numero"

msgid "Indicate the color that will be used for the background of texts"
msgstr "Indica il colore che verrà usato per lo sfondo dei testi"

msgid "Indicate the payment methods you wish to be available to players"
msgstr ""
"Indica i metodi di pagamento che desideri siano disponibili per i giocatori"

msgid "Manage questions and options for characters and writing elements"
msgstr ""
"Gestisci le domande e le opzioni per i personaggi e gli elementi di "
"scrittura"

msgid "Now players can submit preregistrations, and you can review them"
msgstr ""
"Ora i giocatori possono inviare le preiscrizioni e voi potete esaminarle"

msgid "Part of the registration fee derived only from the ticket chosen"
msgstr "Parte della quota di iscrizione derivata solo dal biglietto scelto"

msgid "The payment was not completed. Please contact us to find out why"
msgstr ""
"Il versamento non è stato completato. Mettiti in contatto con noi per capire"
" perchè"

msgid "They will be used automatically when you sign up for a new event"
msgstr "Verranno scalati automaticamente quando ti iscrivi ad un nuovo evento"

msgid "This page allows you to add or edit the expense of a contributor"
msgstr ""
"Questa pagina consente di aggiungere o modificare le spese di un "
"collaboratore"

msgid "This page allows you to copy the event settings from another one"
msgstr "Questa pagina permette di copiare le impostazioni da un altro evento"

msgid "This page shows the settings available for the membership voting"
msgstr ""
"Questa pagina mostra le impostazioni disponibili per la votazione dei soci"

msgid "This page shows the traits assigned to the characters in the run"
msgstr "Questa pagina riepiloga i tratti assegnati ai personaggi della run"

#, python-format
msgid "To complete the process, simply <a href='%(url)s'>click here</a>"
msgstr ""
"Per completare il processo, è sufficiente <a href='%(url)s'>cliccare qui</a>"

msgid "Use the information below to request the transfer from your bank"
msgstr ""
"Utilizzate le informazioni riportate di seguito per richiedere il bonifico "
"alla vostra banca"

msgid "You have indicated several preferences towards the same element!"
msgstr "Hai indicato più preferenze verso lo stesso elemento!"

msgid "Your request will be considered at the next meeting of the Board"
msgstr ""
"La richiesta verrà presa in considerazione alla prossima riunione del "
"Consiglio di amministrazione"

msgid "Copy and paste exactly all the coloured text below into the notes"
msgstr ""
"Copiate e incollate esattamente tutto il testo colorato qui sotto negli "
"appunti"

msgid "Error loading. Invalid file format (we accept only pdf or images)"
msgstr ""
"Errore nel caricamento. Formato file non valido - accettiamo solo pdf ed "
"immagini"

msgid "If checked, no credits will be used in the entries for this event"
msgstr ""
"Se checkato, non verranno usati crediti nelle iscrizioni di questo evento"

msgid "If checked: Show summary page with number of tickets/options used"
msgstr ""
"Se checkato: Mostra pagina riassuntiva con numero biglietti / opzioni "
"utilizzate"

msgid "If you think this is an error, get in touch with us to resolve it"
msgstr ""
"Se ritieni che questo sia un errore, mettiti in contatto con noi per "
"risolverlo"

msgid "List of newsletter subscribers who have not yet played this event"
msgstr ""
"Elenco utenti iscritti alla newsletter che non hanno ancora giocato questo "
"evento"

msgid "Manage the run settings: date, registrations, elements visibility"
msgstr ""
"Gestisci le impostazioni della run: data, iscrizioni, visibilità degli "
"elementi"

#, python-format
msgid "New participation in the collection for %(recipient)s by %(user)s"
msgstr ""
"Nuova partecipazione alla colletta per %(recipient)s da parte di %(user)s"

msgid "Please enter the occasion for which you wish to make the donation"
msgstr "Inserisci la occasione per cui vuoi eseguire la donazione"

msgid "This page shows all events; you can edit them, or create new ones"
msgstr ""
"Questa pagina mostra tutti gli eventi; è possibile modificarli o crearne di "
"nuovi"

msgid "This page shows the factions and plots of the indicated character"
msgstr ""
"Questa pagina riepiloga le fazioni e le trame del personaggio indicato"

msgid "Write here questions about your character directly to the authors"
msgstr "Scrivi qui domande sul tuo personaggio direttamente agli autori"

msgid "whether the character is aware of the identity of the other trait"
msgstr "se il personaggio è a conoscenza dell'identità dell'altro tratto"

#, python-format
msgid "A payment of %(amount).2f %(currency)s was received for this event"
msgstr ""
"E' stato ricevuto il versamento di %(amount).2f %(currency)s per questo "
"evento"

msgid "Content of mail reminding players to fill their membership request"
msgstr ""
"Contenuto della mail che ricorda ai giocatori di compilare la loro richiesta"
" di iscrizione associativa"

msgid "Enter your email below to receive instructions on how to change it"
msgstr ""
"Inserisci il tuo indirizzo e-mail qui sotto per ricevere le istruzioni su "
"come cambiarlo"

msgid "Indicates whether the option can be included in the gifted signups"
msgstr "Indica se l'opzione può venire incluso nelle iscrizioni regalate"

msgid "Manage payments performed by players to cover the registration fee"
msgstr ""
"Gestisci i pagamenti effettuati dai giocatori per coprire la quota di "
"iscrizione"

msgid "Select the types of writing elements that this question applies to"
msgstr ""
"Selezionare i tipi di elementi di scrittura a cui si applica questa domanda"

msgid "Set up specific values for the interface configuration or features"
msgstr ""
"Imposta valori specifici per la configurazione dell'interfaccia o delle "
"funzioni"

msgid "The payment of your membership fee for this year has been received"
msgstr ""
"Ti confermiamo il versamento della tua quota sociale per l'anno in corso"

msgid "This page summarises the available questions of the character form"
msgstr "Questa pagina riepiloga le domande disponibili del form personaggio"

msgid "To confirm your registration, please fill in your personal profile"
msgstr "Per confermare l'iscrizione, compila il tuo profilo personale"

msgid "Upload the scan of your signed application (image or pdf document)"
msgstr ""
"Carica la scansione della tua richiesta di ammissione firmata (immagine o "
"documento pdf)"

msgid "With these tutorials, you can learn how to use the tool in no time"
msgstr ""
"Con questi tutorial, potrai imparare ad usare lo strumento in un attimo"

msgid "Activate new features and enhance the functionality of the platform"
msgstr ""
"Attiva nuove caratteristiche e migliorare la funzionalità della piattaforma"

msgid "Content of the receipt created for each payment and sent to players"
msgstr ""
"Contenuto della ricevuta creata per ogni pagamento e inviata ai giocatori"

msgid "How the relationship is described from this character's perspective"
msgstr ""
"Come viene descritta la relazione dal punto di vista di questo personaggio"

msgid "I confirm that my face and name are clearly visible in the document"
msgstr ""
"Confermo che nel documento è chiaramente visibile il mio volto ed il mio "
"nome"

msgid "If checked: Sends the main mail a copy of all mails sent to players"
msgstr ""
"Se checkato: Invia alla mail principale una copia di tutte le mail inviate "
"ai giocatori"

msgid "Indicate an organization contact address for sending communications"
msgstr ""
"Indica un indirizzo di contatto dell'organizzazione per l'invio di "
"comunicazioni"

msgid "List of users who have not registered for a future run of the event"
msgstr "Elenco utenti che non si sono iscritti ad una futura run dell'evento"

msgid "Manage player votes for the assignment of roles in the organization"
msgstr ""
"Gestisci le votazioni dei giocatori per l'assegnazione dei ruoli "
"nell'organizzazione"

msgid "Minimum amount of net profit to be retained for the association tax"
msgstr "Importo minimo dell'utile netto da lasciare come tassa organizzativa"

msgid "The searched object does not exist, perhaps it was recently deleted"
msgstr "L'oggetto cercato non esiste, forse è stato recentemente cancellato"

msgid "They will not be communicated, shared or processed in any other way"
msgstr "Non saranno comunicati, condivisi o elaborati in alcun altro modo"

msgid "This page allows you to add or edit a badge, or assign it  to users"
msgstr ""
"Questa pagina consente di aggiungere o modificare un badge o di assegnarlo "
"agli utenti"

msgid "This page shows the modules for the workshop questions of the event"
msgstr ""
"Questa pagina riepiloga i moduli in cui si dividono le domande workshop "
"dell'evento"

msgid "This page summarises the customised navigation buttons of the event"
msgstr ""
"Questa pagina riepiloga i pulsanti di navigazione personalizzati dell'evento"

msgid "View all event information, and any specifics tickets costs, in its"
msgstr ""
"Visualizza tutte le informazioni sull'evento, ed eventuali specifiche sui "
"costi di iscrizione, nel suo"

msgid "We confirm that your registration for this event has been cancelled"
msgstr "Ti confermiamo che l'iscrizione a questo evento è stata cancellata"

msgid "Assign roles to collaborators and grant access to specific functions"
msgstr ""
"Assegna ruoli ai collaboratori e concedi l'accesso a funzioni specifiche"

msgid "Assign roles to staff members, and give access to specific functions"
msgstr ""
"Assegna ruoli ai membri dello staff e dai accesso a funzioni specifiche"

msgid "Does the character have a public role/archetype? If not, leave blank"
msgstr "Il personaggio ha un ruolo / archetipo pubblico? Se no lascia vuoto"

msgid "Number of days within which the player must pay his next installment"
msgstr ""
"Numero di giorni disponibili per saldare la prossima quota di pagamento"

msgid "The ticket will be divided equally in the number of quotas indicated"
msgstr "Il biglietto sarà diviso equamente nel numero di quote indicato"

msgid "This page allows you to add or edit a question from the sign up form"
msgstr ""
"Questa pagina ti permette di aggiungere o modificare una domanda del form di"
" iscrizione"

msgid "This page allows you to add or edit an expense item of a contributor"
msgstr ""
"Questa pagina consente di aggiungere o modificare una voce di spesa di un "
"collaboratore"

msgid "This page shows for each player their completion status of workshops"
msgstr ""
"Questa pagina riepiloga per ogni giocatore il suo stato di completamento dei"
" workshop"

msgid "This page shows the quota options available for payment of the event"
msgstr ""
"Questa pagina riepiloga le opzioni di quote disponibili per il pagamento "
"dell'evento"

msgid "This page shows the total number of pre-registrations for each event"
msgstr ""
"Questa pagina mostra il numero totale di pre-iscrizioni per ogni evento"

msgid "This page summarizes the abilities that players can purchase with px"
msgstr ""
"Questa pagina riepiloga le abilità acquistabili dai giocatori con i px"

#, python-format
msgid "This text will be added to the sheet, in the plot paragraph %(name)s"
msgstr ""
"Questo testo verrà aggiunto al foglio, nel paragrafo della trama %(name)s"

msgid "We will send you a confirmation e-mail when the change has been made"
msgstr ""
"Ti manderemo una mail di conferma quando il cambiamento sarà stato "
"effettuato"

#, python-format
msgid "You have correctly cancelled the registration to the %(event)s event"
msgstr "L'iscrizione all'evento %(event)s è stata correttamente cancellata"

msgid "Your user does not have the required permissions to access this page"
msgstr ""
"Il tuo utente non dispone dei permessi necessari per accedere a questa "
"pagina"

msgid "Added at the bottom of mail notifying players of character assignment"
msgstr ""
"Aggiunta in fondo alla mail che notifica ai giocatori l'assegnazione del "
"personaggio"

msgid "Content of mail notifying players of their character in review status"
msgstr ""
"Contenuto della mail che notifica ai giocatori lo stato di revisione del "
"loro personaggio"

msgid "Describe it in the field below and we will fix it as soon as possible"
msgstr "Descrivilo nel campo qui sotto e lo sistemeremo appena possibile"

msgid "Do you want to allow users to cancel their registrations on their own"
msgstr ""
"Vuoi consentire agli utenti di cancellare le proprie registrazioni da soli"

msgid "Do you want to split the registration fee into dynamic payment quotas"
msgstr ""
"Vuoi suddividere la quota di iscrizione in quote di pagamento dinamiche"

msgid "Enables field 'hide', to be able to hide writing element from players"
msgstr ""
"Abilita il campo 'hide', per poter nascondere l'elemento di scrittura ai "
"giocatori"

msgid "Enter any useful information for the organizers to verify the payment"
msgstr ""
"Inserisci ogni informazione utile agli organizzatori per verificare il "
"pagamento"

msgid "Follow the link below to complete your payment on the Paypal platform"
msgstr ""
"Seguire il link sottostante per completare il pagamento sulla piattaforma "
"Paypal"

msgid "If checked, activates a staff-managed approval process for characters"
msgstr ""
"Se checkato, attiva un processo di approvazione per i personaggi gestito "
"dallo staff"

msgid "If checked, it allows players to customise their characters' pronouns"
msgstr ""
"Se checkato, permette ai giocatori di customizzare il pronome dei loro "
"personaggi"

msgid "If checked: Send an email to the organisers for each payment received"
msgstr ""
"Se checkato: Invia una email agli organizzatori per ogni pagamento ricevuto"

msgid "If you need to attach a file, indicate it here, otherwise leave blank"
msgstr ""
"Se hai bisogno di allegare un file, indicalo qui, altrimenti lascia pure "
"vuoto"

msgid "Present (in the relationships of this character is present the other)"
msgstr "Presente (nelle relazioni di questo personaggio è presente l'altro)"

msgid "Set the options for the automatic PDF generation of characters sheets"
msgstr ""
"Imposta le opzioni per la generazione automatica delle schede PDF in formato"
" PDF"

#, python-format
msgid "Staff member %(user)s added a new reimbursement request for %(event)s"
msgstr ""
"Il collaboratore %(user)s ha aggiunto una nuova richiesta di rimborso per "
"%(event)s"

msgid "Text visible only by the assigned player, when 'show text' is checked"
msgstr ""
"Testo visibile solo dal giocatore assegnato, quando è selezionata l'opzione "
"\"mostra testo\""

msgid "This page allows you to change the main settings of your Organization"
msgstr ""
"Questa pagina consente di modificare le impostazioni principali "
"dell'Organizzazione"

msgid "This page performs several correctness checks of the character sheets"
msgstr ""
"Questa pagina esegue diversi controlli di correttezze delle schede "
"personaggio"

msgid "This page shows the information to perform the drawing of the lottery"
msgstr ""
"Questa pagina mostra le informazioni per eseguire l'estrazione della "
"lotteria"

msgid "This page summarizes the types of abilities that players can purchase"
msgstr "Questa pagina riepiloga i tipi di abilità acquistabili dai giocatori"

msgid "You have reached the maximum number of characters that can be created"
msgstr ""
"Hai raggiunto il numero massimo di personaggi che possono venire creati"

msgid "whether the character is NOT aware of the identity of the other trait"
msgstr "se il personaggio NON è a conoscenza dell'identità dell'altro tratto"

msgid "Click the tutorial to open it and follow the step-by-step instructions"
msgstr "Fai clic sul tutorial per aprirlo e seguire le istruzioni passo-passo"

msgid "Day of the year from which the membership year begins, in DD-MM format"
msgstr "Giorno dell'anno da cui comincia l'anno associativo, in formato GG-MM"

#, python-format
msgid "Display your achievements in your <a href= %(url)s'>public profile</a>"
msgstr ""
"Visualizza i tuoi achievements nel tuo <a href='%(url)s'>profilo "
"pubblico</a>"

msgid "Displays players overdue for payment or other deadlines for all events"
msgstr ""
"Mostra i giocatori in ritardo con i pagamenti o con altre scadenze per tutti"
" gli eventi"

msgid "Do you want to manage user help requests directly through the platform"
msgstr ""
"Vuoi gestire le richieste di aiuto degli utenti direttamente attraverso la "
"piattaforma"

msgid "Enables a volunteer register, as required by Italian RUNTS regulations"
msgstr ""
"Consente di creare un registro dei volontari, come richiesto dalla normativa"
" italiana sul RUNTS"

msgid "Enables payment processing, specifying which payment methods to accept"
msgstr ""
"Abilita l'elaborazione dei pagamenti, specificando quali metodi di pagamento"
" accettare"

msgid "Here you can switch between administration pages and user-facing pages"
msgstr ""
"Qui è possibile passare dalle pagine di amministrazione a quelle rivolte "
"agli utenti"

msgid "If checked, adds to all registrations an unique code to reference them"
msgstr ""
"Se selezionata, aggiunge a tutte le iscrizioni un codice univoco di "
"riferimento"

msgid "If checked, it allows players to indicate the song of their characters"
msgstr ""
"Se checkato, permette ai giocatori di indicare la canzone dei loro "
"personaggi"

msgid "If you have a separate agreement with us, you may disregard this email"
msgstr "Se hai un accordo separato con noi, puoi anche ignorare questa e-mail"

msgid "If you like or are interested in an event, you can <b>pre-register</b>"
msgstr "Se un evento ti piace o ti interessa, ti puoi <b>pre-iscrivere</b>"

msgid "Optional - Indicates whether the ticket can be gifted to other players"
msgstr ""
"Opzionale - Indica se il biglietto può essere regalato ad altri giocatori"

msgid "These are the event registrations for which you have to make a payment"
msgstr ""
"Queste sono le iscrizioni agli eventi per cui devi effettuare un versamento"

msgid "This is automatically deducted from the registration of a future event"
msgstr ""
"Questo viene scalato automaticamente dall'iscrizione di un futuro evento"

<<<<<<< HEAD
=======
msgid "This page allows you to set your personal preferences on the interface"
msgstr ""
"Questa pagina consente di impostare le tue preferenze personali "
"dell'interfaccia"

msgid "To activate new features and enhance the functionality of the platform"
msgstr ""
"Per attivare nuove caratteristiche e migliorare la funzionalità della "
"piattaforma"

>>>>>>> ba544256
msgid "You can use the following fields, they will be filled in automatically"
msgstr "Puoi usare i seguenti campi, saranno compilati in automatico"

msgid ""
"Absent (in the relationships of this character the other one is absent)"
msgstr "Assente (nelle relazioni di questo personaggio è assente l'altro)"

msgid ""
"Content of mail notifying players of their character in approved status"
msgstr ""
"Contenuto della mail che notifica ai giocatori lo stato di approvazione del "
"loro personaggio"

msgid ""
"Content of mail notifying players of their character in proposed status"
msgstr ""
"Contenuto della mail che notifica ai giocatori lo stato proposto del loro "
"personaggio"

msgid ""
"Download the list of characters with their interpreters' profile images"
msgstr "Scarica l'elenco dei personaggi con i profili dei giocatori"

msgid ""
"Enter the number or code of the identification document indicated above"
msgstr ""
"Inserisci il numero o codice identificativo del documento di identità "
"indicato sopra"

msgid ""
"Get this data from the bank or equivalent, to verify the entries marked"
msgstr ""
"Ottenere questi dati dalla banca o da un ente equivalente, per verificare le"
" voci segnate"

msgid ""
"Only lowercase characters and numbers are allowed, no spaces or symbols"
msgstr ""
"Sono ammessi unicamente caratteri minuscoli e numeri, niente spazi o simboli"

msgid ""
"The request of removal from further communication has been successfull!"
msgstr ""
"Le tua richiesta di disiscrizione dalle comunicazioni è avvenuta con "
"successo."

msgid ""
"The run you requested is only visible to players logged into the system"
msgstr "La run richiesta è visibile solo ai giocatori connessi al sistema"

msgid ""
"This character represents the true secret identity of another character"
msgstr ""
"Questo personaggio rappresenta la vera identità segreta di un altro "
"personaggio"

msgid ""
"This page provides a summary of all expenses submitted by collaborators"
msgstr ""
"Questa pagina fornisce un riepilogo di tutte le spese presentate dai "
"collaboratori"

msgid ""
"Allows players to add an optional extra amount to their registration fee"
msgstr ""
"Consente ai giocatori di aggiungere un importo aggiuntivo opzionale alla "
"quota di iscrizione"

msgid ""
"Allows the organisation to award badges and enables a public leaderboard"
msgstr ""
"Permette all'organizzazione di assegnare badge e di attivare una classifica "
"pubblica"

msgid ""
"Do you want to enable a secret registration link to allow early sign-ups"
msgstr ""
"Vuoi attivare un link di registrazione segreto per consentire le iscrizioni "
"anticipate"

msgid ""
"How the relationship is described from the other character's perspective"
msgstr ""
"Come viene descritta la relazione dal punto di vista dell'altro personaggio"

msgid ""
"If checked, it allows players to customise the names of their characters"
msgstr ""
"Se checkato, permette ai giocatori di customizzare il nome dei loro "
"personaggi"

msgid ""
"If checked: Send an email notification to the organisers for new signups"
msgstr ""
"Se checkato: Invia una email di notifica agli organizzatori per nuove "
"iscrizioni"

msgid ""
"If checked: the system will send reminds the days on which holidays fall"
msgstr ""
"Se checkato: il sistemato invia i reminds anche i giorni in cui cadono delle"
" feste"

msgid ""
"If you are a candidate for the Board, please write an introduction here!"
msgstr "Se ti candidi per il direttivo, scrivi qui una tua presentazione!"

msgid ""
"On this page you can mark your specialties to collaborate on our  events"
msgstr ""
"In questa pagina puoi segnare le tue specialità per collaborare ai nostri "
"eventi"

msgid ""
"Presentation visible to all players, when 'show presentation' is checked"
msgstr ""
"Presentazione visibile a tutti i giocatori, quando si seleziona \"mostra "
"presentazione\""

msgid ""
"Select which fields should open automatically when the list is displayed"
msgstr ""
"Seleziona quali campi devono aprirsi automaticamente quando viene "
"visualizzato l'elenco"

msgid ""
"The collection is ready to be delivered, give this link to the recipient"
msgstr ""
"La collezione è pronta per essere consegnata, date questo link al "
"destinatario"

msgid ""
"This page allows you to add or edit an option in a sign up form question"
msgstr ""
"Questa pagina ti permette di aggiungere o modificare una opzione in una "
"domanda del form di iscrizione"

msgid ""
"This page allows you to edit the configuration of the activated features"
msgstr ""
"Questa pagina consente di modificare la configurazione delle funzioni "
"attivate"

msgid ""
"To assign a user to a role, they must first be added to the organization"
msgstr ""
"Per assegnare un utente a un ruolo, è necessario aggiungerlo "
"all'organizzazione"

msgid ""
"We value the privacy of your data and will treat it with the utmost care"
msgstr ""
"Teniamo alla privacy dei tuoi dati e li tratteremo con la massima cura"

msgid ""
"if the character does NOT belong to this element, but is only referenced"
msgstr ""
"se il personaggio NON appartiene a questo elemento, ma è solo referenziato"

msgid ""
"Do you want to split the registration fee into fixed payment installments"
msgstr "Vuoi suddividere la quota di iscrizione in rate fisse"

msgid ""
"Enter the order of preference of your pre-registration (1 is the maximum)"
msgstr ""
"Inserisci l'ordine di preferenza della tua pre-iscrizione (1 è il massimo)"

#, python-format
msgid ""
"Hello! You signed up for %(event)s but haven't completed your profile yet"
msgstr ""
"Ciao! Ti sei iscritto a %(event)s ma non hai ancora completato il tuo "
"profilo"

msgid ""
"I confirm that I have affixed the date and my signature wherever required"
msgstr ""
"Confermo che ho apposto la data e la mia firma in ogni punto fosse richiesto"

msgid ""
"If checked, allows players to customise their characters' profile picture"
msgstr ""
"Se checkato, permette ai giocatori di customizzare la foto profilo dei loro "
"personaggi"

msgid ""
"If checked, character names will be automatically replaced by a reference"
msgstr ""
"Se è selezionata, i nomi dei personaggi saranno sostituiti automaticamente "
"da un riferimento"

msgid ""
"If you need help, type your request here in English using single keywords"
msgstr ""
"Se hai bisogno di aiuto, scrivi qui la tua richiesta in inglese utilizzando "
"singole parole chiave"

msgid ""
"Inside this file must be the photos, named by the number of the character"
msgstr ""
"All'interno di questo file devono essere presenti le foto, denominate con il"
" numero del personaggio"

msgid ""
"Net profit of the event, difference between total revenue and total costs"
msgstr ""
"Profitto netto dell'evento, differenza tra i ricavi totali e i costi totali"

msgid ""
"Note: The special code is re-generated each time you change the gift card"
msgstr ""
"Nota: Il codice speciale viene ri-generato ogni volta che modifichi il "
"biglietto regalo"

msgid ""
"Some activated features need the 'Character' feature, but it isn't active"
msgstr ""
"Alcune funzionalità attivate necessitano della funzionalità \"Personaggi\", "
"ma questa non è attiva"

msgid ""
"This page shows in detail a contributor's skills for to which they marked"
msgstr ""
"Questa pagina mostra in dettaglio le competenze di un collaboratore per le "
"quali è stato segnato"

msgid ""
"To confirm your registration, apply to become a member of the Association"
msgstr ""
"Per confermare l'iscrizione, richiedi di diventare socio dell'Associazione"

msgid ""
"Total amount of payment to be received by this date (0 = all outstanding)"
msgstr ""
"Ammontare totale di pagamento da ricevere entro questa data (0 = tutto il "
"residuo)"

#, python-format
msgid ""
"We confirm that you have successfully pre-registered for <b>%(event)s</b>"
msgstr ""
"Ti confermiamo che hai effettuato correttamente la preiscrizione a "
"<b>%(event)s</b>"

msgid ""
"We have pre-filled the application form based on the data you provided us"
msgstr ""
"Abbiamo precompilato la richiesta di ammissione in base ai dati che ci hai "
"fornito"

msgid ""
"if you leave this empty, this can be the starting event of a new campaign"
msgstr ""
"se si lascia vuoto, questo può essere l'evento iniziale di una nuova "
"campagna"

#, python-format
msgid ""
"Check the available number of discounts <a href='%(url)s'>on this page</a>"
msgstr ""
"Controlla il numero di sconti disponibili <a href='%(url)s'>in questa "
"pagina</a>"

msgid ""
"I confirm that all my required personal data have been filled in correctly"
msgstr ""
"Confermo che tutti i miei dati personali richiesti sono stati compilati "
"correttamente"

msgid ""
"Indicate the organization nationality to activate nation-specific features"
msgstr ""
"Indicare la nazionalità dell'organizzazione per attivare le funzionalità "
"specifiche della nazione"

msgid ""
"On this page you can filter characters and directly view their information"
msgstr ""
"In questa pagina puoi filtrare i personaggi e visualizzare direttamente le "
"loro informazioni"

msgid ""
"Payment received! As soon as it is approved, your accounts will be updated"
msgstr ""
"Versamento ricevuto! Non appena verrà approvato, la tua contabilità sarà "
"aggiornata"

msgid ""
"This page shows all event templates; you can edit them, or create new ones"
msgstr ""
"Questa pagina mostra tutti i modelli di evento; è possibile modificarli o "
"crearne di nuovi"

msgid ""
"You can withdraw your consent to data sharing by clicking the related link"
msgstr ""
"È possibile revocare il proprio consenso alla condivisione dei dati facendo "
"clic sul relativo link"

msgid ""
"For what time you will need transportation (time zone of the larp location)"
msgstr ""
"Per quale ora avrai bisogno del trasporto (time zone della location "
"dell'evento)"

#, python-format
msgid ""
"Hello! We are reaching out regarding your registration for <b>%(event)s</b>"
msgstr "Ciao! Ti contattiamo per la sua iscrizione a <b>%(event)s</b>"

msgid ""
"Hover on the link, or click on the question icon, to see what the link does"
msgstr ""
"Passa il mouse sul link o fai clic sull'icona della domanda per vedere cosa "
"fa il link"

msgid ""
"Indicates the title of the character - it will be shown along with the name"
msgstr "Indica il titolo del personaggio - verrà mostrato insieme al nome"

msgid ""
"Manages credits used by players to cover the registration fee on all events"
msgstr ""
"Gestisce i crediti utilizzati dai giocatori per coprire la quota di "
"iscrizione a tutti gli eventi"

msgid ""
"Manages tokens used by players to cover the registration fee for all events"
msgstr ""
"Gestisce i gettoni utilizzati dai giocatori per coprire la quota di "
"iscrizione a tutti gli eventi"

msgid ""
"This page allows you to add or modify a form question for a writing element"
msgstr ""
"Questa pagina consente di aggiungere o modificare una domanda del modulo per"
" un elemento di scrittura"

msgid ""
"This page allows you to change the appearance and presentation of the event"
msgstr ""
"Questa pagina ti permette di modificare l'aspetto e la presentazione "
"dell'evento"

msgid ""
"This page shows the handouts (information dissemination tools) of the event"
msgstr ""
"Questa pagina riepiloga gli handouts (strumenti di diffusione informazione) "
"dell'evento"

msgid ""
"This page shows the progress steps that can be assigned to writing elements"
msgstr ""
"Questa pagina riepiloga gli step avanzamento che si possono segnare negli "
"elementi di scrittura"

#, python-format
msgid ""
"You have some tickets without a final installment (with 0 amount): %(list)s"
msgstr "Ci sono alcuni biglietti senza rata finale (con importo 0): %(list)s"

msgid ""
"Enables members to request a refund (a money transfer from the organization)"
msgstr ""
"Consente ai membri di richiedere un rimborso (un trasferimento di denaro "
"dall'organizzazione)"

msgid ""
"Generates an annual summary of fiscal activity for the Italian budget report"
msgstr ""
"Genera un riepilogo annuale dell'attività fiscale per il rapporto sul "
"bilancio italiano"

msgid ""
"Here is the complete list of all organizations that have access to your data"
msgstr ""
"Ecco l'elenco completo di tutte le organizzazioni che hanno accesso ai tuoi "
"dati"

msgid ""
"If checked, allows a option to be visible only if other options are selected"
msgstr ""
"Se selezionata, consente a un'opzione di essere visibile solo se sono "
"selezionate altre opzioni"

msgid ""
"If checked, shows the original image in the cover, not the thumbnail version"
msgstr ""
"Se checkato, mostra l'immagine originale nella cover, non la versione "
"thumbnail"

msgid ""
"If checked: Send an email notification to the organisers for updated signups"
msgstr ""
"Se checkato: Invia una email di notifica agli organizzatori per iscrizioni "
"aggiornate"

msgid ""
"If you are an Italian citizen, indicate your tax code; otherwise leave blank"
msgstr ""
"Se sei un cittadino italiano, indica il tuo codice fiscale; altrimenti "
"lascia vuoto"

msgid ""
"Part of the registration fee derived only from the additional options chosen"
msgstr ""
"Parte della quota di iscrizione derivata solo dalle opzioni aggiuntive "
"scelte"

msgid ""
"This page prepares the cash balance already formatted for annual declaration"
msgstr ""
"Questa pagina prepara il saldo di cassa già formattato per la dichiarazione "
"annuale"

msgid ""
"This page shows larpmanager usage costs, total and divided by individual run"
msgstr ""
"Questa pagina mostra i costi d'uso di larpmanager, totali e suddivisi per "
"singola run"

msgid ""
"To use the feature you requested, you need to activate the following feature"
msgstr ""
"Per utilizzare la funzione che hai richiesto, è necessario attivare la "
"seguente feature"

msgid ""
"We could not find the event indicated in the url; perhaps it is one of these"
msgstr ""
"Non siamo riusciti a trovare l'evento indicato nella url; forse è uno di "
"questi"

msgid ""
"You cannot work on it at the same time: the work of one of you would be lost"
msgstr ""
"Non potete lavorarci in contemporanea: il lavoro di uno di voi verrebbe "
"perso"

msgid ""
"Your data will be saved in the system, which is used by several associations"
msgstr ""
"I tuoi dati saranno salvati nel sistema, che viene utilizzato da diverse "
"associazioni"

msgid ""
"Your registration will be cancelled to allow other players to take your spot"
msgstr ""
"L'iscrizione verrà cancellata per consentire ad altri giocatori di prendere "
"il tuo posto"

msgid ""
"Answer the following questions. Select *all* of the answers that seem "
"correct"
msgstr ""
"Rispondi alle seguenti domande. Seleziona *tutte* le risposte che ti "
"sembrano corrette"

msgid ""
"Characters relating to place of birth do not match (check exact "
"municipality)"
msgstr ""
"Caratteri relativi al luogo di nascita non corrispondono (controllare il "
"comune esatto)"

msgid ""
"Enables field 'title', a short (2-3 words) text added to the character's "
"name"
msgstr ""
"Abilita il campo \"titolo\", un breve testo (2-3 parole) aggiunto al nome "
"del personaggio"

msgid ""
"If checked: in the public page of an user shows a list of all events "
"attended"
msgstr ""
"Se selezionato: nella pagina pubblica di un utente viene mostrato un elenco "
"di tutti gli eventi a cui ha partecipato"

msgid ""
"If you have made a transfer, please upload the receipt for it to be "
"processed"
msgstr ""
"Se hai fatto un bonifico, per favore carica il giustificativo affinchè venga"
" processato"

msgid ""
"Indicate whether the ability is visible to users, and can be freely "
"purchased"
msgstr ""
"Indicare se l'abilità è visibile agli utenti, e può essere liberamente "
"acquistata"

msgid ""
"Theoretical total of income due to participation fees selected by the "
"players"
msgstr ""
"Totale teorico delle entrate dovute alle quote di partecipazione scelte dai "
"giocatori"

msgid ""
"This page shows for each event, the collaborators marked with which "
"expertise"
msgstr ""
"Questa pagina mostra, per ogni evento, i collaboratori contrassegnati con "
"quali competenze"

msgid ""
"This page shows the available questions of the registration form of the "
"event"
msgstr ""
"Questa pagina riepiloga le domande disponibili del form di iscrizione "
"dell'evento"

msgid ""
"Write your question, request or concern here. We will be happy to answer "
"you!"
msgstr ""
"Scrivi qui la tua domanda, richiesta o dubbio. Saremo felici di risponderti!"

#, python-format
msgid ""
"You can complete the payment in just a few minutes <a "
"href='%(url)s'>here</a>"
msgstr ""
"Puoi completare il pagamento in pochi minuti <a href='%(url)s'>qui</a>"

msgid ""
"Allows players to submit questions, and organizers to review and organize "
"them"
msgstr ""
"Permette ai giocatori di inviare domande e agli organizzatori di rivederle e"
" organizzarle"

msgid ""
"And here is a to-do list of suggestions to help you set everything up "
"properly"
msgstr ""
"Ecco un elenco di suggerimenti per aiutarti a impostare tutto in modo "
"corretto"

msgid ""
"Enables to set a character as a 'mirror' for another, to hide it's true "
"nature"
msgstr ""
"Permette di impostare un personaggio come \"specchio\" di un altro, per "
"nascondere la sua vera natura"

msgid ""
"If checked, allows a option to be visible only to players with selected "
"ticket"
msgstr ""
"Se selezionata, l'opzione è visibile solo ai giocatori con il biglietto "
"selezionato"

msgid ""
"If checked, enables players to write their own list of character "
"relationships"
msgstr ""
"Se selezionata, consente ai giocatori di scrivere la propria lista di "
"relazioni tra i personaggi"

msgid ""
"Indicate the name of the member for whom you want to activate a new "
"collection"
msgstr "Indica il nome del socio per cui vuoi attivare una nuova colletta"

msgid ""
"Indicates other options that must be selected for this option to be "
"selectable"
msgstr ""
"Indica le altre opzioni che è necessario vengano selezionate affinchè questa"
" opzione sia selezionabile"

msgid ""
"Some activated features need the 'Token / Credit' feature, but it isn't "
"active"
msgstr ""
"Alcune funzionalità attivate necessitano della funzionalità 'Token / "
"Credito', ma non è attiva"

msgid ""
"Sorry, this facilitation code has already been used the maximum number "
"allowed"
msgstr ""
"Siamo spiacenti, questo codice di agevolazione è già stato utilizzato nel "
"numero massimo consentito"

msgid ""
"These CSS commands will be carried over to all pages in your Association "
"space"
msgstr ""
"Questi comandi CSS verranno riportati in tutte le pagine nello spazio della "
"tua Associazione"

msgid ""
"These are delegated account registrations for which you have to make a "
"payment"
msgstr ""
"Queste sono le iscrizioni ad eventi di account delegati per cui devi "
"effettuare un versamento"

msgid ""
"This page allows you to return part of the quota to a player who has "
"cancelled"
msgstr ""
"Questa pagina permette di restituire una parte della quota ad un giocatore "
"che ha dato disdetta"

msgid ""
"This page shows all expenses incurred by collaborators, recorded in the "
"system"
msgstr ""
"Questa pagina mostra tutte le spese sostenute dai collaboratori, registrate "
"nel sistema"

msgid ""
"This page shows in detail, for each expertise, the users who have indicated "
"it"
msgstr ""
"Questa pagina mostra in dettaglio, per ogni competenza, gli utenti che "
"l'hanno segnalata"

msgid ""
"This page shows the sensitive information of registered players regarding "
"diet"
msgstr ""
"Questa pagina mostra le informazioni sensibili dei giocatori registrati "
"relative alla dieta"

#, python-format
msgid ""
"To confirm it, please pay the following amount as soon as possible: "
"%(amount)s"
msgstr ""
"Per confermarla, per favore paga al più presto il seguente importo: "
"%(amount)s"

msgid ""
"Type a keyword in the search bar to find a reference - please write in "
"English"
msgstr ""
"Digita una parola chiave nella barra di ricerca per trovare un riferimento -"
" per favore scrivi in inglese"

msgid ""
"You have activated the following features, for each here's the links to "
"follow"
msgstr ""
"Sono state attivate le seguenti funzioni, per ognuna delle quali sono "
"indicati i link da seguire"

msgid ""
"Lets players submit character preferences, then finds the optimal overall "
"match"
msgstr ""
"Permette ai giocatori di inviare le preferenze dei personaggi, quindi trova "
"l'abbinamento complessivo ottimale"

msgid ""
"Optional – Amount added to the registration fee if selected (0 = no extra "
"cost)"
msgstr ""
"Facoltativo - Importo aggiunto alla quota di iscrizione se selezionato (0 = "
"nessun costo aggiuntivo)"

msgid ""
"Terms and conditions of signup, shown in a page linked in the registration "
"form"
msgstr ""
"Termini e condizioni di iscrizione, visualizzati in una pagina collegata al "
"modulo di registrazione"

msgid ""
"To participate in this event, you will have to pay the annual membership fee"
" of"
msgstr ""
"Per partecipare a questo evento, dovrai versare in futuro la quota sociale "
"annuale di"

msgid ""
"Customize the appearance of all event pages, including colors, fonts, and "
"images"
msgstr ""
"Personalizza l'aspetto di tutte le pagine dell'evento, compresi i colori, i "
"caratteri e le immagini"

msgid ""
"Do you want a dashboard to track and manage deadlines missed by registered "
"users"
msgstr ""
"Vuoi un cruscotto per monitorare e gestire le scadenze non rispettate dagli "
"utenti registrati"

msgid ""
"Do you want to allow users to add a voluntary donation to their registration"
" fee"
msgstr ""
"Vuoi consentire agli utenti di aggiungere una donazione volontaria alla loro"
" quota di iscrizione"

msgid ""
"If we don't hear from you, we'll assume you're no longer interested in the "
"event"
msgstr ""
"Se non sentiremo tue notizie, capiremo che non sei più interessato "
"all'evento"

msgid ""
"Logo image (you can upload a file of any size, it will be resized "
"automatically)"
msgstr ""
"Immagine logo (puoi caricare un file di qualunque dimensione, verrà "
"ridimensionato automaticamente"

msgid ""
"Optional – Additional information about the option, displayed below the "
"question"
msgstr ""
"Opzionale - Informazioni aggiuntive sull'opzione, visualizzate sotto la "
"domanda"

msgid ""
"Request for reimbursement entered! You will receive notice when it is "
"processed."
msgstr ""
"Richiesta di rimborso inserita! Riceverete una notifica quando verrà "
"elaborata."

msgid ""
"This page shows the sensitive information of registered players regarding "
"safety"
msgstr ""
"Questa pagina mostra le informazioni sensibili dei giocatori registrati in "
"materia di sicurezza"

msgid ""
"Total amount of money received for this event, minus commission fees and "
"refunds"
msgstr ""
"Importo totale del denaro ricevuto per questo evento, meno le commissioni e "
"i rimborsi"

msgid ""
"Where you find a button like this, you can press it to perform filtering "
"further"
msgstr ""
"Dove trovi un bottone come questo, puoi premerlo per eseguire un filtraggio "
"ulteriore"

msgid ""
"Cover image shown on the organization's homepage — rectangular, ideally 4:3 "
"ratio"
msgstr ""
"Immagine di copertina visualizzata sulla homepage dell'organizzazione - "
"rettangolare, idealmente in rapporto 4:3"

msgid ""
"Enables the creation, editing, and assignment of characters to registered "
"players"
msgstr ""
"Consente di creare, modificare e assegnare i personaggi ai giocatori "
"registrati"

msgid ""
"Go ahead and click on this button to perform the extraction. Warning: it is "
"final"
msgstr ""
"Clicca pure su questo pulsante per eseguire l'estrazione. Attenzione: è "
"definitivo"

msgid ""
"If checked: allow to export characters and registration in a easily readable"
" page"
msgstr ""
"Se selezionato: consente di esportare i personaggi e la registrazione in una"
" pagina facilmente leggibile"

msgid ""
"Set up the configuration for the creation or editing of characters by the "
"players"
msgstr ""
"Configurare la creazione o la modifica dei personaggi da parte dei giocatori"

msgid ""
"Sets how often reminder emails are sent, in days (if not set, no emails are "
"sent)"
msgstr ""
"Imposta la frequenza di invio delle e-mail di promemoria, in giorni (se non "
"è impostata, non vengono inviate e-mail)"

msgid ""
"To register for the event, please fill in the following form and click on "
"confirm"
msgstr ""
"Per iscriverti all'evento, compila il seguente form, e clicca su conferma"

msgid ""
"You can read them in order, or scroll directly to the one that interests you"
" most"
msgstr ""
"Puoi leggerli nell'ordine, oppure scorrere direttamente a quello che ti "
"interessa di più"

msgid ""
"Annual fee required of members, starting from the beginning of the "
"membership year"
msgstr ""
"Quota annuale richiesta ai soci, a partire dall'inizio dell'anno associativo"

msgid ""
"Click here if after submitting the form, you want to move on to edit the "
"next item"
msgstr ""
"Clicca qui se dopo aver inviato il form, vuoi passare a modificare il "
"prossimo elemento"

msgid ""
"Define which data will be asked in the profile form to the users once they "
"sign up"
msgstr ""
"Definisci quali dati saranno richiesti nel modulo di profilo agli utenti una"
" volta registrati"

msgid ""
"Do you want to manage campaigns, a series of events that share the same "
"characters"
msgstr ""
"Vuoi gestire campagne, una serie di eventi che condividono gli stessi "
"personaggi"

msgid ""
"Enables management of expenses paid using the organization's financial "
"instruments"
msgstr ""
"Consente di Gestisci le spese pagate con gli strumenti finanziari "
"dell'organizzazione"

msgid ""
"If checked, the gallery will not be displayed to those not logged in to the "
"system"
msgstr ""
"Se checkato, la galleria non verrà visualizzata a chi non è loggato al "
"sistema"

msgid ""
"Indicate the character options, which must be selected to make the skill "
"available"
msgstr ""
"Indicare le opzioni personaggio, che devono essere selezionate per rendere "
"l'abilità disponibile"

msgid ""
"Lets members cast votes for the election of the organisation's Executive "
"Committee"
msgstr ""
"I membri di Lets votano per l'elezione del Comitato esecutivo "
"dell'organizzazione"

msgid ""
"This page shows membership badges. You can edit them, assign them, create "
"new ones"
msgstr ""
"Questa pagina mostra i badge dei soci. È possibile modificarli, assegnarli e"
" crearne di nuovi"

msgid ""
"You can check and edit the list of organizations that can access your data "
"on your"
msgstr ""
"È possibile controllare e modificare l'elenco delle organizzazioni che "
"possono accedere ai propri dati sul proprio sito web"

msgid ""
"visibility (demand visibility: 's' for Searchable, 'c' for Public, 'e' for "
"Private"
msgstr ""
"visibility (visibilità della domanda: 's' per Ricercabile, 'c' per Pubblica,"
" 'e' per Privata"

msgid ""
"Additional preferences, for random assignment when no solution is found "
"(default 0)"
msgstr ""
"Preferenze addizionali, per assegnazione casuale quando non viene trovata "
"una soluzione (default 0)"

msgid ""
"Enables 'Handouts,' pre-written texts that provide information about a plot "
"or lore"
msgstr ""
"Abilita le \"Dispense\", testi pre-scritti che forniscono informazioni su "
"una trama o una storia"

#, python-format
msgid ""
"In the event <b>%(event)s</b> you were assigned the character: "
"<b>%(character)s</b>"
msgstr ""
"Nell'evento <b>%(event)s</b> ti è stato assegnato il personaggio: "
"<b>%(character)s</b>"

msgid ""
"Statement issued by the bank as proof of the issuance of the transfer (as "
"pdf file)"
msgstr ""
"Giustificativo emesso dalla banca come riprova dell'emissione del bonifico "
"(come file pdf)"

msgid ""
"This page shows all information about the individual member available in the"
" system"
msgstr ""
"Questa pagina mostra tutte le informazioni sul singolo membro disponibili "
"nel sistema"

msgid ""
"This page shows the different tickets with which players can register for "
"the event"
msgstr ""
"Questa pagina riepiloga i diversi biglietti con cui i giocatori si possono "
"iscrivere all'evento"

msgid ""
"This page shows the response options for questions about the workshops of "
"the event"
msgstr ""
"Questa pagina riepiloga le opzioni di risposta delle domande sui workshop "
"dell'evento"

msgid ""
"You can update them by indicating the recipient and assigning the "
"contributed money"
msgstr ""
"È possibile aggiornarli indicando il destinatario e assegnando il denaro "
"conferito"

msgid ""
"Adds a 'progress' status field (e.g. draft, ready, approved) to key writing "
"elements"
msgstr ""
"Aggiunge un campo di stato di avanzamento (ad esempio, bozza, pronto, "
"approvato) ai principali elementi di scrittura"

msgid ""
"Do you want to open registrations at a specific date and time instead of "
"immediately"
msgstr ""
"Vuoi aprire le registrazioni a una data e a un'ora specifiche invece che "
"immediatamente"

#, python-format
msgid ""
"File type '%(detected_type)s' is not allowed.Allowed types are: "
"'%(allowed_types)s'."
msgstr ""
"File type '%(detected_type)s' is not allowed.Allowed types are: "
"'%(allowed_types)s'."

msgid ""
"If checked: Does not send communication to the player when the character is "
"assigned"
msgstr ""
"Se checkato: Non invia comunicazioni al giocatore quando il personaggio "
"viene assegnato"

msgid ""
"In rich text editors, you can reference other characters directly using "
"their number"
msgstr ""
"Negli editor di testo ricco, è possibile fare riferimento ad altri "
"personaggi direttamente utilizzando il loro numero"

msgid ""
"Indicates a type of identification document issued by the nation in which "
"you reside"
msgstr ""
"Indica un tipo di documento di identità rilasciato dalla nazione in cui "
"risiedi"

#, python-format
msgid ""
"It only takes 5 minutes - just <a href='%(url)s'>click here</a> to fill out "
"the form"
msgstr ""
"Ci vogliono solo 5 minuti: basta <a href='%(url)s'>cliccare qui</a> per "
"compilare il modulo"

msgid ""
"Minimum number of days before the event for which it is made available (0  ="
" always)"
msgstr ""
"Numero minimo di giorni prima dell'evento per cui viene reso disponibile (0 "
"= sempre)"

msgid ""
"Requires Executive Committee approval of membership before participating in "
"an event"
msgstr ""
"Richiede l'approvazione del Comitato esecutivo prima di partecipare a un "
"evento"

msgid ""
"Tip: Pin this page to your browser for faster access to your organization "
"and events"
msgstr ""
"Suggerimento: Appunta questa pagina sul tuo browser per accedere più "
"rapidamente all'organizzazione e agli eventi"

msgid ""
"I confirm that I have uploaded a valid document issued by the state of my "
"nationality"
msgstr ""
"Confermo di aver caricato un documento in corso di validità emesso dallo "
"stato in cui ho cittadinanza"

msgid ""
"If checked, players will be able to view for each character the preference "
"statistics"
msgstr ""
"Se checkato, i giocatori potranno visualizzare per ogni personaggio le "
"statistiche di preferenza"

msgid ""
"If you are absolutely certain that you want to delete this item, click on "
"this button"
msgstr ""
"Se si è assolutamente certi di voler eliminare questo elemento, fare clic su"
" questo pulsante"

msgid ""
"Upload a photo of the identity document that you listed in the request "
"(image or pdf)"
msgstr ""
"Caricare una foto del documento d'identità indicato nella richiesta "
"(immagine o pdf)"

msgid ""
"Upload a photo of yourself associated with your character specifically for "
"this event"
msgstr ""
"Carica una tua foto associata al tuo personaggio specifica per questo evento"

msgid ""
"Adds a page displaying member mailing lists, sorted by members' newsletter "
"preferences"
msgstr ""
"Aggiunge una pagina che mostra le mailing list dei membri, ordinate in base "
"alle preferenze dei membri per le newsletter"

msgid ""
"If checked, automatically removes formatting when pasting text into the "
"WYSIWYG editor"
msgstr ""
"Se selezionata, rimuove automaticamente la formattazione quando si incolla "
"il testo nell'editor WYSIWYG"

msgid ""
"If you already have the file ready, upload it here (pay attention to the "
"'csv' format)"
msgstr "Se hai già il file pronto, caricalo qui (attenzione al formato 'csv')"

msgid ""
"Payment deadlines will be similarly equally divided, based on the date of "
"registration"
msgstr ""
"Le scadenze di versamento saranno allo stesso modo equamente divise, in base"
" alla data di iscrizione"

msgid ""
"Percentage of VAT to be calculated on the sum of the costs of the "
"registration options"
msgstr ""
"Percentuale dell'IVA da calcolare sulla somma dei costi delle opzioni di "
"iscrizione"

msgid ""
"This page allows you to add or change the fixed instalments in which a "
"player must pay"
msgstr ""
"Questa pagina ti permette di aggiungere o modificare le rate fisse con cui "
"un giocatore deve pagare il pagamento"

msgid ""
"This page shows all expenses incurred directly by the organization "
"concerning this run"
msgstr ""
"Questa pagina riepiloga tutte le spese sostenute direttamente "
"dall'associazione riguardanti questa run"

msgid ""
"Upload the scan of both your signed request, and your document (image or pdf"
" document)"
msgstr ""
"Carica la tua richiesta firmata ed una foto del documento di identità che "
"hai indicato"

msgid ""
"We cannot find your registration for this event. Are you logged in as the "
"correct user"
msgstr ""
"Non riusciamo a trovare una tua iscrizione per questo evento. Sei loggato "
"con l'utente corretto"

msgid ""
"You are now registered, but your account is inactive. We have sent an "
"activation email"
msgstr ""
"Hai completato la registrazione, ma il tuo account è ancora inattivo. Clicca"
" sul link inviato via mail per attivarlo"

msgid ""
"Allows you to generate discount codes that players can use to reduce their "
"ticket price"
msgstr ""
"Permette di generare codici di sconto che i giocatori possono utilizzare per"
" ridurre il prezzo del biglietto"

msgid ""
"Attention: the operation is final, please double-check the assignments "
"before uploading"
msgstr ""
"Attenzione: l'operazione è definitiva, ricontrolla le assegnazioni prima di "
"caricarle"

#, python-format
msgid ""
"Hello! We are reaching out regarding your provisional registration for "
"<b>%(event)s</b>"
msgstr ""
"Ciao! Ti contattiamo per la tua iscrizione provvisoria a <b>%(event)s</b>"

msgid ""
"If checked, allows a registration form question to be visible based on the "
"player's age"
msgstr ""
"Se selezionata, consente di rendere visibile una domanda del modulo di "
"registrazione in base all'età del giocatore"

msgid ""
"If checked, does not show characters in the gallery who have not been "
"assigned a player"
msgstr ""
"Se checkato, non mostra nella galleria i personaggi a cui non è stato "
"assegnato un giocatore"

msgid ""
"If checked, does not show players in the gallery who have not been assigned "
"a character"
msgstr ""
"Se checkato, non mostra nella galleria i giocatori a cui non è stato "
"assegnato un personaggio"

msgid ""
"Value of the discount for the friend who signs up using the code of a "
"registered player"
msgstr ""
"Valore dello sconto per l'amico che si iscrive usando il codice di un "
"giocatore iscritto"

msgid ""
"If checked: Send a notification email to the organisers for cancellation of "
"registration"
msgstr ""
"Se checkato: Invia una email di notifica agli organizzatori per disdetta "
"iscrizione"

msgid ""
"If checked: when first accessing the manage page, automatically show "
"shortcuts on mobile"
msgstr ""
"Se selezionato: al primo accesso alla pagina di gestione, mostra "
"automaticamente le scorciatoie su mobile"

msgid ""
"Indicate the prerequisite abilities, which must be possessed before one can "
"acquire this"
msgstr ""
"Indicare le abilità prerequisito, che devono venire possedute prima di poter"
" acquisire questa"

msgid ""
"Indicate the value of the discount, it will be deducted from the total "
"amount calculated"
msgstr ""
"Indicare il valore dello sconto, verrà scalato dall'importo totale calcolato"

msgid ""
"Please be careful to perform these steps - otherwise your  payment will not "
"be processed"
msgstr ""
"Per favore, fai attenzione ad eseguire questi passaggi - altrimenti il tuo "
"pagamento non sarà processato"

msgid ""
"This page allows you to add or modify an option in a form question for a "
"writing element"
msgstr ""
"Questa pagina consente di aggiungere o modificare un'opzione in una domanda "
"del modulo per un elemento di scrittura"

msgid ""
"This page allows you to set up the fields that players can fill in in their "
"user profile"
msgstr ""
"Questa pagina consente di impostare i campi che i giocatori possono "
"compilare nel loro profilo utente"

msgid ""
"We inform you that your membership of the Association has not been accepted "
"by the board"
msgstr ""
"Ti informiamo che la tua iscrizione all'Associazione non è stata accettata "
"dal Direttivo"

msgid ""
"Activates 'waiting list' style tickets, available only when all main tickets"
" are sold out"
msgstr ""
"Attiva i biglietti in stile \"lista d'attesa\", disponibili solo quando "
"tutti i biglietti principali sono esauriti"

msgid ""
"Automatically generates and updates PDFs of character sheets, gallery and "
"player profiles"
msgstr ""
"Genera e aggiorna automaticamente i PDF delle schede dei personaggi, delle "
"gallerie e dei profili dei giocatori"

msgid ""
"Customize the appearance of all organizational pages, including colors, "
"fonts, and images"
msgstr ""
"Personalizza l'aspetto di tutte le pagine organizzative, compresi i colori, "
"i caratteri e le immagini"

msgid ""
"Here you can select the workspace to use: your organization, and your events"
" once created"
msgstr ""
"Qui puoi selezionare l'area di lavoro da utilizzare: la tua organizzazione "
"od i tuoi eventi, una volta creati"

msgid ""
"If checked: Adds a unique code to each payment, which helps in being able to"
" recognize it"
msgstr ""
"Se checkato: Aggiunge ad ogni pagamento un codice univoco, che aiuta nel "
"poterlo riconoscere"

msgid ""
"Indicate the maximum number of such discounts that can be requested (0 for "
"infinite uses)"
msgstr ""
"Indicare il massimo numero di sconti di questo tipo che possono venire "
"richiesti (0 per usi infiniti)"

msgid ""
"Optional logo image - you can upload a file of any size, it will be "
"automatically resized"
msgstr ""
"Immagine del logo opzionale: è possibile caricare un file di qualsiasi "
"dimensione, che verrà automaticamente ridimensionato"

msgid ""
"Optional – Casting priority granted by this option (e.g., 1 = low, 5 = "
"medium, 25 = high)"
msgstr ""
"Opzionale - Priorità di casting concessa da questa opzione (ad esempio, 1 = "
"bassa, 5 = media, 25 = alta)"

msgid ""
"Optional – Maximum number of times it can be requested across all signups (0"
" = unlimited)"
msgstr ""
"Opzionale - Numero massimo di volte che può essere richiesto in tutte le "
"iscrizioni (0 = illimitato)"

msgid ""
"This page allows you to add or change the types of ticket with which players"
" can register"
msgstr ""
"Questa pagina consente di aggiungere o modificare i tipi di biglietto con "
"cui i giocatori possono registrarsi"

msgid ""
"This page shows active discounts on the player, allows you to activate or "
"deactivate them"
msgstr ""
"Questa pagina riepiloga gli sconti attivi sul giocatore, permette di "
"attivarne o disattivarne"

msgid ""
"This page shows problems reported by contributors, for direct management "
"during the event"
msgstr ""
"Questa pagina riepiloga i problemi segnalati dai collaboratori, per una "
"gestione diretta durante l'evento"

msgid ""
"You can create new delegate accounts, or log in with them by pressing the "
"relevant button"
msgstr ""
"Puoi creare nuovi account delegati, oppure loggarti con essi premendo il "
"pulsante relativo"

msgid ""
"for each option four columns: name, description, price, available places (0 "
"for infinite)"
msgstr ""
"per ogni opzione quattro colonne: nome, descrizione, prezzo, posti "
"disponibili (0 per infinito)"

#, python-format
msgid ""
"Do you want to unsubscribe from our communication lists? <a "
"href='%(url)s'>Unsubscribe</a>"
msgstr ""
"Non desideri più ricevere le nostre comunicazioni? <a href='%(url)s'>Clicca "
"qui per disiscriverti</a>"

msgid ""
"Enter the date and time when registrations open - leave blank to keep "
"registrations closed"
msgstr ""
"Inserire la data e l'ora di apertura delle registrazioni - lasciare in "
"bianco per tenere le registrazioni chiuse"

msgid ""
"Introduces 'Quests' as building blocks of the character sheet, each with "
"multiple 'traits'"
msgstr ""
"Introduce le \"missioni\" come elementi costitutivi della scheda del "
"personaggio, ciascuna con più \"tratti\""

msgid ""
"This page shows the accounting status of the event, divided into the various"
" expense types"
msgstr ""
"Questa pagina riepiloga la situazione contabile dell'evento, diviso nelle "
"varie voci di spesa"

msgid ""
"for bidirectional relationships, where the other character is also aware of "
"the connection"
msgstr ""
"per le relazioni bidirezionali, in cui anche l'altro personaggio è a "
"conoscenza del collegamento"

msgid ""
"for unidirectional relationships, where the other character is NOT aware of "
"the connection"
msgstr ""
"per le relazioni unidirezionali, in cui l'altro personaggio NON è a "
"conoscenza del collegamento"

msgid ""
"Grant access to event management for other users and define roles with "
"specific permissions"
msgstr ""
"Concedi l'accesso alla gestione degli eventi ad altri utenti e definisci "
"ruoli con autorizzazioni specifiche"

msgid ""
"Indicates public information about your character, which will be shown to "
"all other players"
msgstr ""
"Indica informazioni pubbliche sul tuo personaggio, che verranno mostrate a "
"tutti gli altri giocatori"

msgid ""
"Optional – Maximum number of times it can be selected across all characters "
"(0 = unlimited)"
msgstr ""
"Opzionale - Numero massimo di volte che può essere selezionato tra tutti i "
"personaggi (0 = illimitato)"

msgid ""
"This page shows global competencies, skill areas in which contributors can "
"score themselves"
msgstr ""
"Questa pagina mostra le competenze globali, aree di abilità in cui i "
"collaboratori possono ottenere un punteggio"

msgid ""
"To participate in this event, you will have to pay in addition the annual "
"membership fee of"
msgstr ""
"Per partecipare a questo evento, dovrai versare in aggiunta la quota sociale"
" annuale di"

msgid ""
"Unfortunately, without full payment of the fee, participation in the event "
"is not permitted"
msgstr ""
"Purtroppo, senza il pagamento integrale della quota, la partecipazione "
"all'evento non è consentita"

msgid ""
"Value of the discount for the registered player who gives the code to a "
"friend who signs up"
msgstr ""
"Valore dello sconto per il giocatore iscritto che dà il codice ad un amico "
"che si iscrive"

#, python-format
msgid ""
"Your request for reimbursement of %(amount).2f, with reason '%(reason)s', "
"has been approved"
msgstr ""
"La tua richiesta di rimborso di %(amount).2f, con motivazione '%(reason)s', "
"è stata approvata"

#, python-format
msgid ""
"Alternatively, you can request a reimbursement in <a href='%(url)s'>your "
"accounting</a>.</i>"
msgstr ""
"In alternativa, è possibile richiedere un rimborso nella <a "
"href='%(url)s'>tua contabilità</a>.</i>"

msgid ""
"Enables 'Factions' to organize characters into groups, either visible, "
"transversal or secret"
msgstr ""
"Consente alle \"Fazioni\" di organizzare i personaggi in gruppi, visibili, "
"trasversali o segreti"

msgid ""
"Enables field 'cover', to shown a specific image in the gallery - until "
"assigned to a player"
msgstr ""
"Abilita il campo \"copertina\", per mostrare un'immagine specifica nella "
"galleria - finché non viene assegnata a un giocatore"

msgid ""
"In order to subscribe to the Organization's events you must apply to be "
"admitted as a Member"
msgstr ""
"Per poterti iscrivere agli eventi dell'Associazione devi richiedere di "
"essere ammesso come Socio"

msgid ""
"It is required for participation in all our live events, as it also covers "
"the insurance fee"
msgstr ""
"È obbligatoria per prendere parte a tutti i nostri eventi dal vivo, perché "
"comprende anche la quota assicurativa"

msgid ""
"On this page you can book tickets for the event; once paid, a special code "
"will be generated"
msgstr ""
"In questa pagina puoi prenotare dei biglietti dell'evento; una volta pagati,"
" verrà generato un codice speciale"

#, python-format
msgid ""
"The user requested the password reset, but did not complete it. Give them "
"this link: %(url)s"
msgstr ""
"L'utente ha richiesto la reimpostazione della password, ma non l'ha "
"completata. Fornire questo link: %(url)s"

msgid ""
"This page shows the email addresses to which to send updates in order to get"
" them to sign up"
msgstr ""
"Questa pagina mostra gli indirizzi e-mail a cui inviare gli aggiornamenti "
"per farli iscrivere"

msgid ""
"You can indicate a template event from which functionality and "
"configurations will be copied"
msgstr ""
"Puoi indicare un evento template dal quale verranno copiate funzionalità e "
"configurazioni"

msgid ""
"Automatically generates a customizable PDF receipt for each payment and "
"emails it to the user"
msgstr ""
"Genera automaticamente una ricevuta PDF personalizzabile per ogni pagamento "
"e la invia per e-mail all'utente"

msgid ""
"Disable the system that finds the character number when a special reference "
"symbol is written"
msgstr ""
"Disabilita il sistema che trova il numero del personaggio quando viene "
"scritto un simbolo di riferimento speciale"

msgid ""
"Enables field 'assigned', to track which staff member is responsible for "
"each writing element"
msgstr ""
"Abilita il campo \"assegnato\", per tenere traccia di quale membro dello "
"staff è responsabile di ciascun elemento di scrittura"

msgid ""
"If checked, it allows players to enter public information on their "
"characters, visible to all"
msgstr ""
"Se checkato, permette ai giocatori di inserire informazioni pubbliche sui "
"loro personaggi, visibili a tutti"

msgid ""
"If checked: Hides the possibility for the player to change the payment "
"amount for his entries"
msgstr ""
"Se checkato: Nasconde al giocatore la possibilità di cambiare l'ammontare di"
" pagamento per le sue iscrizioni"

msgid ""
"Performs daily checks for upcoming payments deadlines and sends reminder "
"emails automatically"
msgstr ""
"Esegue controlli giornalieri per le scadenze dei pagamenti e invia "
"automaticamente e-mail di promemoria"

msgid ""
"The quick access sidebar is on the left (on mobile, tap “Shortcuts” at the "
"bottom to open it)"
msgstr ""
"La barra laterale di accesso rapido si trova a sinistra (su mobile, clicca "
"\"Shortcuts\" in basso per aprirla)"

msgid ""
"This page allows you to add or edit an event revenue other than the players'"
" registration fee"
msgstr ""
"Questa pagina consente di aggiungere o modificare un'entrata dell'evento "
"diversa dalla quota di iscrizione dei giocatori"

msgid ""
"This page shows in the detail of an event, the list of expertises covered by"
" the contributors"
msgstr ""
"Questa pagina mostra, nel dettaglio di un evento, l'elenco delle competenze "
"coperte dai collaboratori"

msgid ""
"Treats this event as a digital/online occurrence that does not require in-"
"person registration"
msgstr ""
"Tratta questo evento come un evento digitale/online che non richiede la "
"registrazione di persona"

msgid ""
"If it is assigned to you, you will automatically be assigned the original "
"character it mirrors"
msgstr ""
"Se vi viene assegnato, vi verrà automaticamente assegnato il personaggio "
"originale che rispecchia"

msgid ""
"Optional – Maximum number of times it can be selected across all "
"registrations (0 = unlimited)"
msgstr ""
"Opzionale - Numero massimo di volte che può essere selezionato in tutte le "
"registrazioni (0 = illimitato)"

msgid ""
"This is the sidebar containing all the functions (it remains visible on "
"every management page)"
msgstr ""
"Questa è la barra laterale che contiene tutte le funzioni (rimane visibile "
"in ogni pagina di amministrazione)"

msgid ""
"To request a change of your e-mail address, please indicate both your old "
"and your new address"
msgstr ""
"Per richiedere il cambiamento del tuo indirizzo di posta elettronica, indica"
" sia il tuo vecchio indirizzo, che quello nuovo"

msgid ""
"You will be notified when a new run is organized, and you will have fast-"
"track on registration"
msgstr ""
"Sarai informato quando verrà organizzata una nuova run, ed avrai diritto di "
"prelazione sull'iscrizione"

msgid ""
"status of application: 'o' for optional, 'm' mandatory, 'c' creation, 'd' "
"disabled, 'h' hidden"
msgstr ""
"status (stato della domanda: 'o' per opzionale, 'm' obbligatoria, 'c' "
"creazione, 'd' disabilitata, 'h' nascosta"

msgid ""
"Communicate them only if strictly necessary, and if possible communicate "
"them in anonymous form"
msgstr ""
"Comunicatele solo se strettamente necessario e, se possibile, in forma "
"anonima"

msgid ""
"Define the registration form, and set up any number of registration "
"questions and their options"
msgstr ""
"Definisci il modulo di registrazione e imposta un numero qualsiasi di "
"domande di registrazione e le relative opzioni"

msgid ""
"For each character added, a specific field will be available to add "
"additional plot information"
msgstr ""
"Per ogni personaggio aggiunto, sarà disponibile un campo specifico per "
"aggiungere ulteriori informazioni sulla trama"

#, python-format
msgid ""
"For each of them, you will receive %(amount_from)s %(currency)s off your own"
" event registration"
msgstr ""
"Per ciascuno di essi, riceverai %(amount_from)s %(currency)s di sconto sulla"
" tua iscrizione all'evento"

msgid ""
"For each of them, you will receive the following discount on your membership"
" event registration"
msgstr ""
"Per ognuno di loro, tu riceverai il seguente sconto sull'iscrizione degli "
"eventi associativi"

msgid ""
"This page allows you to perform a quick setup of the most important settings"
" for your new event"
msgstr ""
"Questa pagina consente di eseguire una rapida configurazione delle "
"impostazioni più importanti per il nuovo evento"

msgid ""
"Unique code for internal use - not visible. Indicate a string without spaces"
" or strange symbols"
msgstr ""
"Codice univoca ad uso interno - non visibile. Indicare una stringa senza "
"spazi o simboli strani"

msgid ""
"We confirm that your membership has been accepted by the board. We welcome "
"you to our community"
msgstr ""
"Ti confermiamo che la tua iscrizione all'Associazione è stata accettata dal "
"Direttivo. Ti diamo il benvenuto nella nostra community"

msgid ""
"We confirm that your registration for this event has been cancelled. We are "
"sorry to see you go"
msgstr ""
"Ti confermiamo che l'iscrizione a questo evento è stata disdetta. Ci spiace "
"vederti andar via"

msgid ""
"You have already paid your dues for the current year, so you are already "
"covered for this event"
msgstr ""
"Hai già pagato la tua quota sociale per l'anno in corso, per cui sei già "
"coperto per questo evento"

msgid ""
"Adds a link on personal accounts pages, allowing users to donate money to "
"the association freely"
msgstr ""
"Aggiunge un link alle pagine degli account personali, consentendo agli "
"utenti di donare liberamente denaro all'associazione"

msgid ""
"Allows you to set a 'tax' percentage on event income that must be set aside "
"for the organisation"
msgstr ""
"Permette di impostare una percentuale di \"tassa\" sul reddito dell'evento "
"che deve essere accantonata per l'organizzazione"

#, python-format
msgid ""
"File extension '%(extension)s' is not allowed. Allowed extensions are: "
"'%(allowed_extensions)s'."
msgstr ""
"File extension '%(extension)s' is not allowed. Allowed extensions are: "
"'%(allowed_extensions)s'."

msgid ""
"Lets you specify a date (and time) on which registration will open, keeping "
"it closed until then"
msgstr ""
"Permette di specificare una data (e un'ora) in cui si aprirà la "
"registrazione, mantenendola chiusa fino a quel momento"

msgid ""
"Once downloaded you must print it, sign it, take a digital scan, and upload "
"it to the form below"
msgstr ""
"Una volta scaricato, è necessario stamparlo, firmarlo, farne una scansione "
"digitale e caricarlo nel modulo sottostante"

msgid ""
"Optional: upload a photo of yourself associated with your character "
"specifically for this event!"
msgstr ""
"Opzionale: carica una tua foto associata al tuo personaggio specifica per "
"questo evento!"

msgid ""
"The collection grows: we have no doubt, the fortunate will live soon an "
"unprecedented experience"
msgstr ""
"La colletta cresce: non abbiamo dubbi, la persona fortunata vivrà "
"prestissimo un'esperienza senza precedenti"

msgid ""
"This is the overall amount that should be held in the organization’s bank "
"and financial accounts"
msgstr ""
"Si tratta dell'importo complessivo che dovrebbe essere detenuto nei conti "
"bancari e finanziari dell'organizzazione"

msgid ""
"This page summarises the roles to be assigned in order to use the functions "
"concerning the event"
msgstr ""
"Questa pagina riepiloga i ruoli da assegnare per utilizzare le funzioni "
"riguardanti l'evento"

msgid ""
"Did you encounter an error, or did you find a text with an incorrect "
"translation in your language"
msgstr ""
"Hai incontrato un errore, oppure hai trovato un testo con una traduzione "
"sbagliata nella tua lingua"

msgid ""
"Do you want to enable an automatic email reminder system for registered "
"users who miss a deadline"
msgstr ""
"Vuoi attivare un sistema di promemoria automatico via e-mail per gli utenti "
"registrati che non rispettano una scadenza"

msgid ""
"Enables managing of entry of revenue for an event that do not originate from"
" player registrations"
msgstr ""
"Consente di gestire le entrate di un evento che non provengono dalle "
"iscrizioni dei giocatori"

msgid ""
"Insert the link to an external tool where users will be redirected if they "
"are not yet registered"
msgstr ""
"Inserite il link a uno strumento esterno dove gli utenti saranno "
"reindirizzati se non sono ancora registrati"

msgid ""
"This field can be edited by the player only when the character is in one of "
"the selected statuses"
msgstr ""
"Questo campo può essere modificato dal giocatore solo quando il personaggio "
"si trova in uno degli stati selezionati"

msgid ""
"typ (type: 's' for single choice, 'm' for multiple choice, 't' for short "
"text, 'p' for long text)"
msgstr ""
"typ (tipo: 's' per scelta singola, 'm' per scelta multipla, 't' for short "
"text, 'p' for long text)"

msgid ""
"An user with this email address has been created on our website. If you wish"
" to activate, click on"
msgstr ""
"Sul nostro sito web è stato creato un utente con questo indirizzo e-mail. Se"
" si desidera attivarlo, cliccare su"

msgid ""
"Enables players to send private messages to each other, without revealing "
"personal email addresses"
msgstr ""
"Permette ai giocatori di inviarsi messaggi privati, senza rivelare gli "
"indirizzi e-mail personali"

msgid ""
"Grant access to organization management for other users and define roles "
"with specific permissions"
msgstr ""
"Concedi l'accesso alla gestione dell'organizzazione ad altri utenti e "
"definisci ruoli con autorizzazioni specifiche"

msgid ""
"If checked, prevents multiple users from editing the same item at the same "
"time to avoid conflicts"
msgstr ""
"Se selezionata, impedisce a più utenti di modificare lo stesso elemento "
"contemporaneamente, per evitare conflitti"

msgid ""
"We only ask for a moment of your time to check the documents you have "
"uploaded, it won't take long"
msgstr ""
"Ti chiediamo solo un attimo del tuo tempo per controllare i documenti che "
"hai caricato, ci vorrà pochissimo"

msgid ""
"We thank you for participating in the collection: we are sure they will live"
" a terrific experience"
msgstr ""
"Ti ringraziamo per aver partecipato alla colletta: hai regalato "
"un'esperienza senza precedenti"

msgid ""
"A friend of yours will be able to receive the registration as a gift by "
"accessing this special link"
msgstr ""
"Un tuo amico accedendo a questo link speciale potrà ricevere l'iscrizione "
"come regalo"

msgid ""
"Allows you to configure a custom external mail server that will be used "
"instead of the standard one"
msgstr ""
"Consente di configurare un server di posta esterno personalizzato da "
"utilizzare al posto di quello standard"

msgid ""
"If checked, options no longer available in the form are hidden, instead of "
"being displayed disabled"
msgstr ""
"Se si seleziona, le opzioni non più disponibili nel modulo vengono nascoste,"
" invece di essere visualizzate disattivate"

msgid ""
"Lets you define sections in the registration form, grouping questions to "
"make lengthy forms clearer"
msgstr ""
"Permette di definire le sezioni del modulo di registrazione, raggruppando le"
" domande per rendere più chiari i moduli lunghi"

msgid ""
"This page shows the different versions available of the character, and the "
"differences between them"
msgstr ""
"Questa pagina riepiloga le diverse versioni disponibili della scheda "
"personaggio, e delle differenze tra di esse"

msgid ""
"You are a regular member of our Organization. You can subscribe to events "
"organized for our members"
msgstr ""
"Sei un socio regolarmente iscritto alla nostra Associazione. Puoi iscriverti"
" agli eventi organizzati per i nostri soci"

msgid ""
"You can update your registration by simply changing the value of the fields "
"and clicking on confirm"
msgstr ""
"Puoi aggiornare la tua iscrizione semplicemente modificando il valore dei "
"campi e cliccando conferma"

msgid ""
"You have requested a specific page of an organisation, but it is not "
"specified in the address given"
msgstr ""
"Hai richiesto una pagina specifica di una organizzazione, ma nell'indirizzo "
"indicato non la troviamo specificata"

msgid ""
"By pressing confirm, this registration will be assigned to you, and you will"
" then be duly registered"
msgstr ""
"Premendo conferma, questa iscrizione ti verrà assegnata, e risulterai dunque"
" regolarmente iscritto"

msgid ""
"Enables a 'campaign' style setup where multiple events share the same set of"
" characters and factions"
msgstr ""
"Consente un'impostazione in stile \"campagna\" in cui più eventi condividono"
" lo stesso insieme di personaggi e fazioni"

msgid ""
"Optional text to be included in the email sent to the player to notify them "
"of the approval decision"
msgstr ""
"Testo opzionale da includere nell'e-mail inviata al giocatore per "
"notificargli la decisione di approvazione"

msgid ""
"This code is used to generate the secret registration link, you may keep the"
" default or customize it"
msgstr ""
"Questo codice viene utilizzato per generare il link segreto di "
"registrazione; si può tenere quello predefinito o personalizzarlo"

msgid ""
"This page shows the conversation with a player concerning a need of them. "
"You can add a new response"
msgstr ""
"Questa pagina mostra la conversazione con un giocatore in merito a una sua "
"esigenza. È possibile aggiungere una nuova risposta"

msgid ""
"To confirm your event registration, please complete your payment within one "
"week. You can do so here"
msgstr ""
"Per confermare l'iscrizione all'evento, si prega di completare il pagamento "
"entro una settimana. Potete farlo qui"

msgid ""
"Enables the definition of surcharges that are added to every registration "
"made after a specified date"
msgstr ""
"Consente di definire i supplementi che vengono aggiunti a ogni registrazione"
" effettuata dopo una data specifica"

#, python-format
msgid ""
"Hello! You have registered for %(event)s, but we have not yet received your "
"annual membership payment"
msgstr ""
"Ciao! Ti sei iscritto a %(event)s, ma non abbiamo ancora ricevuto il "
"pagamento della tua quota annuale"

msgid ""
"If checked, the subscribers' gallery will not be displayed to those who are "
"not subscribed to the run"
msgstr ""
"Se checkato, la galleria iscritti non verrà visualizzata a chi non è "
"iscritto alla run"

msgid ""
"Indicates public information about your character, which will be shown only "
"to you and the organizers"
msgstr ""
"Indica informazioni private sul tuo personaggio, saranno visibili solo a te "
"ed agli organizzatori"

msgid ""
"Instead of using an internal registration form, redirects the player to an "
"external registration link"
msgstr ""
"Invece di utilizzare un modulo di registrazione interno, reindirizza il "
"giocatore a un link di registrazione esterno"

msgid ""
"Beyond the minimum number of days indicated, the quota will no longer be "
"available during registration"
msgstr ""
"Oltre il numero minimo di giorni indicato, la quota non sarà più disponibile"
" nelle iscrizioni"

msgid ""
"Do you consent to the sharing of your personal data in accordance with the "
"GDPR and our Privacy Policy"
msgstr ""
"Acconsenti alla condivisione dei tuoi dati personali in conformità al GDPR "
"ed alla nostra Informativa sulla Privacy"

msgid ""
"This page allows you to perform a quick setup of the most important settings"
" for your new organization"
msgstr ""
"Questa pagina consente di eseguire una rapida configurazione delle "
"impostazioni più importanti per la nuova organizzazione"

msgid ""
"This page allows you to select the features of a template (click on a "
"feature to show its description)"
msgstr ""
"Questa pagina consente di selezionare le funzionalità di un modello (fare "
"clic su una caratteristica per visualizzarne la descrizione)"

msgid ""
"(You can also refer to traits from other quests, but be careful that  are "
"always of the same macrotype)"
msgstr ""
"(Si può anche fare riferimento a tratti di altre missioni, ma bisogna fare "
"attenzione che siano sempre dello stesso macrotipo)"

msgid ""
"Enables Plots, story arcs involving selected characters, adding extra "
"content to their character sheets"
msgstr ""
"Abilita le trame, archi di storia che coinvolgono i personaggi selezionati, "
"aggiungendo contenuti extra alle loro schede personaggio"

msgid ""
"Fully describe what the box contains, especially number of items, main "
"features, state of preservation."
msgstr ""
"Descrivi completamente cosa contiene la scatola, in particolare numero degli"
" oggetti, caratteristiche principali, stato di conservazione"

msgid ""
"If present, it indicates the reason for the payment that the player must put"
" on the payments they make."
msgstr ""
"Se presente, indica la causale del pagamento che il giocatore deve apporre "
"sui pagamenti effettuati."

msgid ""
"Introduces a new way to display past and upcoming events, inspired by "
"popular streaming-service layouts"
msgstr ""
"Introduce un nuovo modo di visualizzare gli eventi passati e futuri, "
"ispirato ai layout dei servizi di streaming più diffusi"

msgid ""
"This page summarises the roles to be assigned in order to use the functions "
"concerning the organisation"
msgstr ""
"Questa pagina riepiloga i ruoli da assegnare per utilizzare le funzioni "
"relative all'organizzazione"

msgid ""
"Allows players to create and contribute to collections aimed at assisting "
"another player with event fees"
msgstr ""
"Permette ai giocatori di creare e contribuire alle collette per aiutare un "
"altro giocatore a pagare le spese dell'evento"

msgid ""
"If checked, allows a registration form question to be visible based on the "
"selected registration ticket."
msgstr ""
"Se selezionata, consente di rendere visibile una domanda del modulo di "
"registrazione in base al ticket di registrazione selezionato."

msgid ""
"In particular, they will only be made visible to the organisers of the "
"events you decide to register for"
msgstr ""
"In particolare, saranno resi visibili solo agli organizzatori degli eventi a"
" cui deciderete di iscrivervi"

msgid ""
"Number of days past the deadline beyond which registrations are marked to be"
" cancelled (default 30 days)"
msgstr ""
"Numero di giorni oltre la scadenza oltre i quali le iscrizioni sono indicate"
" da cancellare (default 30 giorni)"

msgid ""
"The discount has been added! It has been reserved for you for 15 minutes, "
"after which it will be removed"
msgstr ""
"La agevolazione è stata aggiunta! E' stata riservata per te per 15 minuti, "
"dopo di che sarà rimossa"

msgid ""
"This page shows the list of members, divided by type: applicants, approved, "
"renewed for the current year"
msgstr ""
"Questa pagina mostra l'elenco dei soci, suddivisi per tipologia: "
"richiedenti, approvati, rinnovati per l'anno in corso"

msgid ""
"Adds 'Patron' and 'Reduced' ticket types. Each Patron ticket purchased makes"
" one Reduced ticket available"
msgstr ""
"Aggiunge i tipi di biglietto \"Patrono\" e \"Ridotto\". Per ogni biglietto "
"di tipo Patron acquistato è disponibile un biglietto di tipo Reduced"

msgid ""
"If checked, it adds a field in which the player can indicate which elements "
"they wish to avoid altogether"
msgstr ""
"Se checkato, aggiunge un campo nel quale il giocatore può indicare quali "
"elementi desidera evitare del tutto"

msgid ""
"Percentage of takings calculated as a fee for association infrastructure (in"
" whole numbers from 0 to 100)"
msgstr ""
"Percentuale di incasso calcolata come tassa da destinare per le "
"infrastrutture associative (in numero intero da 0 a 100)"

msgid ""
"The question will be shown in the selected section (if left empty it will "
"shown at the start of the form)"
msgstr ""
"La domanda verrà visualizzata nella sezione selezionata (se lasciata vuota, "
"verrà visualizzata all'inizio del modulo)"

msgid ""
"This page allows you to add or modify the dynamic instalments with which the"
" player can split the payment"
msgstr ""
"Questa pagina consente di aggiungere o modificare le rate dinamiche con cui "
"il giocatore può suddividere il pagamento"

msgid ""
"When you want to close the collection, follow the link below. A special "
"redemption code will be generated"
msgstr ""
"Quando vuoi chiudere la colletta, segui il seguente link. Verrà generato un "
"codice speciale di riscatto"

msgid ""
"Adds support for assigning XP (experience points) to characters, which can "
"then be used to purchase skills"
msgstr ""
"Aggiunge il supporto per l'assegnazione di XP (punti esperienza) ai "
"personaggi, che possono essere utilizzati per acquistare abilità"

msgid ""
"Every friend who registers and uses this code will receive the following "
"discount directly on their ticket"
msgstr ""
"Ogni amico che si iscrive ed utilizza questo codice riceverà il seguente "
"sconto direttamente sul biglietto"

msgid ""
"Indicates useful information to passengers, such as color of your car, time "
"estimated time of your arrival"
msgstr ""
"Indica informazioni utili ai passeggeri, come colore della tua macchina, ora"
" stimata del tuo arrivo"

msgid ""
"Keeps a daily record of the organisation's and events' financial status, "
"displaying trend graphs over time"
msgstr ""
"Tiene un registro giornaliero dello stato finanziario dell'organizzazione e "
"degli eventi, visualizzando i grafici di tendenza nel tempo"

msgid ""
"Staff members who are allowed to be able to see the responses of players "
"(leave blank to let everyone see)"
msgstr ""
"Membri dello staff a cui viene permesso di poter vedere le risposte dei "
"giocatori (lascia vuoto per lasciare vedere a tutti)"

msgid ""
"If you select another event, it will be considered in the same campaign, and"
" they will share the characters"
msgstr ""
"Se si seleziona un altro evento, questo verrà considerato nella stessa "
"campagna e condividerà i personaggi"

msgid ""
"Indicate the type of discount: standard, play again (only available to those"
" who have already played a run)"
msgstr ""
"Indicare il tipo di sconto: standard, play again (disponibile solo per chi "
"ha già giocato una run)"

msgid ""
"Occasionally shows a special page to users, based on a defined probability, "
"and optionally assigns a result"
msgstr ""
"Mostra occasionalmente una pagina speciale agli utenti, in base a una "
"probabilità definita, e assegna facoltativamente un risultato"

msgid ""
"Percentage to be retained by the payment system - enter the value as a "
"number, without the percentage symbol"
msgstr ""
"Percentuale da trattenere da parte del sistema di pagamento - inserire il "
"valore come numero, senza il simbolo della percentuale"

msgid ""
"Please check that you have copied the entire message for payment exactly (in"
" coloured text), it is important"
msgstr ""
"Controlla di aver copiato esattamente tutta la causale di versamento (in "
"testo colorato), è importante"

#, python-format
msgid ""
"We confirm that the collection for '%(recipient)s' has been activated. <a "
"href='%(url)s'>Manage it here!</a>"
msgstr ""
"Ti confermiamo che è stata attivata la colletta per '%(recipient)s'. <a "
"href='%(url)s'>Gestiscila qui!</a>"

msgid ""
"The relationship between these characters turns out to be empty. Check "
"whether it should be written something"
msgstr ""
"La relazione tra questi personaggi risulta vuota. Verifica se va scritto "
"qualcosa"

<<<<<<< HEAD
=======
msgid ""
"To set up the gateway payment available to players, to let them pay the "
"registration fee through the platform"
msgstr ""
"Imposta i metodi di pagamento a disposizione dei giocatori, per consentire "
"loro di pagare la quota di iscrizione attraverso la piattaforma"

>>>>>>> ba544256
#, python-format
msgid ""
"A reimbursement for '%(reason)s' has been marked as issued. %(amount).2f "
"%(elements)s have been marked as used"
msgstr ""
"È stato segnato come emesso un rimborso per \"%(reason)s\". %(amount).2f "
"%(elements)s sono stati segnati come utilizzati"

msgid ""
"Activates a page summarizing overdue players and their deadlines (payments, "
"memberships, forms, casting, etc.)"
msgstr ""
"Attiva una pagina di riepilogo dei giocatori in ritardo e delle relative "
"scadenze (pagamenti, iscrizioni, moduli, casting, ecc.)"

msgid ""
"First and last name characters do not match (remember to enter the correct "
"first and last names in legal_name)"
msgstr ""
"Caratteri relativi a nome e cognome non corrispondono (ricordarsi di "
"inserire i nomi e i cognomi corretti in legal_name)"

#, python-format
msgid ""
"Hello! To confirm your provisional registration for %(event)s, you must "
"apply for membership in the association"
msgstr ""
"Ciao! Per confermare l'iscrizione provvisoria a %(event)s, è necessario "
"richiedere l'iscrizione all'associazione"

msgid ""
"If you select one (or more) tickets, the option will only be available to "
"players who have selected that ticket"
msgstr ""
"Se selezioni uno (o più) biglietti, l'opzione sarà disponibile solo ai "
"giocatori che hanno selezionano tale biglietto"

msgid ""
"This page displays the application for membership in the organization. You "
"can accept or reject the application"
msgstr ""
"In questa pagina viene visualizzata la domanda di adesione "
"all'organizzazione. È possibile accettare o rifiutare la domanda"

msgid ""
"Enables \"Prologues\", short introductory paragraphs for each act of the "
"game, which players receive to guide them"
msgstr ""
"Abilita i \"Prologhi\", brevi paragrafi introduttivi per ogni atto del "
"gioco, che i giocatori ricevono come guida"

msgid ""
"Enables fixed installment deadlines for registration fees, allowing you to "
"define multiple due dates and amounts"
msgstr ""
"Abilita le scadenze fisse per le tasse di registrazione, consentendo di "
"definire più date di scadenza e importi"

msgid ""
"For text questions, maximum number of characters; For multiple options, "
"maximum number of options (0 = no limit)"
msgstr ""
"Per domande testuali, numero massimo di caratteri; Per opzioni multiple, "
"numero massimo di opzioni (0 = nessun limite)"

msgid ""
"If checked, options no longer available in the registration form are hidden,"
" instead of being displayed disabled"
msgstr ""
"Se checkato, le opzioni non più disponibili nel form di iscrizione vengono "
"nascoste, invece di venire visualizzate disabilitate"

msgid ""
"Once your admission is approved, you will be able to pay for the tickets for"
" the events you have registered for."
msgstr ""
"Ad ammissione approvata, potrai pagare i biglietti degli eventi a cui ti sei"
" iscritto, confermandole definitivamente."

msgid ""
"This page shows email lists of users, divided by their expressed preferences"
" regarding newsletter communications"
msgstr ""
"In questa pagina sono riportati gli elenchi di e-mail degli utenti, "
"suddivisi in base alle preferenze espresse in merito alle comunicazioni via "
"newsletter"

msgid ""
"You are on the waiting list, you must be registered with a regular ticket to"
" be able to select your preferences!"
msgstr ""
"Sei in lista d'attesa, devi essere iscritto con un biglietto regolare per "
"poter selezionare le tue preferenze!"

#, python-format
msgid ""
"Alternatively, you can request to receive it with a formal request in the <a"
" href='%(url)s'>your accounting.</a>."
msgstr ""
"In alternativa, puoi richiedere di riceverlo con una richiesta formale nella"
" <a href='%(url)s'>tua contabilità.</a>"

msgid ""
"Deadline in the measure of days from enrollment (fill in one between the "
"fixed deadline and the deadline in days)"
msgstr ""
"Deadline nella misura di giorni dalla iscrizione (compilare uno tra la "
"deadline fissa e quella in giorni)"

msgid ""
"If checked, allows a registration form question to be visible only if the "
"player is assigned to certain factions."
msgstr ""
"Se selezionata, consente di rendere visibile una domanda del modulo di "
"registrazione solo se il giocatore è assegnato a determinate fazioni."

msgid ""
"The character has been proposed to the staff, who will examine it and "
"approve it or request changes if necessary."
msgstr ""
"Il personaggio è stato proposto allo staff, che lo esaminerà e lo approverà "
"o richiederà modifiche, se necessario."

msgid ""
"The first line are the field names, such as 'number', 'name', "
"'presentation', 'text'. (Only 'number' is required)"
msgstr ""
"La prima riga contiene i nomi dei campi, come 'numero', 'nome', "
"'presentazione', 'testo'. (Solo \"numero\" è obbligatorio)"

msgid ""
"Your friends wanted to give you a special gift: they gave you the chance to "
"participate in one of our experiences"
msgstr ""
"I tuoi amici ti hanno voluto fare un regalo speciale: ti hanno regalato la "
"possibilità di partecipare ad una delle nostre esperienze"

msgid ""
"typ (type: 's' for single choice, 'm' for multiple choice, 't' for short "
"text, 'p' for long text, 'e' for editor)"
msgstr ""
"typ (tipo: 's' per scelta singola, 'm' per scelta multipla, 't' per testo "
"breve, 'p' per testo lungo, 'e' per editor)"

msgid ""
"For your convenience, this page only shows questions from the last 3 months."
" To view previous questions click here"
msgstr ""
"Per comodità questa pagina mostra le domande solo degli ultimi 3 mesi. Per "
"visionare le domande precedenti clicca qui"

msgid ""
"Indicate all references of how you want your refund to be paid  (ex: IBAN "
"and full bank details, paypal link, etc)"
msgstr ""
"Indica tutti i riferimenti di come desideri ti venga erogato il rimborso "
"(es: IBAN e dati bancari completi, link paypal, etc)"

msgid ""
"Indicate whether the character is a mirror (i.e., whether this pg shows the "
"true secret face of another character)"
msgstr ""
"Indicare se il personaggio è uno specchio (cioè se questo pg mostra il vero "
"volto segreto di un altro personaggio)"

msgid ""
"Adds a link to legal notices on every page, and provides a management panel "
"link to edit the content of that notice"
msgstr ""
"Aggiunge un link alle note legali in ogni pagina e fornisce un link al "
"pannello di gestione per modificare il contenuto di tali note"

msgid ""
"Do you want to add payment gateway fees to the ticket price, so that the "
"user pays them instead of the organization"
msgstr ""
"Vuoi aggiungere le commissioni del gateway di pagamento al prezzo del "
"biglietto, in modo che l'utente le paghi al posto dell'organizzazione"

msgid ""
"If checked, it allows players to enter private information on their "
"characters, visible only to them and the staff."
msgstr ""
"Se checkato, permette ai giocatori di inserire delle informazioni private "
"sui loro personaggi, visibili solo a loro ed allo staff"

msgid ""
"Lets staff upload receipts for event expenses, tracking both the event "
"expenses, and the amount to refund the staff"
msgstr ""
"Consente allo staff di caricare le ricevute per le spese dell'evento, "
"tracciando sia le spese dell'evento che l'importo da rimborsare al "
"collaboratore"

msgid ""
"Number of months, starting from the beginning of the membership year, for "
"which to make free membership fee payment"
msgstr ""
"Numero di mesi, a partire dall'inizio dell'anno associativo, per cui rendere"
" libero il versamento della quota sociale"

msgid ""
"Lets you create 'template' events whose configurations and settings can be "
"used as a starting point for other events"
msgstr ""
"Consente di creare eventi \"modello\" le cui configurazioni e impostazioni "
"possono essere utilizzate come punto di partenza per altri eventi"

msgid ""
"The collection is active! To participate click on the following link, or "
"copy it to whoever you want to get involved"
msgstr ""
"La colletta è attiva! Per partecipare clicca sul seguente link, o copialo a "
"chi vuoi coinvolgere"

msgid ""
"Your registration will now be saved in provisional status. It will be "
"confirmed when your ticket payment is received"
msgstr ""
"La vostra iscrizione sarà ora salvata in stato provvisorio. Sarà confermata "
"quando sarà ricevuto il pagamento del biglietto"

msgid ""
"Allows players to submit shuttle requests (e.g., pickup logistics), and "
"staff can manage the status of those requests"
msgstr ""
"Consente ai giocatori di presentare richieste di navetta (ad esempio, "
"logistica di prelievo) e al staff di Gestisci lo stato di tali richieste"

#, python-format
msgid ""
"Allowed type '%(allowed_type)s' is not a valid type.See "
"https://www.iana.org/assignments/media-types/media-types.xhtml"
msgstr ""
"Allowed type '%(allowed_type)s' is not a valid type.See "
"https://www.iana.org/assignments/media-types/media-types.xhtml"

msgid ""
"Enables players to customize specific attributes (name, pronoun, public "
"info, etc.) of the characters they're assigned"
msgstr ""
"Permette ai giocatori di personalizzare gli attributi specifici (nome, "
"pronome, informazioni pubbliche, ecc.) dei personaggi assegnati"

msgid ""
"If you select one (or more) tickets, the question will only be shown to "
"players who have selected one of those tickets"
msgstr ""
"Se selezioni uno (o più) biglietti, la domanda verrà mostrata solo ai "
"giocatori che selezionano tale biglietto"

msgid ""
"This page allows you to change the appearance settings and presentation of "
"the management system for your Organization"
msgstr ""
"Questa pagina consente di modificare le impostazioni di aspetto e la "
"presentazione del sistema di gestione dell'Organizzazione"

msgid ""
"Are you a doctor, a nurse, or a licensed rescuer? We can ask you to "
"intervene in case accidents occur during the event?"
msgstr ""
"Sei un medico, un infermiere, od un soccoritore abilitato? Possiamo "
"chiederti di intervenire nel caso avvengano incidenti durante l'evento?"

msgid ""
"Enables basic inventory management. Users can add items to a warehouse "
"table, track quantities, and note item locations"
msgstr ""
"Consente la gestione di base dell'inventario. Gli utenti possono aggiungere "
"articoli a una tabella di magazzino, tenere traccia delle quantità e "
"annotare le posizioni degli articoli"

msgid ""
"If your question is about a specific event, please select it! If  is a "
"general question instead, please leave it blank."
msgstr ""
"Se la tua domanda riguarda un evento specifico, per favore selezionalo! Se "
"invece è una domanda generica, lascia pure vuoto"

msgid ""
"Once you have made the payment, return to this page, and upload below the "
"screenshot of the confirmation sent by Paypal"
msgstr ""
"Una volta effettuato il pagamento, tornate a questa pagina e caricate qui "
"sotto lo screenshot della conferma inviata da Paypal"

#, python-format
msgid ""
"There are past runs still open: <b>%(list)s</b>. Once all tasks (accounting,"
" etc.) are finished, mark them as completed"
msgstr ""
"Ci sono run passate ancora aperte: <b>%(list)s</b>. Una volta terminati "
"tutti i compiti (contabilità, ecc.), segnale in stato completato"

msgid ""
"Total of all expenses incurred for the event, both personal and "
"organizational, including any tokens and credits issued"
msgstr ""
"Totale di tutte le spese sostenute per l'evento, sia personali che "
"organizzative, compresi eventuali gettoni e crediti emessi"

#, python-format
msgid ""
"We confirm we received the donation of %(amount)d %(currency)s. We thank you"
" for your support, and for believing in us!"
msgstr ""
"Confermiamo di aver ricevuto la donazione di %(amount)d %(currency)s. Ti "
"ringraziamo per il tuo sostegno e per aver creduto in noi!"

#, python-format
msgid ""
"You have some fixed installments with both date and days set, but those "
"values cannot be set at the same time: %(list)s"
msgstr ""
"Ci sono alcune rate fisse con data e giorni impostati, ma questi valori non "
"possono essere impostati contemporaneamente: %(list)s"

msgid ""
"Enables a ticket-like system for in-game 'problems,' where staff can log "
"issues, assign severity/urgency, and track them"
msgstr ""
"Abilita un sistema di ticket per i \"problemi\" di gioco, in cui lo staff "
"può registrare i problemi, assegnare la gravità/urgenza e tenerne traccia"

msgid ""
"for each option five columns: name, description, available seats (0 for "
"infinite), prerequisite options, ticket required"
msgstr ""
"per ogni opzione cinque colonne: nome, descrizione, posti disponibili (0 per"
" infinito), opzioni prerequisito, biglietto richiesto"

msgid ""
"Allows you to upload financial system statements (e.g., bank statements) to "
"match and approve corresponding wire payments"
msgstr ""
"Consente di caricare le dichiarazioni del sistema finanziario (ad esempio, "
"gli estratti conto bancari) per abbinare e approvare i pagamenti "
"corrispondenti"

msgid ""
"Indicate the special discount code, to be communicated to the players, which"
" will need to be entered during registration."
msgstr ""
"Indicare il codice speciale dello sconto, da comunicare ai giocatori, che "
"dovranno inserire in fase di iscrizione"

msgid ""
"Indicate whether the discount can be used only on new enrollment, or whether"
" it can be used by already registered players."
msgstr ""
"Indicare se lo sconto è utilizzabile solo in occasione di nuova iscrizione, "
"o se può essere usato da giocatori già iscritti"

msgid ""
"Lets you specify a set of users who receive payment confirmation emails for "
"all events, instead of each event's organizers"
msgstr ""
"Consente di specificare un insieme di utenti che ricevono le e-mail di "
"conferma del pagamento per tutti gli eventi, invece che per gli "
"organizzatori di ciascun evento"

#, python-format
msgid ""
"Please also note that payment of the annual membership fee (%(amount)d "
"%(currency)s) is required to participate in events."
msgstr ""
"Ti ricordiamo inoltre che per partecipare agli eventi è necessario il "
"pagamento della quota associativa annuale (%(amount)d %(currency)s)."

msgid ""
"The optimal allocation based on the set values is simulated; you can run it "
"as many times as you like before final loading"
msgstr ""
"Viene simulata la assegnazione ottimale in base ai valori impostati; la puoi"
" eseguire quante volte vuoi prima del caricamento definitivo"

msgid ""
"This page shows the total membership accounts, dues, donations, expenses, "
"the overall cash and individual event/run budget"
msgstr ""
"Questa pagina mostra il totale dei conti dei soci, le quote, le donazioni, "
"le spese, la cassa complessiva e il bilancio dei singoli eventi/run"

msgid ""
"Optional - For text questions, maximum number of characters; For multiple "
"options, maximum number of options (0 = no limit)"
msgstr ""
"Opzionale - Per le domande di testo, numero massimo di caratteri; Per le "
"opzioni multiple, numero massimo di opzioni (0 = nessun limite)"

msgid ""
"Allows players to purchase tickets as gifts. A special code is generated and"
" provided to the gift recipient for registration"
msgstr ""
"Consente ai giocatori di acquistare biglietti da regalare. Viene generato un"
" codice speciale che viene fornito al destinatario del regalo per la "
"registrazione"

#, python-format
msgid ""
"Every friend who signs up and uses this code in the 'Discounts' field will "
"receive %(amount_to)s %(currency)s off the ticket"
msgstr ""
"Ogni amico che si iscrive e utilizza questo codice nel campo 'Sconti' "
"riceverà %(amount_to)s %(currency)s di sconto sul suo biglietto"

msgid ""
"Specify your custom character name (depending on the event you can choose "
"the name, or adapt the name to your chosen gender)"
msgstr ""
"Indica il tuo nome personaggio personalizzato (in base all'evento puoi "
"scegliere il nome, o adattare il nome al genere da te scelto)"

msgid ""
"Enables 'lottery' tickets with unlimited availability and no cost, from "
"which a random subset is converted into normal tickets"
msgstr ""
"Abilita i biglietti della \"lotteria\" con disponibilità illimitata e senza "
"costi, da cui un sottoinsieme casuale viene convertito in biglietti normali"

msgid ""
"This page shows the casting preferences expressed by players, and allows "
"them to be assigned through an optimization algorithm"
msgstr ""
"Questa pagina mostra le preferenze di casting espresse dai giocatori, e "
"permette di assegnarle tramite un algoritmo di ottimizzazione"

msgid ""
"You can now freely explore the system. You'll find below some suggestions on"
" what you could do now to set up everything nicely"
msgstr ""
"Ora puoi esplorare liberamente il sistema. Di seguito troverai alcuni "
"suggerimenti su ciò che potresti fare ora per configurare tutto in modo "
"ottimale"

msgid ""
"You have completed your application for association membership: therefore, "
"your event registrations are temporarily confirmed."
msgstr ""
"Hai completato la richiesta di iscrizione all'associazione: pertanto, le tue"
" iscrizioni agli eventi sono temporaneamente confermate."

msgid ""
"If checked, players may add abilities themselves, by selecting from those "
"that are visible, and whose pre-requisites they meet."
msgstr ""
"Se checkato, i giocatori potranno aggiungere da soli le abilità, "
"selezionando tra quelle visibili, e di cui rispettano i pre-requisiti"

msgid ""
"If checked, enables to set for each registration question the list of staff "
"members allowed to see it's answers from the players"
msgstr ""
"Se selezionata, consente di impostare per ogni domanda di registrazione "
"l'elenco dei membri dello staff autorizzati a vedere le risposte dei "
"giocatori"

msgid ""
"Please remember that the information on this page was given with the "
"implicit trust that it will be treated with the utmost care"
msgstr ""
"Ricordiamo che le informazioni contenute in questa pagina sono state fornite"
" con l'implicita fiducia di essere trattate con la massima cura"

msgid ""
"The payment of your membership fee for this year has been received. You have"
" the right to participate to the organization events"
msgstr ""
"Il pagamento della tua quota sociale per quest'anno è stato ricevuto. Hai "
"diritto a partecipare ai ritrovi associativi, e a votare nella Assemblea"

msgid ""
"Allows a user to create 'delegated' accounts they fully manage (e.g., "
"children), avoiding the need for separate login credentials"
msgstr ""
"Consente a un utente di creare account \"delegati\" che gestisce "
"completamente (ad esempio, i figli), evitando la necessità di credenziali di"
" accesso separate"

msgid ""
"You have submitted your dues payment, and it is now being approved by the "
"staff. You don't have to do anything for the time being"
msgstr ""
"Hai inviato il tuo pagamento della quota sociale, ed ora è in corso di "
"approvazione. Non devi fare nulla per il momento"

msgid ""
"Your request will be approved at the next Board meeting. You will receive "
"confirmation of the outcome of its evaluation very soon"
msgstr ""
"La tua richiesta sarà valutata nella prossima riunione del Direttivo. "
"Riceverai conferma dell'esito della sua valutazione a brevissimo"

msgid ""
"Given a payment deadline, indicates the number of days under which it "
"notifies the player to proceed with the payment. Default 30."
msgstr ""
"Data una deadline di pagamento, indica il numero di giorni sotto il quale "
"notifica al giocatore di procedere con il versamento. Default 30."

msgid ""
<<<<<<< HEAD
"Optional - If you select one (or more) factions, the question will only be "
"shown to players with characters in all chosen factions"
msgstr ""
"Opzionale - Se si seleziona una (o più) fazioni, la domanda verrà mostrata "
"solo ai giocatori con personaggi appartenenti a tutte le fazioni scelte"
=======
"Selected fields will be displayed as follows: public fields visible to all "
"players, private fields visible only to assigned players"
msgstr ""
"I campi selezionati saranno visualizzati come segue: campi pubblici visibili"
" a tutti i giocatori, campi privati visibili solo ai giocatori assegnati"
>>>>>>> ba544256

msgid ""
"This page allows you to select the features activated for this event, and "
"all its runs (click on a feature to show its description)"
msgstr ""
"Questa pagina consente di selezionare le funzionalità attivate per questo "
"evento e tutte le sue run (fare clic su una caratteristica per visualizzarne"
" la descrizione)"

msgid ""
"Adds a quiz-style system for workshop questions. Organizers can define "
"forms, questions, and correct answers for players to complete"
msgstr ""
"Aggiunge un sistema a quiz per le domande del workshop. Gli organizzatori "
"possono definire moduli, domande e risposte corrette che i giocatori devono "
"completare"

msgid ""
"Select from the drop-down list the characters to be added to the faction. "
"The text private to the faction will be shown only to them"
msgstr ""
"Selezionare dall'elenco a discesa i personaggi da aggiungere alla fazione. "
"Il testo privato della fazione sarà mostrato solo a loro"

msgid ""
"This is the associative positive operating margin, taking into account the "
"budgets of completed runs, minus credits or tokens issued"
msgstr ""
"È il margine operativo associativo positivo, che tiene conto dei bilanci "
"delle run completate, meno i crediti o i gettoni emessi"

msgid ""
"This page shows the deadlines of upcoming organization events, the "
"activities to be monitored, and the list of users to be solicited"
msgstr ""
"Questa pagina mostra le scadenze dei prossimi eventi dell'organizzazione, le"
" attività da monitorare e l'elenco degli utenti da sollecitare"

msgid ""
"When the text is displayed to the player, the number is automatically "
"replaced with the character’s name and a link to their profile"
msgstr ""
"Quando il testo viene visualizzato dal giocatore, il numero viene "
"automaticamente sostituito dal nome del personaggio e da un link al suo "
"profilo"

msgid ""
"Leave blank if the document has no expiration date - Please check that it "
"does not expire before the event you want to signup up for."
msgstr ""
"Lasciare in bianco se il documento non ha una data di scadenza - Verificare "
"che non scada prima dell'evento a cui ci si vuole iscrivere."

msgid ""
"Lets you upload and host files directly on larpmanager, making them "
"available either to staff or to players via secret external links"
msgstr ""
"Permette di caricare e ospitare file direttamente su larpmanager, rendendoli"
" disponibili allo staff o ai giocatori tramite link esterni segreti"

msgid ""
"Please indicate below the exact method of payment you made. Remember to "
"submit the form, otherwise your payment will not be processed"
msgstr ""
"Indica qui sotto le modalità esatte del pagamento che hai eseguito. "
"Ricordati di inviare il form, altrimenti il tuo pagamento non sarà "
"processato"

msgid ""
"Select a zip file for upload. Directories will become albums, photos and the"
" videos inside will be placed in the corresponding albums"
msgstr ""
"Seleziona un file zip per l'upload. Le directory diventeranno album, le foto"
" ed i video dentro saranno messi negli album corrispondenti"

msgid ""
"this figure is the net that should result as availability of financial "
"instruments - it does not take into account tokens and credits"
msgstr ""
"questa cifra è il netto che dovrebbe risultare come disponibilità degli "
"strumenti finanziari - non tiene conto di token e di crediti"

msgid ""
"Notes: Try to group as many passengers per request as possible; if you "
"notice any delays, write us directly, do not enter new requests"
msgstr ""
"Note: Cerca di raggruppare quanti più passeggeri per richiesta; se noti dei "
"ritardi, scrivici direttamente, non inserire nuove richieste"

msgid ""
"Allows managing Tokens and Credits, which players can use instead of money "
"for registration fees. Credits can also be redeemed for cash"
msgstr ""
"Consente di Gestisci gettoni e crediti, che i giocatori possono utilizzare "
"al posto del denaro per le spese di registrazione. I crediti possono anche "
"essere riscattati in denaro"

msgid ""
"Enables 'bring a friend' discount. A registered player provides their unique"
" code to a new registrant, granting both a discounted price"
msgstr ""
"Abilita lo sconto \"porta un amico\". Un giocatore registrato fornisce il "
"proprio codice univoco a un nuovo iscritto, garantendo a entrambi un prezzo "
"scontato"

#, python-format
msgid ""
"In the event <b>%(event)s</b> to which you are enrolled, you have been "
"assigned the trait: <b>%(trait)s</b> of quest: <b>%(quest)s</b>."
msgstr ""
"Nell'evento <b>%(event)s</b> a cui sei iscritto, ti è stato assegnato il "
"tratto: <b>%(trait)s</b> della missione: <b>%(quest)s</b>."

msgid ""
"Manages pre-larp 'mini-scenes.' You can create any number of scenes and "
"assign players to them, with checks to avoid scheduling conflicts"
msgstr ""
"Gestisce le \"mini-scene\" pre-larp. È possibile creare un numero qualsiasi "
"di scene e assegnarle ai giocatori, con controlli per evitare conflitti di "
"programmazione"

msgid ""
"We confirm that your votes are correctly registered in the system! Thank you"
" for participating in the democratic life of the Organization"
msgstr ""
"Ti confermiamo che i tuoi voti sono correttamente registrati a sistema! "
"Grazie per aver partecipato alla vita democratica dell'Associazione"

msgid ""
"This page allows you to select the features activated for the organization, "
"and all its events (click on a feature to show its description)"
msgstr ""
"Questa pagina consente di selezionare le funzionalità attivate per "
"l'organizzazione e tutti i suoi eventi (fare clic su una caratteristica per "
"visualizzarne la descrizione)"

msgid ""
"Enables 'Filler' characters: simpler character sheets, assigned to players "
"who are ready to replacing last-minute dropout of main characters."
msgstr ""
"Abilita i personaggi \"riempitivi\": schede dei personaggi più semplici, "
"assegnate ai giocatori pronti a sostituire l'abbandono dell'ultimo minuto "
"dei personaggi principali."

msgid ""
"If enabled, the system will automatically add payment gateway fees to the "
"ticket price, so the player covers them instead of the organization"
msgstr ""
"Se abilitato, il sistema aggiungerà automaticamente le commissioni del "
"gateway di pagamento al prezzo del biglietto, in modo che sia il giocatore a"
" coprirle al posto dell'organizzazione"

msgid ""
"In the text search, you can enter any text; the search will be done on the "
"number, name, teaser, player, groups to which the character belong"
msgstr ""
"Nella ricerca testuale, è possibile inserire qualsiasi testo; la ricerca "
"verrà effettuata sul numero, sul nome, sul teaser, sul giocatore, sui gruppi"
" a cui appartiene il personaggio"

msgid ""
"Click on the roles you'd like to collaborate on, then enter your degree of "
"experience, and finally indicate precisely your field of experience"
msgstr ""
"Clicca sui ruoli sui quali vorresti collaborare, poi inserisci il tuo grado "
"di esperienza, ed infine indica in modo preciso il tuo campo di esperienza"

msgid ""
"If checked, players may sign up as fillers at any time; otherwise, they may "
"only do so if the stipulated number of characters has been reached"
msgstr ""
"Se checkato, i giocatori potranno iscriversi come filler in ogni momento; "
"altrimenti, potranno farlo solo se è stato raggiunto il numero di personaggi"
" previsto"

msgid ""
"These are the event signup for which you submitted a payment, and it's being"
" reviewed by the staff. You don't have to do anything at this time"
msgstr ""
"Queste sono le iscrizioni agli eventi per le quali avete effettuato il "
"pagamento e che sono in fase di revisione da parte dello staff. Non dovete "
"fare nulla in questo momento"

msgid ""
"If we don't hear from you, we'll assume you're no longer interested in the "
"event and will cancel your registration to make room for other players"
msgstr ""
"Se non sentiremo tue notizie, capiremo che non sei più interessato "
"all'evento e cancelleremo la tua iscrizione per fare spazio ad altri "
"giocatori"

msgid ""
"If you press once, it will be *included* in the search. If a character "
"belongs to at least one inclusion category, it will be shown in the search"
msgstr ""
"Se premi una volta, sarà *incluso* nella ricerca. Se un personaggio "
"appartiene ad almeno una categoria di inclusione, verrà mostrato nella "
"ricerca"

msgid ""
"By pressing confirm, the collection total will be credited to your account, "
"and will be used automatically when you register for one of our events"
msgstr ""
"Premendo conferma, il totale della colletta verrà accreditato nella tua "
"contabilità, e verrà usato automaticamente quando ti iscriverai ad uno dei "
"nostri eventi"

#, python-format
msgid ""
"Enter here the 'bring a friend' code given to you by an already registered "
"player, and you can receive a discount on your membership of %(amount)d!"
msgstr ""
"Inserisci qui il codice 'porta un amico' che ti ha dato un giocatore già "
"iscritto, e potrai ricevere uno sconto sulla tua iscrizione di %(amount)d!"

msgid ""
"Indicates a way for other players to contact you. It can be an email, a "
"social profile, whatever you want. It will be made public to others players"
msgstr ""
"Indica un modo per gli altri giocatori di contattarti. Può essere una email,"
" un profilo social, quello che desideri. Sarà reso pubblico agli altri "
"giocatori"

msgid ""
"At the top, you'll find shortcuts to access your organization dashboard "
"(this page), as well as the active event dashboards, when you'll create them"
msgstr ""
"In alto, si trovano le scorciatoie per accedere alla dashboard "
"dell'organizzazione (questa pagina) e le dashboard degli eventi attivi, "
"quando vengono creati"

msgid ""
"Generates a special, hidden link that lets certain players register even if "
"general registration is closed (e.g., early access for a specific group)"
msgstr ""
"Genera un link speciale e nascosto che consente a determinati giocatori di "
"registrarsi anche se la registrazione generale è chiusa (ad esempio, accesso"
" anticipato per un gruppo specifico)"

msgid ""
"In the text of the element on the left, it is referenced a character with "
"the number indicated on the right, but the latter does not appear to exist"
msgstr ""
"Nel testo dell'elemento a sinistra è indicato un personaggio con il numero "
"indicato sulla destra, ma quest'ultimo non risulta esistere"

msgid ""
"Once the transfer is confirmed, request the slip (the receipt of "
"confirmation) and upload it below. You can upload a file in pdf format, or "
"an image"
msgstr ""
"Una volta confermato il trasferimento, richiedi il giustificativo (la "
"ricevuta di conferma) e caricala qui sotto. È possibile caricare un file in "
"formato pdf o un'immagine"

msgid ""
"The larpmanager has a over 100 different features. There is one for every "
"single aspect of event organising: signups, accounting, writing, logistics"
msgstr ""
"The larpmanager has a over 100 different funzionalità. There is one for "
"every single aspect of event organizing: signups, accounting, writing, "
"logistics"

msgid ""
"Freely insert CSS commands, they will be reported in all pages  in the space"
" of your Organization. In this way you can customize freely the appearance."
msgstr ""
"Inserisci liberamente dei comandi CSS, verranno riportati in tutte le pagine"
" nello spazio della tua Associazione. In questo modo ne puoi personalizzare "
"liberamente l'aspetto."

msgid ""
"Below you will find all the features available; you can write a search "
"keyword to filter them. Then click on 'Video', and you will see the video "
"directly"
msgstr ""
"Di seguito sono riportate tutte le funzionalità disponibili; è possibile "
"scrivere una parola chiave di ricerca per filtrarle. Poi cliccate su "
"\"Video\" e vedrete direttamente il video"

msgid ""
"This is the information with which your character will begin each act. We "
"ask that you do NOT read this information before the act to which it "
"referenced"
msgstr ""
"Queste sono le informazioni con cui il tuo personaggio comincerà ogni atto. "
"Ti chiediamo di NON leggere queste informazioni prima dell'atto a cui fanno "
"riferimento"

msgid ""
"If you press a second time, it will be *excluded* in the search. If a "
"character belongs to even one exclusion category, it will not be shown in "
"the search"
msgstr ""
"Se premi una seconda volta, sarà *escluso* nella ricerca. Se un personaggio "
"appartiene anche solo ad una categoria di esclusione, non verrà mostrato "
"nella ricerca"

msgid ""
"When putting in WORKING, indicate in the comments the specific actions that"
"  are being performed; when putting in CLOSED, indicate showd in the  "
"comments."
msgstr ""
"Quando si mette in WORKING, indicare nei commenti le specifiche azioni che "
"si stanno compiendo; quando si mette in CLOSED, indicare riassunto nei "
"commenti"

msgid ""
"You have activated both fixed and dynamic installments; they are not meant "
"to be used together, deactivate one of the two in the features management "
"panel"
msgstr ""
"Sono state attivate sia le rate fisse che quelle dinamiche; non sono "
"destinate a essere utilizzate insieme, disattiva una delle due nel pannello "
"di gestione delle funzionalità"

msgid ""
"The payment of your membership fee for this year has NOT been received: it "
"is necessary in order to participate to the events, and the organization "
"meetings"
msgstr ""
"Non hai ancora versato la quota sociale: essa è necessaria per poter "
"partecipare agli eventi, e per votare alla Assemblea associativa"

msgid ""
"This page shows the questions submitted by users, divided by the events they"
" refer to. You can answer the question or close it if requires no further "
"action"
msgstr ""
"Questa pagina mostra le domande inviate dagli utenti, suddivise per gli "
"eventi a cui si riferiscono. È possibile rispondere alla domanda o chiuderla"
" se non richiede ulteriori azioni"

msgid ""
"Indicates how you can be recognized, if you will be found near some point "
"specific, if you have a lot of luggage: any information that might help us "
"help you"
msgstr ""
"Indica come potervi riconoscere, se vi farete trovare vicino qualche punto "
"specifico, se avete molti bagagli: tutte le informazioni che ci potrebbero "
"aiutare"

msgid ""
"By proceeding with your registration for this event, you are giving us your "
"authorisation to share your data saved on our platform with the organisers "
"of the event"
msgstr ""
"Procedendo con la tua iscrizione a questo evento, ci stai dando la tua "
"autorizzazione a condividere con gli organizzatori dello stesso i tuoi dati "
"salvati sulla nostra piattaforma"

msgid ""
"Want to help one of your friends play with us? Organize a collection: you "
"and anyone who wants to contribute will be able to donate part of their "
"registration fees"
msgstr ""
"Vuoi aiutare un tuo amico a giocare con noi? Organizza una raccolta: tu e "
"chiunque vuole contribuire potrà donargli parte delle quote di iscrizione"

#, python-format
msgid ""
"In addition, you must be up to date with the payment of your membership fee "
"in order to participate in events. Make your payment <a href='%(url)s'>on "
"this page</a>."
msgstr ""
"Inoltre, per partecipare agli eventi devi essere in regola con il pagamento "
"della tua quota sociale. Effettua il versamento <a href='%(url)s'>in questa "
"pagina</a>."

msgid ""
"In order to confirm your registration, you must request to register as a "
"member of the Association. The procedure will automatically take you through"
" the required steps"
msgstr ""
"Per confermare la tua iscrizione, è necessario che tu richieda di iscriverti"
" come socio all'Associazione. La procedura ti condurrà automaticamente nei "
"passaggi richiesti"

msgid ""
"Primary: main grouping / affiliation for characters. Transversal: secondary "
"grouping across primary factions. Secret: hidden faction visible only to "
"assigned characters"
msgstr ""
"Primaria: raggruppamento/appartenenza principale dei personaggi. "
"Trasversale: raggruppamento secondario tra le fazioni primarie. Segreta: "
"fazione nascosta visibile solo ai personaggi assegnati"

msgid ""
"By clicking the button below, you confirm that you consent to the sharing of"
" your personal data with this organization, in accordance with the GDPR and "
"our Privacy Policy"
msgstr ""
"Facendo clic sul pulsante qui sotto, confermi di acconsentire alla "
"condivisione dei tuoi dati personali con questa organizzazione, in "
"conformità con il GDPR e la nostra Politica sulla privacy"

msgid ""
"Enables dynamic installment management: the total fee is evenly split into "
"multiple installments, each due on a date determined by dividing the "
"remaining days until the event."
msgstr ""
"Consente una gestione dinamica delle rate: il costo totale viene equamente "
"suddiviso in più rate, ciascuna con scadenza determinata dividendo i giorni "
"rimanenti fino all'evento."

msgid ""
"Fill in this field if you follow a personal diet for reasons of choice(e.g. "
"vegetarian, vegan) or health (celiac disease, allergies). Leave empty if you"
" do not have things to report!"
msgstr ""
"Compilare questo campo se si segue una dieta personale per motivi di scelta "
"(ad es. vegetariana, vegana) o di salute (celiachia, allergie). Lasciare "
"vuoto se non si ha nulla da segnalare!"

msgid ""
"For our part, we will use pre-registrations as a measure of how much an "
"event is desired. If you want a new run of an event, spread the voice and "
"invites others to pre-register to it"
msgstr ""
"Da parte nostra, useremo le pre-iscrizioni come misura di quanto un evento è"
" richiesto. Se vuoi che venga organizzata una nuova run di un evento, spargi"
" la voce e invita altri a pre-iscriverti"

msgid ""
"When you press one of the special reference symbols, a popup will help you "
"get the reference number of a character; you can also select a reference "
"number to see the character’s name"
msgstr ""
"Quando si preme uno dei simboli di riferimento speciali, si apre un popup "
"che consente di ottenere il numero di riferimento di un personaggio; è anche"
" possibile selezionare un numero di riferimento per visualizzare il nome del"
" personaggio"

msgid ""
"We only ask you to indicate a <b>order</b> of preference for the your pre-"
"registrations (imagining you have to choose which one to play, indicates in "
"what order you want to play them)"
msgstr ""
"Ti chiediamo unicamente di indicare un <b>ordine</b>  di preferenza per le "
"tue pre-iscrizioni (immaginando di dover scegliere quale giocare, indica in "
"quale ordine ci tieni a giocarli)"

msgid ""
"As per the statutes, we will review your request at the next board meeting "
"and send you an update e-mail as soon as possible (you should receive a "
"reply within a few weeks at the latest)."
msgstr ""
"Come da statuto, visioneremo la tua richiesta nella prossima riunione del "
"Direttivo e ti manderemo appena possibile una mail di aggiornamento "
"(dovresti avere una risposta al più entro qualche settimana)."

msgid ""
"You have not yet submitted your application for membership to the "
"Organization. If you are not a Member, we cannot accept payment from you, "
"and you cannot confirm your event registrations"
msgstr ""
"Non hai ancora sottomesso la tua richiesta di iscrizione come Socio "
"all'Associazione. Se non sei Socio, non possiamo accettare pagamenti da te, "
"e non puoi confermare le tue iscrizioni agli eventi"

msgid ""
"This <b>is</b> not binding, and <b>does</b> not automatically secure you a "
"place at the event, but you will be offered a preferential registration "
"before the public opening of registration"
msgstr ""
"Questo <b>non è</b> vincolante e <b>non ti assicura automaticamente un posto"
" all'evento, ma ti sarà offerta una registrazione preferenziale prima "
"dell'apertura pubblica delle iscrizioni"

msgid ""
"You have submitted a deposit, and it is being reviewed by the staff. You "
"don't have to do anything for the time being, as soon as it is confirmed the"
" accounting of the event will be updated"
msgstr ""
"Hai sottomesso un versamento, e sta venendo visionato dallo staff. Non devi "
"fare nulla per il momento, non appena sarà confermato la contabilità "
"dell'evento sarà aggiornata"

msgid ""
"The character on the left has in relationships the one on the right, but the"
" reverse is not true. Check whether to remove the relationship to the one on"
" the left, or add it on the one on the right"
msgstr ""
"Il personaggio sulla sinistra ha nelle relazioni quello sulla destra, ma non"
" è vero il contrario. Verifica se togliere la relazione a quello sulla "
"sinistra, o aggiungerlo su quello alla destra"

msgid ""
"This page summarises the list of members, formatted ready to be sent to the "
"insurance company. It only displays members who have renewed their "
"membership in this calendar year, in order of renewal"
msgstr ""
"Questa pagina riassume l'elenco dei soci, formattato per essere inviato alla"
" compagnia assicurativa. Vengono visualizzati solo i soci che hanno "
"rinnovato l'iscrizione nell'anno solare in corso, in ordine di rinnovo"

msgid ""
"This page allows you to check the payment items in the system. The source of"
" the data should be one of the verified payment systems,  from which to take"
" the list of payments, showing the code of the payment"
msgstr ""
"Questa pagina consente di verificare le voci di pagamento presenti nel "
"sistema. La fonte dei dati deve essere uno dei sistemi di pagamento "
"verificati, da cui prelevare l'elenco dei pagamenti, con l'indicazione del "
"codice del pagamento"

#, python-format
msgid ""
"<i>Payment due</i> - You must pay <b>%(amount).2f %(currency)s</b> as soon "
"as possible. Make your payment <a href='%(url)s'>on this page</a>. If we do "
"not receive payment, your registration may be cancelled."
msgstr ""
"<i>Pagamento in scadenza</i> - Devi versare <b>%(amount).2f %(currency)s</b>"
" appena possibile. Effettua il tuo pagamento <a href='%(url)s'>in questa "
"pagina</a>. Se non riceveremo il pagamento, la tua iscrizione potrebbe "
"essere disdetta."

#, python-format
msgid ""
"You must pay at least <b>%(amount).2f %(currency)s</b> by %(deadline)d days."
" Make your payment <a href='%(url)s'>on this page</a>. If we do not receive "
"payment by the deadline, your registration may be cancelled."
msgstr ""
"Devi versare almeno <b>%(amount).2f %(currency)s</b> entro la scadenza di "
"%(deadline)d giorni. Effettua il tuo pagamento <a href='%(url)s'>in questa "
"pagina</a>. Se non riceveremo il pagamento entro la scadenza, la tua "
"iscrizione potrebbe essere disdetta."

msgid ""
"Indicates the ratio between reduced and patron tickets, multiplied by 10. "
"Example: 10 -> 1 reduced ticket for 1 patron ticket. 20 -> 2 reduced tickets"
" for 1 patron ticket. 5 -> 1 reduced ticket for 2 patron tickets"
msgstr ""
"Indica la ratio tra biglietti reduced e patron, moltiplicato per 10. "
"Esempio: 10 -> 1 biglietto reduced per 1 biglietto patron. 20-> 2 biglietti "
"reduced per 1 biglietto patron. 5 -> 1 biglietto reduced per 2 biglietti "
"patron"

msgid ""
"this figure is the main positive, the operating margin. It takes into "
"account of budgets for events that have been over two months, which are "
"considered to be closed, and treats all tokens and credits as reimbursed"
msgstr ""
"Questo dato è il positivo, il margine operativo. Tiene conto dei bilanci "
"degli eventi che hanno superato i due mesi, che sono considerati chiusi, e "
"considera tutti i gettoni e i crediti come rimborsati"

msgid ""
"You are registered for an event to be held in this calendar year, but we are"
" not aware of your dues payment. Be careful: if you don't complete it, "
"<b>you won't be able to attend events</b>, nor vote at the Membership "
"Meeting"
msgstr ""
"Sei iscritto ad un evento che si terrà in questo anno solare, ma non ci "
"risulta il pagamento della tua quota sociale. Fai attenzione: se non la "
"completi, <b>non potrai partecipare agli eventi</b>, né votare alla "
"Assemblea associativa"

msgid ""
"You have submitted your application for membership in the Organization. The "
"request will be considered at the next meeting of the Board. When it is "
"approved, you will be able to settle payments for the events you have signed"
" up for"
msgstr ""
"Hai inviato la tua richiesta di iscrizione come Socio all'Associazione. La "
"stessa sarà valutata alla prossima riunione del Direttivo. Quando verrà "
"approvata, potrai saldare i pagamenti degli eventi a cui ti sei iscritto"

msgid ""
"Searchable: Characters can be filtered according to this question. Public: "
"The answer to this question is publicly visible. Private: The answer to this"
" question is only visible to the player. Hidden: The answer is hidden to all"
" players."
msgstr ""
"Ricercabile: I personaggi possono essere filtrati in base a questa domanda. "
"Pubblica: La risposta a questa domanda è visibile pubblicamente. Privata: La"
" risposta a questa domanda è visibile solo al giocatore. Nascosta: La "
"risposta è nascosta a tutti i giocatori."

msgid ""
"If for whatever reason the first and last name shown on your documents is "
"different from the one you prefer to use, then write it here. It will only "
"be used for internal bureaucratic purposes, and will NEVER be displayed to "
"other players."
msgstr ""
"Se per una qualunque motivazione il nome e cognome indicato sui tuoi "
"documenti è diverso da quello che preferisci usare, allora scrivili qui. "
"Verrà usato unicamente per gli scopi burocratici interni, e non verrà MAI "
"visualizzato agli altri giocatori"

msgid ""
"Click here to confirm that you have completed the character and are ready to"
" propose it to the staff. Be careful: some fields may no longer be editable."
" Leave the field blank to save your changes and to be able to continue them "
"in the future."
msgstr ""
"Clicca qui per confermare che hai completato il personaggio e sei pronto a "
"proporlo allo staff. Fai attenzione: alcuni campi potrebbero non essere più "
"modificabili. Lascia il campo vuoto per salvare le tue modifiche, e poterle "
"continuare in futuro."

msgid ""
"Optional: The question is shown, and can be filled by the player. Mandatory:"
" The question needs to be filled by the player. Disabled: The question is "
"shown, but cannot be changed by the player. Hidden: The question is not "
"shown to the player."
msgstr ""
"Opzionale: La domanda viene visualizzata e può essere compilata dal "
"giocatore. Obbligatoria: La domanda deve essere compilata dal giocatore. "
"Disabilitata: La domanda viene visualizzata, ma non può essere modificata "
"dal giocatore. Nascosta: La domanda non viene mostrata al giocatore."

msgid ""
"Indicate severity: RED (risks ruining the game for more than half of the "
"players), ORANGE (risks ruining the game for more than ten players),  YELLOW"
" (risks ruining the game for a few players), GREEN (more than  problems, "
"finesses to be fixed)"
msgstr ""
"Indicare la gravità: ROSSO (rischia di rovinare il gioco per più della metà "
"dei giocatori), ARANCIONE (rischia di rovinare il gioco per più di dieci "
"giocatori), GIALLO (rischia di rovinare il gioco per pochi giocatori), VERDE"
" (più di un problema, finezze da sistemare)"

msgid ""
"Upload your portrait photo. It will be shown to other players together with "
"the your character, so as to help recognize you in the game. Choose a photo "
"that you would put in an official document (in which you are alone, centered"
" on your face)."
msgstr ""
"Carica la tua foto profilo. Verrà mostrata agli altri giocatori insieme al "
"tuo personaggio, in modo da aiutarli a riconoscerti nel gioco. Scegli una "
"foto che metteresti in un documento ufficiale (in cui sei solo, centrata sul"
" tuo viso)."

msgid ""
"If you prefer that your real name and surname not be publicly visible, "
"please indicate an alias that will be displayed instead. Note: If you "
"register for an event, your real first and last name will be shown to other "
"players, and to the organisers."
msgstr ""
"Se preferisci che il tuo nome e cognome reale non siano visibili "
"pubblicamente, indica un alias che verrà mostrato al loro posto. Nota: se ti"
" iscrivi ad un evento, il tuo nome e cognome reale verranno mostrati agli "
"altri giocatori, ed agli organizzatori"

msgid ""
"In the text of the element on the left, it appears a character with the "
"number indicated on the right, but instead in the relationships the "
"character was not related. Check whether it is necessary to create a "
"relationship, or remove the reference from the text"
msgstr ""
"Nel testo dell'elemento a sinistra è indicato un personaggio con il numero "
"indicato sulla destra, ma invece nella relazioni il personaggio non è stato "
"correlato. Verifica se è necessario creare una relazione, o togliere il "
"riferimento dal testo"

msgid ""
"In the text of the element on the left, a character is NOT indicated with "
"the number shown on the right, but instead in the relationships the "
"character is related. Check whether it is necessary to remove the "
"relationship, or indicate in the text a reference to the character"
msgstr ""
"Nel testo dell'elemento a sinistra NON è indicato un personaggio con il "
"numero indicato sulla destra, ma invece nella relazioni il personaggio è "
"stato correlato. Verifica se è necessario togliere la relazione, o indicare "
"nel testo un riferimento al personaggio"

msgid ""
"In the text of the element on the left, it appears a character with the "
"number indicated on the right, but in the relationships instead that "
"character was not related. Check whether it is necessary to create a "
"relationship to the character, or remove the reference from the text"
msgstr ""
"Nel testo dell'elemento a sinistra è indicato un personaggio con il numero "
"indicato sulla destra, ma invece nella relazioni il personaggio non è stato "
"correlato. Verifica se è necessario creare una relazione tra i personaggi, o"
" togliere il riferimento dal testo"

msgid ""
"In the text of the element on the left, a character is NOT indicated with "
"the number shown on the right, but in the relationships instead it is "
"related. Check whether it is necessary to remove the relationship to the "
"character, or indicate in the text a reference to the character"
msgstr ""
"Nel testo dell'elemento a sinistra NON è indicato un personaggio con il "
"numero indicato sulla destra, ma invece nella relazioni il personaggio è "
"stato correlato. Verifica se è necessario togliere la relazione tra i "
"personaggi, o indicare nel testo un riferimento al personaggio"

msgid ""
"Fill in this field if there is something you think is important that the "
"organizers know about you. It's up to you to decide what to share with us. "
"This information will be treated as strictly confidential: only a restricted"
" part of the organizers will have access to the answers, and will not be "
"transmitted in any form. This information may concern: physical health "
"problems, epilepsy, mental health problems (e.g. neurosis, bipolar disorder,"
" anxiety disorder, various phobias), trigger topics ('lines and veils', we "
"can't promise that you won't run into them in the event, but we'll make sure"
" they're not part of your main quests). Leave empty if you do not have "
"things to report!"
msgstr ""
"Compilate questo campo se ritenete importante che gli organizzatori sappiano"
" qualcosa su di voi. Sta a voi decidere cosa condividere con noi. Queste "
"informazioni saranno trattate in modo strettamente confidenziale: solo una "
"parte ristretta degli organizzatori avrà accesso alle risposte e non saranno"
" trasmesse in nessuna forma. Queste informazioni possono riguardare: "
"problemi di salute fisica, epilessia, problemi di salute mentale (ad esempio"
" nevrosi, disturbo bipolare, disturbi d'ansia, fobie varie), argomenti "
"scatenanti (\"linee e veli\", non possiamo promettere che non li "
"incontrerete durante l'evento, ma faremo in modo che non facciano parte "
"delle vostre missioni principali). Lasciate vuoto se non avete cose da "
"segnalare!"<|MERGE_RESOLUTION|>--- conflicted
+++ resolved
@@ -2378,15 +2378,9 @@
 msgid "Color background"
 msgstr "Sfondo testo"
 
-<<<<<<< HEAD
 msgid "Confirm Payments"
 msgstr "Conferma Pagamenti"
 
-msgid "Confirm payments"
-msgstr "Conferma pagamenti"
-
-=======
->>>>>>> ba544256
 msgid "Current template"
 msgstr "Template attuale"
 
@@ -6565,19 +6559,11 @@
 msgstr ""
 "Questo viene scalato automaticamente dall'iscrizione di un futuro evento"
 
-<<<<<<< HEAD
-=======
-msgid "This page allows you to set your personal preferences on the interface"
-msgstr ""
-"Questa pagina consente di impostare le tue preferenze personali "
-"dell'interfaccia"
-
 msgid "To activate new features and enhance the functionality of the platform"
 msgstr ""
 "Per attivare nuove caratteristiche e migliorare la funzionalità della "
 "piattaforma"
 
->>>>>>> ba544256
 msgid "You can use the following fields, they will be filled in automatically"
 msgstr "Puoi usare i seguenti campi, saranno compilati in automatico"
 
@@ -8761,16 +8747,13 @@
 "La relazione tra questi personaggi risulta vuota. Verifica se va scritto "
 "qualcosa"
 
-<<<<<<< HEAD
-=======
 msgid ""
 "To set up the gateway payment available to players, to let them pay the "
 "registration fee through the platform"
 msgstr ""
-"Imposta i metodi di pagamento a disposizione dei giocatori, per consentire "
-"loro di pagare la quota di iscrizione attraverso la piattaforma"
-
->>>>>>> ba544256
+"Impostare il gateway di pagamento a disposizione dei giocatori, per "
+"consentire loro di pagare la quota di iscrizione attraverso la piattaforma"
+
 #, python-format
 msgid ""
 "A reimbursement for '%(reason)s' has been marked as issued. %(amount).2f "
@@ -9271,21 +9254,6 @@
 msgstr ""
 "Data una deadline di pagamento, indica il numero di giorni sotto il quale "
 "notifica al giocatore di procedere con il versamento. Default 30."
-
-msgid ""
-<<<<<<< HEAD
-"Optional - If you select one (or more) factions, the question will only be "
-"shown to players with characters in all chosen factions"
-msgstr ""
-"Opzionale - Se si seleziona una (o più) fazioni, la domanda verrà mostrata "
-"solo ai giocatori con personaggi appartenenti a tutte le fazioni scelte"
-=======
-"Selected fields will be displayed as follows: public fields visible to all "
-"players, private fields visible only to assigned players"
-msgstr ""
-"I campi selezionati saranno visualizzati come segue: campi pubblici visibili"
-" a tutti i giocatori, campi privati visibili solo ai giocatori assegnati"
->>>>>>> ba544256
 
 msgid ""
 "This page allows you to select the features activated for this event, and "
