--- conflicted
+++ resolved
@@ -6463,17 +6463,16 @@
 "personaggio"
 
 msgid ""
-<<<<<<< HEAD
 "This page provides a summary of all expenses submitted by collaborators"
 msgstr ""
 "Questa pagina fornisce un riepilogo di tutte le spese presentate dai "
 "collaboratori"
-=======
+
+msgid ""
 "Allows players to add an optional extra amount to their registration fee"
 msgstr ""
 "Consente ai giocatori di aggiungere un importo aggiuntivo opzionale alla "
 "quota di iscrizione"
->>>>>>> 08f36ef8
 
 msgid ""
 "Do you want to enable a secret registration link to allow early sign-ups"
