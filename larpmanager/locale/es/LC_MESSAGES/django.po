#
msgid ""
msgstr "Content-Type: text/plain; charset=UTF-8\n"

msgid "e"
msgstr "e"

msgid "By"
msgstr "Por"

msgid "Hi"
msgstr "Hola"

msgid "To"
msgstr "A"

msgid "XP"
msgstr "PX"

msgid "by"
msgstr "por"

msgid "of"
msgstr "de"

msgid "Add"
msgstr "Añadir"

msgid "Age"
msgstr "Edad"

msgid "All"
msgstr "Todos"

msgid "CSS"
msgstr "CSS"

msgid "Cap"
msgstr "Gorra"

msgid "End"
msgstr "Fin"

msgid "Fee"
msgstr "Comisión"

msgid "NPC"
msgstr "NPC"

msgid "Net"
msgstr "Neto"

msgid "New"
msgstr "Nuevo"

msgid "PDF"
msgstr "PDF"

msgid "Pdf"
msgstr "Pdf"

msgid "Run"
msgstr "Pase"

msgid "VAT"
msgstr "IVA"

msgid "Who"
msgstr "Quién"

msgid "age"
msgstr "edad"

msgid "for"
msgstr "para"

msgid "Band"
msgstr "Banda"

msgid "Body"
msgstr "Cuerpo"

msgid "Card"
msgstr "Tarjeta"

msgid "Chat"
msgstr "Chat"

msgid "Code"
msgstr "Código"

msgid "Copy"
msgstr "Copia"

msgid "Cost"
msgstr "Coste"

msgid "Date"
msgstr "Fecha"

msgid "Days"
msgstr "Días"

msgid "Diet"
msgstr "Dieta"

msgid "Done"
msgstr "Hecho"

msgid "Form"
msgstr "Formulario"

msgid "Free"
msgstr "Gratis"

msgid "From"
msgstr "De"

msgid "Gift"
msgstr "Regalo"

msgid "Help"
msgstr "Ayuda"

msgid "Hide"
msgstr "Ocultar"

msgid "Home"
msgstr "Inicio"

msgid "IBAN"
msgstr "IBAN"

msgid "Info"
msgstr "Información"

msgid "Item"
msgstr "Elemento"

msgid "LAOG"
msgstr "LAOG"

msgid "Last"
msgstr "Última"

msgid "Link"
msgstr "Enlace"

msgid "List"
msgstr "Lista"

msgid "Logo"
msgstr "Logo"

msgid "Mail"
msgstr "Correo"

msgid "Main"
msgstr "Principal"

msgid "Male"
msgstr "Hombre"

msgid "Name"
msgstr "Nombre"

msgid "Next"
msgstr "Siguiente"

msgid "None"
msgstr "Ninguno"

msgid "Note"
msgstr "Nota"

msgid "Only"
msgstr "Sólo"

msgid "Open"
msgstr "Abrir"

msgid "Over"
msgstr "Terminado"

msgid "PWYW"
msgstr "Paga cuanto quieras"

msgid "Page"
msgstr "Página"

msgid "Plot"
msgstr "Trama"

msgid "Port"
msgstr "Puerto"

msgid "Prev"
msgstr "Anterior"

msgid "Role"
msgstr "Cargo"

msgid "Runs"
msgstr "Ejecuta"

msgid "Sent"
msgstr "Enviado"

msgid "Show"
msgstr "Mostrar"

msgid "Size"
msgstr "Tamaño"

msgid "Song"
msgstr "Canción"

msgid "Spam"
msgstr "Spam"

msgid "Text"
msgstr "Texto"

msgid "Tier"
msgstr "Nivel"

msgid "Time"
msgstr "Hora"

msgid "Tipo"
msgstr "Tipo"

msgid "Type"
msgstr "Tipo"

msgid "Used"
msgstr "Usado"

msgid "User"
msgstr "Usuario"

msgid "Vote"
msgstr "Votar"

msgid "What"
msgstr "Qué"

msgid "When"
msgstr "En"

msgid "days"
msgstr "días"

msgid "gift"
msgstr "regalo"

msgid "hide"
msgstr "ocultar"

msgid "past"
msgstr "pasado"

msgid "Album"
msgstr "Álbum"

msgid "Alert"
msgstr "Alerta"

msgid "Alias"
msgstr "Apodo"

msgid "Avoid"
msgstr "Evitar"

msgid "Badge"
msgstr "Insignia"

msgid "Check"
msgstr "Verificar"

msgid "Close"
msgstr "Cerrado"

msgid "Cover"
msgstr "Portada"

msgid "Descr"
msgstr "Descr"

msgid "Email"
msgstr "Correo electrónico"

msgid "Eroga"
msgstr "Reembolso"

msgid "Error"
msgstr "Error"

msgid "Event"
msgstr "Evento"

msgid "First"
msgstr "Primero"

msgctxt "event"
msgid "Genre"
msgstr "Género"

msgid "Given"
msgstr "Dado"

msgid "Graph"
msgstr "Gráfico"

msgid "Gross"
msgstr "Bruto"

msgid "Image"
msgstr "Imagen"

msgid "Italy"
msgstr "Italia"

msgid "Login"
msgstr "Inicio de sesión"

msgid "Money"
msgstr "Dinero"

msgid "Names"
msgstr "Nombres"

msgid "Order"
msgstr "Pedido"

msgid "Other"
msgstr "Otro"

msgid "Owing"
msgstr "Debido"

msgid "Payed"
msgstr "Pagado"

msgid "Photo"
msgstr "Foto"

msgid "Plots"
msgstr "Tramas"

msgid "Price"
msgstr "Precio"

msgid "Print"
msgstr "Imprimir"

msgid "Quest"
msgstr "Misiones"

msgid "Quota"
msgstr "Cuota"

msgid "Retry"
msgstr "¡Inténtalo de nuevo"

msgid "Roles"
msgstr "Cargos"

msgid "Sheet"
msgstr "Ficha"

msgid "Staff"
msgstr "Personal"

msgid "Start"
msgstr "Inicio"

msgid "Swift"
msgstr "Swift"

msgid "Taxes"
msgstr "Impuestos"

msgid "Texts"
msgstr "Textos"

msgid "Title"
msgstr "Título"

msgid "Total"
msgstr "Totales"

msgid "Trait"
msgstr "Agente"

msgid "Users"
msgstr "Usuarios"

msgid "Utils"
msgstr "Recursos"

msgid "Value"
msgstr "Precio"

msgid "Video"
msgstr "Vídeo"

msgid "Where"
msgstr "Dónde"

msgid "email"
msgstr "correo electrónico"

msgid "money"
msgstr "dinero"

msgid "other"
msgstr "otro"

msgid "title"
msgstr "título"

msgid "Absent"
msgstr "Ausente"

msgid "Action"
msgstr "Acción"

msgid "Active"
msgstr "Activo"

msgid "Amount"
msgstr "Suma"

msgid "Answer"
msgstr "Respuesta"

msgid "Audits"
msgstr "Auditorías"

msgid "Badges"
msgstr "Insignias"

msgid "Causal"
msgstr "Concepto"

msgid "Change"
msgstr "Editar"

msgid "Delete"
msgstr "Borrar"

msgid "Detail"
msgstr "Detalle"

msgid "Direct"
msgstr "Directo"

msgid "Events"
msgstr "Eventos"

msgid "Export"
msgstr "Exportar"

msgid "Female"
msgstr "Mujer"

msgid "Filler"
msgstr "Relleno"

msgid "Footer"
msgstr "Pie de página"

msgid "Gender"
msgstr "Género"

msgid "Header"
msgstr "Cabecera"

msgid "Hidden"
msgstr "Oculto"

msgid "Income"
msgstr "Ingreso"

msgid "Insert"
msgstr "Insertar"

msgid "Joined"
msgstr "Se unió a"

msgid "Legend"
msgstr "Leyenda"

msgid "Log in"
msgstr "Conectarse"

msgid "Manage"
msgstr "Gestionar"

msgid "Marked"
msgstr "Marcado"

msgid "Master"
msgstr "Master"

msgid "Member"
msgstr "Miembro"

msgid "Method"
msgstr "Método"

msgid "Mirror"
msgstr "Reflejo"

msgid "Module"
msgstr "Módulo"

msgid "Nation"
msgstr "Nación"

msgid "Nature"
msgstr "Naturaleza"

msgid "Number"
msgstr "Número"

msgid "Object"
msgstr "Objeto"

msgid "Patron"
msgstr "Patrón"

msgid "Player"
msgstr "Jugador"

msgid "Public"
msgstr "Público"

msgid "Quotas"
msgstr "Precio"

msgid "Refund"
msgstr "Reembolso"

msgid "Refute"
msgstr "Rechazar"

msgid "Safety"
msgstr "Seguridad"

msgid "Search"
msgstr "Buscar en"

msgid "Secret"
msgstr "Secreto"

msgid "Select"
msgstr "Seleccionar"

msgid "Seller"
msgstr "Vendedor"

msgid "Shared"
msgstr "Compartido"

msgid "Status"
msgstr "Estado"

msgid "Street"
msgstr "Calle"

msgid "Submit"
msgstr "Enviar"

msgid "Ticket"
msgstr "Billete"

msgid "Titolo"
msgstr "Título"

msgid "Tokens"
msgstr "Tokens"

msgid "Traits"
msgstr "Agentes"

msgid "Unread"
msgstr "Sin leer"

msgid "Update"
msgstr "Actualizar"

msgid "Upload"
msgstr "Carga"

msgid "VAT No"
msgstr "Nº IVA"

msgid "Voting"
msgstr "Votar"

msgid "XP tot"
msgstr "Px Tot"

msgid "issued"
msgstr "publicado"

msgid "member"
msgstr "miembro"

msgid "player"
msgstr "jugador"

msgid "status"
msgstr "estado"

msgid "within"
msgstr "en"

msgid "Ability"
msgstr "Habilidad"

msgid "Actions"
msgstr "Acciones"

msgid "Add new"
msgstr "Añadir nuevo"

msgid "Address"
msgstr "Dirección"

msgid "Allowed"
msgstr "Permitido"

msgid "Answers"
msgstr "Respuestas"

msgid "Approve"
msgstr "Aprobar"

msgid "Archive"
msgstr "Archivo"

msgid "Authors"
msgstr "Masters"

msgid "Average"
msgstr "Promedio"

msgid "Balance"
msgstr "Soldadura"

msgid "Casting"
msgstr "Asignación"

msgid "Concept"
msgstr "Concepto"

msgid "Confirm"
msgstr "Confirmar"

msgid "Contact"
msgstr "Contacto"

msgid "Correct"
msgstr "Correcto"

msgid "Credits"
msgstr "Créditos"

msgid "Default"
msgstr "Por defecto"

msgid "Details"
msgstr "Detalles"

msgid "Display"
msgstr "Mostrar"

msgid "Example"
msgstr "Ejemplo"

msgid "Faction"
msgstr "Facción"

msgid "Gallery"
msgstr "Galería"

msgid "Handout"
msgstr "Documento"

msgid "History"
msgstr "Histórico"

msgid "ID Card"
msgstr "Documento de identidad"

msgid "Inflows"
msgstr "Ingresos"

msgid "Inverse"
msgstr "Inversa"

msgid "Invoice"
msgstr "Factura"

msgid "Lottery"
msgstr "Lotería"

msgid "Maximum"
msgstr "Máximo"

msgid "Members"
msgstr "Miembros"

msgid "Modules"
msgstr "Módulos"

msgid "Nothing"
msgstr "Nada"

msgid "Options"
msgstr "Opciones"

msgid "Partial"
msgstr "Parcial"

msgid "Payment"
msgstr "Pago"

msgid "Players"
msgstr "Jugadores"

msgid "Primary"
msgstr "Principal"

msgid "Privacy"
msgstr "Privacidad"

msgid "Private"
msgstr "Privado"

msgid "Problem"
msgstr "Problema"

msgid "Proceed"
msgstr "Proceda"

msgid "Profile"
msgstr "Perfil"

msgid "Pronoun"
msgstr "Pronombre"

msgid "Reading"
msgstr "Lectura"

msgid "Receipt"
msgstr "Recibo"

msgid "Reduced"
msgstr "Reducido"

msgid "Refunds"
msgstr "Reembolsos"

msgid "Request"
msgstr "Solicitar"

msgid "Section"
msgstr "Sección"

msgid "Setting"
msgstr "Configuración"

msgid "Sharing"
msgstr "Compartir"

msgid "Shuttle"
msgstr "Lanzadera"

msgid "Sign In"
msgstr "Registrarse"

msgid "Station"
msgstr "Estación"

msgid "Statute"
msgstr "Estatuto"

msgid "Subject"
msgstr "Asunto"

msgid "Summary"
msgstr "Resumen"

msgid "Support"
msgstr "Ayuda"

msgid "Surname"
msgstr "Apellidos"

msgid "Tagline"
msgstr "Etiqueta"

msgid "Tickets"
msgstr "Entradas"

msgid "Tooltip"
msgstr "Información sobre herramientas"

msgid "Updated"
msgstr "¡Actualizado"

msgid "Use TLD"
msgstr "Utilizar un dominio específico"

msgid "Utility"
msgstr "Utilidad"

msgid "Visible"
msgstr "Visible"

msgid "Waiting"
msgstr "En espera"

msgid "Website"
msgstr "Página web"

msgid "Writing"
msgstr "Escritura"

msgid "XP used"
msgstr "Px utilizados"

msgid "address"
msgstr "dirección"

msgid "options"
msgstr "opciones"

msgid "website"
msgstr "sitio web"

msgid "Accepted"
msgstr "Aceptado"

msgid "Activate"
msgstr "Activar"

msgid "Approval"
msgstr "Aprobación"

msgid "Approved"
msgstr "Aprobado"

msgid "Assigned"
msgstr "Asignado"

msgid "Calendar"
msgstr "Calendario"

msgid "Campaign"
msgstr "Campaña"

msgid "Carousel"
msgstr "Carrusel"

msgid "Centaurs"
msgstr "Centauros"

msgid "Claimant"
msgstr "Solicitante"

msgid "Complete"
msgstr "Completo"

msgid "Consumed"
msgstr "Consumido"

msgid "Continue"
msgstr "Continúa en"

msgid "Creation"
msgstr "Creación"

msgid "Currency"
msgstr "Moneda"

msgid "Deadline"
msgstr "Fecha límite"

msgid "Delivery"
msgstr "Pagos"

msgid "Disabled"
msgstr "Discapacitados"

msgid "Discount"
msgstr "Descuento"

msgid "Donation"
msgstr "Donación"

msgid "Download"
msgstr "Descargar"

msgid "Editable"
msgstr "Editable"

msgid "End date"
msgstr "Fecha final"

msgid "Excluded"
msgstr "Excluido"

msgid "Expected"
msgstr "Previsto"

msgid "Expenses"
msgstr "Gastos"

msgid "External"
msgstr "Exterior"

msgid "Factions"
msgstr "Facciones"

msgid "Features"
msgstr "Características"

msgid "Giftable"
msgstr "Regalable"

msgid "Handouts"
msgstr "Documentos"

msgid "Holidays"
msgstr "Vacaciones"

msgid "Included"
msgstr "Incluido"

msgid "Invoices"
msgstr "Facturas"

msgid "Keywords"
msgstr "Palabras clave"

msgid "Language"
msgstr "Idioma"

msgid "Location"
msgstr "Localización"

msgid "Max uses"
msgstr "Usos máximos"

msgid "New gift"
msgstr "Nuevo regalo"

msgid "Nickname"
msgstr "Apodo"

msgid "Optional"
msgstr "Opcional"

msgid "Original"
msgstr "Original"

msgid "Outflows"
msgstr "Salidas"

msgid "Passport"
msgstr "Pasaporte"

msgid "Payments"
msgstr "Pagos"

msgid "Personal"
msgstr "Personal"

msgid "Portrait"
msgstr "Retrato"

msgid "Priority"
msgstr "Prioridad"

msgid "Problems"
msgstr "Problemas"

msgid "Profiles"
msgstr "Perfiles"

msgid "Progress"
msgstr "Progreso"

msgid "Prologue"
msgstr "Prólogo"

msgid "Pronouns"
msgstr "Pronombres"

msgid "Proposed"
msgstr "Propuesta"

msgid "Province"
msgstr "Provincia"

msgid "Question"
msgstr "Pregunta"

msgid "Redirect"
msgstr "Redirigir"

msgid "Refunded"
msgstr "Reembolsado"

msgid "Register"
msgstr "Regístrese en"

msgid "Registry"
msgstr "Regístrese en"

msgid "Reminder"
msgstr "Recordatorio"

msgid "Returned"
msgstr "Devuelto"

msgid "Revision"
msgstr "Revisión"

msgid "Sections"
msgstr "Secciones"

msgid "Services"
msgstr "Servicios"

msgid "Settings"
msgstr "Configuración"

msgid "Severity"
msgstr "Gravedad"

msgid "Show all"
msgstr "Ver todos"

msgid "Show the"
msgstr "Ver el"

msgid "Standard"
msgstr "Estándar"

msgid "Supplied"
msgstr "Suministrado"

msgid "Template"
msgstr "Plantilla"

msgid "Treasury"
msgstr "Tesorería"

msgid "Tutorial"
msgstr "Tutorial"

msgid "Uploaded"
msgstr "Subido a"

msgid "VAT rate"
msgstr "Tipo del IVA"

msgid "Versions"
msgstr "Versiones"

msgid "Workshop"
msgstr "Taller"

msgid "XP avail"
msgstr "Px disponibles"

msgid "assigned"
msgstr "asignado"

msgid "discount"
msgstr "descuento"

msgid "download"
msgstr "descargar"

msgid "factions"
msgstr "facciones"

msgid "payments"
msgstr "pagos"

msgid "positive"
msgstr "positivo"

msgid "residues"
msgstr "residuos"

msgid "--- Empty"
msgstr "--- Vacío"

msgid "Abilities"
msgstr "Habilidades"

msgid "Additions"
msgstr "Adiciones"

msgid "Available"
msgstr "Disponible"

msgid "Cancelled"
msgstr "Cancelado"

msgid "Character"
msgstr "Personaje"

msgid "Concluded"
msgstr "Terminado"

msgid "Copy done"
msgstr "Copia realizada"

msgid "Custodies"
msgstr "Custodios"

msgid "Customize"
msgstr "Personalización"

msgid "Dashboard"
msgstr "Cuadro de mandos"

msgid "Deadlines"
msgstr "Plazos"

msgid "Delivered"
msgstr "Entregado"

msgid "Dimension"
msgstr "Tamaño"

msgid "Discounts"
msgstr "Descuentos"

msgid "Donations"
msgstr "Donaciones"

msgid "Enrolment"
msgstr "Inscripción"

msgid "Event T&C"
msgstr "C&C del evento"

msgid "First aid"
msgstr "Primeros auxilios"

msgid "Frequency"
msgstr "Frecuencia"

msgid "Inventory"
msgstr "Inventario"

msgid "Load list"
msgstr "Lista de carga"

msgid "Mandatory"
msgstr "Obligatorio"

msgid "Movements"
msgstr "Movimientos"

msgid "Need help"
msgstr "¿Necesitas ayuda"

msgid "Next runs"
msgstr "Próximos pases"

msgid "Operation"
msgstr "Operación"

msgid "Organizer"
msgstr "Organizador"

msgid "Past runs"
msgstr "Pases anteriores"

msgid "Portraits"
msgstr "Retratos"

msgid "Preaching"
msgstr "Predicar"

msgid "Printable"
msgstr "Imprimible"

msgid "Profiling"
msgstr "Perfilado"

msgid "Prologues"
msgstr "Prólogos"

msgid "Questions"
msgstr "Preguntas"

msgid "Recipient"
msgstr "Destinatario"

msgid "Residence"
msgstr "Residencia"

msgid "Retention"
msgstr "Retención"

msgid "Returning"
msgstr "Devolución"

msgid "Seniority"
msgstr "Antigüedad"

msgid "Short url"
msgstr "URL corta"

msgid "SpeedLarp"
msgstr "Escenas Previas"

msgid "Speedlarp"
msgstr "Escenas Previas"

msgid "Start day"
msgstr "Día de inicio"

msgid "Statement"
msgstr "Justificante"

msgid "Submitted"
msgstr "Enviado"

msgid "Surcharge"
msgstr "Recargo"

msgid "Tolerance"
msgstr "Tolerancia"

msgid "Translate"
msgstr "Traducir"

msgid "Treasurer"
msgstr "Tesorero"

msgid "Workshops"
msgstr "Talleres"

msgid "Your user"
msgstr "Su usuario"

msgid "negatives"
msgstr "negativos"

msgid "speedlarp"
msgstr "Escenas previas"

msgid "surcharge"
msgstr "recargo"

msgid "this link"
msgstr "este enlace"

msgid "Accounting"
msgstr "Contabilidad"

msgid "Annual fee"
msgstr "Cuota anual"

msgid "Answers WS"
msgstr "Respuestas talleres"

msgid "Appearance"
msgstr "Apariencia"

msgid "Applicable"
msgstr "Aplicable"

msgid "Appointees"
msgstr "Designados"

msgid "Attachment"
msgstr "Anexo"

msgid "Birth date"
msgstr "Fecha de nacimiento"

msgid "Calculated"
msgstr "Calculado"

msgid "Candidates"
msgstr "Candidatos"

msgid "Characters"
msgstr "Personajes"

msgid "Collection"
msgstr "Colecta"

msgid "Contact us"
msgstr "Contactar"

msgid "Cover link"
msgstr "Enlace a portada"

msgid "Easter egg"
msgstr "Huevo de Pascua"

msgid "Email list"
msgstr "lista de correo"

msgid "Event link"
msgstr "Enlace al evento"

msgid "Experience"
msgstr "Experiencia"

msgid "Historical"
msgstr "Histórico"

msgid "Kicked out"
msgstr "Expulsado"

msgid "Legal name"
msgstr "Nombre legal"

msgid "Management"
msgstr "Gestión"

msgid "Membership"
msgstr "Afiliación"

msgid "Miscellany"
msgstr "Miscelánea"

msgid "Modifiable"
msgstr "Modificable"

msgid "Modules WS"
msgstr "Módulos taller"

msgid "Motivation"
msgstr "Motivación"

msgid "Navigation"
msgstr "Navegación"

msgid "Net profit"
msgstr "Beneficio neto"

msgid "New answer"
msgstr "¡Nueva respuesta"

msgid "New member"
msgstr "Nuevo miembro"

msgid "New signup"
msgstr "Nuevas entradas"

msgid "Newsletter"
msgstr "Boletín"

msgid "Next quota"
msgstr "Próximo pago"

msgid "Passengers"
msgstr "Pasajeros"

msgid "Percentage"
msgstr "Porcentaje"

msgid "Play Again"
msgstr "Volver a jugar"

msgid "Preference"
msgstr "Preferencia"

msgid "Quest Type"
msgstr "Tipo de misión"

msgid "Quest type"
msgstr "Tipo de misión"

msgid "Quick Help"
msgstr "Ayuda rápida"

msgid "Refund for"
msgstr "Reembolso de"

msgid "Registered"
msgstr "Inscrito"

msgid "Repertoire"
msgstr "Repertorio"

msgid "Run active"
msgstr "Pase activo"

msgid "Run hidden"
msgstr "Pase oculto"

msgid "Searchable"
msgstr "Búsqueda en"

msgid "Selectable"
msgstr "Seleccionable"

msgid "Short name"
msgstr "Nombre corto"

msgid "Speed Larp"
msgstr "Velocidad Larp"

msgid "Speed larp"
msgstr "Escenas Previas"

msgid "Start date"
msgstr "Fecha de inicio"

msgid "Statistics"
msgstr "Estadísticas"

msgid "Step 3 / 4"
msgstr "Paso 3 / 4"

msgid "Surcharges"
msgstr "Recargos"

msgid "Table list"
msgstr "Lista de tablas"

msgid "Tax regime"
msgstr "Régimen fiscal"

msgid "Ties (Pdf)"
msgstr "Corbatas (Pdf)"

msgid "Title font"
msgstr "Fuente del título"

msgid "To be done"
msgstr "Por hacer"

msgid "Token name"
msgstr "Nombre del token"

msgid "Two quotas"
msgstr "Dos plazos"

msgid "Visibility"
msgstr "Visibilidad"

msgid "Welcome to"
msgstr "Bienvenido a"

msgid "Write here"
msgstr "Escriba aquí"

msgid "accounting"
msgstr "contabilidad"

msgid "additional"
msgstr "adicional"

msgid "characters"
msgstr "caracteres"

msgid "chronology"
msgstr "cronología"

msgid "click here"
msgstr "pulse aquí"

msgid "no payment"
msgstr "sin pagos"

msgid "overdue by"
msgstr "vencido por"

msgid "press here"
msgstr "pulse aquí"

msgid "reply here"
msgstr "responder aquí"

msgid "Actual paid"
msgstr "Pagado"

msgid "Assignments"
msgstr "Asignaciones"

msgid "Beneficiary"
msgstr "Beneficiario"

msgid "Birth place"
msgstr "Lugar de nacimiento"

msgid "Carbon copy"
msgstr "Duplicado"

msgid "Card number"
msgstr "Número de tarjeta"

msgid "Change gift"
msgstr "Regalo de cambio"

msgid "Collections"
msgstr "Colectas"

msgid "Color links"
msgstr "Color de enlaces"

msgid "Color texts"
msgstr "Color del texto"

msgid "Coming soon"
msgstr "Próximamente"

msgid "Competences"
msgstr "Experiencia"

msgid "Description"
msgstr "Descripción"

msgid "Direct link"
msgstr "Enlace directo"

msgid "Disbursment"
msgstr "Desembolso"

msgid "Event texts"
msgstr "Textos del evento"

msgid "Fiscal code"
msgstr "Código fiscal"

msgid "Five quotas"
msgstr "Cinco pagos"

msgid "Four quotas"
msgstr "Cuatro pagos"

msgid "Gallery Pdf"
msgstr "Galería Pdf"

msgid "Installment"
msgstr "Pago a plazos"

msgid "Last change"
msgstr "Última modificación"

msgid "Leaderboard"
msgstr "Clasificación"

msgid "Lightweight"
msgstr "Ligero"

msgid "Limitations"
msgstr "Opciones"

msgid "Nationality"
msgstr "Nacionalidad"

msgid "Need a ride"
msgstr "¿Necesitas transporte"

msgid "Next events"
msgstr "Próximos eventos"

msgid "Past events"
msgstr "Eventos pasados"

msgid "Postal code"
msgstr "Código postal"

msgid "Preferences"
msgstr "Preferencias"

msgid "Probability"
msgstr "Probabilidad"

msgid "Progression"
msgstr "Progresión"

msgid "Provisional"
msgstr "Provisional"

msgid "Recalculate"
msgstr "Recalcular"

msgid "Redeem code"
msgstr "Canjear código"

msgid "Register to"
msgstr "Inscríbete a"

msgid "Request for"
msgstr "Solicitud de"

msgid "Rotate left"
msgstr "Rotar a la izquierda"

msgid "Run balance"
msgstr "Balance del pase"

msgid "Secret link"
msgstr "Enlace secreto"

msgid "Select year"
msgstr "Seleccionar año"

msgid "Send e-mail"
msgstr "Enviar correo electrónico"

msgid "Send emails"
msgstr "Enviar emails"

msgid "Shorten URL"
msgstr "Acortar URL"

msgid "Show / hide"
msgstr "Mostrar / ocultar"

msgid "Show closed"
msgstr "Ver cerrados"

msgid "Simple list"
msgstr "Lista simple"

msgid "Suggestions"
msgstr "Sugerencias"

msgid "Ticket list"
msgstr "Lista de entradas"

msgid "Ties (Test)"
msgstr "Empates (Prueba)"

msgid "Total costs"
msgstr "Costes totales"

msgid "Transversal"
msgstr "Transversal"

msgid "Unique code"
msgstr "Código único"

msgid "immediately"
msgstr "inmediatamente"

msgid "leaderboard"
msgstr "clasificación"

msgid "text length"
msgstr "longitud del texto"

msgid "unique code"
msgstr "código único"

msgid "Ability list"
msgstr "Lista de habilidades"

msgid "Ability type"
msgstr "Tipo de habilidad"

msgid "Achievements"
msgstr "Logros"

msgid "Archive mail"
msgstr "Archivo de correo"

msgid "Bank address"
msgstr "Dirección bancaria"

msgid "Cache reset!"
msgstr "¡Reinicio de caché!"

msgid "Cancellation"
msgstr "Anulación"

msgid "Change photo"
msgstr "Cambiar foto"

msgid "Collaborator"
msgstr "Colaborador"

msgid "Disbursement"
msgstr "Desembolso"

msgid "Event status"
msgstr "Estado del evento"

msgid "Experimental"
msgstr "Experimental"

msgid "Faction list"
msgstr "Lista de facciones"

msgid "Faction logo"
msgstr "Logo de facción"

msgid "Form Options"
msgstr "Opciones de formulario"

msgid "Form element"
msgstr "Elemento del formulario"

msgid "Form section"
msgstr "Sección de formularios"

msgid "Host Address"
msgstr "Dirección del host"

msgid "House number"
msgstr "Número de casa"

msgid "Informations"
msgstr "Información"

msgid "Installments"
msgstr "Plazos"

msgid "Instructions"
msgstr "Instrucciones"

msgid "Legal Notice"
msgstr "Aviso legal"

msgid "Legal notice"
msgstr "Aviso legal"

msgid "Members list"
msgstr "Lista de miembros"

msgid "More details"
msgstr "Saber más"

msgid "Municipality"
msgstr "Municipio"

msgid "NOT ASSIGNED"
msgstr "NO ASIGNADO"

msgid "Name credits"
msgstr "Nombre créditos"

msgid "Next payment"
msgstr "Próximo pago"

msgid "Not selected"
msgstr "No seleccionado"

msgid "Opening date"
msgstr "Fecha de apertura"

msgid "Organization"
msgstr "Asociación"

msgid "PDF Profiles"
msgstr "Perfiles PDF"

msgid "Parent empty"
msgstr "Raíz vacía"

msgid "Payment date"
msgstr "Fecha de pago"

msgid "Payment fees"
msgstr "Comisiones de pago"

msgid "Pre-Register"
msgstr "Preinscrípción"

msgid "Presentation"
msgstr "Presentación"

msgid "Questbuilder"
msgstr "Questbuilder"

msgid "Questions WS"
msgstr "Preguntas taller"

msgid "Refund given"
msgstr "Reembolsos efectuados"

msgid "Registration"
msgstr "Inscripción"

msgid "Relationship"
msgstr "Enlace"

msgid "Rensponsable"
msgstr "Responsable"

msgid "Request date"
msgstr "Fecha de solicitud"

msgid "Request time"
msgstr "Pedir hora"

msgid "Rotate right"
msgstr "Rotar a la derecha"

msgid "Run Settings"
msgstr "Ajustes del pase"

msgid "Safe editing"
msgstr "Edición segura"

msgid "See you soon"
msgstr "¡Nos vemos pronto"

msgid "Show history"
msgstr "Exposición histórica"

msgid "Subordinates"
msgstr "Subordinados"

msgid "Subscription"
msgstr "Suscripción"

msgid "Tell me more"
msgstr "Más información"

msgid "Tell us here"
msgstr "Escriba aquí"

msgid "Test gallery"
msgstr "Galería de pruebas"

msgid "Three quotas"
msgstr "Tres plazos"

msgid "Total issued"
msgstr "Total emitido"

msgid "Total number"
msgstr "Número total"

msgid "Transactions"
msgstr "Transacciones"

msgid "Type of text"
msgstr "Tipo de texto"

msgid "Upload cover"
msgstr "Subir portada"

msgid "Url Shortner"
msgstr "Acortador de Url"

msgid "Verification"
msgstr "Verificación"

msgid "Waiting list"
msgstr "Lista de espera"

msgid "We're coming"
msgstr "Estamos en camino"

msgid "Will open at"
msgstr "Se abrirá en"

msgid "You must pay"
msgstr "Debe pagar"

msgid "invalid form"
msgstr "formulario no válido"

msgid "user profile"
msgstr "perfil de usuario"

#, python-format
msgid " for %(user)s"
msgstr " para %(user)s"

msgid "Ability types"
msgstr "Tipos de habilidades"

msgid "Access denied"
msgstr "Acceso denegado"

msgid "Accessibility"
msgstr "Accesibilidad"

msgid "Age selection"
msgstr "Selección de edad"

msgid "Authorisation"
msgstr "Autorización"

msgid "Average value"
msgstr "Valor medio"

msgid "Cancellations"
msgstr "Cancelaciones"

msgid "Comunications"
msgstr "Comunicaciones"

msgid "Conditions of"
msgstr "Condiciones de"

msgid "Configuration"
msgstr "Configuración"

msgid "Deadline date"
msgstr "Fecha límite"

msgid "Delivery list"
msgstr "Lista de entregas"

msgid "Discount back"
msgstr "Descuento"

msgid "Display order"
msgstr "Orden de visualización"

msgid "Document type"
msgstr "Tipo de documento"

msgid "Dynamic rates"
msgstr "Plazos dinámicos"

msgid "Events played"
msgstr "Eventos celebrados"

msgid "External link"
msgstr "URL externa"

msgid "Faction cover"
msgstr "imagen de facción"

msgid "Fiscal Budget"
msgstr "Presupuesto fiscal"

msgid "Free donation"
msgstr "Donación gratuita"

msgid "Inflows total"
msgstr "Ingresos totales"

msgid "Internal link"
msgstr "Enlace interno"

msgid "Manage events"
msgstr "Gestionar eventos"

msgid "Maximum votes"
msgstr "Número máximo de votos"

msgid "Message sent!"
msgstr "¡Mensaje enviado!"

msgid "Minimum votes"
msgstr "Votos mínimos"

msgid "New character"
msgstr "Nuevo personaje"

msgid "Not completed"
msgstr "No completado"

msgid "Number events"
msgstr "Número de eventos"

msgid "Passages made"
msgstr "Medidas adoptadas"

msgid "Paste as text"
msgstr "Pegar como texto"

msgid "Payment order"
msgstr "Orden de pago"

msgid "Personal code"
msgstr "Código personal"

msgid "Personal data"
msgstr "Datos personales"

msgid "Phone contact"
msgstr "Teléfono de contacto"

msgid "Player editor"
msgstr "Editor de jugadores"

msgid "Prerequisites"
msgstr "Requisitos previos"

msgid "Progress step"
msgstr "Paso del progreso"

msgid "Question type"
msgstr "Tipo de pregunta"

msgid "Registrations"
msgstr "Inscripciones"

msgid "Relationships"
msgstr "Relaciones"

msgid "Request login"
msgstr "Solicitar acceso"

msgid "Requests open"
msgstr "Peticiones abiertas"

msgid "Show inactive"
msgstr "Mostrar inactivo"

msgid "Signup update"
msgstr "Actualización del registro"

msgid "Single choice"
msgstr "Opción única"

msgid "Text language"
msgstr "Idioma del texto"

msgid "Ticket Filler"
msgstr "Entrada de relleno"

msgid "Ticket chosen"
msgstr "Entrada seleccionada"

msgid "Total members"
msgstr "Total de miembros"

msgid "Total revenue"
msgstr "Ingresos totales"

msgid "URL shortener"
msgstr "Acortador de URL"

msgid "Visualisation"
msgstr "Visualización"

msgid "Wanna connect"
msgstr "¿Quieres conectar"

msgid "Your messages"
msgstr "Última entrada"

#, python-format
msgid "for %(event)s"
msgstr "para %(event)s"

msgid "personal data"
msgstr "datos personales"

msgid "registrations"
msgstr "inscripciones"

msgid "Available days"
msgstr "Días disponibles"

msgid "Bring a friend"
msgstr "Trae un amigo"

msgid "Carousel image"
msgstr "Carrusel de imágenes"

msgid "Character Edit"
msgstr "Edición de personajes"

msgid "Character form"
msgstr "Forma de carácter"

msgid "Character name"
msgstr "Nombre del personaje"

msgid "Collection for"
msgstr "Colecta para"

msgid "Disable Tokens"
msgstr "Desactivar fichas"

msgid "Donation given"
msgstr "Donación dada"

msgid "Donations done"
msgstr "Donaciones efectuadas"

msgid "Event Settings"
msgstr "Configuración del evento"

msgid "Event Template"
msgstr "Plantilla de eventos"

msgid "Event features"
msgstr "Características del evento"

msgid "Executive Vote"
msgstr "Voto ejecutivo"

msgid "Form questions"
msgstr "Preguntas de formulario"

msgid "Full returning"
msgstr "Rentabilidad total"

msgid "Global balance"
msgstr "Balance  global"

msgid "Handout Models"
msgstr "Modelos de folletos"

msgid "List of voters"
msgstr "Lista de votantes"

msgid "Mail signature"
msgstr "Firma de correo"

msgid "Manage it here"
msgstr "¡Gestiónalo aquí"

msgid "Maximum length"
msgstr "Longitud máxima"

msgid "Maximum number"
msgstr "Número máximo"

msgid "Member revoked"
msgstr "Miembro revocado"

msgid "Membership fee"
msgstr "Cuotas de afiliación"

msgid "Multi-language"
msgstr "Multilingüe"

msgid "Obtain ability"
msgstr "Adquirir habilidad"

msgid "Ongoing events"
msgstr "Eventos en curso"

msgid "Outflows total"
msgstr "Gastos totales"

msgid "PDF generation"
msgstr "Generación de PDF"

msgid "Password reset"
msgstr "Resetear contraseña"

msgid "Photo of an ID"
msgstr "Foto del DNI/ID Card"

msgid "Pre-registered"
msgstr "Preinscritos"

msgid "Pre-requisites"
msgstr "Requisitos previos"

msgid "Print registry"
msgstr "Imprimir registro"

msgid "Privacy Policy"
msgstr "Política de privacidad"

msgid "Profiles (PDF)"
msgstr "Perfiles (PDF)"

msgid "Prologues type"
msgstr "Tipo de prólogos"

msgid "Recipient Code"
msgstr "Código del destinatario"

msgid "Remove consent"
msgstr "Eliminar el consentimiento"

msgid "Request refund"
msgstr "Solicitudes de devolución"

msgid "Request signed"
msgstr "Solicitud firmada"

msgid "Returning type"
msgstr "Tipo de devolución"

msgid "Sensitive data"
msgstr "Datos sensibles"

msgid "Show past runs"
msgstr "Mostrar pases anteriores"

msgid "Single payment"
msgstr "Pago único"

msgid "Tax code check"
msgstr "Comprobación de CIF"

msgid "Total payments"
msgstr "Pagos totales"

msgid "Total required"
msgstr "Total necesario"

msgid "Type of ticket"
msgstr "Tipo de entrada"

msgid "Type prologues"
msgstr "Tipo de prólogo"

msgid "URL identifier"
msgstr "Identificador de URL"

msgid "Writing option"
msgstr "Opción de escritura"

msgid "Your character"
msgstr "Tu personaje"

msgid "customisations"
msgstr "personalizaciones"

msgid "refund request"
msgstr "solicitud de reembolso"

msgid "Ability missing"
msgstr "Falta habilidad"

msgid "Cache Reloading"
msgstr "Recarga de cachés"

msgid "Change password"
msgstr "Recuperación de contraseñas"

msgid "Character cover"
msgstr "Portada del personaje"

msgid "Characters link"
msgstr "Enlace al personaje"

msgid "Characters list"
msgstr "Lista de personajes"

msgid "Collected votes"
msgstr "Votos recibidos"

msgid "Deadline (date)"
msgstr "Plazo (fecha)"

msgid "Deadline (days)"
msgstr "Plazo (días)"

msgid "Disable credits"
msgstr "Desactivar créditos"

msgid "Document number"
msgstr "Número de documento"

msgid "Event not found"
msgstr "Evento no encontrado"

msgid "Filter factions"
msgstr "Filtrar facciones"

msgid "Mail assignment"
msgstr "Correo de asignación"

msgid "Member refused!"
msgstr "¡Miembro rechazado!"

msgid "Membership fees"
msgstr "Cuotas de afiliación"

msgid "Multi-line text"
msgstr "Texto multilínea"

msgid "Multiple choice"
msgstr "Opción múltiple"

msgid "Overall balance"
msgstr "Balance total"

msgid "Payment Methods"
msgstr "Formas de pago"

msgid "Payment details"
msgstr "Datos de pago"

msgid "Portraits (PDF)"
msgstr "Retratos (PDF)"

msgid "Private message"
msgstr "Mensaje privado"

msgid "Profile updated"
msgstr "Perfil actualizado"

msgid "Progress status"
msgstr "Estado del progreso"

msgid "Question saved!"
msgstr "¡Pregunta guardada!"

msgid "Replacing names"
msgstr "Sustitución de nombres"

msgid "Show statistics"
msgstr "Mostrar estadísticas"

msgid "Shuttle service"
msgstr "Servicio de transporte"

msgid "Start algorithm"
msgstr "Iniciar algoritmo"

msgid "Transaction fee"
msgstr "Tasa de transacción"

msgid "Upload Expenses"
msgstr "Cargar gastos"

msgid "Volounteer data"
msgstr "Datos de voluntarios"

msgid "You can consult"
msgstr "Puedes consultar"

msgid "Your accounting"
msgstr "Tu contabilidad"

msgid "Your characters"
msgstr "Tus personajes"

msgid "Your membership"
msgstr "Tu afiliación"

msgid "expected within"
msgstr "esperado dentro de"

msgid "upcoming events"
msgstr "Actos programados"

msgid "Ability acquired"
msgstr "Capacidad adquirida"

msgid "Activate feature"
msgstr "Activar función"

msgid "Background image"
msgstr "Imagen de fondo"

msgid "Casting priority"
msgstr "Prioridad de asignación"

msgid "Character review"
msgstr "Revisión de personajes"

msgid "Collection links"
msgstr "Enlaces de la colección"

msgid "Collection total"
msgstr "Total recolectadol"

msgid "Color background"
msgstr "Color de fondo"

msgid "Confirm Payments"
msgstr "Confirmar pagos"

msgid "Current template"
msgstr "Plantilla actual"

msgid "Delay in payment"
msgstr "Retraso en el pago"

msgid "Delay in profile"
msgstr "Retraso en el perfil"

msgid "Desalt thumbnail"
msgstr "Desalt thumbnail"

msgid "Discounts active"
msgstr "Descuentos activos"

msgid "Driver's License"
msgstr "Carnet de conducir"

msgid "Element approved"
msgstr "¡Elemento aprobado"

msgid "Event Appearance"
msgstr "Aspecto del evento"

msgid "Event accounting"
msgstr "Contabilidad del evento"

msgid "Event navigation"
msgstr "Navegación del evento"

msgid "Foreign language"
msgstr "Idioma extranjero"

msgid "Forward discount"
msgstr "Descuento a plazo"

msgid "Handout template"
msgstr "Plantilla de documento"

msgid "Italian features"
msgstr "Características italianas"

msgid "Loading template"
msgstr "Cargando plantilla"

msgid "Long description"
msgstr "Descripción larga"

msgid "May the best win"
msgstr "¡Que gane el mejor"

msgid "Member approved!"
msgstr "¡Miembro aprobado!"

msgid "Membership check"
msgstr "Comprobación de afiliación"

msgid "No comunications"
msgstr "No hay comunicaciones"

msgid "Number not found"
msgstr "Número no encontrado"

msgid "Options required"
msgstr "Opciones necesarias"

msgid "Organisation fee"
msgstr "Cuota de organización"

msgid "Organisation tax"
msgstr "Organización fiscal"

msgid "Organization T&C"
msgstr "Organización T&C"

msgid "Organization fee"
msgstr "Cuota de afiliación"

msgid "Organization tax"
msgstr "Cuota de organización"

msgid "Other characters"
msgstr "Otros personajes"

msgid "Password changed"
msgstr "Contraseña modificada"

msgid "Patron / Reduced"
msgstr "Mentor / Solidaria"

msgid "Payment Settings"
msgstr "Opciones de pago"

msgid "Payment currency"
msgstr "Moneda de pago"

msgid "Payment to check"
msgstr "Pago que debe comprobarse"

msgid "Pending payments"
msgstr "Pagos pendientes"

msgid "Player Questions"
msgstr "Preguntas de los jugadores"

msgid "Player selection"
msgstr "Selección de jugadores"

msgid "Pre-registration"
msgstr "Preinscripción"

msgid "Registration fee"
msgstr "Cuota de inscripción"

msgid "Reminder payment"
msgstr "Recordatorio de pago"

msgid "Reminder profile"
msgstr "Perfil recordatorio"

msgid "Request approved"
msgstr "Solicitud aprobada"

msgid "Selected options"
msgstr "Opciones seleccionadas"

msgid "Show collections"
msgstr "Mostrar colectas"

msgid "Show event links"
msgstr "Mostrar enlaces de eventos"

msgid "Show explanation"
msgstr "Mostrar explicación"

msgid "Single-line text"
msgstr "Texto de una línea"

msgid "Ticket selection"
msgstr "Selección de entradas"

msgid "Tokens / Credits"
msgstr "Tokens / Créditos"

msgid "Total collection"
msgstr "Total de la colecta"

msgid "Where it is held"
msgstr "Dónde se celebra"

msgid "Writing Question"
msgstr "Pregunta escrita"

msgid "Your competences"
msgstr "Tus competencias"

msgid "are not yet open"
msgstr "¡aún no están abiertas"

msgid "download it here"
msgstr "descárguelo aquí"

msgid "follow this link"
msgstr "sigue este enlace"

msgid "'pwyw' (donation)"
msgstr "pwyw\" (donación)"

msgid "Activation failed"
msgstr "Error en la activación de la cuenta"

msgid "Active collection"
msgstr "Colección activa"

msgid "Add a new request"
msgstr "Introducir una nueva solicitud"

msgid "Additional fields"
msgstr "Campos adicionales"

msgid "All comunications"
msgstr "Todas las comunicaciones"

msgid "Answer submitted!"
msgstr "¡Respuesta enviada!"

msgid "Cancellation date"
msgstr "Fecha de cancelación"

msgid "Casting algorithm"
msgstr "Algoritmo de fundición"

msgid "Character profile"
msgstr "Perfil de personaje"

msgid "Closed collection"
msgstr "Colección cerrada"

msgid "Code already used"
msgstr "Código ya utilizado"

msgid "Collection closed"
msgstr "¡Colecta cerrada"

msgid "Conversion ticket"
msgstr "Billete de conversión"

msgid "Dispensing tokens"
msgstr "Entrega de tokens"

msgid "Download document"
msgstr "Descargar documento"

msgid "Elements uploaded"
msgstr "¡Elementos subidos"

msgid "Experience points"
msgstr "Puntos de experiencia"

msgid "Faction selection"
msgstr "Selección de facciones"

msgid "Feature activated"
msgstr "Función activada"

msgid "Fiscal code check"
msgstr "Comprobación del código fiscal"

msgid "Fixed instalments"
msgstr "Plazos fijos"

msgid "Free registration"
msgstr "Entrada gratuita"

msgid "Give a new answer"
msgstr "Dar una nueva respuesta"

msgid "Inventory objects"
msgstr "Artículos del inventario"

msgid "Invoice not found"
msgstr "Factura no encontrada"

msgid "Maximum available"
msgstr "Máximo disponible"

msgid "Months free quota"
msgstr "Meses de cuota libre"

msgid "Paid current year"
msgstr "Pagado el año actual"

msgid "Pay what you want"
msgstr "Pague lo que quiera"

msgid "Payment confirmed"
msgstr "Pago confirmado"

msgid "Payments received"
msgstr "Pagos recibidos"

msgid "Pre registrations"
msgstr "Preinscripciones"

msgid "Pre-Registrations"
msgstr "Preinscripciones"

msgid "Pre-register here"
msgstr "Preinscríbase aquí"

msgid "Quests and Traits"
msgstr "Misiones y rasgos"

msgid "Redeem collection"
msgstr "Canjear colección"

msgid "Registration code"
msgstr "Código de entrada"

msgid "Registration form"
msgstr "Formulario de inscripción"

msgid "Registration link"
msgstr "Enlace de inscripción"

msgid "Registration mail"
msgstr "Correo de inscripción"

msgid "Request submitted"
msgstr "Petición enviada"

msgid "Residence address"
msgstr "Dirección"

msgid "Seleziona abilità"
msgstr "Seleziona abilità"

msgid "Short description"
msgstr "Descripción breve"

msgid "Standard features"
msgstr "Características de serie"

msgid "Technical Support"
msgstr "Asistencia técnica"

msgid "Use these formats"
msgstr "Utiliza estos formatos"

msgid "Verified payments"
msgstr "Pagos verificados"

msgid "Vote not yet open"
msgstr "La votación aún no está abierta"

msgid "Your achievements"
msgstr "Sus logros"

msgid "Your character is"
msgstr "Tu personaje es"

msgid "already delivered"
msgstr "ya entregado"

msgid "download document"
msgstr "descargar documento"

msgid "this is important"
msgstr "esto es importante"

msgid "Access the history"
msgstr "Acceder al historial"

msgid "Account activation"
msgstr "Activación de la cuenta"

msgid "Additional tickets"
msgstr "Entradas adicionales"

msgid "Approved character"
msgstr "Carácter aprobado"

msgid "Character portrait"
msgstr "Retrato del personaje"

msgid "Competences events"
msgstr "Competencias para eventos"

msgid "Competences member"
msgstr "Competencias de miembro"

msgid "Cover (thumb) link"
msgstr "Enlace de cubierta (miniatura)"

msgid "Delegated accounts"
msgstr "Cuentas delegadas"

msgid "Disable assignment"
msgstr "Desactivar asignación"

msgid "Electronic invoice"
msgstr "Factura electrónica"

msgid "Go to the form for"
msgstr "Ir al formulario de"

msgid "Hide not available"
msgstr "Ocultar no disponible"

msgid "Informations saved"
msgstr "¡Información guardada"

msgid "Member Data Checks"
msgstr "Comprobación de los datos de los miembros"

msgid "New refund request"
msgstr "Nueva solicitud de devolución"

msgid "Patron and Reduced"
msgstr "Patrón y Reducido"

msgid "Pay the annual fee"
msgstr "Pagar la cuota anual"

msgid "Payment processing"
msgstr "Procesamiento de pagos"

msgid "Perform extraction"
msgstr "Realizar extracción"

msgid "Preferences saved!"
msgstr "¡Preferencias guardadas!"

msgid "Proposed character"
msgstr "Carácter propuesto"

msgid "Reason for payment"
msgstr "Motivo del pago"

msgid "Registrations open"
msgstr "Inscripciones abiertas"

msgid "Review all members"
msgstr "Revisar a todos los miembros"

msgid "Show cancellations"
msgstr "Mostrar cancelaciones"

msgid "Total payment sent"
msgstr "Pago total enviado"

msgid "Transaction totals"
msgstr "Total de transacciones"

msgid "Volunteer Registry"
msgstr "Registro de voluntarios"

msgid "Your personal data"
msgstr "Tus datos personales"

msgid "Your registrations"
msgstr "Tus inscripciones"

msgid "by the deadline of"
msgstr "en el plazo de"

msgid "global preferences"
msgstr "preferencias globales"

msgid "Accounting tracking"
msgstr "Seguimiento contable"

msgid "Activate account on"
msgstr "Activar cuenta en"

msgid "Activation complete"
msgstr "Activación completada"

msgid "Are you really sure"
msgstr "¿Estás seguro"

msgid "Ask a new questions"
msgstr "Hacer una nueva pregunta"

msgid "Assigned character!"
msgstr "¡Personaje asignado!"

msgid "Change registration"
msgstr "Editar inscripción"

msgid "Charging the player"
msgstr "Cargar el jucador"

msgid "Confirmation delete"
msgstr "Confirmación de eliminación"

msgid "Credit disbursement"
msgstr "Desembolso de créditos"

msgid "Date of association"
msgstr "Fecha de asociación"

#, python-format
msgid "Delivery %(tokens)s"
msgstr "Entrega %(tokens)s"

msgid "Discounts available"
msgstr "Descuentos disponibles"

msgid "Elements NOT chosen"
msgstr "Artículos NO seleccionados"

msgid "Email notifications"
msgstr "Notificaciones por correo electrónico"

msgid "Event Configuration"
msgstr "Configuración de eventos"

msgid "History preferences"
msgstr "Preferencias del historial"

msgid "I am not interested"
msgstr "No me interesa"

msgid "List of other users"
msgstr "Lista de otros usuarios"

msgid "Manage url shortner"
msgstr "Gestionar el acortador de url"

msgid "Maximum preferences"
msgstr "Preferencias máximas"

msgid "Membership requests"
msgstr "Solicitudes de afiliación"

msgid "Minimum preferences"
msgstr "Preferencias mínimas"

msgid "Navigation language"
msgstr "Idioma de navegación"

msgid "New shuttle request"
msgstr "Nueva solicitud de transporte"

msgid "Non-cumulative code"
msgstr "Código no acumulativo"

msgid "Number of event run"
msgstr "Número de pase del evento"

msgid "Operation completed"
msgstr "Operación completada"

msgid "Password of account"
msgstr "Contraseña de la cuenta"

msgid "Player Larp History"
msgstr "Historia de Player Larp"

msgid "Player cancellation"
msgstr "Cancelación de jugadores"

msgid "Preferences - Total"
msgstr "Preferencias - Total"

msgid "Public informations"
msgstr "Información pública"

msgid "Quotas total number"
msgstr "Número total de pagos"

msgid "Redeem registration"
msgstr "Canjear entrada"

msgid "Registration closed"
msgstr "Inscripción cerrada"

msgid "Results not present"
msgstr "Resultados no presentes"

msgid "Signup cancellation"
msgstr "Cancelación de la suscripción"

msgid "Treasury appointees"
msgstr "Encargados de tesorería"

msgid "Username of account"
msgstr "Nombre de usuario de la cuenta"

msgid "Your characters are"
msgstr "Sus personajes son"

msgid "--- NOT ASSIGNED ---"
msgstr "--- NO ASIGNADO ---"

msgid "Ability type missing"
msgstr "Falta el tipo de habilidad"

msgid "Accounting - History"
msgstr "Contabilidad - Histórico"

msgid "Advanced text editor"
msgstr "Editor de texto avanzado"

msgid "Carousel description"
msgstr "Descripción del carrusel"

msgid "Complete sheet (Pdf)"
msgstr "Ficha completa (Pdf)"

msgid "Confirm your choices"
msgstr "¿Confirmas tus elecciones"

msgid "Create new character"
msgstr "Crear un nuevo personaje"

msgid "Display sent e-mails"
msgstr "Visualizar los correos electrónicos enviados"

msgid "Download light sheet"
msgstr "Descargar hoja de luz"

msgid "Event already played"
msgstr "Evento ya jugado"

msgid "Extended description"
msgstr "Descripción ampliada"

msgid "External mail server"
msgstr "Servidor de correo externo"

msgid "Field for exclusions"
msgstr "Campo para exclusiones"

msgid "Filler registrations"
msgstr "Registros de relleno"

msgid "Gift card cancelled!"
msgstr "¡Tarjeta regalo cancelada!"

msgid "Independent factions"
msgstr "Facciones independientes"

msgid "Last membership date"
msgstr "Última fecha de afiliación"

msgid "Mail added to queue!"
msgstr "¡Correo añadido a la cola!"

msgid "Make the request now"
msgstr "¡Haz la solicitud ahora"

msgid "Manage players' data"
msgstr "Gestionar los datos de los jugadores"

msgid "Name - international"
msgstr "Nombre internacional"

msgid "Not available, kiddo"
msgstr "No disponible, chaval"

msgid "Number of passengers"
msgstr "Número de pasajeros"

#, python-format
msgid "Opening at: %(date)s"
msgstr "Apertura en: %(date)s"

msgid "Organization inflows"
msgstr "Ingresos de la asociación"

msgid "Payment confirmation"
msgstr "Confirmación de pago"

msgid "Payments in approval"
msgstr "Pagos pendientes"

msgid "Please wait a moment"
msgstr "Espere un momento"

msgid "Preference not valid"
msgstr "Preferencia no válida"

msgid "Registration history"
msgstr "Historial de inscripciones"

msgid "Reimbursement payout"
msgstr "Pago del reembolso"

msgid "Request registration"
msgstr "Solicitar inscripción"

msgid "Returning percentage"
msgstr "Porcentaje de devolución"

msgid "Selezione non valida"
msgstr "Selección no validada"

msgid "Sign up as a filler!"
msgstr "¡Apúntate como relleno!"

msgid "Terms and Conditions"
msgstr "Términos y Condiciones"

msgid "Terms and conditions"
msgstr "Condiciones generales"

msgid "The tax code matches"
msgstr "El código fiscal coincide"

#, python-format
msgid "Welcome to %(name)s!"
msgstr "¡Bienvenido a %(name)s!"

msgid "Yes, keep me posted!"
msgstr "¡Sí, mantenedme informado!"

msgid "Your delegated users"
msgstr "Sus usuarios delegados"

msgid "Access your character"
msgstr "¡Accede a tu personaje"

msgid "Approve reimbursement"
msgstr "Aprobar reembolso"

msgid "Assigned staff member"
msgstr "Miembro del personal asignado"

msgid "Character not allowed"
msgstr "Carácter no permitido"

msgid "Character not visible"
msgstr "Carácter no visible"

msgid "Character sheet intro"
msgstr "Introducción de la hoja de personaje"

msgid "Code 'Bring a friend'"
msgstr "Código de “Trae a un amigo”"

msgid "Collections delivered"
msgstr "Colecciones entregadas"

msgid "Complete sheet (Test)"
msgstr "Hoja completa (Test)"

msgid "Current profile image"
msgstr "Imagen de perfil actual"

msgid "Disable amount change"
msgstr "Desactivar el cambio de importe"

msgid "Discover the web site"
msgstr "¡Descubre el sitio web"

msgid "External registration"
msgstr "Registro externo"

msgid "Failed password reset"
msgstr "Error al restablecer la contraseña"

msgid "Go to the casting for"
msgstr "Ir a la asignación para"

msgid "Historical accounting"
msgstr "Contabilidad histórica"

msgid "If absent, indicate 0"
msgstr "Si está ausente, indique 0"

msgid "Manage in-game issues"
msgstr "Gestionar los problemas del juego"

msgid "New character created"
msgstr "¡Nuevo personaje creado"

msgid "New pre-registrations"
msgstr "Nuevas preinscripciones"

msgid "No organization found"
msgstr "No se ha encontrado ninguna organización"

msgid "Number of extractions"
msgstr "Número de extracciones"

msgid "Object does not exist"
msgstr "El objeto no existe"

msgid "Participants included"
msgstr "Participantes incluidos"

#, python-format
msgid "Payment per %(event)s"
msgstr "Pago por %(event)s"

msgid "Personal data updated"
msgstr "¡Datos personales actualizados"

msgid "Pre-registration link"
msgstr "Enlaces de preinscripción"

msgid "Prop - weapons, props"
msgstr "Props - armas, objetos, accesorios"

msgid "Question display text"
msgstr "Texto de la pregunta"

msgid "Register to the event"
msgstr "Apuntarse al evento"

msgid "Registration complete"
msgstr "Inscripción completada"

msgid "Registration is open!"
msgstr "¡Inscripciones abiertas!"

msgid "Registration not open"
msgstr "Inscripción no abierta"

msgid "Registration sections"
msgstr "Secciones de inscripción"

msgid "Tax code verification"
msgstr "Verificación del código fiscal"

msgid "Template instructions"
msgstr "Instrucciones para la plantilla"

msgid "To access the history"
msgstr "Para acceder al historial"

msgid "Verification payments"
msgstr "Pagos de verificación"

msgid "You have already paid"
msgstr "Ya ha pagado"

msgid "submit your vote here"
msgstr "¡envía tu voto aquí"

msgid "Additional Preferences"
msgstr "Preferencias adicionales"

msgid "Age (during the event)"
msgstr "Edad (en el evento)"

msgid "Arrived safe and sound"
msgstr "Llegó sano y salvo"

msgid "Casting management for"
msgstr "Gestión de la asignación para"

msgid "Character Relationship"
msgstr "Relación con el personaje"

msgid "Confirm password reset"
msgstr "Restablecimiento de contraseña confirmado"

msgid "Customised mail server"
msgstr "Servidor de correo personalizado"

msgid "Display all users data"
msgstr "Mostrar los datos de todos los usuarios"

msgid "Do you want to proceed"
msgstr "¿Quieres continuar"

msgid "Download relationships"
msgstr "Descargar relaciones"

msgid "Expenses collaborators"
msgstr "Gastos de colaboradores"

msgid "External register link"
msgstr "Enlace de registro externo"

msgid "Filter for every field"
msgstr "Filtrar por cada campo"

msgid "Follow the steps below"
msgstr "Sigue los pasos a continuación"

msgid "Join the waiting list!"
msgstr "¡Únete a la lista de espera!"

msgid "Lightweight card (Pdf)"
msgstr "Tarjeta ligera (Pdf)"

msgid "Link to participate in"
msgstr "Enlaces para participar en"

msgid "Manage refund requests"
msgstr "Gestionar las solicitudes de reembolso"

msgid "Manage the event plots"
msgstr "Gestionar las parcelas del evento"

msgid "Manages event revenues"
msgstr "Gestiona los ingresos de los eventos"

msgid "Minimum age of members"
msgstr "Edad mínima de los miembros"

msgid "Modify shuttle request"
msgstr "Cambiar solicitud de transporte"

msgid "Number of filler spots"
msgstr "Número de plazas de relleno"

msgid "Number of partecipants"
msgstr "Número de participantes"

msgid "Payment membership fee"
msgstr "Pago de la cuota de afiliación"

msgid "Register of volunteers"
msgstr "Registro de voluntarios"

msgid "Registration cancelled"
msgstr "Inscripción cancelada"

msgid "Registration confirmed"
msgstr "Entrada confirmada"

msgid "Registration questions"
msgstr "Aplicaciones"

msgid "Registration surcharge"
msgstr "Suplemento de inscripción"

msgid "Reimbursement approved"
msgstr "Reembolso aprobado"

#, python-format
msgid "Role approval %(role)s"
msgstr "Aprobación de roles %(role)s"

msgid "Select your character!"
msgstr "Selecciona tu personaje"

msgid "Total registration fee"
msgstr "Cuota total de inscripción"

msgid "Unknow error on upload"
msgstr "Error desconocido al cargar"

msgid "Welcome to LarpManager"
msgstr "¡Bienvenido a LarpManager"

msgid "Workshop already done!"
msgstr "¡Taller ya realizado!"

msgid "give them this address"
msgstr "dales esta dirección"

msgid "history of preferences"
msgstr "historial de preferencias"

msgid "A short tagline, slogan"
msgstr "Un eslogan corto"

msgid "Background of web pages"
msgstr "Fondo de las páginas web"

msgid "Candidates at the polls"
msgstr "Candidatos en las votaciones"

msgid "Character customisation"
msgstr "Personalización de personajes"

msgid "Character customization"
msgstr "Personalización de personajes"

msgid "Character relationships"
msgstr "Relaciones del personaje"

msgid "Collection participated"
msgstr "Colectas participadas"

msgid "Create a new collection"
msgstr "Crear una nueva colecta"

msgid "Discount code not valid"
msgstr "Código de descuento no válido"

msgid "Download complete sheet"
msgstr "Descargar la ficha completa"

msgid "Indicate only if rate 0"
msgstr "Indicar sólo si tasa 0"

msgid "Join the collection for"
msgstr "Únete a la colecta para"

msgid "List payments to verify"
msgstr "Listar pagos a verificar"

msgid "Manage event accounting"
msgstr "Gestionar la contabilidad de eventos"

msgid "Manage the event quests"
msgstr "Gestionar las misiones de eventos"

msgid "Maximum number of votes"
msgstr "Número máximo de votos"

#, python-format
msgid "Minimum age: %(number)d"
msgstr "Edad mínima: %(number)d"

msgid "Minimum number of votes"
msgstr "Número mínimo de votos"

msgid "Move registration event"
msgstr "Mover el evento de registro"

msgid "Number of primary spots"
msgstr "Número de plazas principales"

msgid "Number of waiting spots"
msgstr "Número de plazas en espera"

msgid "Please check them below"
msgstr "Compruébelos a continuación"

msgid "Pre registrations total"
msgstr "Total de preinscripciones"

msgid "Pre-registration active"
msgstr "Preinscripción activa"

msgid "Pre-registrations saved"
msgstr "¡Preinscripciones guardadas"

msgid "Registration conditions"
msgstr "Condiciones de inscripción"

msgid "Registrations not open!"
msgstr "¡La inscripción aún no está abierta!"

msgid "Reminder membership fee"
msgstr "Recordatorio cuota de afiliación"

msgid "Thanks for your support"
msgstr "Gracias por su apoyo al acto"

msgid "Update your data in the"
msgstr "Actualice sus datos en"

msgid "What are you doing here"
msgstr "¿Qué haces aquí todavía"

msgid "You have made a mistake"
msgstr "¡Has cometido un error"

msgid "display (question text)"
msgstr "visualización (texto de la pregunta)"

msgid "Cancel your registration"
msgstr "Cancelar inscripción"

msgid "Check double speed larps"
msgstr "Comprobar duplicados en Escenas Previas"

msgid "Check missing speed larp"
msgstr "Comprobar Escenas Previas no encontradas"

msgid "Code two capital letters"
msgstr "Código dos mayúsculas"

msgid "Disable character finder"
msgstr "Desactivar el buscador de caracteres"

#, python-format
msgid "Disbursement %(credits)s"
msgstr "Desembolso %(credits)s"

msgid "Display all sent e-mails"
msgstr "Mostrar todos los correos electrónicos enviados"

msgid "Go to the quests of type"
msgstr "Ir a las misiones de tipo"

msgid "Go to the tokens history"
msgstr "Acceder al historial de tokens"

msgid "Lightweight board (Test)"
msgstr "Tablero ligero (Test)"

msgid "Manages event's expenses"
msgstr "Gestiona los gastos del evento"

msgid "New delegate user added!"
msgstr "¡Nuevo usuario delegado añadido!"

msgid "New organization created"
msgstr "Nueva organización creada"

#, python-format
msgid "New question by %(user)s"
msgstr "Nueva pregunta de %(user)s"

msgid "No, I don't want updates"
msgstr "No, no quiero actualizaciones"

msgid "Provisional registration"
msgstr "Registro provisional"

msgid "Regeneration pdf started"
msgstr "¡Regeneración de pdf iniciada"

msgid "Reload cached event data"
msgstr "Recargar datos de eventos en caché"

msgid "Secret registration link"
msgstr "Enlace de inscripción secreto"

msgid "The subdomain identifier"
msgstr "El identificador del subdominio"

msgid "Try the sheet generation"
msgstr "Probar la generación de hojas"

msgid "Upload verified payments"
msgstr "Subir pagos verificados"

msgid "Your registration ticket"
msgstr "Su billete de entrada"

msgid "check lack relationships"
msgstr "comprobar falta de relaciones"

msgid "not visible at this time"
msgstr "no visible en este momento"

msgid "'player' (player's email)"
msgstr "'player' (correo electrónico del jugador)"

msgid "Choose the payment method"
msgstr "Elija el medio de pago"

msgid "Go to the preferences for"
msgstr "Ir a preferencias para"

msgid "Initial experience points"
msgstr "Puntos de experiencia iniciales"

msgid "Intermediary channel code"
msgstr "Código del canal intermediario"

msgid "Invoice already confirmed"
msgstr "Factura ya confirmada"

msgid "Kitchen - food, tableware"
msgstr "Cocina - alimentos, vajilla"

msgid "Manage the event factions"
msgstr "Gestionar las facciones del evento"

msgid "Manage the event handouts"
msgstr "Gestionar los folletos del evento"

msgid "Manage volunteer registry"
msgstr "Gestionar el registro de voluntarios"

#, python-format
msgid "New message from %(user)s"
msgstr "Nuevo mensaje de %(user)s"

msgid "Now you can create badges"
msgstr "Ahora puedes crear insignias"

msgid "Optional - email reply to"
msgstr "Opcional - respuesta por correo electrónico a"

msgid "Payment already confirmed"
msgstr "Pago ya confirmado"

msgid "Receipt already confirmed"
msgstr "Recibo ya confirmado"

msgid "Registration opening date"
msgstr "Fecha de apertura de las inscripciones"

#, python-format
msgid "Registration to %(event)s"
msgstr "Inscripción en %(event)s"

msgid "Request sent for approval"
msgstr "Solicitud enviada para su aprobación"

msgid "Show available characters"
msgstr "Mostrar caracteres disponibles"

msgid "These are our past events"
msgstr "Estos son nuestros eventos anteriores"

msgid "Upload of photo and video"
msgstr "Subir fotos y vídeos"

msgid "Upload your profile photo"
msgstr "Sube tu foto de perfil"

msgid "Use of third party assets"
msgstr "Uso de recursos de terceros"

msgid "We're sorry to see you go"
msgstr "Sentimos que te vayas"

msgid "What would you like to do"
msgstr "¿Qué le gustaría hacer"
<<<<<<< HEAD
=======

msgid "cancel your registrations"
msgstr "cancela tus inscripciones"
>>>>>>> 3c576446

msgid "Access character creation!"
msgstr "Acceso a la creación de personajes"

msgid "Access the event dashboard"
msgstr "Acceder al panel de eventos"

msgid "Can't copy from same event"
msgstr "No se puede copiar desde el mismo evento"

msgid "Check inverse relationship"
msgstr "Comprobar relaciones inversas"

msgid "Discover the game factions"
msgstr "¡Descubre las facciones de juego"

msgid "Edit your character's data"
msgstr "Edita los datos de tu personaje"

#, python-format
msgid "Feature %(name)s activated"
msgstr "¡Característica %(name)s activada"

msgid "Give a card to your friend"
msgstr "Regala una tarjeta a tu amigo"

msgid "Hide unassigned characters"
msgstr "Ocultar caracteres no asignados"

msgid "Manage inventory and items"
msgstr "Gestionar el inventario y los artículos"

msgid "Manage the event prologues"
msgstr "Gestionar los prólogos de los actos"

msgid "Manages the runs of events"
msgstr "Gestiona las carreras de eventos"

msgid "Now you can create inflows"
msgstr "Ahora puede crear flujos de entrada"

msgid "Option no longer available"
msgstr "Opción ya no disponible"

msgid "Pre-register to the event!"
msgstr "¡Preinscríbete al evento!"

msgid "Registration not yet open!"
msgstr "¡La inscripción aún no está abierta!"

msgid "Short name - international"
msgstr "Nombre corto - internacional"

msgid "The following will be used"
msgstr "Se utilizará lo siguiente"

msgid "The name of the competence"
msgstr "El nombre de la competencia"

msgid "These fields are mandatory"
msgstr "Estos campos son obligatorios"

msgid "Total remaining to be paid"
msgstr "Total pendiente de pago"

msgid "View photos from the event"
msgstr "¡Ver fotos del evento"

msgid "Waiting list registrations"
msgstr "Inscripciones en lista de espera"

msgid "Wrong number of characters"
msgstr "Número incorrecto de caracteres"

msgid "You can contact us at this"
msgstr "Puede ponerse en contacto con nosotros en"

msgid "You can't access this way!"
msgstr "¡No puedes acceder así!"

msgid "You have use a friend code"
msgstr "Has utilizado un código de amigo"

msgid "(click on image to enlarge)"
msgstr "(haz clic en la imagen para ampliarla)"

msgid "Additional free payment fee"
msgstr "Cuota de pago gratuito adicional"

#, python-format
msgid "Bring a friend to %(event)s"
msgstr "¡Traiga a un amigo a %(event)s"

msgid "Confirmation of expenditure"
msgstr "Confirmación de gastos"

msgid "Description - international"
msgstr "Descripción - internacional"

msgid "Enter your preferences here"
msgstr "Indica aquí tus preferencias"

msgid "Is it selectable by players"
msgstr "¿Es seleccionable por los jugadores"

msgid "Loading performed, see logs"
msgstr "Carga realizada, ver logs"

msgid "Manage player registrations"
msgstr "Gestionar las inscripciones de jugadores"

msgid "Manage quiz-style workshops"
msgstr "Gestionar talleres tipo test"

msgid "Manage the event characters"
msgstr "Gestionar los personajes del evento"

msgid "Members of the Organization"
msgstr "Miembros de la organización"

msgid "Membership fees in approval"
msgstr "Cuotas de afiliación aprobadas"

msgid "Missing casting preferences"
msgstr "Faltan preferencias de reparto"

msgid "Name of badge to be awarded"
msgstr "Nombre de la insignia que se concederá"

msgid "Now you can create outflows"
msgstr "Ahora puede crear salidas"

msgid "Player registration process"
msgstr "Proceso de registro de jugadores"

msgid "Pre-registration cancelled!"
msgstr "Preinscripción anulada"

msgid "Reminder membership request"
msgstr "Recordatorio solicitud de adhesión"

msgid "Various additional features"
msgstr "Diversas funciones adicionales"

msgid "View limited ticket options"
msgstr "Ver opciones de entradas limitadas"

msgid "Withheld as transaction fee"
msgstr "Retención como coste de transacción"

msgid "Would you like to change it"
msgstr "¿Quiere cambiarlo"

msgid "You are regularly signed up"
msgstr "¡Ya estás inscrito"

msgid "You are signed up as Filler"
msgstr "¡Estás registrado como Relleno"

msgid "options (number of options)"
msgstr "opciones (número de opciones)"

msgid "please fill in your profile"
msgstr "rellene su perfil"

msgid "Contents of the special page"
msgstr "Contenidos de la página especial"

msgid "Cover photo fo the character"
msgstr "Foto de presentación del personaje"

msgid "Description of free donation"
msgstr "Descripción de la donación gratuita"

#, python-format
msgid "Feature %(name)s deactivated"
msgstr "¡Característica %(name)s desactivada"

msgid "If checked: members can vote"
msgstr "Si está marcada: los miembros pueden votar"

msgid "Link to close the collection"
msgstr "Enlace para cerrar la colección"

msgid "List of content-related tags"
msgstr "Lista de etiquetas relacionadas con el contenido"

msgid "Manage the event speed-larps"
msgstr "Gestionar los speed-larps de los eventos"

msgid "Membership request submitted"
msgstr "Solicitud de afiliación enviada"

msgid "Player customisation updated"
msgstr "Personalización de los jugadores actualizada"

#, python-format
msgid "Trait assigned for %(event)s"
msgstr "Rasgo asignado para %(event)s"

msgid "payment pending confirmation"
msgstr "pago pendiente de confirmación"

msgid "Already existing relationship"
msgstr "Relación ya existente"

#, python-format
msgid "Approval %(user)s as %(role)s"
msgstr "Aprobación %(user)s como %(role)s"

msgid "Buy skills for your character"
msgstr "Compra habilidades para tu personaje"

msgid "Date of issue of the document"
msgstr "Fecha de expedición del documento"

msgid "Indicate the outflow category"
msgstr "Indicar la categoría del gasto"

msgid "List inverse relationships of"
msgstr "Enumere las relaciones inversas de"

msgid "Manages modules for workshops"
msgstr "Gestiona módulos para talleres"

msgid "Maximum number of preferences"
msgstr "Número máximo de preferencias"

msgid "Minimum number of preferences"
msgstr "Número mínimo de preferencias"

msgid "Now you can create characters"
msgstr "Ahora puedes crear personajes"

msgid "Number of tickets to be drawn"
msgstr "Número de entradas que se sortearán"

#, python-format
msgid "Personal code: <b>%(cod)s</b>"
msgstr "Código personal: <b>%(cod)s</b>"

#, python-format
msgid "Pre-registration at %(event)s"
msgstr "Preinscripción en %(event)s"

msgid "Preferred navigation language"
msgstr "Idioma de navegación preferido"

msgid "Promotion - site, advertising"
msgstr "Promoción - sitio web, publicidad"

msgid "Registrations opening not set"
msgstr "Apertura de registros no fijada"

#, python-format
msgid "Request refund from: %(user)s"
msgstr "Solicitar reembolso a: %(user)s"

msgid "Select the new ability to get"
msgstr "Selecciona la nueva habilidad"

msgid "The total registration fee is"
msgstr "La cuota total de inscripción es de"

msgid "Transportation - gas, highway"
msgstr "Transporte - gasolina, autopista"

msgid "Unconverted pre-registrations"
msgstr "Preinscripciones no convertidas"

msgid "Your account is now activated"
msgstr "Tu cuenta ha sido activada"

msgid "check excessive relationships"
msgstr "Ver relaciones excesivas"

#, python-format
msgid "Complete payment for %(event)s"
msgstr "Pago completo de %(event)s"

msgid "Delay in yearly membership fee"
msgstr "Retraso en la cuota anual de afiliación"

msgid "Font to be used in page titles"
msgstr "Fuente que se utilizará en los títulos"

msgid "General event management tools"
msgstr "Herramientas generales de gestión de eventos"

msgid "Manage organization accounting"
msgstr "Gestionar la contabilidad de la organización"

msgid "Manage questions for workshops"
msgstr "Gestionar las preguntas de los talleres"

msgid "Registrations on external link"
msgstr "Inscripciones en enlace externo"

msgid "Review players' sensitive data"
msgstr "Revisar los datos sensibles de los jugadores"

msgid "Select the new photo to upload"
msgstr "Selecciona la nueva foto a subir"

msgid "The registrations to the event"
msgstr "Las inscripciones al evento"

msgid "Upload and host files directly"
msgstr "Subir y alojar archivos directamente"

msgid "We are processing your payment"
msgstr "Estamos procesando su pago"

msgid "Writing and storytelling tools"
msgstr "Herramientas de escritura y narración"

msgid "Your friend code has been used"
msgstr "Tu código de amigo ha sido utilizado"

msgid "Activate features for the event"
msgstr "Activar funciones para el evento"

msgid "After confirmation, add another"
msgstr "Tras la confirmación, añada otro"

msgid "Assigning characters to players"
msgstr "Asignación de personajes a los jugadores"

msgid "Browse the presentation website"
msgstr "Navega por la web de presentación"

msgid "Choice available, click to lock"
msgstr "Elección disponible, haga clic para bloquear"

msgid "Data share removed successfully"
msgstr "¡Datos compartidos eliminados con éxito"

msgid "Did you check and is it correct"
msgstr "¿Lo has comprobado y es correcto"

msgid "Discover the coming soon events"
msgstr "¡Descubre los próximos eventos"

msgid "Filter or search the characters"
msgstr "Filtra o busca los personajes"

msgid "Manage the registration tickets"
msgstr "Gestionar los tickets de registro"

msgid "Manage the type of event quests"
msgstr "Gestionar el tipo de misiones de eventos"

#, python-format
msgid "Membership fee payment %(year)s"
msgstr "Pago de acciones %(year)s"

msgid "Name of the free donation field"
msgstr "Nombre del campo de donación gratuita"

msgid "Name to be displayed for tokens"
msgstr "Nombre que se mostrará para las fichas"

msgid "Now you can add inventory items"
msgstr "Ahora puedes añadir artículos del inventario"

#, python-format
msgid "Password reset of user %(user)s"
msgstr "Restablecimiento de contraseña del usuario %(user)s"

msgid "Relationships of your character"
msgstr "Enlaces de su personaje"

msgid "Review the annual budget report"
msgstr "Revisar el informe presupuestario anual"

msgid "Select only one primary faction"
msgstr "Selecciona sólo una facción principal"

msgid "Set design - staging, materials"
msgstr "Escenografía - accesorios, materiales"

msgid "Show questions already answered"
msgstr "Mostrar preguntas ya contestadas"

msgid "So far you have paid a total of"
msgstr "Hasta ahora ha pagado un total de"

msgid "Surcharge applied to the ticket"
msgstr "Recargo aplicado al billete"

msgid "This page shows the event plots"
msgstr "Esta página muestra las parcelas del evento"

msgid "This page shows the run signups"
msgstr "Esta página muestra las inscripciones al pase"

msgid "To log back in with the account"
msgstr "Para volver a conectarse con la cuenta"

msgid "Total of recorded money inflows"
msgstr "Total de entradas de dinero registradas"

msgid "Will be shown in the event page"
msgstr "Se mostrará en la página del evento"

msgid "You have completed the payment!"
msgstr "¡Has completado el pago!"

msgid "Your question has been answered"
msgstr "Tu pregunta ha sido respondida"

msgid "check nonexistent relationships"
msgstr "comprobar relaciones inexistentes"

msgid "'ticket' (ticket name or number)"
msgstr "ticket\" (nombre o número del ticket)"

msgid "Added to the bottom of all pages"
msgstr "Añadido al final de todas las páginas"

msgid "Cancellation for missing payment"
msgstr "Anulación por impago"

msgid "Cancellation for missing profile"
msgstr "Anulación por falta de perfil"

#, python-format
msgid "Character assigned for %(event)s"
msgstr "Carácter asignado para %(event)s"

msgid "Copy elements from another event"
msgstr "Copiar elementos de otro evento"

msgid "Costumes - make up, cloth, armor"
msgstr "Disfraces - maquillaje, telas, armaduras"

msgid "Display secret registration link"
msgstr "Mostrar enlace de registro secreto"

msgid "Displays list of emails of users"
msgstr "Muestra la lista de correos electrónicos de los usuarios"

msgid "Do you want to tell us something"
msgstr "¿Hay algo que quieras decirnos"

msgid "Hide players without a character"
msgstr "Ocultar a los jugadores sin personaje"

msgid "Manage the registration sections"
msgstr "Gestionar las secciones de inscripción"

msgid "Managing money flow and finances"
msgstr "Gestionar el flujo de dinero y las finanzas"

msgid "Membership request not submitted"
msgstr "Solicitud de afiliación no presentada"

msgid "Miscellaneous operating expenses"
msgstr "Gastos diversos de funcionamiento"

msgid "Name to be displayed for credits"
msgstr "Nombre que aparecerá en los créditos"

msgid "Now you can create url shortners"
msgstr "Ahora puedes crear URL cortas"

msgid "Now you can set the vote options"
msgstr "Ahora puedes configurar las opciones de voto"

msgid "Now you can verify wire payments"
msgstr "Ahora puede verificar los pagos por transferencia"

msgid "Please upload your profile photo"
msgstr "Sube tu foto de perfil"

msgid "Reimbursement request item added"
msgstr "Solicitud de reembolso añadida"

msgid "Select a file with extension csv"
msgstr "Selecciona un archivo con la extensión \"csv\""

msgid "Select the character's key words"
msgstr "Indica las palabras clave del personaje"

msgid "Sum of payments received through"
msgstr "Suma de los pagos recibidos a través de"

msgid "The setting / genre of the event"
msgstr "El marco / género del acto"

msgid "This page shows the event quests"
msgstr "Esta página muestra las misiones del evento"

msgid "Total of recorded money outflows"
msgstr "Total de salidas de dinero registradas"

msgid "Verify that the data are correct"
msgstr "Comprueba que los datos son correctos"

msgid "Voting for the Executive is open"
msgstr "La votación para el Comité Ejecutivo está abierta,"

#, python-format
msgid "A question was asked by: %(user)s"
msgstr "Una pregunta fue hecha por: %(user)s"

msgid "Access the organization dashboard"
msgstr "Acceder al panel de control de la organización"

#, python-format
msgid "Achievement assignment: %(badge)s"
msgstr "Asignación de logros: %(badge)s"

msgid "Ask the organisers to activate it"
msgstr "Pide a los organizadores que lo activen"

msgid "Complete name of the Organization"
msgstr "Nombre completo de la Organización"

#, python-format
msgid "Confirm registration to %(event)s"
msgstr "Confirmar entrada a %(event)s"

msgid "Discover what this event is about"
msgstr "¡Descubre de qué trata este evento"

msgid "Fill out the event prep questions"
msgstr "Rellena las preguntas preparatorias del evento"

msgid "For more information, write to us"
msgstr "Si desea más información, escríbanos"

msgid "Go to the history preferences for"
msgstr "Ir al historial de preferencias de"

msgid "Indicate your level of experience"
msgstr "Indica tu nivel de experiencia"

msgid "Lottery tickets currently present"
msgstr "Hay entradas de lotería disponibles"

msgid "Now you can set the taxes options"
msgstr "Ahora puedes configurar las opciones de impuestos"

msgid "This page shows the url shortners"
msgstr "Esta página muestra las url abreviadas"

msgid "Total participation fees received"
msgstr "Total de derechos de participación percibidos"

msgid "Unfortunately these things happen"
msgstr "Por desgracia, estas cosas pasan"

msgid "Verify manually approved payments"
msgstr "Verificar los pagos aprobados manualmente"

msgid "View all event information in the"
msgstr "Ver toda la información del evento en el"

msgid "Access the list of your characters"
msgstr "¡Accede a la lista de personajes"

msgid "Date of expiration of the document"
msgstr "Fecha de expiración del documento"

msgid "Delay in organization registration"
msgstr "Retraso en el registro de la organización"

msgid "Empty relationship check (no text)"
msgstr "Comprobación de relaciones vacías (sin texto)"

#, python-format
msgid "Feature %(name)s already activated"
msgstr "La función %(name)s ya está activada"

msgid "Find out what quests are available"
msgstr "¡Descubre las misiones disponibles"

msgid "If checked, allow ticket tier: NPC"
msgstr "Si está marcada, permite el nivel de ticket: NPC"

msgid "Manage the registration surcharges"
msgstr "Gestionar los recargos de registro"

msgid "Manage the type of event prologues"
msgstr "Gestionar el tipo de eventos prologados"

msgid "Manages registration cancellations"
msgstr "Gestiona las anulaciones de inscripciones"

msgid "Manually confirm payments received"
msgstr "Confirmar manualmente los pagos recibidos"

msgid "Now you can create event templates"
msgstr "Ahora puedes crear plantillas de eventos"

#, python-format
msgid "Registration updated for %(event)s"
msgstr "Inscripción a %(event)s actualizada"

#, python-format
msgid "Registration updated to %(event)s!"
msgstr "¡Inscripción actualizada a %(event)s!"

#, python-format
msgid "Registrations opening at: %(date)s"
msgstr "Apertura de inscripciones en: %(date)s"

msgid "Secretarial - stationery, printing"
msgstr "Papelería - suministros, impresión"

msgid "Select a file with extension 'zip'"
msgstr "Seleccione un archivo con extensión \"zip"

msgid "The amount of your contribution is"
msgstr "El importe de su contribución es"

msgid "The collection has been activated!"
msgstr "¡La colección ha sido activada!"

msgid "The collection has been delivered!"
msgstr "La colección ha sido entregada."

msgid "The form is saved every 30 seconds"
msgstr "El formulario se guarda cada 30 segundos"

msgid "The payment has not been completed"
msgstr "El pago no se ha completado"

#, python-format
msgid "Ticket selected: <b>%(ticket)s</b>"
msgstr "Ticket seleccionado: <b>%(ticket)s</b>"

msgid "You are about to make a payment of"
msgstr "Estás a punto de hacer un pago de"

msgid "Your updated registration total is"
msgstr "Su total de entradas actualizado es"

msgid "to confirm it proceed with payment"
msgstr "para confirmarlo proceda al pago"

#, python-format
msgid "(<a href='%(url)s'>answer here</a>)"
msgstr "(<a href='%(url)s'>responda aquí</a>)"

msgid "Image shown on homepage as promoter"
msgstr "Imagen mostrada en la página de inicio como promoción"

msgid "Insert the html code for the footer"
msgstr "Introduzca el código html para el pie de página"

msgid "Insert the html code for the header"
msgstr "Introduzca el código html para la cabecera"

msgid "Manage the type of character skills"
msgstr "Gestionar el tipo de habilidades del personaje"

#, python-format
msgid "Membership registration of %(user)s"
msgstr "Suscripción de %(user)s"

msgid "Message sent, thanks for writing us"
msgstr "Mensaje enviado, ¡gracias por escribirnos"

msgid "Name of the discount - internal use"
msgstr "Nombre del descuento - para uso interno"

msgid "Now you can create the receipt text"
msgstr "Ahora puede crear el texto del recibo"

msgid "Now you can set the casting options"
msgstr "Ahora puedes configurar las opciones de casting"

msgid "Payments pending delegated accounts"
msgstr "Pagos pendientes de cuentas delegadas"

#, python-format
msgid "Reimbursement request for %(event)s"
msgstr "Reclamación de %(event)s"

msgid "Review historical financial records"
msgstr "Revisar los registros financieros históricos"

msgid "here the conditions of registration"
msgstr "aquí las condiciones de inscripción"

msgid "Cast your vote for the new Executive"
msgstr "¡Vota para la nueva junta ejecutiva"

msgid "Confirmation of registration request"
msgstr "Confirmación de la solicitud de inscripcion"

msgid "Error processing payment, contact us"
msgstr "Error al procesar el pago, contáctanos"

msgid "Extended description - international"
msgstr "Descripción ampliada - internacional"

#, python-format
msgid "Feature %(name)s already deactivated"
msgstr "La función %(name)s ya está desactivada"

msgid "If checked, allow ticket tier: Staff"
msgstr "Si está marcada, permite el nivel de entrada: Personal"

msgid "Indicate the amount of your donation"
msgstr "Indica el importe de tu donación"

msgid "Indicates the details of the request"
msgstr "Indica los detalles de la solicitud"

msgid "Manage the models for event handouts"
msgstr "Gestionar los modelos de folletos para eventos"

msgid "Now you can create the filler ticket"
msgstr "Ahora puede crear el ticket de relleno"

msgid "Now you can set the discount options"
msgstr "Ahora puedes configurar las opciones de descuento"

msgid "Now you can set the reminder options"
msgstr "Ahora puedes configurar las opciones de recordatorio"

msgid "Only really important communications"
msgstr "Sólo las comunicaciones realmente importantes"

msgid "Regenerate (recreates all pdf: slow)"
msgstr "Regenerar (recrea todos los pdf: lento)"

#, python-format
msgid "Registration cancelled for %(event)s"
msgstr "Darse de baja de %(event)s"

msgid "Registration completed successfully!"
msgstr "¡Cuenta creada correctamente!"

#, python-format
msgid "Registration confirmed at %(event)s!"
msgstr "¡Inscripción confirmada en %(event)s!"

#, python-format
msgid "Role approval %(role)s per %(event)s"
msgstr "Aprobación de roles %(role)s por %(event)s"

msgid "Show all the traits to those present"
msgstr "¿Mostrar todos los agentes a los presentes"

msgid "Terms and Conditions of registration"
msgstr "Condiciones de participación"

msgid "They need to complete it immediately"
msgstr "Tienen que completarlo inmediatamente"

msgid "Tickets that have already been drawn"
msgstr "Entradas que ya han sido sorteadas"

msgid "Update here the registration options"
msgstr "¡Actualiza las opciones de inscripción"

#, python-format
msgid "Utilisation %(tokens)s per %(event)s"
msgstr "Utilización %(tokens)s por %(event)s"

msgid "View the complete list of our events"
msgstr "¡Consulta la lista completa de nuestros eventos"

msgid "You are currently logged in with the"
msgstr "Actualmente está conectado con el"

msgid "You have been awarded an achievement"
msgstr "Has conseguido un logro"

msgid "Added to the bottom of all mails sent"
msgstr "Añadido al final de todos los correos enviados"

msgid "Assign selected characters to players"
msgstr "Asigna los personajes seleccionados a los jugadores"

msgid "If checked, allow ticket tier: Seller"
msgstr "Si está marcada, permite el nivel de entradas: Vendedor"

msgid "Indicates accurate safety information"
msgstr "Indicanos la información de seguridad precisa"

msgid "Location - rent, gas, overnight stays"
msgstr "Localización - alquiler, gasolina, alojamientos"

msgid "Manage answers for workshop questions"
msgstr "Gestionar las respuestas a las preguntas de los talleres"

msgid "Manage donations performed by players"
msgstr "Gestionar las donaciones realizadas por los jugadores"

msgid "Manage questions asked by the players"
msgstr "Gestionar las preguntas de los jugadores"

msgid "Manage the organization main settings"
msgstr "Gestionar los ajustes principales de la organización"

msgid "Manage the pre-registrations received"
msgstr "Gestionar las preinscripciones recibidas"

msgid "Mirror type character, not selectable"
msgstr "Personaje reflejo, no seleccionable"

msgid "Now you can create fixed installments"
msgstr "Ahora puedes crear cuotas fijas"

msgid "Now you can create the lottery ticket"
msgstr "Ahora puedes crear el billete de lotería"

msgid "Now you can create the progress steps"
msgstr "Ahora puede crear los pasos de progreso"

msgid "Now you can create the waiting ticket"
msgstr "Ahora puede crear el ticket de espera"

msgid "Now you can review players' questions"
msgstr "Ahora puedes revisar las preguntas de los jugadores"

msgid "Now you can review the annual balance"
msgstr "Ahora puedes revisar el balance anual"

msgid "Now you can review users mailing list"
msgstr "Ahora puede revisar la lista de correo de los usuarios"

msgid "Now you can set customization options"
msgstr "Ahora puedes configurar las opciones de personalización"

msgid "Now you can set the legal notice text"
msgstr "Ahora puede establecer el texto del aviso legal"

msgid "Players that DID NOT send preferences"
msgstr "Jugadores que NO enviaron preferencias"

#, python-format
msgid "Registration to %(event)s by %(user)s"
msgstr "Inscripción en %(event)s de %(user)s"

msgid "Select the organisation to proceed to"
msgstr "Seleccione la organización a la que desea dirigirse"

msgid "This page shows cancelled enrollments"
msgstr "Esta página muestra las inscripciones canceladas"

msgid "Total amount refunded to participants"
msgstr "Importe total reembolsado a los participantes"

#, python-format
msgid "Utilisation %(credits)s per %(event)s"
msgstr "Utilización %(credits)s por %(event)s"

msgid "You are signed up in the waiting list"
msgstr "¡Estás en lista de espera"

msgid "description (application description)"
msgstr "descripción (descripción de la aplicación)"

#, python-format
msgid " Hurry: only %(num)d tickets available"
msgstr " Date prisa: sólo quedan %(num)d entradas disponibles"

#, python-format
msgid "Activate collection for: %(recipient)s"
msgstr "Activar colecta para: %(recipient)s"

msgid "Activate features for the organization"
msgstr "Activar funciones para la organización"

msgid "Activation failed. Mail us the details"
msgstr "La activación de la cuenta ha fallado. Escríbenos para notificárnoslo"

msgid "Attention, the tax code does not match"
msgstr "Atención, ¡el código fiscal no coincide"

msgid "Briefly describe what the box contains"
msgstr "Describe brevemente el contenido de la caja"

msgid "Check the validity of the fiscal code."
msgstr "Compruebe la validez del código fiscal."

msgid "Event display and visual customization"
msgstr "Visualización y personalización de eventos"

msgid "Fill in your character's relationships"
msgstr "Rellena las relaciones de tu personaje"

msgid "Manage fields that track players’ data"
msgstr "Gestionar los campos que rastrean los datos de los jugadores"

msgid "Membership of the Organization refused"
msgstr "¡Solicitud de afiliación denegada"

msgid "Now you can host files in the platform"
msgstr "Ahora puedes alojar archivos en la plataforma"

msgid "Now you can start creating speed-larps"
msgstr "Ya puedes empezar a crear speed-larps"

msgid "The following registrations were drawn"
msgstr "Se han elegido las siguientes inscripciones"

msgid "We ask you to pay the remaining amount"
msgstr "Le pedimos que pague el importe restante"

msgid "You already have an assigned character"
msgstr "Ya tienes un personaje asignado"

msgid "You are about to perform a donation of"
msgstr "Estas a punto de hacer una donación de"

msgid "Click below to confirm the cancellation"
msgstr "Haz clic a continuación para confirmar tu cancelación"

#, python-brace-format
msgid "Completed module. Remaining: {number:d}"
msgstr "Módulo completado. Restante: {number:d}"

msgid "Date from when the surcharge is applied"
msgstr "Fecha a partir de la cual se aplica el recargo"

msgid "Electronics - computers, hitech, lights"
msgstr "Electrónica - ordenadores, tecnología, luces"

msgid "If checked, makes visible the speedlarp"
msgstr "Si está marcada, hace visible el speedlarp"

msgid "If you need help, remember to check out"
msgstr "Si necesita ayuda, no olvide consultar"

msgid "Manage player questions and answer them"
msgstr "Gestionar las preguntas de los jugadores y responderlas"

msgid "Manages and assigns tasks to characters"
msgstr "Gestiona y asigna tareas a los personajes"

msgid "Manages events or organization expenses"
msgstr "Gestiona eventos o gastos de organización"

msgid "Manages events or organization revenues"
msgstr "Gestiona los ingresos de eventos u organizaciones"

#, python-format
msgid "Membership fee of %(user)s for %(year)s"
msgstr "Porcentaje de %(user)s por %(year)s"

msgid "Membership of the Organization accepted"
msgstr "¡Se acepta la afiliación a la organización"

msgid "Now you can create quests for the event"
msgstr "Ahora puedes crear misiones para el evento"

msgid "Now you can review the event's problems"
msgstr "Ahora puedes revisar los problemas del evento"

msgid "Now you can se the special page options"
msgstr "Ahora puedes ver las opciones de la página especial"

msgid "Photos and videos successfully uploaded"
msgstr "¡Fotos y vídeos cargados correctamente"

#, python-format
msgid "Registration cancellation for %(event)s"
msgstr "Darse de baja de %(event)s"

msgid "Sum of the signup fee, total to be paid"
msgstr "Suma de la cuota de inscripción, total a pagar"

msgid "The number of payments to split the fee"
msgstr "El número de plazos para dividir la cuota"

msgid "This page shows inventory custody items"
msgstr "Esta página muestra los artículos de custodia del inventario"

msgid "View the list of characters and players"
msgstr "Ver la lista de personajes y jugadores"

msgid "You are logged in with an email address"
msgstr "Ha iniciado sesión con una dirección de correo electrónico"

msgid "Characters are not visible at the moment"
msgstr "Los personajes no son visibles por el momento"

msgid "Copy this code and share it with friends"
msgstr "¡Copia este código y compártelo con tus amigos"

msgid "Describe exactly what condition it is in"
msgstr "Describe exactamente en qué condiciones se encuentra"

msgid "Did you check the required data properly"
msgstr "¿Has comprobado correctamente los datos requeridos"

msgid "Enables free pre-registration to events."
msgstr "Permite la preinscripción gratuita a eventos."

msgid "If you no longer wish to attend, you can"
msgstr "Si ya no desea asistir, puede"

msgid "If you wish to update your personal data"
msgstr "Si deseas actualizar tus datos personales"

msgid "Indicates the date on which the run ends"
msgstr "Indica la fecha en la que finaliza la ejecución"

msgid "Manage badges and assign them to players"
msgstr "Gestionar insignias y asignarlas a los jugadores"

msgid "Name of the ticket into which to convert"
msgstr "Tipo de entrada a la que se va a convertir"

msgid "Now you can set the dynamic installments"
msgstr "Ahora puedes fijar los plazos dinámicos"

msgid "One character more or less than expected"
msgstr "Un carácter más o menos de lo esperado"

msgid "Payment currently in review by the staff"
msgstr "Pago actualmente en revisión por el personal"

msgid "The collection was delivered to the user"
msgstr "La colección se entregó al usuario"

msgid "Well done, you've completed all modules!"
msgstr "Bien hecho, ¡has completado todos los módulos!"

msgid "Who takes it upon themselves to solve it"
msgstr "Quién se encarga de resolverlo"

msgid "Would you like to pay a different amount"
msgstr "¿Desea pagar un importe diferente"

msgid "You think you should have an achievement"
msgstr "¿Crees que deberías tener un logro"

#, python-format
msgid "Your card number is: <b>%(number)03d</b>"
msgstr "Su número de tarjeta es: <b>%(number)03d</b>"

msgid "if the character belongs to this element"
msgstr "si el carácter pertenece a este elemento"

msgid "Added at the top of the user profile page"
msgstr "Añadido en la parte superior de la página de perfil de usuario"

msgid "Choice locked, click to make it available"
msgstr "Elección bloqueada, haga clic para que esté disponible"

msgid "Describe exactly at which point it occurs"
msgstr "Describa exactamente en qué punto se produce"

msgid "I do it routinely, I have good experience"
msgstr "Lo hago regularmente, tengo bastante experiencia"

msgid "Manage the pre-registration of all events"
msgstr "Gestionar la preinscripción de todos los actos"

msgid "Now you can create the plots of the event"
msgstr "Ahora puedes crear las parcelas del evento"

msgid "Now you can set the optional amount field"
msgstr "Ahora puedes configurar el campo opcional de importe"

msgid "Request of membership to the Organization"
msgstr "Solicitud de afiliación a la Organización"

msgid "The first line is the names of the fields"
msgstr "La primera línea son los nombres de los campos"

msgid "This page shows the uploaded photo albums"
msgstr "Esta página muestra los álbumes de fotos cargados"

msgid "You are excluding (none of these filters)"
msgstr "Estás excluyendo (ninguno de estos filtros)"

msgid "You have exceeded the maximum text length"
msgstr "Ha superado la longitud máxima de texto"

msgid "Added at the top of the main calendar page"
msgstr "Añadido en la parte superior de la página principal del calendario"

msgid "Character already assigned, not selectable"
msgstr "Personaje ya asignado, no seleccionable"

msgid "Click on a name to go and view it directly"
msgstr "Haz clic en un nombre para verlo directamente"

#, python-format
msgid "Confirmation of registration for %(event)s"
msgstr "Confirmación de inscripción en %(event)s"

#, python-format
msgid "Details: %(details)s (<b>%(amount).2f</b>)"
msgstr "Detalles: %(details)s (<b>%(amount).2f</b>)"

msgid "Display all users data as members registry"
msgstr "Mostrar los datos de todos los usuarios como registro de miembros"

msgid "Display order with respect to all sections"
msgstr "Orden de visualización con respecto a todas las secciones"

msgid "For which day you will need transportation"
msgstr "¿Para qué día necesitas transporte"

msgctxt "event"
msgid "If checked: shows the genre for each event"
msgstr "Si está marcada: muestra el género de cada evento"

msgid "Indicates the date on which the run starts"
msgstr "Indica la fecha de inicio de la ejecución"

msgid "Manage collections participated by players"
msgstr "Gestionar las colecciones participadas por los jugadores"

msgid "Now you can create discounts for the event"
msgstr "Ahora puedes crear descuentos para el evento"

msgid "Now you can create prologues for the event"
msgstr "Ahora puedes crear prólogos para el evento"

msgid "Now you can create registration surcharges"
msgstr "Ahora puede crear recargos por registro"

msgid "Now you can review the volunteers registry"
msgstr "Ahora puede revisar el registro de voluntarios"

msgid "Now you can set the PDF generation options"
msgstr "Ahora puede configurar las opciones de generación de PDF"

#, python-format
msgid "Profile compilation reminder for %(event)s"
msgstr "Recordatorio de compilación de perfiles para %(event)s"

msgid "Select randomly lottery tickets to upgrade"
msgstr "Seleccione al azar billetes de lotería para actualizar"

msgid "This page performs checks on members' data"
msgstr "Esta página comprueba los datos de los afiliados"

msgid "This page shows for an element its history"
msgstr "Esta página muestra el historial de un elemento"

msgid "This page shows the organization inventory"
msgstr "Esta página muestra el inventario de la organización"

msgid "This page shows the prologues of the event"
msgstr "Esta página muestra los prólogos del evento"

msgid "This page summarises the system entries of"
msgstr "Esta página resume las entradas del sistema de"

msgid "Warning! Other users are editing this item"
msgstr "¡Advertencia! Otros usuarios están editando este elemento"

msgid "Allow to switch registration between events"
msgstr "Permitir cambiar de registro entre eventos"

#, python-format
msgid "Approval %(user)s as %(role)s for %(event)s"
msgstr "Aprobación de %(user)s como %(role)s para %(event)s"

#, python-format
msgid "Collection participation for: %(recipient)s"
msgstr "Participación en la recaudación para: %(recipient)s"

msgid "Describe exactly which players are involved"
msgstr "Describe exactamente qué jugadores están implicados"

msgid "Description to be shown on the special page"
msgstr "Descripción que se mostrará en la página especial"

msgid "Discount not combinable with other benefits"
msgstr "Descuento no acumulable a otras promociones"

msgid "Display order with respect to all questions"
msgstr "Orden de visualización con respecto a todas las preguntas"

msgid "Freely indicate the amount of your donation"
msgstr "Indica libremente la cantidad de tu donación"

msgid "If checked, allow ticket tier: Collaborator"
msgstr "Si está marcada, permite el nivel de ticket: Colaborador"

msgid "If checked, makes quests and traits visible"
msgstr "Si está marcada, hace visibles las misiones y los agentes"

msgid "If there are wrong data you can update your"
msgstr "Si hay datos incorrectos, actualiza tu"

msgid "Indicate precisely your field of experience"
msgstr "Indica tus campos de experiencia"

msgid "Indicate the tickets for which it is active"
msgstr "Indica las entradas para las que está activo"

msgid "Now you can set the player editing settings"
msgstr "Ahora puedes configurar los ajustes de edición del reproductor"

msgid "Review players' safety-related informations"
msgstr "Revisar la información relativa a la seguridad de los jugadores"

#, python-format
msgid "The sum was disbursed to you as %(credits)s"
msgstr "La suma le fue desembolsada en %(credits)s"

msgid "This page allows you to translate the event"
msgstr "Esta página te permite traducir el evento"

msgid "This page shows the characters of the event"
msgstr "Esta página muestra los personajes del evento"

msgid "This page shows the pre-signups for the run"
msgstr "Esta página muestra las preinscripciones para el pase"

msgid "This page shows the registration surcharges"
msgstr "En esta página se muestran los recargos de las inscripciones"

msgid "This page shows the roles of the characters"
msgstr "Esta página muestra los papeles de los personajes"

msgid "This page shows the speedlarps of the event"
msgstr "Esta página muestra las Escenas Previas del evento"

msgid "This page shows the types of event prologue"
msgstr "Esta página muestra los tipos de prólogo del evento"

msgid "Your gifted registration has been redeemed!"
msgstr "¡Tu inscripción regalada ha sido canjeada!"

msgid "Displays list of emails of signed-up players"
msgstr "Muestra la lista de correos electrónicos de los jugadores inscritos"

msgid "Do you wish to be reimbursed? Open a new one"
msgstr "¿Quieres que se te reembolse? Abrir una nueva"

msgid "Elements you wish to avoid in the assignment"
msgstr "Elementos que desea evitar en la tarea"

msgid "If checked: shows the tagline for each event"
msgstr "Si está marcada: muestra el eslogan de cada evento"

msgid "If checked: shows the website for each event"
msgstr "Si está marcada: muestra el sitio web de cada evento"

msgid "If you don't see an user, ask them to access"
msgstr "Si no ve ningún usuario, pídale que acceda a"

msgid "Manage invoices of payments and approve them"
msgstr "Gestionar las facturas de los pagos y aprobarlas"

msgid "Now you can create the factions of the event"
msgstr "Ahora puedes crear las facciones del evento"

msgid "Now you can create the handouts of the event"
msgstr "Ahora puedes crear los folletos del evento"

msgid "Now you can set the organization tax options"
msgstr "Ahora puede configurar las opciones fiscales de la organización"

msgid "Now you can set the registration secret link"
msgstr "Ahora puede establecer el enlace secreto de registro"

msgid "Oops! You gave one or more incorrect answers"
msgstr "¡Uy! Has dado una o más respuestas incorrectas"

msgid "Remember to put the prefix at the beginning!"
msgstr "Recuerda poner el prefijo al principio."

msgid "Select a character to add a new relationship"
msgstr "Selecciona un personaje para añadir una nueva relación"

msgid "There are no new runs scheduled at this time"
msgstr "Actualmente no hay nuevos pases programados"

msgid "This page allows you to add or edit an album"
msgstr "Esta página le permite añadir o editar un álbum"

msgid "This page shows organization inventory items"
msgstr "Esta página muestra los artículos del inventario de la organización"

msgid "This page shows your personal spending items"
msgstr "Esta página muestra tus partidas de gastos personales"

msgid "You are not yet a Member of the Organization"
msgstr "¡Aún no eres miembro de la Organización"

msgid "You are now logged in with your main account"
msgstr "Ya has iniciado sesión con tu cuenta principal"

msgid "You can upload data directly from a csv file"
msgstr "Puede cargar datos directamente desde un archivo csv"

msgid "Configure gateways to process player payments"
msgstr "Configurar pasarelas para procesar los pagos de los jugadores"

msgid "Customize buttons in the event navigation bar"
msgstr "Personalizar los botones de la barra de navegación de eventos"

msgid "If checked: shows the position for each event"
msgstr "Si está marcada: muestra la posición de cada evento"

msgid "Indicates the amount of reimbursement desired"
msgstr "Indica el importe de reembolso deseado"

msgid "Manage the registration questions and options"
msgstr "Gestionar las preguntas y opciones de registro"

msgid "Now you can copy elements from an other event"
msgstr "Ahora puedes copiar elementos de otro evento"

msgid "Now you can define registration form sections"
msgstr "Ahora puede definir las secciones del formulario de inscripción"

msgid "Now you can set the payment gateways settings"
msgstr "Ahora puede configurar las pasarelas de pago"

msgid "Now you can set the registration opening date"
msgstr "Ahora puede fijar la fecha de apertura de la inscripción"

msgid "Now you can set the terms and conditions text"
msgstr "Ahora puede establecer el texto de los términos y condiciones"

msgid "Place of birth not included in the ISTAT list"
msgstr "Lugar de nacimiento no incluido en la lista ISTAT"

msgid "Please indicate an email for the organization"
msgstr "Indica un correo oficial de la Organización"

#, python-format
msgid "Registration updated to %(event)s by %(user)s"
msgstr "Inscripción a %(event)s actualizada por %(user)s"

msgid "Select the event you wish to pre-register for"
msgstr "Selecciona el evento al que deseas preinscribirte"

msgid "The user has been assigned the specified role"
msgstr "Al usuario se le ha asignado el rol especificado"

msgid "This page shows the settings for PDF printing"
msgstr "En esta página muestra los ajustes para la impresión de PDF"

msgid "Amount of the next payment instalment required"
msgstr "Importe del siguiente pago pendiente"

msgid "Cancellation for missing yearly membership fee"
msgstr "Cancelación por falta de pago de la cuota anual"

msgid "Characters are only visible to logged in users"
msgstr "Los caracteres sólo son visibles para los usuarios registrados"

msgid "Cover in rectangular format - aspect ratio 4:3"
msgstr "Portada en formato rectangular - relación de aspecto 4:3"

msgid "Do you wish to be always updated on our events"
msgstr "¿Quieres estar al día de nuestros eventos"

msgid "Hint: The correct answers to this question are"
msgstr "Pista: Las respuestas correctas a esta pregunta son"

msgid "Indicates what gender you identify yourself as"
msgstr "Indícanos con qué género te identificas"

msgid "Manage your event expenses and upload receipts"
msgstr "Gestione los gastos de su evento y cargue los recibos"

msgid "Now you can review all organizations's members"
msgstr "Ahora puedes revisar los miembros de todas las organizaciones"

msgid "Now you can select which tickets can be gifted"
msgstr "Ahora puede seleccionar qué entradas pueden regalarse"

msgid "Now you can set the experience points settings"
msgstr "Ahora puedes configurar los puntos de experiencia"

msgid "Now you can set the external registration link"
msgstr "Ahora puede establecer el enlace de registro externo"

msgid "Photo (clear and understandable) of the object"
msgstr "Foto (clara y comprensible) del objeto"

msgid "Remember to put recipients separated by commas"
msgstr "Recuerda poner los destinatarios separados por comas"

msgid "Something went wrong in the account activation"
msgstr "Algo ha ido mal en la activación de la cuenta"

msgid "Sum of payments received with means of payment"
msgstr "Suma de los pagos recibidos con medios de pago"

msgid "This page allows you to add or edit a discount"
msgstr "Esta página le permite añadir o editar un descuento"

msgid "This page allows you to add or edit an invoice"
msgstr "Esta página le permite añadir o editar una factura"

msgid "This page allows you to fully view a character"
msgstr "Esta página le permite ver completamente un personaje"

msgid "This page shows the email lists of subscribers"
msgstr "Esta página muestra las listas de correo electrónico de los abonados"

msgid "This page summarizes px delivery to characters"
msgstr "Esta página resume la entrega de px a los personajes"

#, python-brace-format
msgid "This text will be added to the sheet of {name}"
msgstr "Este texto se añadirá a la hoja de {name}"

msgid "Total amount withheld for transfer commissions"
msgstr "Importe total retenido en concepto de comisiones de transferencia"

msgid "Your preferences have been saved in the system"
msgstr "Sus preferencias se han guardado en el sistema"

msgid "Added to the registration page, before the form"
msgstr "Añadido a la página de registro, antes del formulario"

msgid "Check consistency of the members’ personal data"
msgstr "Comprobar la coherencia de los datos personales de los afiliados"

msgid "Customize specific texts on the event interface"
msgstr "Personalizar textos específicos en la interfaz de eventos"

#, python-format
msgid "Donation of %(user)s, with reason: '%(reason)s'"
msgstr "Donación de %(user)s, con motivo: '%(reason)s'"

msgid "Email sent with instructions for password reset"
msgstr "Se ha enviado un correo con instrucciones para resetear la contraseña"

msgid "Indicate the country of which you are a citizen"
msgstr "Indique el país del que es ciudadano"

msgid "Indicates whether it can be selected by players"
msgstr "Indica si puede ser seleccionado por los jugadores"

msgid "Manage the traits available in the event quests"
msgstr "Gestionar los rasgos disponibles en las misiones de eventos"

msgid "Modify some character elements to make it yours"
msgstr "¡Modifica algunas características del personaje para hacerlo tuyo"

msgid "Now you can review the organization's deadlines"
msgstr "Ahora puede revisar los plazos de la organización"

msgid "Number of characters to be assigned (default 1)"
msgstr "Número de caracteres a asignar (por defecto 1)"

msgid "They are regularly paid for the following years"
msgstr "Se pagan regularmente los años posteriores"

msgid "This page allows you to add or edit a character"
msgstr "Esta página le permite añadir o editar un personaje"

msgid "This page allows you to edit a member's profile"
msgstr "Esta página le permite editar el perfil de un miembro"

msgid "Warning. The form contains errors to the fields"
msgstr "Atención El formulario contiene errores en los campos"

msgid "You are now logged in with the delegate account"
msgstr "Ahora ha iniciado sesión con la cuenta de delegado"

msgid "to confirm it, send your membership application"
msgstr "para confirmarlo, envíe su solicitud de afiliación"

msgid "A description of the skills / abilities involved"
msgstr "Descripción de las habilidades involucradas"

#, python-format
msgid "Access your character <a href='%(url)s'>here</a>"
msgstr "¡Accede a tu personaje <a href='%(url)s'>aquí</a>"

msgid "Describe exactly what risks it poses to the game"
msgstr "Describe exactamente los riesgos que entraña para el juego"

msgid "Discounts only applicable with new registrations"
msgstr "Descuentos solamente disponibles para nuevas inscripciones"

msgid "Displays lists of players to persuade to sign up"
msgstr "Muestra listas de jugadores a los que convencer para que se inscriban"

msgid "Here are the sign up options with limited number"
msgstr "Estas son las opciones de inscripción con disponibilidad  limitada"

msgid "I'm interested, but I don't have much experience"
msgstr "Estoy interesado, pero no tengo mucha experiencia"

msgid "If checked: shows the description for each event"
msgstr "Si está marcada: muestra la descripción de cada evento"

msgid "Is there anything else you would like to tell us"
msgstr "¿Hay algo más que quieras decirnos"

msgid "Manage the character skills purchaseable with XP"
msgstr "Gestionar las habilidades del personaje adquiribles con XP"

msgid "Names of the collaborators who are organizing it"
msgstr "Nombres de los colaboradores que lo organizan"

msgid "No additional payments are required at this time"
msgstr "No se requieren pagos adicionales en este momento"

msgid "Now you can set the fee for each payment gateway"
msgstr "Ahora puede establecer la tarifa para cada pasarela de pago"

#, python-format
msgid "Registration cancelled for %(event)s by %(user)s"
msgstr "Inscripción cancelada para %(event)s por %(user)s"

msgid "Shows the calculated tax amount on each payment."
msgstr "Muestra el importe del impuesto calculado en cada pago."

msgid "This page allows you to add or edit a competency"
msgstr "Esta página le permite añadir o editar una competencia"

msgid "This page allows you to upload a new photo album"
msgstr "Esta página te permite cargar un nuevo álbum de fotos"

msgid "This page shows all emails, both queued and sent"
msgstr ""
"Esta página muestra todos los correos electrónicos, tanto en cola como "
"enviados"

msgid "This page shows character assignments to players"
msgstr "Esta página muestra los personajes asignados a los jugadores"

msgid "This page shows the templates for event handouts"
msgstr "Esta página muestra las plantillas de los documentos del evento"

msgid "This page shows the types of quests in the event"
msgstr "Esta página muestra los tipos de misiones del evento"

msgid "To access this feature, you must first register!"
msgstr "Para acceder a esta función, primero debe registrarse."

msgid "You don't have a character assigned for this run"
msgstr "¡No tienes asignado ningún personaje en este pase"

msgid "You have already paid this year's membership fee"
msgstr "Ya has pagado la cuota de afiliación de este año"

msgid "awaiting member approval to proceed with payment"
msgstr "a la espera de la aprobación de los miembros para proceder al pago"

msgid "Added at the top of the search page of characters"
msgstr "Añadido en la parte superior de la página de búsqueda de caracteres"

msgid "Attention! The form contains errors in the fields"
msgstr "¡Atención! El formulario contiene errores en los siguientes campos"

msgid "Characters are only visible to registered players"
msgstr "Los personajes sólo son visibles para los jugadores registrados"

msgid "Insert the css code to customize the pdf printing"
msgstr "Introduzca el código css para personalizar la impresión"

msgid "Now you can peform the fiscal code validity check"
msgstr "Ahora puede realizar la comprobación de validez del código fiscal"

msgid "Now you can set the external mail server settings"
msgstr "Ahora puede configurar el servidor de correo externo"

msgid "Raw materials, auxiliaries, consumables and goods"
msgstr "Materias primas, consumibles y otros productos"

#, python-format
msgid "Reminder payment of membership fees for %(event)s"
msgstr "Recordatorio de pago de las cuotas de afiliación para %(event)s"

msgid "Select a character to insert their reference code"
msgstr "Seleccione un carácter para insertar su código de referencia"

msgid "Select your preferences on the characters to play"
msgstr "¡Selecciona tus preferencias en los personajes para jugar"

#, python-format
msgid "The sum is %(amount).2f, with reason '%(reason)s'"
msgstr "La suma es %(amount).2f, con motivo '%(reason)s'"

msgid "This page allows you to edit event-specific texts"
msgstr "Esta página te permite editar los textos específicos del evento"

msgid "This page shows all inflows received for this run"
msgstr "Esta página muestra todos los ingresos de este pase"

msgid "Tolerance exceeded, proceed with the cancellation"
msgstr "Tolerancia superada, proceder a la anulación"

msgid "Unique registration code, used for payment checks"
msgstr "Código de registro único, utilizado para los controles de pago"

msgid "You are including (at least one of these filters)"
msgstr "Estas incluyendo (al menos uno de) estos filtros"

msgid "You cannot create a relationship towards yourself"
msgstr "No puedes crear una relación contigo mismo"

msgid "Allows authors to add relationships to characters."
msgstr "Permite a los autores añadir relaciones a los personajes."

msgid "Cancellation for missing organization registration"
msgstr "Cancelación por falta de inscripción de la organización"

msgid "Fill in this field if you have accessibility needs"
msgstr "Rellene este campo si tiene necesidades de accesibilidad"

msgid "If checked, do not use the parent event's factions"
msgstr "Si está marcada, no usar las facciones del evento padre"

msgid "If you wish, indicate a pronoun for your character"
msgstr "Si lo deseas, indica un pronombre para tu personaje"

msgid "If you wish, you can delete past pre-registrations"
msgstr "Si lo deseas, puedes cancelar las preinscripciones anteriores"

msgid "Indicate the color that will be used for the links"
msgstr "Indica el color que se utilizará para los enlaces"

msgid "Indicate the color that will be used for the texts"
msgstr "Indica el color que se utilizará para los textos"

msgid "Indicate the runs for which the discount is active"
msgstr "Indica los pases para los que está activo el descuento"

msgid "Manage payments performed by players on all events"
msgstr "Gestionar los pagos realizados por los jugadores en todos los eventos"

msgid "Manage the configuration of the activated features"
msgstr "Gestionar la configuración de las funciones activadas"

msgid "Manage the progress steps for the writing elements"
msgstr "Gestionar las etapas de progreso de los elementos de escritura"

msgid "Maximum number of characters the player can create"
msgstr "Número máximo de personajes que puede crear el jugador"

msgid "Select which of your characters you want to access"
msgstr "Selecciona a cuál de tus personajes quieres acceder"

msgid "Set the casting options in the configuration panel"
msgstr "Establezca las opciones de fundición en el panel de configuración"

msgid "Set visual aspect: colors, background, cover image"
msgstr "Configurar el aspecto visual: colores, fondo, imagen de portada"

msgid "Thank you for choosing to be part of our community"
msgstr "Gracias por elegir formar parte de nuestra comunidad"

msgid "The registration for this event has been cancelled"
msgstr "Se canceló la inscripción en el acto"

msgid "This feature is available for non-waiting tickets!"
msgstr ""
"Esta función está disponible para los billetes que no están en espera."

msgid "This page allows you to add or edit a payment item"
msgstr "Esta página le permite añadir o editar un elemento de pago"

msgid "This page allows you to add or edit a url shortner"
msgstr "Esta página le permite añadir o editar un acortador de url"

msgid "This page allows you to answer a player's question"
msgstr "Esta página le permite responder a la pregunta de un jugador"

msgid "This page shows all payments received for this run"
msgstr "Esta página muestra todos los pagos recibidos para este pase"

msgid "This page shows the questions submitted by players"
msgstr "Esta página muestra las preguntas enviadas por los jugadores"

msgid "This page summarises the organization's volunteers"
msgstr "Esta página resume los voluntarios de la organización"

msgid "Total participation fees reduced through discounts"
msgstr "Cuotas de participación totales reducidas mediante descuentos"

msgid "you can still pay the remaining amount if you wish"
msgstr "aún puede pagar el importe restante si lo desea"

msgid "I've done it a few times, I have a basic experience"
msgstr "Lo he hecho unas cuantas veces, tengo cierta experiencia"

msgid "If checked, makes characters visible to all players"
msgstr ""
"Si está marcada, hace que los personajes sean visibles para todos los "
"jugadores"

msgid "If you want to download an example file, click here"
msgstr "Si desea descargar un archivo de ejemplo, haga clic aquí"

msgid "Indicates the currency in which to receive payments"
msgstr "Indica la divisa en la que se recibirán los pagos"

msgid "It is not possible for you to pay dues at this time"
msgstr "No puedes hacer tus pagos pendientes en este momento"

msgid "Join our Discord for help, ideas, or to report bugs"
msgstr ""
"Únete a nuestro Discord para obtener ayuda, ideas o informar de errores"

msgid "Manage registrations discounts available to players"
msgstr ""
"Gestionar los descuentos de inscripción disponibles para los jugadores"

msgid "Please choose a clear and easily recognizable photo"
msgstr "Elija una foto clara y fácilmente reconocible"

msgid "Review players' dietary restrictions and allergies."
msgstr "Revise las restricciones dietéticas y las alergias de los jugadores."

msgid "Short guides to help you learn how the system works"
msgstr "Guías breves para ayudarle a aprender cómo funciona el sistema"

msgid "This page allows you to set up your payment methods"
msgstr "Esta página le permite configurar sus métodos de pago"

msgid "This page summarizes the association's custom texts"
msgstr "Esta página resume los textos habituales de la asociación"

msgid " here the conditions of disenrollment for this event"
msgstr " estas son las condiciones para darse de baja de este evento"

#, python-format
msgid "%(amount)d %(tokens)s were disbursed with %(reason)s"
msgstr "%(amount)d %(tokens)s se desembolsaron con %(reason)s"

msgid "As a final step, we ask you to complete your profile"
msgstr "Como último paso, le pedimos que complete su perfil"

#, python-format
msgid "Collected contribution of %(user)s for %(recipient)s"
msgstr "Contribución recaudada de %(user)s para %(recipient)s"

msgid "If checked: shows the list of authors for each event"
msgstr "Si está marcada: muestra la lista de autores de cada evento"

msgid "Indicates how many passengers require transportation"
msgstr "Indica cuántos pasajeros necesitan transporte"

msgid "Last step, please upload your membership application"
msgstr "Último paso: cargue su solicitud de afiliación"

msgid "Manages fixed installment payments for registrations"
msgstr "Gestiona los pagos a plazos fijos de las matriculaciones"

msgid "Maximum number of fillers to manage (0 for infinite)"
msgstr "Número máximo de plazas de relleno a gestionar (0 para infinito)"

msgid "Maximum number of tickets available (0 for infinite)"
msgstr "Indica el número máximo de entradas disponibles (0 para infinito)"

msgid "Perform check on the consistency of character sheets"
msgstr "Comprobación de la coherencia de las hojas de personaje"

msgid "The first column the amount, the second the receipts"
msgstr "La primera columna el importe, la segunda los ingresos"

msgid "This page shows all donations recorded in the system"
msgstr "Esta página muestra todas las donaciones registradas en el sistema"

msgid "This page shows the deadlines to be met for this run"
msgstr "Esta página muestra los plazos que deben cumplirse para este pase"

msgid "This page shows the relationships between characters"
msgstr "Esta página muestra las relaciones entre personajes"

msgid "This page shows the workshop questions for the event"
msgstr "Esta página muestra las preguntas del taller para el evento"

msgid "You have already sent a payment pending verification"
msgstr "Ya ha enviado un pago pendiente de verificación"

msgid "You will have our eternal thanks for believing in us"
msgstr "¡Tendrás nuestro eterno agradecimiento por creer en nosotros"

msgid "'character' (character name or number to be assigned)"
msgstr "'carácter' (nombre del carácter o número que se le asignará)"

#, python-format
msgid "Casting preferences saved on '%(type)s' for %(event)s"
msgstr "Preferencias de reparto guardadas en '%(type)s' para %(event)s"

msgid "Differing by only one character from the expected one"
msgstr "Sólo difiere en un carácter del esperado"

msgid "Initial value of experience points for all characters"
msgstr "Valor inicial de los puntos de experiencia para todos los personajes"

msgid "Manage dynamic installment payments for registrations"
msgstr "Gestión dinámica de los pagos a plazos de las inscripciones"

msgid "Now you can create the 'patron' and 'reduced' tickets"
msgstr "Ahora puedes crear las entradas \"patrón\" y \"reducida\""

msgid "Optional - ram html code (substitute the text before)"
msgstr "Opcional - código html sin formato (sustituye al texto anterior)"

#, python-format
msgid "Registration fee %(number)d of %(user)s per %(event)s"
msgstr "Cuota de inscripción %(number)d de %(user)s por %(event)s"

msgid "Select which elements to copy, from which other event"
msgstr "Seleccione qué elementos copiar y de qué otro evento"

msgid "The total number of tickets to be drawn was indicated"
msgstr "Se ha indicado el número total de entradas que se sortearán"

msgid "This page allows you to add or edit a volunteer entry"
msgstr "Esta página le permite añadir o editar una entrada de voluntario"

msgid "This page allows you to change general event settings"
msgstr "Esta página le permite cambiar los ajustes generales del evento"

msgid "This page shows all invoices registered in the system"
msgstr "Esta página muestra todas las facturas registradas en el sistema"

msgid "This page shows users who can be persuaded to sign up"
msgstr ""
"Esta página muestra los usuarios a los que se puede convencer para que se "
"inscriban"

msgid "You have been gifted a registration to this event, by"
msgstr "Se le ha regalado una entrada a este evento, por"

msgid "You have granted data sharing with this organisation!"
msgstr "Has autorizado el intercambio de datos con esta organización."

msgid "Everything is in order about the payment of this event"
msgstr "¡Todo está en orden respecto el pago de este evento"

msgid "Extended description (will be shown in gray, in small)"
msgstr "Descripción ampliada (se mostrará en gris, en letra pequeña)"

msgid "Indicate a song you want to dedicate to your character"
msgstr "Indica una canción que quieras dedicar a tu personaje"

msgid "Indicate as precisely as possible where to pick you up"
msgstr "Indica con la mayor precisión posible dónde recogerte"

msgid "Indicate how spending is allocated at the budget level"
msgstr "Indica cómo está distribuido el gasto a nivel presupuestario"

msgid "Indicates that payment is sent 'to friends and family'"
msgstr "Indica que el pago se envía \"a amigos y familiares\""

msgid "Indicates the runs for which the discount is available"
msgstr "Indica los pases para los que está disponible el descuento"

msgid "Manage XP distributions for character skill purchases."
msgstr ""
"Gestionar las distribuciones de XP para las compras de habilidades de los "
"personajes."

msgid "Now you can add relationships when editing a character"
msgstr "Ahora puedes añadir relaciones al editar un personaje"

msgid "Set if you want to reserve tickets in addition to your"
msgstr "Establezca si desea reservar entradas además de su"

msgid "The registration request will be updated automatically"
msgstr "La solicitud de inscipción se actualizará automáticamente"

msgid "The user has confirmed its registration for this event"
msgstr "El usuario se ha inscrito correctamente al evento"

msgid "The user has updated their registration for this event"
msgstr "¡El usuario ha actualizado su inscripción a este evento"

msgid "This page shows the discounts activated for this event"
msgstr "Esta página muestra los descuentos activados para este evento"

msgid "This page summarises the customised texts of the event"
msgstr "Esta página muestra los textos personalizados del evento"

msgid "This page summarises the list of members as a registry"
msgstr "Esta página muestra la lista de miembros a modo de registro"

msgid "You have not reached the minimum number of preferences"
msgstr "No has alcanzado el número mínimo de preferencias"

msgid "You must signed up in order to select your preferences"
msgstr "Debes estar registrado para poder seleccionar tus preferencias"

msgid "Your tax code has a problem that we ask you to correct"
msgstr "Su código fiscal tiene un problema que le pedimos que corrija"

msgid "Application to be given to them to sign and then upload"
msgstr "Solicitud que debe firmarse y subirse a continuación"

msgid "Content of mail reminding players to fill their profile"
msgstr ""
"Contenido del correo para recordar a los jugadores que rellenen su perfil"

msgid "Content of the membership request filled with user data"
msgstr ""
"Contenido de la solicitud de adhesión rellenada con los datos del usuario"

msgid "Displays players overdue for payment or other deadlines"
msgstr "Muestra a los jugadores con pagos atrasados u otros plazos"

msgid "Displays statistics on player preferences on characters"
msgstr ""
"Muestra estadísticas sobre las preferencias de los jugadores respecto a los "
"personajes"

msgid "If checked: shows a link in the calendar to past events"
msgstr "Si está marcada: muestra un enlace en el calendario a eventos pasados"

msgid "Review the users that are missing the event's deadlines"
msgstr "Revisar los usuarios que incumplen los plazos del evento"

msgid "The link will be valid for the following number of days"
msgstr "El enlace será válido durante el siguiente número de días"

msgid "This page allows you to edit organization-specific text"
msgstr "Esta página le permite editar texto específico de la organización"

msgid "This page allows you to keep track of reported problems"
msgstr ""
"Esta página le permite hacer un seguimiento de los problemas notificados"

msgid "Total of what has already been paid at the current date"
msgstr "Total de lo que ya se ha pagado en la fecha actual"

msgid "We encountered a problem with the tax code you provided"
msgstr ""
"Hemos encontrado un problema con el código fiscal que nos ha proporcionado"

msgid "Your membership application was successfully submitted!"
msgstr "Su solicitud de afiliación se ha enviado correctamente."

msgid "Added at the bottom of mail confirming signup to players"
msgstr ""
"Añadido al final del correo de confirmación de inscripción a los jugadores"

msgid "Assign the characters following the players' preferences"
msgstr "Asigna los personajes según las preferencias de los jugadores"

msgid "Click on the image below (Paypal.me) to open the payment"
msgstr "Haga clic en la imagen de abajo (Paypal.me) para abrir el pago"

msgid "Customize textual elements of the organization interface"
msgstr ""
"Personalizar los elementos textuales de la interfaz de la organización"

msgid "Date of birth characters do not match (check exact date)"
msgstr ""
"Los caracteres de la fecha de nacimiento no coinciden (compruebe la fecha "
"exacta)"

msgid "Display full history of player preferences on characters"
msgstr ""
"Mostrar el historial completo de preferencias de los jugadores en los "
"personajes"

msgid "If no payment is received, registration may be cancelled"
msgstr "Si no se recibe el pago, se podrá cancelar la inscripción"

msgid "If you would like to make a donation to the Organization"
msgstr "Si quieres hacer una donación gratuita a la Asociación,"

msgid "Indicate whether the field is printed in PDF generations"
msgstr "Indique si el campo se imprime en generaciones PDF"

msgid "Now players can submit donation, and you can review them"
msgstr "Ahora los jugadores pueden enviar donaciones, y tú puedes revisarlas"

msgid "Please check the address again, especially its beginning"
msgstr "Por favor, compruebe de nuevo la dirección, especialmente su comienzo"

msgid "This page allows you to add or edit a signup to this run"
msgstr "Esta página le permite añadir o editar una inscripción a esta carrera"

msgid "This page shows all expense items recorded in the system"
msgstr ""
"Esta página muestra todas las partidas de gastos registradas en el sistema"

msgid "Allows you to define a different language for each event."
msgstr "Permite definir un idioma diferente para cada evento."

msgid "Content of mail reminding players to pay their signup fee"
msgstr "Contenido del correo recordatorio del pago de la cuota de inscripción"

msgid "Content of privacy page linked at the bottom of all pages"
msgstr ""
"Contenido de la página de privacidad enlazado en la parte inferior de todas "
"las páginas"

msgid "Indicate the pronouns you wish to be used to refer to you"
msgstr "Indica los pronombres que quieres que se utilicen para referirse a ti"

msgid "Now you can review the historical accounting informations"
msgstr "Ahora puede revisar la información contable histórica"

msgid "Select the faction on which you want to filter characters"
msgstr "Selecciona la facción de la que quieres filtrar los personajes"

msgid "This page allows you to edit the event navigation buttons"
msgstr "Esta página te permite editar los botones de navegación del evento"

msgid "This page allows you to edit the roles of the association"
msgstr "Esta página le permite editar los roles de la asociación"

msgid "Total of expenses submitted by collaborators and approved"
msgstr "Total de gastos presentados por los colaboradores y aprobados"

msgid "You cannot redeem a membership, you are already a member!"
msgstr "No puede canjear una afiliación, ¡ya es afiliado!"

msgid "(Optional) an image that will be shown inside the question"
msgstr "(Opcional) una imagen que se mostrará dentro de la pregunta"

msgid "Displays full lists of usual players not already signed up"
msgstr ""
"Muestra las listas completas de los jugadores habituales que aún no se han "
"inscrito"

#, python-format
msgid "Hi! Your registration to <b>%(event)s</b> has been updated"
msgstr "¡Hola! ¡Tu inscripción a <b>%(event)s</b> ha sido actualizada"

msgid "I am not good what to say. I never thought it would happen"
msgstr "No sé qué decir. Nunca pensé que esto pasaría"

msgid "If checked, makes the field content visible to all players"
msgstr ""
"Si está marcada, hace que el contenido del campo sea visible para todos los "
"jugadores"

msgid "If checked, makes workshops visible for players to fill in"
msgstr ""
"Si está marcada, hace visibles los talleres para que los jugadores se "
"apunten"

msgid "If instead you wish to upload a new photo of your document"
msgstr "Si en lugar de ello deseas subir una foto nueva de tu documento"

msgid "If you have a discount code, enter it here and press enter"
msgstr "Si tienes un código de descuento, introdúcelo aquí y pulsa Intro"

msgid "Manage expenses uploaded by staff members and approve them"
msgstr ""
"Gestionar los gastos cargados por los miembros del personal y aprobarlos"

msgid "Maximum number of waiting spots to manage (0 for infinite)"
msgstr "Número máximo de plazas de espera a gestionar (0 para infinito)"

msgid "Probability of showing the special page (out of thousands)"
msgstr "Probabilidad de mostrar la página especial (por millar)"

msgid "This page allows you to manually approve payments received"
msgstr "Esta página te permite aprobar manualmente los pagos recibidos"

msgid "This page allows you to upload a new personal expense item"
msgstr "Esta página te permite subir una nueva partida de gastos personales"

msgid "This page shows all payment items registered in the system"
msgstr ""
"Esta página muestra todos los elementos de pago registrados en el sistema"

#, python-format
msgid "Total of your signup fee: <b>%(amount).2f %(currency)s</b>"
msgstr "Total de tu entrada: <b>%(amount).2f %(currency)s</b>"

msgid "You have exceeded the maximum number of selectable options"
msgstr "Ha superado el número máximo de opciones seleccionables"

msgid "Allows you to copy any element directly from another event."
msgstr "Permite copiar cualquier elemento directamente de otro evento."

msgid "Content of mail reminding players to pay the membership fee"
msgstr ""
"Contenido del correo en el que se recuerda a los jugadores que deben pagar "
"la cuota de afiliación"

msgid "If checked, makes pre-registration for this event available"
msgstr "Si está marcada, permite la preinscripción a este evento"

msgid "If checked: shows a link to the event in the navigation bar"
msgstr ""
"Si está marcada: muestra un enlace al evento en la barra de navegación"

#, python-format
msgid "Name: %(name)s, slug: %(slug)s, creator: %(user)s %(email)s"
msgstr "Nombre: %(name)s, slug: %(slug)s, creador: %(user)s %(email)s"

msgid "Now players can submit collections, and you can review them"
msgstr "Ahora los jugadores pueden enviar colecciones, y tú puedes revisarlas"

msgid "Now you can start creating workshops, starting from modules"
msgstr "Ahora puede empezar a crear talleres, a partir de módulos"

#, python-format
msgid "Payments already received: <b>%(amount).2f %(currency)s</b>"
msgstr "Pagos ya recibidos: <b>%(amount).2f %(currency)s</b>"

msgid "Percentage of VAT to be calculated on the ticket cost alone"
msgstr ""
"Porcentaje de IVA que debe calcularse sólo sobre el precio de la entrada"

msgid "This page allows you to add or edit a disbursement entry of"
msgstr "Esta página le permite añadir o editar una entrada de desembolso de"

msgid "This page allows you to add or edit a new item of inventory"
msgstr ""
"Esta página le permite añadir o editar un nuevo artículo del inventario"

msgid "This page allows you to change a member's membership status"
msgstr "Esta página le permite cambiar el estado de afiliación de un miembro"

msgid "This page presents the complete list of financial movements"
msgstr "Esta página presenta la lista completa de movimientos financieros"

msgid "This page shows the payment deadline settings for the event"
msgstr "En esta página muestra los ajustes de pago a plazos del evento"

msgid "This page shows the sections of the event registration form"
msgstr ""
"Esta página muestra las secciones del formulario de inscripción al evento"

msgid "You have chosen the same option in more than one preference"
msgstr "Has indicado la misma opción en más de una preferencia"

#, python-format
msgid "%(amount)d %(tokens)s were used to participate in this event"
msgstr "¡%(amount)d %(tokens)s se utilizaron para participar en este evento"

msgid "ATTENTION: This action overwrites changes made to this event"
msgstr ""
"ADVERTENCIA: esta acción sobrescribe cambios realizados en este evento"

#, python-format
msgid "Access the management panel <a href= %(url)s'>from here!</a>"
msgstr "Accede al panel de gestión <a href= %(url)s'>desde aquí!</a>"

msgid "If you wish to upload a new scan of your application instead"
msgstr "Si deseas subir un nuevo escaneado de tu solicitud en su lugar"

msgid "In the membership book the number of your membership card is"
msgstr "En el libro de la organización, tu número de miembro es"

msgid "Lets staff access the diet information submitted by players."
msgstr ""
"Permite al personal acceder a la información dietética enviada por los "
"jugadores."

msgid "Manages tokens used by players to cover the registration fee"
msgstr ""
"Gestiona las fichas utilizadas por los jugadores para cubrir la cuota de "
"inscripción"

msgid "Now you can review the diet information submitted by players"
msgstr ""
"Ahora puedes revisar la información sobre dietas enviada por los jugadores"

msgid "This page allows you to add or edit an expense item incurred"
msgstr ""
"Esta página le permite añadir o editar una partida de gastos incurrida"

msgid "This page shows in detail the skills marked by a contributor"
msgstr ""
"Esta página muestra en detalle las competencias marcadas por un contribuidor"

msgid "This page shows the factions (character groups) of the event"
msgstr "Esta página muestra las facciones (grupos de personajes) del evento"

msgid "This page shows the relationships of the indicated character"
msgstr "Esta página muestra las relaciones del personaje indicado"

msgid "You have already granted data sharing with this organisation"
msgstr "Ya has autorizado el intercambio de datos con esta organización"

#, python-format
msgid "%(amount)d %(credits)s were used to participate in this event"
msgstr "¡%(amount)d %(credits)s se utilizaron para participar en este evento"

msgid "Added at the bottom of all mails confirming signup to players"
msgstr ""
"Añadido al final de todos los correos de confirmación de inscripción a los "
"jugadores"

msgid "Adds a page where you can define shorter URLs for long links."
msgstr ""
"Añade una página donde puedes definir URLs más cortas para enlaces largos."

msgid "Allows players to cancel their own registrations at any time."
msgstr ""
"Permite a los jugadores cancelar sus propias inscripciones en cualquier "
"momento."

msgid "If checked, an option can be chosen a maximum number of times"
msgstr "Si está marcada, una opción puede elegirse un número máximo de veces"

msgid "If checked, makes prologues visible to the assigned character"
msgstr ""
"Si está marcada, hace que los prólogos sean visibles para el personaje "
"asignado"

msgid "Manage event templates used as starting points for new events"
msgstr ""
"Gestionar plantillas de eventos utilizadas como puntos de partida para "
"nuevos eventos"

msgid "Manage the event settings: name, description,  and other data"
msgstr ""
"Gestionar la configuración del evento: nombre, descripción y otros datos"

msgid "Manages credits used by players to cover the registration fee"
msgstr ""
"Gestiona los créditos utilizados por los jugadores para cubrir la cuota de "
"inscripción"

msgid "Order in which the option is shown with respect to the others"
msgstr "Orden en que se presenta la opción respecto a las demás"

msgid "Sets how often reminder emails are sent, in days (default: 5)"
msgstr ""
"Establece la frecuencia de envío de los correos electrónicos recordatorios, "
"en días (por defecto: 5)"

msgid "These are the workshops you must complete before you can play"
msgstr "Estos son los talleres que debes completar antes de poder jugar"

msgid "This page allows you to change the access roles for the event"
msgstr "Esta página te permite cambiar los roles de acceso para el evento"

msgid "This page shows the general information of registered players"
msgstr ""
"Esta página muestra la información general de los jugadores registrados"

msgid "This page shows the historical accounting of the organization"
msgstr "Esta página muestra la contabilidad histórica de la organización"

msgid "This page shows the uploaded resources available to the event"
msgstr "Esta página muestra los recursos subidos disponibles para el evento"

msgid "This page summarizes all revenue items recorded in the system"
msgstr ""
"Esta página resume todas las partidas de ingresos registradas en el sistema"

msgid "To confirm your registration, please pay the amount indicated"
msgstr "Para confirmar su inscripción, abone el importe indicado"

msgid "for no relationship, only to display the other character name"
msgstr "para ninguna relación, sólo para mostrar el nombre del otro personaje"

msgid "Added to the membership page as the paragraph for statute info"
msgstr ""
"Añadido a la página de afiliación como párrafo de información sobre el "
"estatuto"

msgid "Content of legal notice page linked at the bottom of all pages"
msgstr ""
"Contenido de la página de aviso legal enlazada en la parte inferior de todas"
" las páginas"

msgid "Description of this payment method to be displayed to the user"
msgstr "Descripción de este método de pago que se mostrará al usuario"

msgid "From this page you can send an email to any list of recipients"
msgstr ""
"Desde esta página puedes enviar un correo electrónico a cualquier lista de "
"destinatarios"

msgid "If checked, shows players the histories of preferences entered"
msgstr ""
"Si está marcada, muestra a los jugadores el historial de preferencias "
"introducidas"

msgid "Indicate here each element you wish to avoid in the assignment"
msgstr "Indique aquí cada elemento que desee evitar en la tarea"

msgid "It will be shown to other players together with your character"
msgstr "Se mostrará a los demás jugadores junto con tu personaje"

msgid "Lets staff access the safety information submitted by players."
msgstr ""
"Permite al personal acceder a la información de seguridad enviada por los "
"jugadores."

msgid "Maximum number of primary spots to be managed (0 for infinite)"
msgstr "Número máximo de plazas principales a gestionar (0 para infinito)"

msgid "Now staff members can upload expenses, and you can review them"
msgstr "Ahora los empleados pueden cargar gastos y usted puede revisarlos"

msgid "Now you can review the safety information submitted by players"
msgstr ""
"Ahora puedes revisar la información de seguridad enviada por los jugadores"

msgid "We ask you to pay the amount requested for the next instalment"
msgstr "Le pedimos que abone el importe solicitado para el siguiente plazo"

msgid "You can give a preference to play it, as with other characters"
msgstr "Puedes dar una preferencia para jugarlo, como con otros personajes"

msgid "You must complete payment of membership dues in order to vote!"
msgstr "Debes completar el pago de la cuota de afiliación para poder votar."

msgid "Your request has been sent, we will reply as soon as possible!"
msgstr "Su solicitud ha sido enviada, le responderemos lo antes posible."

msgid "Description - will be displayed at the beginning of the section"
msgstr "Descripción - se mostrará al principio de la sección"

#, python-format
msgid "Hello! Your registration at <b>%(event)s</b> has been confirmed"
msgstr "¡Hola! ¡Tu inscripción en <b>%(event)s</b> ha sido confirmada"

msgid "If checked, no tokens will be used in the entries of this event"
msgstr ""
"Si está marcada, no se utilizarán tokens en las entradas de este evento"

msgid "Indicate the exact date in which the payment has been performed"
msgstr "Indica en qué fecha se realizó el pago"

msgid "Indicates whether the discount is visible and usable by players"
msgstr "Indica si el descuento es visible y utilizable por los jugadores"

msgid "Manage staff expenses based on receipts uploaded for all events"
msgstr ""
"Gestionar los gastos del personal basándose en los recibos cargados para "
"todos los eventos"

msgid "Now players can create refund requests, and you can review them"
msgstr ""
"Ahora los jugadores pueden crear solicitudes de reembolso, y usted puede "
"revisarlas"

msgid "Select from the dropdown the characters to be added to the plot"
msgstr ""
"Seleccione en el desplegable los personajes que desea añadir a la trama"

msgid "This page allows you to add or edit a disbursement credits item"
msgstr ""
"Esta página le permite añadir o editar una partida de créditos de desembolso"

msgid "This page allows you to add or edit the registration surcharges"
msgstr ""
"Esta página te permite añadir o modificar los recargos sobre las entradas"

msgid "This page allows you to change the general settings of this run"
msgstr "Esta página te permite cambiar los ajustes generales de este pase"

msgid "To be able to pay, your membership application must be approved"
msgstr "Para poder pagar, tu solicitud de afiliación debe ser aprobada"

msgid "Warning: there is already an approved member with the same name"
msgstr "Advertencia: ¡ya hay un miembro aprobado con el mismo nombre"

msgid "You will receive confirmation of the outcome of its  evaluation"
msgstr "Recibirá confirmación del resultado de su evaluación"

msgid "Allows a user to reserve extra tickets in addition to their own."
msgstr "Permite al usuario reservar entradas adicionales a las suyas."

msgid "Allows players to create and modify their own characters freely."
msgstr ""
"Permite a los jugadores crear y modificar libremente sus propios personajes."

msgid "In the text refer to the other characters solely by their number"
msgstr "En el texto menciona a los demás personajes solo por su número"

msgid "Indicate the color that will be used for the background of texts"
msgstr "Indica el color que se utilizará para el fondo del texto"

msgid "Indicate the payment methods you wish to be available to players"
msgstr ""
"Indique los métodos de pago que desea poner a disposición de los jugadores"

msgid "Indicates whether the ticket can be selected in the free entries"
msgstr "Indica si el billete puede seleccionarse en las entradas libres"

msgid "Manage questions and options for characters and writing elements"
msgstr ""
"Gestionar las preguntas y las opciones para los personajes y los elementos "
"de escritura"

msgid "Now players can submit preregistrations, and you can review them"
msgstr ""
"Ahora los jugadores pueden enviar preinscripciones, y usted puede revisarlas"

msgid "Part of the registration fee derived only from the ticket chosen"
msgstr ""
"Parte de la cuota de inscripción derivada únicamente de la entrada elegida"

msgid "Payment fees require payments, activate it in the features panel"
msgstr ""
"Las tasas de pago requieren pagos, actívelo en el panel de características"

msgid "The payment was not completed. Please contact us to find out why"
msgstr ""
"El pago no se ha completado. Póngase en contacto con nosotros para saber por"
" qué"

msgid "They will be used automatically when you sign up for a new event"
msgstr "¡Se usarán automáticamente cuando te inscribas a un nuevo evento"

msgid "This page allows you to add or edit the expense of a contributor"
msgstr "Esta página le permite añadir o editar los gastos de un contribuyente"

msgid "This page allows you to copy the event settings from another one"
msgstr "Esta página te permite copiar los ajustes desde otro evento"

msgid "This page shows the settings available for the membership voting"
msgstr ""
"Esta página muestra los ajustes disponibles para la votación de los miembros"

msgid "This page shows the traits assigned to the characters in the run"
msgstr "Esta página muestra los agentes asignados a los personajes del pase"

msgid "This page summarises the disbursements recorded in the system of"
msgstr "Esta página resume los desembolsos registrados en el sistema de"

msgid "Use the information below to request the transfer from your bank"
msgstr ""
"Utilice la siguiente información para solicitar la transferencia a su banco"

msgid "You have indicated several preferences towards the same element!"
msgstr "¡Ha indicado varias preferencias hacia el mismo elemento!"

msgid "Your request will be considered at the next meeting of the Board"
msgstr "Su solicitud se examinará en la próxima reunión del Consejo"

#, python-format
msgid "%(amount).2f %(credits)s were disbursed with reason \"%(reason)s\"."
msgstr ""
"%(amount).2f %(credits)s fueron desembolsados con el motivo \"%(reason)s\"."

msgid "Copy and paste exactly all the coloured text below into the notes"
msgstr ""
"Copia y pega exactamente todo el texto coloreado de abajo en las notas"

msgid "Error loading. Invalid file format (we accept only pdf or images)"
msgstr ""
"Error al cargar. Formato de archivo no válido (sólo aceptamos pdf o "
"imágenes)"

msgid "If checked, makes visible the PDF version of the character sheets"
msgstr "Si está marcada, hace visibles los PDF de las fichas de personaje"

msgid "If checked, no credits will be used in the entries for this event"
msgstr ""
"Si está marcada, no se utilizarán créditos en las inscripciones para este "
"evento"

msgid "If checked: Show summary page with number of tickets/options used"
msgstr ""
"Si está marcada: Mostrar página de resumen con el número de "
"entradas/opciones utilizadas"

msgid "If you think this is an error, get in touch with us to resolve it"
msgstr ""
"Si crees que es un error, ponte en contacto con nosotros para resolverlo"

msgid "List of newsletter subscribers who have not yet played this event"
msgstr ""
"Lista de suscriptores a la newsletter que aún no han jugado este evento"

msgid "Manage the run settings: date, registrations, elements visibility"
msgstr ""
"Gestionar la configuración de la tirada: fecha, inscripciones, visibilidad "
"de los elementos"

#, python-format
msgid "New participation in the collection for %(recipient)s by %(user)s"
msgstr "Nueva participación en la recogida para %(recipient)s por %(user)s"

msgid "Please enter the occasion for which you wish to make the donation"
msgstr "Por favor, indica el motivo por el que quieres realizar la donación"

msgid "This page shows the factions and plots of the indicated character"
msgstr "Esta página muestra las facciones y tramas del personaje indicado"

msgid "Write here questions about your character directly to the authors"
msgstr ""
"¡Escribe aquí tus preguntas sobre tu personaje directamente a los masters"

msgid "whether the character is aware of the identity of the other trait"
msgstr "si el personaje conoce la identidad del otro rasgo"

#, python-format
msgid "A payment of %(amount).2f %(currency)s was received for this event"
msgstr "Se ha recibido un pago de %(amount).2f %(currency)s por este evento"

msgid "Content of mail reminding players to fill their membership request"
msgstr ""
"Contenido del correo para recordar a los jugadores que rellenen su solicitud"
" de afiliación"

msgid "Enter your email below to receive instructions on how to change it"
msgstr ""
"Introduce tu correo electrónico a continuación para recibir instrucciones "
"sobre cómo cambiarlo"

msgid "If checked, makes the field content visible to the assigned player"
msgstr ""
"Si está marcada, hace que el contenido del campo sea visible para el "
"reproductor asignado"

msgid "Indicates whether the option can be included in the gifted signups"
msgstr "Indica si la opción puede incluirse en las entradas libres"

msgid "Manage payments performed by players to cover the registration fee"
msgstr ""
"Gestionar los pagos realizados por los jugadores para cubrir la cuota de "
"inscripción"

msgid "Select the types of writing elements that this question applies to"
msgstr ""
"Seleccione los tipos de elementos de escritura a los que se aplica esta "
"pregunta"

msgid "The payment of your membership fee for this year has been received"
msgstr ""
"¡Se ha recibido el pago de tu cuota de afiliación para el año en curso"

msgid "This page summarises the available questions of the character form"
msgstr ""
"Esta página resume las preguntas disponibles del formulario de caracteres"

msgid "To confirm your registration, please fill in your personal profile"
msgstr "Para confirmar su inscripción, rellene su perfil personal"

msgid "Upload the scan of your signed application (image or pdf document)"
msgstr ""
"Carga una copia escaneada de tu formulario de solicitud firmado (imagen o "
"documento pdf)"

msgid "With these tutorials, you can learn how to use the tool in no time"
msgstr ""
"Con estos tutoriales, aprenderás a utilizar la herramienta en un abrir y "
"cerrar de ojos"

msgid "Content of the receipt created for each payment and sent to players"
msgstr "Contenido del recibo creado para cada pago y enviado a los jugadores"

msgid "I confirm that my face and name are clearly visible in the document"
msgstr ""
"Confirmo que mi cara y mi nombre son claramente visibles en el documento"

msgid "If checked: Sends the main mail a copy of all mails sent to players"
msgstr ""
"Si está marcada: Envía al correo principal una copia de todos los correos "
"enviados a los jugadores"

msgid "List of users who have not registered for a future run of the event"
msgstr ""
"Lista de usuarios que no se han inscrito para un futuro pase del evento"

msgid "Manage player votes for the assignment of roles in the organization"
msgstr ""
"Gestionar las votaciones de los jugadores para la asignación de funciones en"
" la organización"

msgid "Minimum amount of net profit to be retained for the association tax"
msgstr ""
"Importe mínimo del beneficio neto que debe retenerse para el impuesto de "
"asociación"

msgid "The searched object does not exist, perhaps it was recently deleted"
msgstr "El objeto buscado no existe, ¿quizás ha sido borrado recientemente"

msgid "They will not be communicated, shared or processed in any other way"
msgstr "No se comunicarán, compartirán ni tratarán de ninguna otra forma"

msgid "This page allows you to add or edit a badge, or assign it  to users"
msgstr ""
"Esta página le permite añadir o editar una insignia, o asignarla a usuarios"

msgid "This page shows the modules for the workshop questions of the event"
msgstr ""
"En esta página se muestran los módulos para las preguntas del taller del "
"evento"

msgid "This page summarises the customised navigation buttons of the event"
msgstr ""
"Esta página muestra los botones de navegación personalizados del evento"

msgid "View all event information, and any specifics tickets costs, in its"
msgstr ""
"Ver toda la información del evento, así como los costes de inscripción, en "
"su sitio web"

msgid "We confirm that your registration for this event has been cancelled"
msgstr "Confirmamos que tu inscripción para este evento ha sido cancelada"

msgid "Assign roles to collaborators and grant access to specific functions"
msgstr ""
"Asignar funciones a los colaboradores y conceder acceso a funciones "
"específicas"

msgid "Assign roles to staff members, and give access to specific functions"
msgstr ""
"Asignar funciones a los miembros del personal y dar acceso a funciones "
"específicas"

msgid "Does the character have a public role/archetype? If not, leave blank"
msgstr ""
"¿Tiene el personaje un concepto/arquetipo público? Si no, déjalo en blanco"

msgid "Number of days within which the player must pay his next installment"
msgstr "Número de días disponibles para pagar el siguiente plazo"

msgid "The ticket will be divided equally in the number of quotas indicated"
msgstr ""
"La entrada se dividirá a partes iguales en el número de pagos indicado"

msgid "This page allows you to add or edit a question from the sign up form"
msgstr ""
"Esta página te permite añadir o modificar una pregunta del formulario de "
"inscripción"

msgid "This page allows you to add or edit an expense item of a contributor"
msgstr ""
"Esta página le permite añadir o editar una partida de gastos de un "
"contribuyente"

msgid "This page shows for each player their completion status of workshops"
msgstr "Esta página muestra para cada jugador su progreso de los talleres"

msgid "This page shows the quota options available for payment of the event"
msgstr ""
"Esta página muestra las opciones de plazos disponibles para el pago del "
"evento"

msgid "This page shows the total number of pre-registrations for each event"
msgstr ""
"Esta página muestra el número total de preinscripciones para cada evento"

msgid "This page summarizes the abilities that players can purchase with px"
msgstr ""
"Esta página muestra las habilidades que los jugadores pueden adquirir con px"

#, python-format
msgid "This text will be added to the sheet, in the plot paragraph %(name)s"
msgstr "Este texto se añadirá a la hoja, en el párrafo de trama %(name)s"

msgid "We will send you a confirmation e-mail when the change has been made"
msgstr ""
"Le enviaremos un correo electrónico de confirmación cuando se haya realizado"
" el cambio"

#, python-format
msgid "You have correctly cancelled the registration to the %(event)s event"
msgstr "Ha cancelado correctamente la inscripción al evento %(event)s"

msgid "Your user does not have the required permissions to access this page"
msgstr ""
"Su usuario no tiene los permisos necesarios para acceder a esta página"

msgid "Added at the bottom of mail notifying players of character assignment"
msgstr ""
"Añadido en la parte inferior del correo que notifica a los jugadores la "
"asignación de un personaje"

msgid "Content of mail notifying players of their character in review status"
msgstr ""
"Contenido del correo que notifica a los jugadores el estado de su personaje "
"en revisión"

msgid "Describe it in the field below and we will fix it as soon as possible"
msgstr "Descríbelo en el campo de abajo y lo solucionaremos lo antes posible"

msgid "Enables field 'hide', to be able to hide writing element from players"
msgstr ""
"Habilita el campo 'ocultar', para poder ocultar el elemento de escritura a "
"los jugadores"

msgid "Enter any useful information for the organizers to verify the payment"
msgstr ""
"Introduce cualquier información útil para que la organización pueda "
"verificar el pago"

msgid "Follow the link below to complete your payment on the Paypal platform"
msgstr ""
"Siga el siguiente enlace para completar su pago en la plataforma Paypal"

msgid "If checked, activates a staff-managed approval process for characters"
msgstr ""
"Si está marcada, activa un proceso de aprobación de caracteres gestionado "
"por el personal"

msgid "If checked, it allows players to customise their characters' pronouns"
msgstr ""
"Si está marcada, permite a los jugadores personalizar los pronombres de sus "
"personajes"

msgid "If checked: Send an email to the organisers for each payment received"
msgstr ""
"Si está marcada: Envía un correo electrónico a los organizadores por cada "
"pago recibido"

msgid "If you need to attach a file, indicate it here, otherwise leave blank"
msgstr ""
"Si necesitas adjuntar un archivo, indícalo aquí, de lo contrario déjalo en "
"blanco"

msgid "Present (in the relationships of this character is present the other)"
msgstr "Presente (en las relaciones de este personaje el otro está presente)"

msgid "Set the options for the automatic PDF generation of characters sheets"
msgstr ""
"Establezca las opciones para la generación automática de PDF de hojas de "
"caracteres"

#, python-format
msgid "Staff member %(user)s added a new reimbursement request for %(event)s"
msgstr "El empleado %(user)s ha añadido una nueva reclamación para %(event)s"

msgid "Text visible only by the assigned player, when 'show text' is checked"
msgstr ""
"Texto visible sólo por el jugador asignado, cuando está marcada la opción "
"\"mostrar texto\""
<<<<<<< HEAD

msgid "The ticket will be divided equally in the number of quotas indicated."
msgstr ""
"La entrada se dividirá a partes iguales en el número de pagos indicado."

msgid "This page allows you to add or edit a question from the sign up form."
msgstr ""
"Esta página te permite añadir o modificar una pregunta del formulario de "
"inscripción."
=======
>>>>>>> 3c576446

msgid "This page allows you to change the main settings of your Organization"
msgstr ""
"Esta página le permite cambiar los ajustes principales de su Organización"

msgid "This page performs several correctness checks of the character sheets"
msgstr ""
"Esta página realiza varias comprobaciones sobre la corrección de las fichas "
"de personaje"

msgid "This page shows the information to perform the drawing of the lottery"
msgstr "Esta página muestra la información para realizar el sorteo de lotería"

msgid "This page summarizes the types of abilities that players can purchase"
msgstr ""
"Esta página muestra los tipos de habilidades que los jugadores pueden "
"comprar"

msgid "You have reached the maximum number of characters that can be created"
msgstr "Ha alcanzado el número máximo de caracteres que se pueden crear"

msgid "whether the character is NOT aware of the identity of the other trait"
msgstr "si el personaje NO conoce la identidad del otro rasgo"

msgid "Day of the year from which the membership year begins, in DD-MM format"
msgstr ""
"Día del año a partir del cual comienza el año de afiliación, en formato DD-"
"MM"

#, python-format
msgid "Display your achievements in your <a href= %(url)s'>public profile</a>"
msgstr "Muestra tus logros en tu <a href= %(url)s'>perfil público</a>"

msgid "Displays players overdue for payment or other deadlines for all events"
msgstr ""
"Muestra los jugadores atrasados en el pago u otros plazos para todos los "
"eventos"

msgid "If checked, adds to all registrations an unique code to reference them"
msgstr ""
"Si está marcada, añade a todos los registros un código único para "
"referenciarlos"

msgid "If checked, it allows players to indicate the song of their characters"
msgstr ""
"Si está marcada, permite a los jugadores indicar la canción de sus "
"personajes"

msgid "If you like or are interested in an event, you can <b>pre-register</b>"
msgstr "Si te gusta o te interesa un evento, puedes <b>preinscribirte</b>"

msgid "Set the initial amount of experience points in the configuration panel"
msgstr ""
"Establece la cantidad inicial de puntos de experiencia en el panel de "
"configuración"

msgid "These are the event registrations for which you have to make a payment"
msgstr ""
"Estas son las inscripciones a eventos por las que tiene que efectuar un pago"

msgid "This is automatically deducted from the registration of a future event"
msgstr ""
"Este importe se deduce automáticamente de la inscripción de un evento futuro"

msgid "You can use the following fields, they will be filled in automatically"
msgstr ""
"Puedes utilizar los siguientes campos, que se rellenarán automáticamente"

msgid ""
"Absent (in the relationships of this character the other one is absent)"
msgstr "Ausente (en las relaciones de este personaje el otro no aparecerá)"

msgid ""
"Content of mail notifying players of their character in approved status"
msgstr ""
"Contenido del correo que notifica a los jugadores la aprobación de su "
"personaje"

msgid ""
"Content of mail notifying players of their character in proposed status"
msgstr ""
"Contenido del correo en el que se notifica a los jugadores el estado "
"propuesto de su personaje"

msgid ""
"Download the list of characters with their interpreters' profile images"
msgstr ""
"Descarga la lista de personajes con las fotos de perfil de sus intérpretes"

msgid ""
"Enables a volunteer register, as required by Italian RUNTS regulations."
msgstr ""
"Habilita un registro de voluntarios, tal y como exige la normativa italiana "
"RUNTS."

msgid ""
"Enables payment processing, specifying which payment methods to accept."
msgstr ""
"Activa el procesamiento de pagos, especificando qué métodos de pago aceptar."

msgid ""
"Enter the number or code of the identification document indicated above"
msgstr ""
"Introduce el número o el código del documento de identificación indicado "
"anteriormente"

msgid ""
"Get this data from the bank or equivalent, to verify the entries marked"
msgstr ""
"Obtenga estos datos del banco o equivalente, para verificar las entradas "
"marcadas"

msgid ""
"Only lowercase characters and numbers are allowed, no spaces or symbols"
msgstr "Sólo se permiten minúsculas y números, sin espacios ni símbolos"

msgid ""
"The request of removal from further communication has been successfull!"
msgstr ""
"Tu solicitud para darte de baja de las comunicaciones ha sido aceptada."

msgid ""
"The run you requested is only visible to players logged into the system"
msgstr ""
"La carrera que has solicitado sólo es visible para los jugadores registrados"
" en el sistema"

msgid ""
"The taxes configuration is missing, set them in the configuration panel"
msgstr ""
"Falta la configuración de los impuestos, establézcalos en el panel de "
"configuración"

msgid ""
"This character represents the true secret identity of another character"
msgstr ""
"Este personaje representa la verdadera identidad secreta de otro personaje"

msgid ""
"If checked, it allows players to customise the names of their characters"
msgstr ""
"Si está marcada, permite a los jugadores personalizar los nombres de sus "
"personajes"

msgid ""
"If checked: Send an email notification to the organisers for new signups"
msgstr ""
"Si está marcada: Envía un correo a los organizadores en caso de nuevas "
"inscripciones"

msgid ""
"If checked: the system will send reminds the days on which holidays fall"
msgstr ""
"Si está marcada: el sistema enviará recordatorios incluso en días festivos"

msgid ""
"If you are a candidate for the Board, please write an introduction here!"
msgstr "Si eres candidato a la Junta Directiva, escribe aquí tu presentación."

msgid ""
"On this page you can mark your specialties to collaborate on our  events"
msgstr ""
"En esta página puedes marcar tus especialidades para colaborar en nuestros "
"eventos"

msgid ""
"Presentation visible to all players, when 'show presentation' is checked"
msgstr ""
"Presentación visible para todos los jugadores, cuando está marcada la opción"
" \"mostrar presentación\""

msgid ""
"The collection is ready to be delivered, give this link to the recipient"
msgstr ""
"La colección está lista para ser entregada, facilite este enlace al "
"destinatario"

msgid ""
"This page allows you to add or edit an option in a sign up form question"
msgstr ""
"Esta página te permite añadir o modificar una opción en una pregunta del "
"formulario de inscripción"

msgid ""
"This page allows you to edit the configuration of the activated features"
msgstr ""
"Esta página le permite editar la configuración de las funciones activadas"

msgid ""
"To assign a user to a role, they must first be added to the organization"
msgstr ""
"Para asignar un usuario a una función, primero debe añadirse a la "
"organización"

msgid ""
"We value the privacy of your data and will treat it with the utmost care"
msgstr ""
"Valoramos la privacidad de sus datos y los trataremos con el máximo cuidado"

msgid ""
"if the character does NOT belong to this element, but is only referenced"
msgstr ""
"si el carácter NO pertenece a este elemento, sino que sólo se hace "
"referencia a él"

msgid ""
"Allows the organisation to award badges and enables a public leaderboard."
msgstr ""
"Permite a la organización conceder insignias y habilita una clasificación "
"pública."

msgid ""
"Enter the order of preference of your pre-registration (1 is the maximum)"
msgstr ""
"Introduce el orden de preferencia de tu preinscripción (1 es el máximo)"

msgid ""
"I confirm that I have affixed the date and my signature wherever required"
msgstr "Confirmo que he puesto la fecha y firmado donde se requiere"

msgid ""
"If checked, allows players to customise their characters' profile picture"
msgstr ""
"Si está marcada, permite a los jugadores personalizar la foto de perfil de "
"sus personajes"

msgid ""
"If checked, character names will be automatically replaced by a reference"
msgstr ""
"Si se marca, los nombres de los caracteres se sustituirán automáticamente "
"por una referencia"

msgid ""
"Inside this file must be the photos, named by the number of the character"
msgstr ""
"Dentro de este archivo deben estar las fotos, nombradas por el número del "
"carácter"

msgid ""
"Net profit of the event, difference between total revenue and total costs"
msgstr ""
"Beneficio neto del acontecimiento, diferencia entre los ingresos totales y "
"los costes totales"

msgid ""
"Note: The special code is re-generated each time you change the gift card"
msgstr ""
"Nota: El código especial se vuelve a generar cada vez que cambias la tarjeta"
" regalo"

msgid ""
"This page shows in detail a contributor's skills for to which they marked"
msgstr ""
"Esta página muestra en detalle las competencias de un colaborador para las "
"que ha marcado"

msgid ""
"To confirm your registration, apply to become a member of the Association"
msgstr "Para confirmar su afiliación, solicite ser miembro de la Asociación"

msgid ""
"Total amount of payment to be received by this date (0 = all outstanding)"
msgstr ""
"Importe total del pago que debe recibirse en esta fecha (0 = todo pendiente)"

#, python-format
msgid ""
"We confirm that you have successfully pre-registered for <b>%(event)s</b>"
msgstr ""
"¡Le confirmamos que se ha preinscrito correctamente en <b>%(event)s</b>"

msgid ""
"We have pre-filled the application form based on the data you provided us"
msgstr ""
"Hemos rellenado la solicitud basándonos en los datos que nos has "
"proporcionado"

msgid ""
"I confirm that all my required personal data have been filled in correctly"
msgstr ""
"Confirmo que todos mis datos personales requeridos han sido rellenados "
"correctamente"

msgid ""
"Indicate the organization nationality to activate nation-specific features"
msgstr ""
"Indique la nacionalidad de la organización para activar las funciones "
"específicas de cada país"

msgid ""
"Indicates the maximum number of times it can be requested (0 for infinite)"
msgstr ""
"Indica el número máximo de veces que se puede solicitar (0 para infinito)"

msgid ""
"On this page you can filter characters and directly view their information"
msgstr ""
"En esta página puedes filtrar personajes y ver directamente su información"

msgid ""
"Payment received! As soon as it is approved, your accounts will be updated"
msgstr "¡Pago recibido! En cuanto se apruebe, se actualizarán tus cuentas"

msgid ""
"You can withdraw your consent to data sharing by clicking the related link"
msgstr ""
"Puede retirar su consentimiento para compartir datos haciendo clic en el "
"enlace correspondiente"

msgid ""
"Fill in the form and click on confirm, it will take you to the next passage"
msgstr ""
"Rellena el formulario y haz clic en confirmar, ¡te llevará al siguiente paso"

msgid ""
"For what time you will need transportation (time zone of the larp location)"
msgstr "A qué hora necesitarás transporte (zona horaria del lugar del evento)"

msgid ""
"Hover on the link, or click on the question icon, to see what the link does"
msgstr ""
"Pase el ratón por encima del enlace, o haga clic en el icono de la pregunta,"
" para ver lo que hace el enlace"

msgid ""
"Indicates the title of the character - it will be shown along with the name"
msgstr "Indica el título del personaje - se mostrará junto con el nombre"

msgid ""
"Manages credits used by players to cover the registration fee on all events"
msgstr ""
"Gestiona los créditos utilizados por los jugadores para cubrir la cuota de "
"inscripción en todos los eventos"

msgid ""
"Manages tokens used by players to cover the registration fee for all events"
msgstr ""
"Gestiona las fichas utilizadas por los jugadores para cubrir la cuota de "
"inscripción en todos los eventos"
<<<<<<< HEAD

msgid ""
"On this page you can filter characters and directly view their information."
msgstr ""
"En esta página puedes filtrar personajes y ver directamente su información."

msgid ""
"Payment received! As soon as it is approved, your accounts will be updated."
msgstr "¡Pago recibido! En cuanto se apruebe, se actualizarán tus cuentas."
=======
>>>>>>> 3c576446

msgid ""
"There are no candidates for the voting, set them in the configuration panel"
msgstr ""
"No hay candidatos para la votación, configúrelos en el panel de "
"configuración"

msgid ""
"This page allows you to add or modify a form question for a writing element"
msgstr ""
"Esta página le permite añadir o modificar una pregunta de formulario para un"
" elemento de escritura"

msgid ""
"This page allows you to change the appearance and presentation of the event"
msgstr ""
"Esta página te permite cambiar el aspecto y la presentación del evento"

msgid ""
"This page shows the handouts (information dissemination tools) of the event"
msgstr ""
"Esta página muestra los documentos (elementos de juego con información: "
"cartas, mapas, etc) del evento"

msgid ""
"This page shows the progress steps that can be assigned to writing elements"
msgstr ""
"Esta página muestra las etapas de progreso que pueden indicarse en los "
"elementos de escritura"

#, python-format
msgid ""
"(check the available number of discounts <a href='%(url)s'>on this page</a>)"
msgstr ""
"(consulte el número de descuentos disponibles <a href='%(url)s'>en esta "
"página</a>)"

msgid ""
"Enables members to request a refund (a money transfer from the organization)"
msgstr ""
"Permite a los afiliados solicitar un reembolso (una transferencia de dinero "
"de la organización)"

#, python-format
msgid ""
"Hello! We are contacting you regarding your registration at <b>%(event)s</b>"
msgstr ""
"¡Hola! Nos ponemos en contacto con usted en relación con su inscripción en "
"<b>%(event)s</b>"

msgid ""
"Here is the complete list of all organizations that have access to your data"
msgstr ""
"Esta es la lista completa de todas las organizaciones que tienen acceso a "
"sus datos"

msgid ""
"If checked, allows a option to be visible only if other options are selected"
msgstr ""
"Si está marcada, permite que una opción sea visible sólo si otras opciones "
"están seleccionadas"

msgid ""
"If checked, makes factions visible, as the character assignments to factions"
msgstr ""
"Si está marcada, hace visibles las facciones, ya que las asignaciones de "
"personajes a facciones"

msgid ""
"If checked, shows the original image in the cover, not the thumbnail version"
msgstr ""
"Si está marcada, muestra la imagen original en la portada, no la versión en "
"miniatura"

msgid ""
"If checked: Send an email notification to the organisers for updated signups"
msgstr ""
"Si está marcada: Envía una notificación por e-mail a los organizadores con "
"las actualizaciones de inscripciones"

msgid ""
"If you are an Italian citizen, indicate your tax code; otherwise leave blank"
msgstr ""
"Si es ciudadano italiano, indique su código fiscal; de lo contrario, déjelo "
"en blanco"

msgid ""
"Part of the registration fee derived only from the additional options chosen"
msgstr ""
"Parte de la cuota de inscripción derivada únicamente de las opciones "
"adicionales elegidas"

msgid ""
"This page prepares the cash balance already formatted for annual declaration"
msgstr ""
"En esta página se prepara el saldo de tesorería ya formateado para la "
"declaración anual"

msgid ""
"This page shows larpmanager usage costs, total and divided by individual run"
msgstr ""
"Esta página muestra los costes de uso de larpmanager, totales y divididos "
"por ejecución individual"

#, python-format
msgid ""
"To confirm it, we ask you to pay this amount as soon as possible: %(amount)s"
msgstr ""
"Para confirmarlo, le rogamos que abone este importe lo antes posible: "
"%(amount)s"

msgid ""
"To use the feature you requested, you need to activate the following feature"
msgstr ""
"Para utilizar la función que ha solicitado, debe estar activada la siguiente"
" función"

msgid ""
"We could not find the event indicated in the url; perhaps it is one of these"
msgstr ""
"No hemos podido encontrar el evento indicado en la url; ¿quizás sea uno de "
"estos"

msgid ""
"You cannot work on it at the same time: the work of one of you would be lost"
msgstr ""
"No podéis trabajar en él al mismo tiempo: el trabajo de uno de vosotros se "
"perdería"

msgid ""
"Your data will be saved in the system, which is used by several associations"
msgstr ""
"Tus datos se guardarán en el sistema, que utilizan varias asociaciones"

msgid ""
"Answer the following questions. Select *all* of the answers that seem "
"correct"
msgstr ""
"Responde a las siguientes preguntas. Seleccione *todas* las respuestas que "
"parezcan correctas"

msgid ""
"Characters relating to place of birth do not match (check exact "
"municipality)"
msgstr ""
"Los caracteres relativos al lugar de nacimiento no coinciden (compruebe el "
"municipio exacto)"

msgid ""
"Enables field 'title', a short (2-3 words) text added to the character's "
"name"
msgstr ""
"Habilita el campo \"título\", un texto breve (2-3 palabras) que se añade al "
"nombre del personaje"

msgid ""
"Generates an annual summary of fiscal activity for the Italian budget "
"report."
msgstr ""
"Genera un resumen anual de la actividad fiscal para el informe "
"presupuestario italiano."

msgid ""
"If you have made a transfer, please upload the receipt for it to be "
"processed"
msgstr "Si ha realizado una transferencia, suba el recibo para que se procese"

msgid ""
"Indicate whether the ability is visible to users, and can be freely "
"purchased"
msgstr ""
"Indica si la habilidad es visible para los usuarios y puede adquirirse "
"libremente"

msgid ""
"Theoretical total of income due to participation fees selected by the "
"players"
msgstr ""
"Total teórico de ingresos por cuotas de participación seleccionadas por los "
"jugadores"

msgid ""
"This page shows for each event, the collaborators marked with which "
"expertise"
msgstr ""
"Esta página muestra, para cada evento, los colaboradores marcados con qué "
"experiencia"

msgid ""
"This page shows the available questions of the registration form of the "
"event"
msgstr ""
"Esta página muestra las preguntas disponibles en el formulario de "
"inscripción al evento"

msgid ""
"This page summarises the disbursements recorded in the system for this run "
"of"
msgstr ""
"Esta página resume los desembolsos registrados en el sistema para esta "
"ejecución de"

msgid ""
"Write your question, request or concern here. We will be happy to answer "
"you!"
msgstr ""
"Escribe aquí tu pregunta, petición o duda. ¡Estaremos encantados de "
"responderte!"

msgid ""
"Enables to set a character as a 'mirror' for another, to hide it's true "
"nature"
msgstr ""
"Permite establecer un personaje como \"espejo\" de otro, para ocultar su "
"verdadera naturaleza"
<<<<<<< HEAD
=======

msgid ""
"If checked, allows a option to be visible only to players with selected "
"ticket"
msgstr ""
"Si está marcada, permite que una opción sólo sea visible para los jugadores "
"con el ticket seleccionado"
>>>>>>> 3c576446

msgid ""
"If checked, enables players to write their own list of character "
"relationships"
msgstr ""
"Si está marcada, permite a los jugadores escribir su propia lista de "
"relaciones entre personajes"

msgid ""
"Indicate the name of the member for whom you want to activate a new "
"collection"
msgstr ""
"Indica el nombre del miembro para el que deseas activar una nueva colecta"

msgid ""
"Indicates other options that must be selected for this option to be "
"selectable"
msgstr ""
"Indica otras opciones que deben seleccionarse para que esta opción sea "
"seleccionable"

msgid ""
"Sorry, this facilitation code has already been used the maximum number "
"allowed"
msgstr ""
"Lo sentimos, este código de facilitación ya se ha utilizado el número máximo"
" permitido"

msgid ""
"These CSS commands will be carried over to all pages in your Association "
"space"
msgstr ""
"Estos comandos CSS se trasladarán a todas las páginas de su espacio de la "
"Asociación"

msgid ""
"These are delegated account registrations for which you have to make a "
"payment"
msgstr ""
"Se trata de registros de cuentas delegadas por los que tiene que efectuar un"
" pago"

msgid ""
"This page allows you to return part of the quota to a player who has "
"cancelled"
msgstr ""
"Esta página le permite devolver parte de la cuota a un jugador que se ha "
"dado de baja"

msgid ""
"This page shows all expenses incurred by collaborators, recorded in the "
"system"
msgstr ""
"Esta página muestra todos los gastos incurridos por los colaboradores, "
"registrados en el sistema"

msgid ""
"This page shows in detail, for each expertise, the users who have indicated "
"it"
msgstr ""
"Esta página muestra en detalle, para cada pericia, los usuarios que la han "
"indicado"

msgid ""
"This page shows the sensitive information of registered players regarding "
"diet"
msgstr ""
"Esta página muestra la información sensible de los jugadores registrados en "
"relación con la dieta"

msgid ""
"Type a keyword in the search bar to find a reference - please write in "
"English"
msgstr ""
"Escriba una palabra clave en la barra de búsqueda para encontrar una "
"referencia - por favor, escriba en inglés"

msgid ""
"You have activated the following features, for each here's the links to "
"follow"
msgstr ""
"Has activado las siguientes funciones, para cada una aquí tienes los enlaces"
" a seguir"

msgid ""
"Allows players to submit questions, and organizers to review and organize "
"them."
msgstr ""
"Permite a los jugadores enviar preguntas y a los organizadores revisarlas y "
"organizarlas."

msgid ""
"Request for reimbursement entered! You will receive notice when it is "
"disbursed"
msgstr ""
"¡Solicitud de reembolso introducida! Se te notificará cuando se haya abonado"

msgid ""
"Terms and conditions of signup, shown in a page linked in the registration "
"form"
msgstr ""
"Términos y condiciones de inscripción, mostrados en una página enlazada en "
"el formulario de inscripción"

msgid ""
"The membership request text is missing, create it in the texts management "
"panel"
msgstr ""
"Falta el texto de solicitud de afiliación, créalo en el panel de gestión de "
"textos"

msgid ""
"To participate in this event, you will have to pay the annual membership fee"
" of"
msgstr ""
"Para participar en este evento, tendrá que pagar la cuota anual de "
"afiliación de"

msgid ""
"Warning. This event is in a different language than the one set in your "
"profile"
msgstr ""
"¡Atención! Este evento está en un idioma diferente al establecido en tu "
"perfil"

msgid ""
"(If you need a hand feel free to let us know, we'll try to help as best we "
"can!)"
msgstr ""
"(Si necesitas que te echemos una mano, tan solo dínoslo, ¡intentaremos "
"ayudarte en todo lo que podamos!)"

msgid ""
"Indicate the date when registration opens. Leave blank to not open "
"registrations"
msgstr ""
"Indique la fecha de apertura de las inscripciones. Dejar en blanco para no "
"abrir inscripciones"

msgid ""
"Lets players submit character preferences, then finds the optimal overall "
"match."
msgstr ""
"Permite que los jugadores envíen sus preferencias de personaje y, a "
"continuación, busca la combinación óptima."

msgid ""
"Logo image (you can upload a file of any size, it will be resized "
"automatically)"
msgstr ""
"Imagen del logotipo (puedes cargar un archivo de cualquier tamaño, se "
"redimensionará automáticamente)"

#, python-format
msgid ""
"Reimbursement of %(amount).2f %(credits)s with reason '%(reason)s' was "
"disbursed"
msgstr ""
"Reembolso de %(amount).2f %(credits)s con motivo '%(reason)s' desembolsado"

msgid ""
"This page shows the sensitive information of registered players regarding "
"safety"
msgstr ""
"Esta página muestra la información sensible de los jugadores registrados en "
"materia de seguridad"

msgid ""
"Total amount of money received for this event, minus commission fees and "
"refunds"
msgstr ""
"Cantidad total de dinero recibida por este evento, menos comisiones y "
"reembolsos"

msgid ""
"Where you find a button like this, you can press it to perform filtering "
"further"
msgstr ""
"Si encuentras un botón de este tipo, puedes pulsarlo para realizar un "
"filtrado adicional"

msgid ""
"Go ahead and click on this button to perform the extraction. Warning: it is "
"final"
msgstr ""
"Haz clic en este botón para realizar la extracción. Atención: ¡esto es "
"definitivo"

msgid ""
"If checked: allow to export characters and registration in a easily readable"
" page"
msgstr ""
"Si está marcada: permite exportar los caracteres y el registro en una página"
" fácilmente legible"

msgid ""
"Sets how often reminder emails are sent, in days (if not set, no emails are "
"sent)"
msgstr ""
"Establece la frecuencia de envío de los correos electrónicos recordatorios, "
"en días (si no se establece, no se envía ningún correo electrónico)"

msgid ""
"There are no active events, to create a new one access the events management"
" page"
msgstr ""
"No hay eventos activos, para crear uno nuevo acceda a la página de gestión "
"de eventos"

msgid ""
"There are no payment gateway active, configure them in the payment settings "
"panel"
msgstr ""
"No hay ninguna pasarela de pago activa, configúrelas en el panel de "
"configuración de pagos"

msgid ""
"To register for the event, please fill in the following form and click on "
"confirm"
msgstr ""
"Para inscribirte al evento, rellena el siguiente formulario y haz clic en "
"confirmar"

msgid ""
"You can read them in order, or scroll directly to the one that interests you"
" most"
msgstr "Puedes leerlos en orden o ir directamente al que más te interese"

msgid ""
"Annual fee required of members, starting from the beginning of the "
"membership year"
msgstr ""
"Cuota anual exigida a los afiliados, a partir del inicio del año de "
"afiliación"

msgid ""
"Click here if after submitting the form, you want to move on to edit the "
"next item"
msgstr ""
"Haz clic aquí si, después de enviar el formulario, deseas editar el "
"siguiente elemento"

msgid ""
"Enables the creation, editing, and assignment of characters to registered "
"players."
msgstr ""
"Permite crear, editar y asignar personajes a los jugadores registrados."

msgid ""
"If checked, the gallery will not be displayed to those not logged in to the "
"system"
msgstr ""
"Si está marcada, la galería no se mostrará a quienes no hayan iniciado "
"sesión en el sistema"

msgid ""
"Indicate the character options, which must be selected to make the skill "
"available"
msgstr ""
"Indicar las opciones de carácter que deben seleccionarse para que la "
"habilidad esté disponible"

msgid ""
"The organization tax configuration is missing, set them in the configuration"
" panel"
msgstr ""
"Falta la configuración de los impuestos de la organización, establézcalos en"
" el panel de configuración"

msgid ""
"This page shows membership badges. You can edit them, assign them, create "
"new ones"
msgstr ""
"Esta página muestra las insignias de afiliación. Puede editarlas, "
"asignarlas, crear nuevas"

msgid ""
"You can check and edit the list of organizations that can access your data "
"on your"
msgstr ""
"Puedes comprobar y editar la lista de organizaciones que pueden acceder a "
"tus datos en tu"

msgid ""
"visibility (demand visibility: 's' for Searchable, 'c' for Public, 'e' for "
"Private"
msgstr ""
"visibilidad (visibilidad de la demanda: 's' para Searchable, 'c' para "
"Public, 'e' para Private"

msgid ""
"Additional preferences, for random assignment when no solution is found "
"(default 0)"
msgstr ""
"Preferencias adicionales, para la asignación aleatoria cuando no se "
"encuentra una solución (por defecto 0)"

msgid ""
"Enables management of expenses paid using the organization's financial "
"instruments."
msgstr ""
"Permite gestionar los gastos pagados con los instrumentos financieros de la "
"organización."

#, python-format
msgid ""
"In the event <b>%(event)s</b> you were assigned the character: "
"<b>%(character)s</b>"
msgstr ""
"En el evento <b>%(event)s</b> se te asignó el personaje: "
"<b>%(character)s</b>"

msgid ""
"Lets members cast votes for the election of the organisation's Executive "
"Committee."
msgstr ""
"Los miembros de Lets votan para la elección del Comité Ejecutivo de la "
"organización."

msgid ""
"Statement issued by the bank as proof of the issuance of the transfer (as "
"pdf file)"
msgstr ""
"Justificante expedido por el banco como prueba de la transferencia (en "
"formato pdf)"

#, python-format
msgid ""
"There are <b>%(number)s</b> refunds to deliver, access the refunds "
"management panel"
msgstr ""
"Hay <b>%(number)s</b> reembolsos por entregar, accede al panel de gestión de"
" reembolsos"

msgid ""
"This page shows all information about the individual member available in the"
" system"
msgstr ""
"Esta página muestra toda la información sobre el miembro individual "
"disponible en el sistema"

msgid ""
"This page shows the different tickets with which players can register for "
"the event"
msgstr ""
"Esta página muestra las diferentes entradas con las que los jugadores pueden"
" inscribirse en el evento"

msgid ""
"This page shows the response options for questions about the workshops of "
"the event"
msgstr ""
"Esta página muestra las opciones de respuesta a las preguntas sobre los "
"talleres del evento"

msgid ""
"Enables 'Handouts,' pre-written texts that provide information about a plot "
"or lore."
msgstr ""
"Habilita los \"folletos\", textos preescritos que proporcionan información "
"sobre una trama o un argumento."

#, python-format
msgid ""
"File type '%(detected_type)s' is not allowed.Allowed types are: "
"'%(allowed_types)s'."
msgstr ""
"El tipo de archivo '%(detected_type)s' no está permitido. Los tipos "
"permitidos son: '%(allowed_types)s'."

msgid ""
"If checked: Does not send communication to the player when the character is "
"assigned"
msgstr ""
"Si está marcada: No envía comunicación al jugador cuando se asigna el "
"personaje"

msgid ""
"In rich text editors, you can reference other characters directly using "
"their number"
msgstr ""
"En los editores de texto enriquecido, puede hacer referencia a otros "
"caracteres directamente utilizando su número"

msgid ""
"Indicates a type of identification document issued by the nation in which "
"you reside"
msgstr ""
"Indica un tipo de documento de identidad expedido por el país en el que "
"resides"

msgid ""
"Minimum number of days before the event for which it is made available (0  ="
" always)"
msgstr ""
"Número mínimo de días antes del evento para que esté disponible (0 = "
"siempre)"

msgid ""
"No quest types have been created; use the quest type management panel to "
"define them"
msgstr ""
"No se han creado tipos de búsqueda; utilice el panel de gestión de tipos de "
"búsqueda para definirlos"

#, python-format
msgid ""
"There are quests without traits: %(list)s. Create them in the trait "
"management panel"
msgstr ""
"Hay misiones sin rasgos: %(list)s. Créalas en el panel de gestión de rasgos"

msgid ""
"Tip: Pin this page to your browser for faster access to your organization "
"and events"
msgstr ""
"Consejo: Ancle esta página a su navegador para acceder más rápidamente a su "
"organización y eventos"

msgid ""
"Adds a 'progress' status field (e.g. draft, ready, approved) to key writing "
"elements."
msgstr ""
"Añade un campo de estado de \"progreso\" (por ejemplo, borrador, listo, "
"aprobado) a los elementos clave de la redacción."

msgid ""
"I confirm that I have uploaded a valid document issued by the state of my "
"nationality"
msgstr ""
"Confirmo que he subido un documento válido expedido por el Estado de mi "
"nacionalidad"

msgid ""
"If checked, players will be able to view for each character the preference "
"statistics"
msgstr ""
"Si está marcada, los jugadores podrán ver las estadísticas de preferencia de"
" cada personaje"

msgid ""
"If you are absolutely certain that you want to delete this item, click on "
"this button"
msgstr ""
"Si está absolutamente seguro de que desea suprimir este elemento, pulse este"
" botón"

msgid ""
"Requires Executive Committee approval of membership before participating in "
"an event."
msgstr ""
"Requiere la aprobación de los miembros del Comité Ejecutivo antes de "
"participar en un evento."

#, python-format
msgid ""
"There are <b>%(number)s</b> expenses to approve, access the expenses "
"management panel"
msgstr ""
"Hay <b>%(number)s</b> gastos por aprobar, accede al panel de gestión de "
"gastos"

#, python-format
msgid ""
"There are <b>%(number)s</b> payments to approve, access the invoices "
"management panel"
msgstr ""
"Hay <b>%(number)s</b> pagos por aprobar, accede al panel de gestión de "
"facturas"

msgid ""
"Upload a photo of the identity document that you listed in the request "
"(image or pdf)"
msgstr ""
"Suba una foto del documento de identidad que ha indicado en la solicitud "
"(imagen o pdf)"

msgid ""
"Upload a photo of yourself associated with your character specifically for "
"this event"
msgstr ""
"¡Sube una foto tuya asociada a tu personaje específicamente para este evento"

msgid ""
"If checked, automatically removes formatting when pasting text into the "
"WYSIWYG editor"
msgstr ""
"Si está marcada, elimina automáticamente el formato al pegar texto en el "
"editor WYSIWYG"

msgid ""
"If you already have the file ready, upload it here (pay attention to the "
"'csv' format)"
msgstr ""
"Si ya tiene listo el archivo, cárguelo aquí (preste atención al formato "
"\"csv\")"

msgid ""
"Payment deadlines will be similarly equally divided, based on the date of "
"registration"
msgstr ""
"Los plazos de pago se dividirán equitativamente en función de la fecha de "
"inscripción"

msgid ""
"Percentage of VAT to be calculated on the sum of the costs of the "
"registration options"
msgstr ""
"Porcentaje de IVA que debe calcularse sobre la suma de los costes de las "
"opciones de entrada"

#, python-format
msgid ""
"There are <b>%(number)s</b> members to approve, access the membership "
"management panel"
msgstr ""
"Hay <b>%(number)s</b> miembros que aprobar, accede al panel de gestión de "
"miembros"

msgid ""
"This page allows you to add or change the fixed instalments in which a "
"player must pay"
msgstr ""
"Esta página te permite añadir o modificar los plazos fijos en los que un "
"jugador debe pagar"

msgid ""
"This page shows all expenses incurred directly by the organization "
"concerning this run"
msgstr ""
"Esta página muestra todos los gastos incurridos directamente por la "
"organización en relación con este pase"

msgid ""
"Upload the scan of both your signed request, and your document (image or pdf"
" document)"
msgstr "Sube tu solicitud firmada y una foto de tu documento de identidad"

msgid ""
"We cannot find your registration for this event. Are you logged in as the "
"correct user"
msgstr ""
"No podemos encontrar tu inscripción para este evento. ¿Has iniciado sesión "
"como el usuario correcto"

msgid ""
"You are now registered, but your account is inactive. We have sent an "
"activation email"
msgstr ""
"Has completado tu registro, pero tu cuenta está inactiva. Haz clic en el "
"enlace enviado por correo electrónico para activarla"

msgid ""
"Adds a page displaying member mailing lists, sorted by members' newsletter "
"preferences."
msgstr ""
"Añade una página en la que se muestran las listas de correo de los miembros,"
" ordenadas según sus preferencias de boletines."

msgid ""
"Allows custom Terms and Conditions for a specific event, displayed during "
"registration."
msgstr ""
"Permite personalizar los Términos y Condiciones para un evento específico, "
"mostrados durante el registro."

msgid ""
"Attention: the operation is final, please double-check the assignments "
"before uploading"
msgstr ""
"Atención: la operación es definitiva, ¡por favor, vuelva a comprobar las "
"asignaciones antes de subirlas"

msgid ""
"Displays the organisation-wide Terms and Conditions during registration for "
"all events."
msgstr ""
"Muestra los Términos y Condiciones de toda la organización durante la "
"inscripción en todos los eventos."

msgid ""
"If checked, allows a registration form question to be visible based on the "
"player's age"
msgstr ""
"Si está marcada, permite que una pregunta del formulario de registro sea "
"visible en función de la edad del jugador"

msgid ""
"If checked, does not show characters in the gallery who have not been "
"assigned a player"
msgstr ""
"Si está marcada, no muestra los personajes de la galería a los que no se ha "
"asignado un jugador"

msgid ""
"If checked, does not show players in the gallery who have not been assigned "
"a character"
msgstr ""
"Si está marcada, no muestra en la galería a los jugadores que no tienen "
"asignado un personaje"

msgid ""
"Optional - Indicates additional details on the option, will be shown below "
"the question"
msgstr ""
"Opcional - Indica detalles adicionales sobre la opción, se mostrará debajo "
"de la pregunta"

msgid ""
"Value of the discount for the friend who signs up using the code of a "
"registered player"
msgstr ""
"Valor del descuento para el amigo que se inscribe utilizando el código de un"
" jugador ya inscrito"

msgid ""
"Allows you to generate discount codes that players can use to reduce their "
"ticket price."
msgstr ""
"Permite generar códigos de descuento que los jugadores pueden utilizar para "
"reducir el precio de sus entradas."

#, python-format
msgid ""
"Hello! We are contacting you regarding your provisional registration at "
"<b>%(event)s</b>"
msgstr ""
"¡Hola! Nos ponemos en contacto con usted en relación con su inscripción "
"provisional en <b>%(event)s</b>"

msgid ""
"If checked: Send a notification email to the organisers for cancellation of "
"registration"
msgstr ""
"Si está marcada: Envía una notificación a los organizadores por la "
"cancelación de la inscripción"

msgid ""
"Indicate the prerequisite abilities, which must be possessed before one can "
"acquire this"
msgstr ""
"Indica los requisitos previos que se deben cumplir para poder adquirir esta "
"habilidad"

msgid ""
"Indicate the value of the discount, it will be deducted from the total "
"amount calculated"
msgstr ""
"Indica el valor del descuento, se deducirá del importe total calculado"

msgid ""
"No ability types have been created; use the ability type management panel to"
" define them"
msgstr ""
"No se han creado tipos de habilidad; utilice el panel de gestión de tipos de"
" habilidad para definirlos"
<<<<<<< HEAD
=======

msgid ""
"Please be careful to perform these steps - otherwise your  payment will not "
"be processed"
msgstr ""
"Asegúrate de seguir las instrucciones al realizar estos pasos, de lo "
"contrario no podremos procesar tu pago"
>>>>>>> 3c576446

msgid ""
"Shows a complete list of all events the player has attended on their public "
"player page."
msgstr ""
"Muestra una lista completa de todos los eventos a los que ha asistido el "
"jugador en su página pública de jugador."

msgid ""
"This page allows you to add or modify an option in a form question for a "
"writing element"
msgstr ""
"Esta página le permite añadir o modificar una opción en una pregunta de "
"formulario para un elemento de escritura"

msgid ""
"This page allows you to set up the fields that players can fill in in their "
"user profile"
msgstr ""
"Esta página le permite configurar los campos que los jugadores pueden "
"rellenar en su perfil de usuario"

msgid ""
"We inform you that your membership of the Association has not been accepted "
"by the board"
msgstr ""
"Le informamos de que su afiliación a la Asociación no ha sido aceptada por "
"el Consejo Ejecutivo"

msgid ""
"If checked: Adds a unique code to each payment, which helps in being able to"
" recognize it"
msgstr ""
"Si está marcada: Añade un código único a cada pago, lo que ayuda a "
"reconocerlo"

msgid ""
"Indicate the maximum number of such discounts that can be requested (0 for "
"infinite uses)"
msgstr ""
"Indica el número máximo de descuentos de este tipo que pueden solicitarse (0"
" para uso infinito)"

msgid ""
"Optional logo image - you can upload a file of any size, it will be "
"automatically resized"
msgstr ""
"Imagen del logotipo opcional: puede cargar un archivo de cualquier tamaño, "
"que se redimensionará automáticamente"
<<<<<<< HEAD

msgid ""
"Please be careful to perform these steps - otherwise your  payment will not "
"be processed!"
msgstr ""
"Asegúrate de seguir las instrucciones al realizar estos pasos, de lo "
"contrario no podremos procesar tu pago."
=======
>>>>>>> 3c576446

msgid ""
"This page allows you to add or change the types of ticket with which players"
" can register"
msgstr ""
"Esta página le permite añadir o cambiar los tipos de billete con los que los"
" jugadores pueden registrarse"

msgid ""
"This page shows active discounts on the player, allows you to activate or "
"deactivate them"
msgstr ""
"Esta página muestra los descuentos activos del jugador y te permite "
"activarlos o desactivarlos"

msgid ""
"This page shows problems reported by contributors, for direct management "
"during the event"
msgstr ""
"Esta página muestra los problemas comunicados por los colaboradores, para su"
" gestión durante el evento"

msgid ""
"You can create new delegate accounts, or log in with them by pressing the "
"relevant button"
msgstr ""
"Puede crear nuevas cuentas de delegado o iniciar sesión con ellas pulsando "
"el botón correspondiente"

msgid ""
"for each option four columns: name, description, price, available places (0 "
"for infinite)"
msgstr ""
"para cada opción cuatro columnas: nombre, descripción, precio, plazas "
"disponibles (0 para infinito)"

msgid ""
"Activates 'waiting list' style tickets, available only when all main tickets"
" are sold out."
msgstr ""
"Activa entradas tipo \"lista de espera\", disponibles sólo cuando se agoten "
"todas las entradas principales."

msgid ""
"Automatically generates and updates PDFs of character sheets, gallery and "
"player profiles."
msgstr ""
"Genera y actualiza automáticamente PDF de hojas de personaje, galería y "
"perfiles de jugador."

#, python-format
msgid ""
"Do you want to unsubscribe from our communication lists? <a "
"href='%(url)s'>Unsubscribe</a>"
msgstr ""
"Quieres darte de baja de nuestras listas de comunicación? <a "
"href='%(url)s'>Darse de baja</a>"

msgid ""
"If checked: the system will add payment fees to the ticket, making the "
"player pay for them"
msgstr ""
"Si está marcada: el sistema añadirá tasas de pago al billete, haciendo que "
"el jugador las pague"

#, python-format
msgid ""
"There are quest types without quests: %(list)s. Create them in the quests "
"management panel"
msgstr ""
"Hay tipos de quest sin quests: %(list)s. Créalas en el panel de gestión de "
"misiones"

msgid ""
"This page shows the accounting status of the event, divided into the various"
" expense types"
msgstr ""
"Esta página muestra la situación contable del evento, dividida en las "
"distintas partidas de gastos"

msgid ""
"for bidirectional relationships, where the other character is also aware of "
"the connection"
msgstr ""
"para las relaciones bidireccionales, en las que el otro personaje también "
"conoce la conexión"

msgid ""
"for unidirectional relationships, where the other character is NOT aware of "
"the connection"
msgstr ""
"para relaciones unidireccionales, en las que el otro personaje NO conoce la "
"conexión"

msgid ""
"Indicates public information about your character, which will be shown to "
"all other players"
msgstr ""
"Indica la información pública sobre tu personaje, que se mostrará a todos "
"los demás jugadores"

msgid ""
"Introduces 'Quests' as building blocks of the character sheet, each with "
"multiple 'traits'."
msgstr ""
"Introduce \"misiones\" como bloques de construcción de la hoja de personaje,"
" cada una con múltiples \"rasgos\"."

msgid ""
"This page shows global competencies, skill areas in which contributors can "
"score themselves"
msgstr ""
"Esta página muestra las competencias globales, las áreas de habilidades en "
"las que los contribuyentes pueden puntuarse a sí mismos"

msgid ""
"To participate in this event, you will have to pay in addition the annual "
"membership fee of"
msgstr ""
"Para participar en este evento, deberás pagar además la cuota anual de "
"afiliación de"

msgid ""
"Value of the discount for the registered player who gives the code to a "
"friend who signs up"
msgstr ""
"Valor del descuento para el jugador que da su código a un amigo que se "
"inscribe al evento"

#, python-format
msgid ""
"Your request for reimbursement of %(amount).2f, with reason '%(reason)s', "
"has been approved"
msgstr ""
"Su solicitud de reembolso de %(amount).2f, con el motivo \"%(reason)s\", ha "
"sido aprobada"

#, python-format
msgid ""
"Alternatively, you can request a reimbursement in <a href='%(url)s'>your "
"accounting</a>.</i>"
msgstr ""
"Alternativamente, puede solicitar un reembolso en <a href='%(url)s'>su "
"contabilidad</a></a>.</i>"

msgid ""
"Enables field 'cover', to shown a specific image in the gallery - until "
"assigned to a player"
msgstr ""
"Habilita el campo 'portada', para mostrar una imagen específica en la "
"galería - hasta que se asigne a un jugador"

msgid ""
"If the event is part of a campaign, specify the parent event whose "
"characters will be shared"
msgstr ""
"Si el evento forma parte de una campaña, especifica el evento padre cuyos "
"personajes se compartirán"

msgid ""
"In order to subscribe to the Organization's events you must apply to be "
"admitted as a Member"
msgstr ""
"Para inscribirte en los eventos de la organización, debes solicitar tu "
"admisión como Miembro"

msgid ""
"It is compulsory to take part in all our live events, as it also includes "
"the insurance fee."
msgstr ""
"Es obligatorio participar en todos nuestros eventos en directo, ya que "
"también incluye la cuota del seguro."

msgid ""
"On this page you can book tickets for the event; once paid, a special code "
"will be generated"
msgstr ""
"En esta página puede reservar entradas para el evento; una vez pagado, se "
"generará un código especial"

msgid ""
"Please note that if you have with us a different agreement, you can safely "
"ignore this email"
msgstr ""
"Por favor, tenga en cuenta que si usted tiene con nosotros un acuerdo "
"diferente, puede ignorar con seguridad este correo electrónico"

#, python-format
msgid ""
"The user requested the password reset, but did not complete it. Give them "
"this link: %(url)s"
msgstr ""
"El usuario solicitó el restablecimiento de contraseña, pero no lo completó. "
"Dale este enlace: %(url)s"

#, python-format
msgid ""
"There are <b>%(number)s</b> questions to answer, access the users questions "
"management panel"
msgstr ""
"Hay <b>%(number)s</b> preguntas que responder, accede al panel de gestión de"
" preguntas de los usuarios"

msgid ""
"This page shows the email addresses to which to send updates in order to get"
" them to sign up"
msgstr ""
"Esta página muestra las direcciones de correo electrónico a las que enviar "
"actualizaciones para que se suscriban"

msgid ""
"You can indicate a template event from which functionality and "
"configurations will be copied"
msgstr ""
"Puede indicar un evento de plantilla a partir del cual se copiarán las "
"funcionalidades y configuraciones"

msgid ""
"Disable the system that finds the character number when a special reference "
"symbol is written"
msgstr ""
"Desactivar el sistema que encuentra el número de carácter cuando se escribe "
"un símbolo de referencia especial"

msgid ""
"Enables 'Factions' to organize characters into groups, either visible, "
"transversal or secret."
msgstr ""
"Habilita las \"Facciones\" para organizar a los personajes en grupos, ya "
"sean visibles, transversales o secretos."

msgid ""
"Enables field 'assigned', to track which staff member is responsible for "
"each writing element"
msgstr ""
"Habilita el campo \"asignado\" para saber qué miembro del personal es "
"responsable de cada elemento de la redacción"

msgid ""
"If checked, it allows players to enter public information on their "
"characters, visible to all"
msgstr ""
"Si está marcada, permite a los jugadores introducir información pública "
"sobre sus personajes, visible para todos"

msgid ""
"If checked: Hides the possibility for the player to change the payment "
"amount for his entries"
msgstr ""
"Si está marcada: Oculta la posibilidad de que el jugador cambie el importe "
"de pago de sus entradas"

msgid ""
"The quick access sidebar is on the left (on mobile, tap “Shortcuts” at the "
"bottom to open it)"
msgstr ""
"La barra lateral de acceso rápido está a la izquierda (en el móvil, toca "
"\"Accesos directos\" en la parte inferior para abrirla)"

msgid ""
"This page shows in the detail of an event, the list of expertises covered by"
" the contributors"
msgstr ""
"Esta página muestra, en el detalle de un acontecimiento, la lista de "
"especialidades cubiertas por los colaboradores"

msgid ""
"Automatically generates a customizable PDF receipt for each payment and "
"emails it to the user."
msgstr ""
"Genera automáticamente un recibo PDF personalizable para cada pago y lo "
"envía por correo electrónico al usuario."

msgid ""
"If it is assigned to you, you will automatically be assigned the original "
"character it mirrors"
msgstr ""
"Si se te asigna, se te asignará automáticamente el personaje original que "
"refleja"

msgid ""
"Optional - Indicate additional details on the ticket, they will be shown "
"below the application"
msgstr ""
"Opcional - Indique detalles adicionales en el ticket, se mostrarán debajo de"
" la solicitud"

msgid ""
"Performs daily checks for upcoming payments deadlines and sends reminder "
"emails automatically."
msgstr ""
"Realiza comprobaciones diarias de los próximos plazos de pago y envía "
"automáticamente correos electrónicos recordatorios."

#, python-format
msgid ""
"To confirm it, we ask you to pay this amount: %(amount)s, within this number"
" of days: %(days)s"
msgstr ""
"Para confirmarlo, le pedimos que abone este importe: %(amount)s, en este "
"número de días: %(days)s"

msgid ""
"To request a change of your e-mail address, please indicate both your old "
"and your new address"
msgstr ""
"Para solicitar un cambio de dirección de correo electrónico, indique tanto "
"su dirección antigua como la nueva"

msgid ""
"Treats this event as a digital/online occurrence that does not require in-"
"person registration."
msgstr ""
"Trata este evento como un acontecimiento digital/en línea que no requiere "
"inscripción en persona."

msgid ""
"You will be notified when a new run is organized, and you will have fast-"
"track on registration"
msgstr ""
"Se te informará cuando se organice un nuevo pase y ¡tendrás acceso rápido a "
"la inscripción"

msgid ""
"status of application: 'o' for optional, 'm' mandatory, 'c' creation, 'd' "
"disabled, 'h' hidden"
msgstr ""
"estado de la solicitud: \"o\" para opcional, \"m\" obligatorio, \"c\" "
"creación, \"d\" desactivado, \"h\" oculto"

msgid ""
"Communicate them only if strictly necessary, and if possible communicate "
"them in anonymous form"
msgstr ""
<<<<<<< HEAD
"(Tenga en cuenta que si ha acordado otras cosas con nosotros, puede ignorar "
"este correo electrónico)"
=======
"Comuníquelas sólo si es estrictamente necesario y, si es posible, de forma "
"anónima"
>>>>>>> 3c576446

msgid ""
"For each character added, a specific field will be available to add "
"additional plot information"
msgstr ""
"Para cada personaje añadido, se dispondrá de un campo específico para añadir"
" información adicional sobre la trama"

msgid ""
"For each of them, you will receive the following discount on your membership"
" event registration"
msgstr ""
"Por cada uno de ellos, recibirás el siguiente descuento en tu inscripción al"
" evento"

msgid ""
"Unique code for internal use - not visible. Indicate a string without spaces"
" or strange symbols"
msgstr ""
"Código único para uso interno - no visible. Indica un código sin espacios ni"
" símbolos extraños"

msgid ""
"We confirm that your membership has been accepted by the board. We welcome "
"you to our community"
msgstr ""
"Le confirmamos que su afiliación ha sido aceptada por el Comité Ejecutivo. "
"Le damos la bienvenida a nuestra comunidad"

msgid ""
"We confirm that your registration for this event has been cancelled. We are "
"sorry to see you go"
msgstr ""
"Te confirmamos que tu inscripción para este evento ha sido cancelada. "
"¡Lamentamos tu marcha"

msgid ""
"You have already paid your dues for the current year, so you are already "
"covered for this event"
msgstr ""
"Ya has pagado las cuotas pendientes para este año, por lo que ya estás "
"cubierto para este evento"

#, python-format
msgid ""
"File extension '%(extension)s' is not allowed. Allowed extensions are: "
"'%(allowed_extensions)s'."
msgstr ""
"La extensión de archivo '%(extension)s' no está permitida. Las extensiones "
"permitidas son: '%(allowed_extensions)s'."

msgid ""
"No delivery for experience points have been created; create one in the "
"delivery management panel"
msgstr ""
"No se ha creado ninguna entrega para puntos de experiencia; cree una en el "
"panel de gestión de entregas"

msgid ""
"Once downloaded you must print it, sign it, take a digital scan, and upload "
"it to the form below"
msgstr ""
"Una vez descargado, debe imprimirlo, firmarlo, escanearlo digitalmente y "
"cargarlo en el siguiente formulario"

msgid ""
"Optional: upload a photo of yourself associated with your character "
"specifically for this event!"
msgstr ""
"Opcional: ¡sube una foto tuya asociada a tu personaje específicamente para "
"este evento!"

msgid ""
"The collection grows: we have no doubt, the fortunate will live soon an "
"unprecedented experience"
msgstr ""
"La colecta crece: no nos cabe duda, ¡la persona afortunada vivirá pronto una"
" experiencia sin precedentes"

msgid ""
"This is the overall amount that should be held in the organization’s bank "
"and financial accounts"
msgstr ""
"Es la cantidad total que debe mantenerse en las cuentas bancarias y "
"financieras de la organización"
<<<<<<< HEAD
=======

msgid ""
"This page summarises the roles to be assigned in order to use the functions "
"concerning the event"
msgstr ""
"Esta página muestra los cargos que pueden asignarse para utilizar las "
"funciones relativas al evento"
>>>>>>> 3c576446

msgid ""
"To set the tickets that users can select during registration, access the "
"tickets management page"
msgstr ""
"Para configurar las entradas que los usuarios pueden seleccionar durante el "
"registro, acceda a la página de gestión de entradas"

msgid ""
"What casting priority does it ensure? (Usually: 1 is the subsized, 5 for "
"default, 25 for patron)"
msgstr ""
"¿Qué prioridad de asignación garantiza? (normalmente: 1 es la reducida, 5 "
"por defecto, 25 para las entradas mentor)"

msgid ""
"Adds a link on personal accounts pages, allowing users to donate money to "
"the association freely."
msgstr ""
"Añade un enlace en las páginas de cuentas personales que permite a los "
"usuarios donar dinero a la asociación libremente."

msgid ""
"Allows you to set a 'tax' percentage on event income that must be set aside "
"for the organisation."
msgstr ""
"Permite fijar un porcentaje \"fiscal\" sobre los ingresos del evento que "
"debe destinarse a la organización."

msgid ""
"Did you encounter an error, or did you find a text with an incorrect "
"translation in your language"
msgstr ""
"¿Ha encontrado un error o un texto con una traducción incorrecta en su "
"idioma"

msgid ""
"Lets you specify a date (and time) on which registration will open, keeping "
"it closed until then."
msgstr ""
"Le permite especificar una fecha (y hora) en la que se abrirá el registro, "
"manteniéndolo cerrado hasta entonces."

msgid ""
"This field can be edited by the player only when the character is in one of "
"the selected statuses"
msgstr ""
"Este campo sólo puede ser editado por el jugador cuando el personaje se "
"encuentra en uno de los estados seleccionados"

msgid ""
"This page shows all the runs saved in the system. From here you can edit "
"them, or create new ones"
msgstr ""
"Esta página muestra todas las tiradas guardadas en el sistema. Desde aquí "
"puede editarlas o crear nuevas"
<<<<<<< HEAD

msgid ""
"This page summarises the roles to be assigned in order to use the functions "
"concerning the event."
msgstr ""
"Esta página muestra los cargos que pueden asignarse para utilizar las "
"funciones relativas al evento."
=======
>>>>>>> 3c576446

msgid ""
"typ (type: 's' for single choice, 'm' for multiple choice, 't' for short "
"text, 'p' for long text)"
msgstr ""
"typ (tipo: \"s\" para opción única, \"m\" para opción múltiple, \"t\" para "
"texto corto, \"p\" para texto largo)"

msgid ""
"An user with this email address has been created on our website. If you wish"
" to activate, click on"
msgstr ""
"Se ha creado un usuario con esta dirección de correo electrónico en nuestro "
"sitio web. Si desea activarlo, haga clic en"

msgid ""
"Enables managing of entry of revenue for an event that do not originate from"
" player registrations."
msgstr ""
"Permite gestionar la entrada de ingresos de un evento que no procedan de "
"inscripciones de jugadores."

msgid ""
"If checked, prevents multiple users from editing the same item at the same "
"time to avoid conflicts"
msgstr ""
"Si está marcada, impide que varios usuarios editen el mismo elemento al "
"mismo tiempo para evitar conflictos"
<<<<<<< HEAD
=======

msgid ""
"We only ask for a moment of your time to check the documents you have "
"uploaded, it won't take long"
msgstr ""
"Te pedimos un momento para comprobar los documentos que has subido, ¡no "
"tardará mucho"

msgid ""
"We thank you for participating in the collection: we are sure they will live"
" a terrific experience"
msgstr ""
"Te agradecemos tu participación en la colecta: ¡estamos seguros de que "
"vivirá una experiencia increíble"

msgid ""
"A friend of yours will be able to receive the registration as a gift by "
"accessing this special link"
msgstr ""
"¡Un amigo tuyo podrá recibir una afiliación como regalo accediendo a este "
"enlace especial"
>>>>>>> 3c576446

msgid ""
"Enables players to send private messages to each other, without revealing "
"personal email addresses."
msgstr ""
"Permite a los jugadores enviarse mensajes privados sin revelar sus "
"direcciones de correo electrónico personales."

msgid ""
"If checked, options no longer available in the form are hidden, instead of "
"being displayed disabled"
msgstr ""
"Si está marcada, las opciones que ya no están disponibles en el formulario "
"se ocultan, en lugar de mostrarse desactivadas"

msgid ""
"This page shows all the events saved in the system. From here you can edit "
"them, or create new ones"
msgstr ""
"Esta página muestra todos los eventos guardados en el sistema. Desde aquí "
"puede editarlos o crear nuevos"

msgid ""
"This page shows the different versions available of the character, and the "
"differences between them"
msgstr ""
"Esta página muestra las distintas versiones del personaje disponibles y las "
"diferencias entre ellas"

msgid ""
"You are a regular member of our Organization. You can subscribe to events "
"organized for our members"
msgstr ""
"Eres miembro de nuestra organización. Puedes inscribirte en los eventos "
"organizados para nuestros miembros"

msgid ""
"You can update your registration by simply changing the value of the fields "
"and clicking on confirm"
msgstr ""
"Puedes actualizar tu inscripción cambiando los valores de los campos y "
"haciendo clic en confirmar"

msgid ""
"You have requested a specific page of an organisation, but it is not "
"specified in the address given"
msgstr ""
"Ha solicitado una página concreta de una organización, pero no se especifica"
" en la dirección facilitada"

msgid ""
"Allows you to configure a custom external mail server that will be used "
"instead of the standard one."
msgstr ""
"Permite configurar un servidor de correo externo personalizado que se "
"utilizará en lugar del estándar."

msgid ""
"By pressing confirm, this registration will be assigned to you, and you will"
" then be duly registered"
msgstr ""
"Al pulsar confirmar, se le asignará esta entrada y quedará debidamente "
"registrado"

msgid ""
"Lets you define sections in the registration form, grouping questions to "
"make lengthy forms clearer."
msgstr ""
"Le permite definir secciones en el formulario de registro, agrupando "
"preguntas para hacer más claros los formularios largos."

msgid ""
"This page shows the conversation with a player concerning a need of them. "
"You can add a new response"
msgstr ""
"Esta página muestra la conversación con un jugador sobre una necesidad suya."
" Puede añadir una nueva respuesta"

msgid ""
"To confirm your event registration, please complete your payment within one "
"week. You can do so here"
msgstr ""
"Para confirmar su inscripción en el evento, realice el pago en el plazo de "
"una semana. Puede hacerlo aquí"

msgid ""
"Enables a 'campaign' style setup where multiple events share the same set of"
" characters and factions."
msgstr ""
"Permite una configuración de tipo \"campaña\" en la que varios eventos "
"comparten el mismo conjunto de personajes y facciones."

msgid ""
"Here is the secret registration code: only users accessing from this address"
" will be able to register"
msgstr ""
"Aquí está el código secreto de inscripción: sólo los usuarios que accedan "
"desde esta dirección podrán inscribirse"

msgid ""
"If checked, the subscribers' gallery will not be displayed to those who are "
"not subscribed to the run"
msgstr ""
"Si está marcada, la galería de suscriptores no se mostrará a quienes no "
"estén suscritos a la carrera"

msgid ""
"Indicates public information about your character, which will be shown only "
"to you and the organizers"
msgstr ""
"Indica la información pública sobre tu personaje, que sólo será visible para"
" ti y los organizadores"

msgid ""
"There are no payment gateway set with a transaction fee, configure them in "
"the payment settings panel"
msgstr ""
"No hay ninguna pasarela de pago configurada con una tarifa de transacción, "
"configúrelas en el panel de configuración de pagos"

msgid ""
"This page allows you to add or edit an registration revenue other than the "
"players' registration fee."
msgstr ""
"Esta página te permite añadir o editar un ingreso distinto de los pagos de "
"inscripciones."

msgid ""
"Beyond the minimum number of days indicated, the quota will no longer be "
"available during registration"
msgstr ""
"Pasado el número de días indicado, el pago a plazos ya no estará disponible "
"en la inscripción"

msgid ""
"Do you consent to the sharing of your personal data in accordance with the "
"GDPR and our Privacy Policy"
msgstr ""
"¿Autoriza que compartamos sus datos personales de conformidad con el GDPR y "
"nuestra Política de privacidad"

msgid ""
"Enables the definition of surcharges that are added to every registration "
"made after a specified date."
msgstr ""
"Permite definir los recargos que se añaden a cada registro realizado después"
" de una fecha determinada."

msgid ""
"Instead of using an internal registration form, redirects the player to an "
"external registration link."
msgstr ""
"En lugar de utilizar un formulario de registro interno, redirige al jugador "
"a un enlace de registro externo."

msgid ""
"This page allows you to select the features of a template. Click on a "
"feature to show its description."
msgstr ""
"Esta página le permite seleccionar las características de una plantilla. "
"Haga clic en una característica para mostrar su descripción."

msgid ""
"You have activated character customization, but no fields has been set; "
"access the configuration panel"
msgstr ""
"Ha activado la personalización de caracteres, pero no se ha establecido "
"ningún campo; acceda al panel de configuración"

msgid ""
"(You can also refer to traits from other quests, but be careful that  are "
"always of the same macrotype)"
msgstr ""
"(También puedes hacer referencia a rasgos de otras misiones, pero ten "
"cuidado de que sean siempre del mismo macrotipo)"

msgid ""
"Fully describe what the box contains, especially number of items, main "
"features, state of preservation."
msgstr ""
"Describe detalladamente el contenido de la caja, en particular el número de "
"objetos, sus características principales y su estado de conservación."

msgid ""
"If present, it indicates the reason for the payment that the player must put"
" on the payments they make."
msgstr ""
"Si está presente, indica el motivo del pago que el jugador debe poner en los"
" pagos que realiza."

msgid ""
"This page summarises all template events in the system. From here you can "
"edit them, or create new ones"
msgstr ""
"Esta página resume todos los eventos de plantilla del sistema. Desde aquí "
"puede editarlos o crear nuevos"

msgid ""
"This page summarises the roles to be assigned in order to use the functions "
"concerning the organisation"
msgstr ""
"Esta página resume los roles que deben asignarse para utilizar las funciones"
" relativas a la organización"

msgid ""
"You have activated registration secret link, but no value has been set; "
"access the run management panel"
msgstr ""
"Ha activado el enlace secreto de registro, pero no se ha establecido ningún "
"valor; acceda al panel de gestión de la ejecución"

msgid ""
"Enables Plots, story arcs involving selected characters, adding extra "
"content to their character sheets."
msgstr ""
"Habilita tramas, arcos argumentales que involucran a personajes "
"seleccionados, añadiendo contenido extra a sus hojas de personaje."

msgid ""
"If checked, allows a registration form question to be visible based on the "
"selected registration ticket."
msgstr ""
"Si está marcada, permite que una pregunta del formulario de registro sea "
"visible en función del ticket de registro seleccionado."

msgid ""
"In particular, they will only be made visible to the organisers of the "
"events you decide to register for"
msgstr ""
"En particular, sólo serán visibles para los organizadores de los actos en "
"los que decida inscribirse"

msgid ""
"Introduces a new way to display past and upcoming events, inspired by "
"popular streaming-service layouts."
msgstr ""
"Introduce una nueva forma de mostrar los eventos pasados y futuros, "
"inspirada en los diseños más populares de los servicios de streaming."

msgid ""
"Number of days past the deadline beyond which registrations are marked to be"
" cancelled (default 30 days)"
msgstr ""
"Número de días transcurridos desde la fecha límite a partir de los cuales "
"las inscripciones se marcan como canceladas (por defecto, 30 días)"

msgid ""
"The discount has been added! It has been reserved for you for 15 minutes, "
"after which it will be removed"
msgstr ""
"¡El descuento ha sido añadido! Se ha reservado para ti durante 15 minutos, "
"después será eliminado"

msgid ""
"This page shows the list of members, divided by type: applicants, approved, "
"renewed for the current year"
msgstr ""
"Esta página muestra la lista de afiliados, divididos por tipo: solicitantes,"
" aprobados, renovados para el año en curso"

msgid ""
"To activate new features and enhance the functionality of the event, access "
"the features management page"
msgstr ""
"Para activar nuevas características y mejorar la funcionalidad del evento, "
"acceda a la página de gestión de características"

msgid ""
"You have activated registration opening date, but no value has been set; "
"access the run management panel"
msgstr ""
"Ha activado la fecha de apertura del registro, pero no se ha establecido "
"ningún valor; acceda al panel de gestión de la ejecución"

msgid ""
"Allows players to create and contribute to collections aimed at assisting "
"another player with event fees."
msgstr ""
"Permite a los jugadores crear y contribuir a colectas destinadas a ayudar a "
"otro jugador con los gastos del evento."

msgid ""
"If checked, it adds a field in which the player can indicate which elements "
"they wish to avoid altogether"
msgstr ""
"Si está marcada, añade un campo en el que el jugador puede indicar qué "
"elementos desea evitar por completo"

msgid ""
"Percentage of takings calculated as a fee for association infrastructure (in"
" whole numbers from 0 to 100)"
msgstr ""
"Porcentaje de la recaudación, calculado como tasa, destinado a la "
"organización, no al evento (en números enteros de 0 a 100)"

msgid ""
"The question will be shown in the selected section (if left empty it will "
"shown at the start of the form)"
msgstr ""
"La pregunta se mostrará en la sección seleccionada (si se deja vacía se "
"mostrará al principio del formulario)"

#, python-format
msgid ""
"There are <b>%(number)s</b> characters in proposed status, approve them in "
"the character management panel"
msgstr ""
"Hay <b>%(number)s</b> personajes en estado propuesto, apruébalos en el panel"
" de gestión de personajes"

msgid ""
"This page shows all reimbursement claims submitted by members. You can edit "
"and approve them as disbursed"
msgstr ""
"Esta página muestra todas las solicitudes de reembolso presentadas por los "
"afiliados. Puede editarlas y aprobarlas como desembolsadas"

msgid ""
"When you want to close the collection, follow the link below. A special "
"redemption code will be generated"
msgstr ""
"Cuando quieras cerrar la colección, sigue el siguiente enlace. Se generará "
"un código de canje especial"

msgid ""
"Adds 'Patron' and 'Reduced' ticket types. Each Patron ticket purchased makes"
" one Reduced ticket available."
msgstr ""
"Añade los tipos de entradas \"Patrocinador\" y \"Reducida\". Por cada "
"entrada de patrocinador que se compre, habrá disponible una entrada "
"reducida."

msgid ""
"Every friend who registers and uses this code will receive the following "
"discount directly on their ticket"
msgstr ""
"Cada amigo que se registre y utilice este código recibirá el siguiente "
"descuento directamente en su entrada"

#, python-format
msgid ""
"Hello! You have registered for %(event)s, but we have not yet received your "
"annual membership fee payment."
msgstr ""
"¡Hola! Te has inscrito en %(event)s, pero aún no hemos recibido el pago de "
"tu cuota anual de afiliación."

msgid ""
"Indicates useful information to passengers, such as color of your car, time "
"estimated time of your arrival"
msgstr ""
"Indica información útil para los pasajeros, como el color de tu coche o la "
"hora estimada de llegada"

msgid ""
"Staff members who are allowed to be able to see the responses of players "
"(leave blank to let everyone see)"
msgstr ""
"Miembros del personal que pueden ver las respuestas de los jugadores (déjalo"
" en blanco para que las vea todo el mundo)"

msgid ""
"This page allows you to add or modify the dynamic instalments with which the"
" player can split the payment."
msgstr ""
"Esta página permite añadir o modificar los plazos dinámicos en los que el "
"jugador puede fraccionar el pago."

msgid ""
"Adds support for assigning XP (experience points) to characters, which can "
"then be used to purchase skills."
msgstr ""
"Añade soporte para asignar XP (puntos de experiencia) a los personajes, que "
"pueden utilizarse para comprar habilidades."

msgid ""
"Indicate the type of discount: standard, play again (only available to those"
" who have already played a run)"
msgstr ""
"Indique el tipo de descuento: estándar, volver a jugar (sólo disponible para"
" los que ya han jugado una carrera)"

msgid ""
"Keeps a daily record of the organisation's and events' financial status, "
"displaying trend graphs over time."
msgstr ""
"Lleva un registro diario de la situación financiera de la organización y los"
" eventos, mostrando gráficos de tendencias a lo largo del tiempo."

msgid ""
"This code will be used to generate the secret registration links. You can "
"leave it as it is or customise it"
msgstr ""
"Este código se utilizará para generar los enlaces secretos de registro. "
"Puede dejarlo como está o personalizarlo"

msgid ""
"To activate new features and enhance the functionality of the platform, "
"access the features management page"
msgstr ""
"Para activar nuevas características y mejorar la funcionalidad de la "
"plataforma, acceda a la página de gestión de características"

msgid ""
"To set specific values for configuration of features of the event, access "
"the configuration management page"
msgstr ""
"Para establecer valores específicos para la configuración de las "
"características del evento, acceda a la página de gestión de la "
"configuración"

msgid ""
"You have activated registration external link, but no value has been set; "
"access the event management panel"
msgstr ""
"Ha activado el enlace externo de registro, pero no se ha establecido ningún "
"valor; acceda al panel de gestión de eventos"

msgid ""
"Occasionally shows a special page to users, based on a defined probability, "
"and optionally assigns a result."
msgstr ""
"Ocasionalmente muestra una página especial a los usuarios, basándose en una "
"probabilidad definida, y opcionalmente asigna un resultado."

msgid ""
"Percentage to be retained by the payment system - enter the value as a "
"number, without the percentage symbol"
msgstr ""
"Porcentaje que debe retener el sistema de pago: introduzca el valor como un "
"número, sin el símbolo de porcentaje"
<<<<<<< HEAD
=======

msgid ""
"Please check that you have copied the entire message for payment exactly (in"
" coloured text), it is important"
msgstr ""
"Por favor asegúrate de que utilizas el concepto del pago indicado abajo en "
"texto coloreado, ¡es importante"
>>>>>>> 3c576446

msgid ""
"To set specific values for the interface configuration or features, access "
"the configuration management page"
msgstr ""
"Para establecer valores específicos para la configuración o las funciones de"
" la interfaz, acceda a la página de gestión de la configuración"

#, python-format
msgid ""
"We confirm that the collection for '%(recipient)s' has been activated. <a "
"href='%(url)s'>Manage it here!</a>"
msgstr ""
"Confirmamos que se ha activado la colecta para '%(recipient)s'. <a "
"href='%(url)s'>¡Adminístrala aquí!</a>"

msgid ""
"The relationship between these characters turns out to be empty. Check "
"whether it should be written something"
msgstr ""
"La relación entre estos personajes está vacía. Comprueba si debería estar "
"rellenada"

msgid ""
"Unfortunately, without the balance of the fee, it is NOT possible for us to "
"let you participate at the event."
msgstr ""
"Lamentablemente, sin el saldo de la cuota, NO nos es posible permitirte "
"participar en el evento."

msgid ""
"First and last name characters do not match (remember to enter the correct "
"first and last names in legal_name)"
msgstr ""
"Los caracteres del nombre y los apellidos no coinciden (recuerde introducir "
"el nombre y los apellidos correctos en legal_name)"

#, python-format
msgid ""
"There are ability types without abilities: %(list)s. Create abilities for "
"them in the ability management panel"
msgstr ""
"Hay tipos de habilidades sin habilidades: %(list)s. Crea habilidades para "
"ellos en el panel de gestión de habilidades"

msgid ""
"Activates a page summarizing overdue players and their deadlines (payments, "
"memberships, forms, casting, etc.)."
msgstr ""
"Activa una página que resume los jugadores atrasados y sus plazos (pagos, "
"afiliaciones, formularios, castings, etc.)."

msgid ""
"If you select one (or more) tickets, the option will only be available to "
"players who have selected that ticket"
msgstr ""
"Si selecciona una (o más) entradas, la opción sólo estará disponible para "
"los jugadores que hayan seleccionado esa entrada"

msgid ""
"Lets you define a processing-fee percentage per payment method, optionally "
"adding it to the final ticket price."
msgstr ""
"Le permite definir un porcentaje de gastos de procesamiento por método de "
"pago, añadiéndolo opcionalmente al precio final del billete."

msgid ""
"The feature 'Diet' requires the diet field to be set in the user profile, "
"access the organization profile panel"
msgstr ""
"La función \"Dieta\" requiere que el campo dieta esté configurado en el "
"perfil de usuario, acceda al panel del perfil de la organización"

msgid ""
"This page displays the application for membership in the organization. You "
"can accept or reject the application"
msgstr ""
"Esta página muestra la solicitud de afiliación a la organización. Puede "
"aceptar o rechazar la solicitud"

msgid ""
"For text questions, maximum number of characters; For multiple options, "
"maximum number of options (0 = no limit)"
msgstr ""
"Para preguntas de texto, número máximo de caracteres; Para opciones "
"múltiples, número máximo de opciones (0 = sin límite)"

msgid ""
"If checked, options no longer available in the registration form are hidden,"
" instead of being displayed disabled"
msgstr ""
"Si está marcada, las opciones no disponibles en el formulario de inscripción"
" se ocultarán en lugar de mostrarse desactivadas"

msgid ""
"Once your admission is approved, you will be able to pay for the tickets for"
" the events you have registered for."
msgstr ""
"Una vez aprobada su admisión, podrá pagar las entradas para los actos en los"
" que se haya inscrito."

msgid ""
"This page shows email lists of users, divided by their expressed preferences"
" regarding newsletter communications"
msgstr ""
"Esta página muestra las listas de correo electrónico de los usuarios, "
"divididas por sus preferencias expresadas en relación con las comunicaciones"
" del boletín informativo"

msgid ""
"You are on the waiting list, you must be registered with a regular ticket to"
" be able to select your preferences!"
msgstr ""
"Está en lista de espera, ¡debe estar registrado con un billete ordinario "
"para poder seleccionar sus preferencias!"

#, python-format
msgid ""
"Alternatively, you can request to receive it with a formal request in the <a"
" href='%(url)s'>your accounting.</a>."
msgstr ""
"Alternativamente, puede solicitar recibirlo con una petición formal en el <a"
" href='%(url)s'>sus cuentas.</a>."

msgid ""
"Deadline in the measure of days from enrollment (fill in one between the "
"fixed deadline and the deadline in days)"
msgstr ""
"Plazo en días tras la inscripción (rellene uno entre el plazo fijo y el "
"plazo en días)"

msgid ""
"Enables \"Prologues\", short introductory paragraphs for each act of the "
"game, which players receive to guide them."
msgstr ""
"Activa los \"Prólogos\", breves párrafos introductorios para cada acto del "
"juego, que los jugadores reciben como guía."

msgid ""
"Enables fixed installment deadlines for registration fees, allowing you to "
"define multiple due dates and amounts."
msgstr ""
"Habilita plazos fijos para las cuotas de inscripción, permitiéndole definir "
"múltiples fechas de vencimiento e importes."

msgid ""
"If checked, allows a registration form question to be visible only if the "
"player is assigned to certain factions."
msgstr ""
"Si está marcada, permite que una pregunta del formulario de registro sólo "
"sea visible si el jugador está asignado a determinadas facciones."

msgid ""
"The character has been proposed to the staff, who will examine it and "
"approve it or request changes if necessary."
msgstr ""
"El personaje ha sido propuesto al personal, que lo examinará y aprobará o "
"pedirá cambios si es necesario."

msgid ""
"The first line are the field names, such as 'number', 'name', "
"'presentation', 'text'. (Only 'number' is required)"
msgstr ""
"La primera línea son los nombres de los campos, como 'número', 'nombre', "
"'presentación', 'texto'. (Sólo se requiere \"número\")"

msgid ""
"Your friends wanted to give you a special gift: they gave you the chance to "
"participate in one of our experiences"
msgstr ""
"Tus amigos han querido hacerte un regalo especial: ¡te han dado la "
"oportunidad de participar en una de nuestras experiencias"

msgid ""
"typ (type: 's' for single choice, 'm' for multiple choice, 't' for short "
"text, 'p' for long text, 'e' for editor)"
msgstr ""
"typ (tipo: \"s\" para opción única, \"m\" para opción múltiple, \"t\" para "
"texto corto, \"p\" para texto largo, \"e\" para editor)"

msgid ""
"For your convenience, this page only shows questions from the last 3 months."
" To view previous questions click here"
msgstr ""
"Para tu comodidad, esta página sólo muestra las preguntas de los últimos 3 "
"meses. Para ver preguntas anteriores, haz clic aquí"

msgid ""
"Indicate all references of how you want your refund to be paid  (ex: IBAN "
"and full bank details, paypal link, etc)"
msgstr ""
"Indica todas las referencias de cómo deseas que se te abone el reembolso "
"(por ejemplo, IBAN y datos bancarios completos, enlace paypal, etc.)"

msgid ""
"Indicate whether the character is a mirror (i.e., whether this pg shows the "
"true secret face of another character)"
msgstr ""
"Indica si el personaje es un reflejo (es decir, si este personaje muestra la"
" verdadera cara secreta de otro personaje)"
<<<<<<< HEAD

msgid ""
"Your friends wanted to give you a special gift: they gave you the chance to "
"participate in one of our experiences!"
msgstr ""
"Tus amigos han querido hacerte un regalo especial: ¡te han dado la "
"oportunidad de participar en una de nuestras experiencias!"
=======
>>>>>>> 3c576446

msgid ""
"If checked, it allows players to enter private information on their "
"characters, visible only to them and the staff."
msgstr ""
"Si está marcada, permite a los jugadores introducir información privada "
"sobre sus personajes, visible sólo para ellos y el personal."

msgid ""
"Number of months, starting from the beginning of the membership year, for "
"which to make free membership fee payment"
msgstr ""
"Número de meses, a partir del comienzo del año de afiliación, durante los "
"cuales la cuota de afiliación puede pagarse libremente"

msgid ""
"The feature 'Safety' requires the safety field to be set in the user "
"profile, access the organization profile panel"
msgstr ""
"La función \"Seguridad\" requiere que el campo de seguridad esté configurado"
" en el perfil del usuario, acceda al panel del perfil de la organización"

msgid ""
"Adds a link to legal notices on every page, and provides a management panel "
"link to edit the content of that notice."
msgstr ""
"Añade un enlace a los avisos legales en cada página y proporciona un enlace "
"al panel de gestión para editar el contenido de ese aviso."

msgid ""
"Lets staff upload receipts for event expenses, tracking both the event "
"expenses, and the amount to refund the staff."
msgstr ""
"Permite al personal cargar recibos de gastos de eventos, haciendo un "
"seguimiento tanto de los gastos del evento como del importe a reembolsar al "
"personal."

msgid ""
"The collection is active! To participate click on the following link, or "
"copy it to whoever you want to get involved"
msgstr ""
"¡La colecta está activa! Para participar pincha en el siguiente enlace, o "
"cópialo a quien quieras que participe"

msgid ""
"Your registration will now be saved in provisional status. It will be "
"confirmed when your ticket payment is received"
msgstr ""
"Su inscripción se guardará ahora en estado provisional. Se confirmará cuando"
" se reciba el pago de su entrada"

msgid ""
"Lets you create 'template' events whose configurations and settings can be "
"used as a starting point for other events."
msgstr ""
"Permite crear eventos \"plantilla\" cuyas configuraciones y ajustes pueden "
"utilizarse como punto de partida para otros eventos."

msgid ""
"You have activated fixed installments, but none have been yet created; "
"access the fixed installments management panel"
msgstr ""
"Ha activado los plazos fijos, pero aún no se ha creado ninguno; acceda al "
"panel de gestión de los plazos fijos"

#, python-format
msgid ""
"Allowed type '%(allowed_type)s' is not a valid type.See "
"https://www.iana.org/assignments/media-types/media-types.xhtml"
msgstr ""
"El tipo permitido '%(allowed_type)s' no es un tipo válido.Ver "
"https://www.iana.org/assignments/media-types/media-types.xhtml"

msgid ""
"Allows players to submit shuttle requests (e.g., pickup logistics), and "
"staff can manage the status of those requests."
msgstr ""
"Permite a los jugadores enviar solicitudes de lanzaderas (por ejemplo, "
"logística de recogida), y el personal puede gestionar el estado de esas "
"solicitudes."

msgid ""
"If you select one (or more) tickets, the question will only be shown to "
"players who have selected one of those tickets"
msgstr ""
"Si seleccionas una (o más) entradas, la pregunta sólo se mostrará a los "
"jugadores que seleccionen ese tipo de entrada"

msgid ""
"Are you a doctor, a nurse, or a licensed rescuer? We can ask you to "
"intervene in case accidents occur during the event?"
msgstr ""
"¿Eres médico/a, enfermero/a o socorrista diplomado/a? ¿Podríamos pedirte que"
" intervengas en caso de accidente durante el evento?"

msgid ""
"Enables players to customize specific attributes (name, pronoun, public "
"info, etc.) of the characters they're assigned."
msgstr ""
"Permite a los jugadores personalizar atributos específicos (nombre, "
"pronombre, información pública, etc.) de los personajes que se les asignan."

msgid ""
"If you select one (or more) factions, the question will only be shown to "
"players with characters in all chosen factions"
msgstr ""
"Si seleccionas una (o más) facciones, la pregunta sólo se mostrará a los "
"jugadores con personajes de esas facciones elegidas"

msgid ""
"If your question is about a specific event, please select it! If  is a "
"general question instead, please leave it blank."
msgstr ""
"Si tu pregunta se refiere a un evento concreto, selecciónalo. Si es una "
"pregunta general, no selecciones ninguno."

msgid ""
"Once you have made the payment, return to this page, and upload below the "
"screenshot of the confirmation sent by Paypal"
msgstr ""
"Una vez realizado el pago, vuelve a esta página, y sube a continuación la "
"captura de pantalla de la confirmación enviada por Paypal"

msgid ""
"This page allows you to change the appearance settings and presentation of "
"the management system for your Organization."
msgstr ""
"Esta página te permite cambiar los ajustes de aspecto y presentación del "
"sistema de gestión de tu organización."

msgid ""
"Total of all expenses incurred for the event, both personal and "
"organizational, including any tokens and credits issued"
msgstr ""
"Total de todos los gastos incurridos para el evento, tanto personales como "
"de organización, incluidas las fichas y créditos emitidos"

#, python-format
msgid ""
"We confirm we received the donation of %(amount)d %(currency)s. We thank you"
" for your support, and for believing in us!"
msgstr ""
"Confirmamos que hemos recibido la donación de %(amount)d %(currency)s. "
"Gracias por su apoyo y por creer en nosotros."

msgid ""
"Enables basic inventory management. Users can add items to a warehouse "
"table, track quantities, and note item locations."
msgstr ""
"Permite la gestión básica del inventario. Los usuarios pueden añadir "
"artículos a una tabla de almacén, realizar un seguimiento de las cantidades "
"y anotar las ubicaciones de los artículos."

msgid ""
"for each option five columns: name, description, available seats (0 for "
"infinite), prerequisite options, ticket required"
msgstr ""
"para cada opción, cinco columnas: nombre, descripción, plazas disponibles (0"
" para infinito), opciones de prerrequisitos, billete necesario"

msgid ""
"Enables a ticket-like system for in-game 'problems,' where staff can log "
"issues, assign severity/urgency, and track them."
msgstr ""
"Habilita un sistema de tickets para los \"problemas\" del juego, en el que "
"el personal puede registrar los problemas, asignarles gravedad/urgencia y "
"hacer un seguimiento."

msgid ""
"Indicate the special discount code, to be communicated to the players, which"
" will need to be entered during registration."
msgstr ""
"Indica el código de descuento especial que se comunicará a los jugadores, y "
"que deberán introducir durante la inscripción."

msgid ""
"To define which data will be asked in the profile form to the users once "
"they sign up, access the profile management page"
msgstr ""
"Para definir qué datos se pedirán en el formulario de perfil a los usuarios "
"una vez que se registren, acceda a la página de gestión de perfiles"

msgid ""
"You have activated dynamic installments, but none have been yet created; "
"access the dynamic installments management panel"
msgstr ""
"Ha activado los plazos dinámicos, pero aún no se ha creado ninguno; acceda "
"al panel de gestión de los plazos dinámicos"

msgid ""
"Allows you to upload financial system statements (e.g., bank statements) to "
"match and approve corresponding wire payments."
msgstr ""
"Permite cargar extractos del sistema financiero (por ejemplo, extractos "
"bancarios) para cotejar y aprobar los pagos por transferencia "
"correspondientes."

msgid ""
"Indicate whether the discount can be used only on new enrollment, or whether"
" it can be used by already registered players."
msgstr ""
"Indica si el descuento sólo puede utilizarse en nuevas inscripciones, o si "
"puede ser utilizado por jugadores ya inscritos."

#, python-format
msgid ""
"Please also note that payment of the annual membership fee (%(amount)d "
"%(currency)s) is required to participate in events."
msgstr ""
"Tenga también en cuenta que se requiere el pago de la cuota anual de "
"afiliación (%(amount)d %(currency)s) para participar en los eventos."

msgid ""
"The optimal allocation based on the set values is simulated; you can run it "
"as many times as you like before final loading"
msgstr ""
"Se simula la asignación óptima basada en los valores establecidos; puede "
"ejecutarla tantas veces como desee antes de la carga final"

msgid ""
"This page shows the total membership accounts, dues, donations, expenses, "
"the overall cash and individual event/run budget"
msgstr ""
"Esta página muestra el total de las cuentas de los miembros, las cuotas, las"
" donaciones, los gastos, el efectivo global y el presupuesto individual para"
" eventos/eventos"

msgid ""
"To customize the appearance of all event pages, including colors, fonts, and"
" images, access the appearance management page"
msgstr ""
"Para personalizar la apariencia de todas las páginas de eventos, incluidos "
"colores, fuentes e imágenes, acceda a la página de gestión de la apariencia"

msgid ""
"Lets you specify a set of users who receive payment confirmation emails for "
"all events, instead of each event's organizers."
msgstr ""
"Le permite especificar un conjunto de usuarios que reciben correos "
"electrónicos de confirmación de pago para todos los eventos, en lugar de los"
" organizadores de cada evento."

#, python-format
msgid ""
"You have some tickets without a final installment (with 0 amount): %(list)s;"
" access the fixed installments management panel"
msgstr ""
"Tienes algunos tickets sin cuota final (con importe 0): %(list)s; accede al "
"panel de gestión de plazos fijos"

msgid ""
"Allows players to add an optional extra amount to their registration fee "
"(e.g. for donations or to help cover others' fees)."
msgstr ""
"Permite a los jugadores añadir una cantidad extra opcional a su cuota de "
"inscripción (por ejemplo, para donaciones o para ayudar a cubrir las cuotas "
"de otros)."

msgid ""
"Specify your custom character name (depending on the event you can choose "
"the name, or adapt the name to your chosen gender)"
msgstr ""
"Indica el nombre de tu personaje (dependiendo del evento puedes elegir el "
"nombre, o adaptar el nombre al género elegido)"

msgid ""
"This page allows you to add or edit sections in the signup form. You can "
"indicate which questions to include in the section."
msgstr ""
"Esta página te permite añadir o editar secciones en el formulario de "
"inscripción. Puedes indicar qué preguntas incluir en cada sección."

msgid ""
"Allows players to purchase tickets as gifts. A special code is generated and"
" provided to the gift recipient for registration."
msgstr ""
"Permite a los jugadores comprar entradas como regalo. Se genera un código "
"especial que se proporciona al destinatario del regalo para que se registre."

msgid ""
"This page shows the casting preferences expressed by players, and allows "
"them to be assigned through an optimization algorithm"
msgstr ""
"Esta página muestra las preferencias de la asignación de personajes "
"expresadas por los jugadores y permite asignarlas mediante un algoritmo de "
"optimización"

msgid ""
"You can now freely explore the system. You'll find below some suggestions on"
" what you could do now to set up everything nicely"
msgstr ""
"Ahora puedes explorar libremente el sistema. A continuación encontrará "
"algunas sugerencias sobre lo que puede hacer ahora para configurarlo todo "
"correctamente"

msgid ""
"You have completed your application for association membership: therefore, "
"your event registrations are temporarily confirmed."
msgstr ""
"Ha completado su solicitud de afiliación a la asociación: por lo tanto, sus "
"inscripciones a eventos están temporalmente confirmadas."

msgid ""
"Enables 'lottery' tickets with unlimited availability and no cost, from "
"which a random subset is converted into normal tickets."
msgstr ""
"Habilita billetes de \"lotería\" con disponibilidad ilimitada y sin coste, "
"de los que un subconjunto aleatorio se convierte en billetes normales."

msgid ""
"If checked, players may add abilities themselves, by selecting from those "
"that are visible, and whose pre-requisites they meet."
msgstr ""
"Si está marcada, los jugadores podrán elegir sus habilidades ellos mismos, "
"seleccionando entre las que sean visibles y cuyos requisitos cumplan."

msgid ""
"If checked, enables to set for each registration question the list of staff "
"members allowed to see it's answers from the players"
msgstr ""
"Si está marcada, permite establecer para cada pregunta de registro la lista "
"de miembros del personal autorizados a ver las respuestas de los jugadores"

msgid ""
"Please remember that the information on this page was given with the "
"implicit trust that it will be treated with the utmost care"
msgstr ""
"Recuerde que la información contenida en esta página se ha proporcionado con"
" la confianza implícita de que será tratada con el máximo cuidado"
<<<<<<< HEAD
=======

msgid ""
"The payment of your membership fee for this year has been received. You have"
" the right to participate to the organization events"
msgstr ""
"Hemos recibido el pago de tu cuota de afiliación correspondiente a este año."
" Tienes derecho a asistir a las reuniones de la organización"
>>>>>>> 3c576446

msgid ""
"To grant access to event management for other users and define roles with "
"specific permissions, access the roles management page"
msgstr ""
"Para conceder acceso a la gestión de eventos a otros usuarios y definir "
"roles con permisos específicos, acceda a la página de gestión de roles"

msgid ""
"You have submitted your dues payment, and it is now being approved by the "
"staff. You don't have to do anything for the time being"
msgstr ""
"Has enviado tus pagos pendientes y están siendo aprobados. De momento, no "
"tienes que hacer nada mas"

msgid ""
"Your request will be approved at the next Board meeting. You will receive "
"confirmation of the outcome of its evaluation very soon"
msgstr ""
"Tu solicitud será evaluada en la próxima reunión de la Junta Directiva. En "
"breve recibirás confirmación del resultado"

msgid ""
"Allows a user to create 'delegated' accounts they fully manage (e.g., "
"children), avoiding the need for separate login credentials."
msgstr ""
"Permite a un usuario crear cuentas \"delegadas\" que gestiona completamente "
"(por ejemplo, hijos), evitando la necesidad de credenciales de acceso "
"independientes."

msgid ""
"Given a payment deadline, indicates the number of days under which it "
"notifies the player to proceed with the payment. Default 30."
msgstr ""
"Dado un plazo de pago, indica el número de días por debajo del cual notifica"
" al jugador que proceda con el pago. Por defecto 30."

msgid ""
"This page shows the collections opened by players. You can update them "
"indicating the recipient and disburse the money contributed"
msgstr ""
"Esta página muestra las colectas abiertas por los jugadores. Puedes "
"actualizarlas indicando el destinatario y desembolsar el dinero aportado"

msgid ""
"This page allows you to select the features activated for this event, and "
"all its runs. Click on a feature to show its description."
msgstr ""
"Esta página le permite seleccionar las características activadas para este "
"evento, y todas sus ejecuciones. Haga clic en una característica para "
"mostrar su descripción."

msgid ""
"To customize the appearance of all organizational pages, including colors, "
"fonts, and images, access the appearance management page"
msgstr ""
"Para personalizar la apariencia de todas las páginas de la organización, "
"incluidos colores, fuentes e imágenes, acceda a la página de gestión de la "
"apariencia"

msgid ""
"Select from the drop-down list the characters to be added to the faction. "
"The text private to the faction will be shown only to them"
msgstr ""
"Selecciona de la lista desplegable los personajes que se añadirán a la "
"facción. El texto privado de la facción se mostrará sólo a ellos"

msgid ""
"This is the associative positive operating margin, taking into account the "
"budgets of completed runs, minus credits or tokens issued"
msgstr ""
"Es el margen de explotación positivo asociativo, teniendo en cuenta los "
"presupuestos de las ejecuciones realizadas, menos los créditos o fichas "
"emitidos"

msgid ""
"This page shows the deadlines of upcoming organization events, the "
"activities to be monitored, and the list of users to be solicited"
msgstr ""
"Esta página muestra los plazos de los próximos eventos de la organización, "
"las actividades que se van a supervisar y la lista de usuarios a los que se "
"va a solicitar información"

msgid ""
"When the text is displayed to the player, the number is automatically "
"replaced with the character’s name and a link to their profile"
msgstr ""
"Cuando el texto se muestra al jugador, el número se sustituye "
"automáticamente por el nombre del personaje y un enlace a su perfil"

msgid ""
"Adds a quiz-style system for workshop questions. Organizers can define "
"forms, questions, and correct answers for players to complete."
msgstr ""
"Añade un sistema tipo test para las preguntas del taller. Los organizadores "
"pueden definir formularios, preguntas y respuestas correctas para que los "
"jugadores las completen."

msgid ""
"Leave blank if the document has no expiration date - Please check that it "
"does not expire before the event you want to signup up for."
msgstr ""
"Déjelo en blanco si el documento no tiene fecha de caducidad - Compruebe que"
" no caduca antes del evento al que desea inscribirse."

msgid ""
"Please indicate below the exact method of payment you made. Remember to "
"submit the form, otherwise your payment will not be processed"
msgstr ""
"Por favor, indica a continuación el método de pago que has usado. ¡Recuerda "
"enviar el formulario, de lo contrario tu pago no será procesado"

msgid ""
"Select a zip file for upload. Directories will become albums, photos and the"
" videos inside will be placed in the corresponding albums"
msgstr ""
"Selecciona un archivo zip para subirlo. Las carpetas se convertirán en "
"álbumes y las fotos y vídeos que contengan se colocarán en su interior"

msgid ""
"this figure is the net that should result as availability of financial "
"instruments - it does not take into account tokens and credits"
msgstr ""
"esta cifra es el neto que debería resultar del balance financiero - no tiene"
" en cuenta tokens ni créditos"

msgid ""
"Lets you upload and host files directly on larpmanager, making them "
"available either to staff or to players via secret external links."
msgstr ""
"Te permite subir y alojar archivos directamente en larpmanager, poniéndolos "
"a disposición del personal o de los jugadores a través de enlaces externos "
"secretos."

msgid ""
"Notes: Try to group as many passengers per request as possible; if you "
"notice any delays, write us directly, do not enter new requests"
msgstr ""
"Nota: Intenta agrupar el mayor número de pasajeros por solicitud; si notas "
"retrasos, escríbenos directamente, ¡no crees nuevas solicitudes"

msgid ""
"This page summarises all expenses incurred by employees and uploaded to the "
"system. Once approved, they are disbursed to co-workers as"
msgstr ""
"Esta página resume todos los gastos incurridos por los empleados y cargados "
"en el sistema. Una vez aprobados, se desembolsan a los colaboradores como"

#, python-format
msgid ""
"In the event <b>%(event)s</b> to which you are enrolled, you have been "
"assigned the trait: <b>%(trait)s</b> of quest: <b>%(quest)s</b>."
msgstr ""
"En el evento <b>%(event)s</b> al que estás inscrito, se te ha asignado el "
"rasgo: <b>%(trait)s</b> de quest: <b>%(quest)s</b>."

msgid ""
"To grant access to organization management for other users and define roles "
"with specific permissions, access the roles management page"
msgstr ""
"Para conceder acceso a la gestión de la organización a otros usuarios y "
"definir funciones con permisos específicos, acceda a la página de gestión de"
" funciones"

msgid ""
"Allows managing Tokens and Credits, which players can use instead of money "
"for registration fees. Credits can also be redeemed for cash."
msgstr ""
"Permite gestionar fichas y créditos, que los jugadores pueden utilizar en "
"lugar de dinero para las cuotas de inscripción. Los créditos también pueden "
"canjearse por dinero."

msgid ""
"Enables 'bring a friend' discount. A registered player provides their unique"
" code to a new registrant, granting both a discounted price."
msgstr ""
"Permite el descuento \"trae a un amigo\". Un jugador registrado proporciona "
"su código único a un nuevo inscrito, concediendo a ambos un precio con "
"descuento."

msgid ""
"We confirm that your votes are correctly registered in the system! Thank you"
" for participating in the democratic life of the Organization"
msgstr ""
"Confirmamos que tus votos están correctamente registrados en el sistema. "
"¡Gracias por participar en la vida democrática de la organización"

msgid ""
"Manages pre-larp 'mini-scenes.' You can create any number of scenes and "
"assign players to them, with checks to avoid scheduling conflicts."
msgstr ""
"Gestiona las \"miniescenas\" previas a la partida. Puedes crear cualquier "
"número de escenas y asignarles jugadores, con comprobaciones para evitar "
"conflictos de programación."

#, python-format
msgid ""
"You can make the payment <a href= %(url)s'>on this page</a>. If you "
"encounter any kind of problem, let us know, we will help you solve it!"
msgstr ""
"Puedes realizar el pago <a href= %(url)s'>en esta página</a>. Si te "
"encuentras con algún tipo de problema, háznoslo saber, ¡te ayudaremos a "
"resolverlo!"

msgid ""
"This page allows you to select the features activated for the organization, "
"and all its events. Click on a feature to show its description."
msgstr ""
"Esta página le permite seleccionar las características activadas para la "
"organización, y todos sus eventos. Haga clic en una característica para "
"mostrar su descripción."

msgid ""
"Enables 'Filler' characters: simpler character sheets, assigned to players "
"who are ready to replacing last-minute dropout of main characters."
msgstr ""
"Habilita personajes \"de relleno\": hojas de personaje más sencillas, "
"asignadas a jugadores dispuestos a sustituir a personajes principales "
"abandonados en el último momento."

msgid ""
"In the text search, you can enter any text; the search will be done on the "
"number, name, teaser, player, groups to which the character belong"
msgstr ""
"En la búsqueda de texto, puede introducir cualquier texto; la búsqueda se "
"realizará sobre el número, nombre, teaser, jugador, grupos a los que "
"pertenezca el personaje"

msgid ""
"Click on the roles you'd like to collaborate on, then enter your degree of "
"experience, and finally indicate precisely your field of experience"
msgstr ""
"Haz clic en los cargos en los que deseas colaborar, introduce a continuación"
" tu grado de experiencia y, por último, indica tus experiencias relacionadas"

msgid ""
"If checked, players may sign up as fillers at any time; otherwise, they may "
"only do so if the stipulated number of characters has been reached"
msgstr ""
"Si está marcada, los jugadores pueden apuntarse como rellenadores en "
"cualquier momento; de lo contrario, sólo podrán hacerlo si se ha alcanzado "
"el número estipulado de personajes"

msgid ""
"These are the event signup for which you submitted a payment, and it's being"
" reviewed by the staff. You don't have to do anything at this time"
msgstr ""
"Estas son las inscripciones a eventos para las que has enviado un pago, y "
"están siendo revisadas por el personal. No tienes que hacer nada en este "
"momento"

msgid ""
"To define the registration form, and set up any number of registration "
"questions and their options, access the registration form management page"
msgstr ""
"Para definir el formulario de inscripción y configurar cualquier número de "
"preguntas de inscripción y sus opciones, acceda a la página de gestión del "
"formulario de inscripción"

msgid ""
"If you press once, it will be *included* in the search. If a character "
"belongs to at least one inclusion category, it will be shown in the search"
msgstr ""
"Si pulsas una vez, será *incluido* en la búsqueda. Si un personaje pertenece"
" al menos a una categoría elegida, se mostrará en la búsqueda"

msgid ""
"By pressing confirm, the collection total will be credited to your account, "
"and will be used automatically when you register for one of our events"
msgstr ""
"Al pulsar confirmar, el total de la recaudación se abonará en su cuenta y se"
" utilizará automáticamente cuando se inscriba en uno de nuestros eventos"

#, python-format
msgid ""
"Enter here the 'bring a friend' code given to you by an already registered "
"player, and you can receive a discount on your membership of %(amount)d!"
msgstr ""
"Introduce aquí el código \"trae a un amigo\" que te haya dado un jugador ya "
"registrado, ¡y podrás recibir un descuento en tu afiliación del %(amount)d!"

msgid ""
"Indicates a way for other players to contact you. It can be an email, a "
"social profile, whatever you want. It will be made public to others players"
msgstr ""
"Indica una forma para que otros jugadores se pongan en contacto contigo. "
"Puede ser un correo electrónico, un perfil social, o lo que quieras. Se hará"
" público para los demás jugadores"

#, python-format
msgid ""
"You can make the payment in just a few minutes <a href= %(url)s'>here</a>. "
"Let us know if you encounter any problems, or if we can help in any way!"
msgstr ""
"Puede realizar el pago en unos minutos <a href= %(url)s'>aquí</a>. Avísanos "
"si tienes algún problema o si podemos ayudarte en algo."

msgid ""
"At the top, you'll find shortcuts to access your organization dashboard "
"(this page), as well as the active event dashboards, when you'll create them"
msgstr ""
"En la parte superior, encontrará accesos directos para acceder al panel de "
"control de su organización (esta página), así como a los paneles de control "
"de eventos activos, cuando los cree"

msgid ""
"In the text of the element on the left, it is referenced a character with "
"the number indicated on the right, but the latter does not appear to exist"
msgstr ""
"En el texto del elemento de la izquierda, se hace referencia a un personaje "
"con el número indicado a la derecha, pero este último no existe"

msgid ""
"Once the transfer is confirmed, request the slip (the receipt of "
"confirmation) and upload it below. You can upload a file in pdf format, or "
"an image"
msgstr ""
"Una vez confirmada la transferencia, solicite el resguardo (el recibo de "
"confirmación) y cárguelo a continuación. Puede subir un archivo en formato "
"pdf, o una imagen"

msgid ""
"The larpmanager has a over 100 different features. There is one for every "
"single aspect of event organising: signups, accounting, writing, logistics"
msgstr ""
"LarpManager tiene más de 100 funciones diferentes. Cubren todos los aspectos"
" de la organización de eventos: inscripciones, contabilidad, narración, "
"logística…"

msgid ""
"Generates a special, hidden link that lets certain players register even if "
"general registration is closed (e.g., early access for a specific group)."
msgstr ""
"Genera un enlace especial oculto que permite a determinados jugadores "
"inscribirse aunque la inscripción general esté cerrada (por ejemplo, acceso "
"anticipado para un grupo específico)."

msgid ""
"Freely insert CSS commands, they will be reported in all pages  in the space"
" of your Organization. In this way you can customize freely the appearance."
msgstr ""
"Puedes insertar comandos CSS, se mostrarán en todas las páginas de tu "
"organización. De este modo podrás personalizar libremente su apariencia."

msgid ""
"Below you will find all the features available; you can write a search "
"keyword to filter them. Then click on 'Video', and you will see the video "
"directly"
msgstr ""
"A continuación encontrarás todas las funciones disponibles; puedes escribir "
"una palabra clave de búsqueda para filtrarlas. A continuación, haz clic en "
"'Vídeo', y verás el vídeo directamente"

msgid ""
"This is the information with which your character will begin each act. We "
"ask that you do NOT read this information before the act to which it "
"referenced"
msgstr ""
"Esta es la información con la que tu personaje comenzará cada sección. Te "
"rogamos que NO leas esta información antes de la sección a la que se refiere"

msgid ""
"If you press a second time, it will be *excluded* in the search. If a "
"character belongs to even one exclusion category, it will not be shown in "
"the search"
msgstr ""
"Si pulsas una segunda vez, quedará *excluido* en la búsqueda. Si un "
"personaje pertenece a al menos una categoría de exclusión, no aparecerá en "
"la búsqueda"

msgid ""
"To set up the gateway payment available to players, to let them pay the "
"registration fee through the platform, access the payment settings "
"management page"
msgstr ""
"Para configurar la pasarela de pago disponible para los jugadores, para que "
"puedan pagar la cuota de inscripción a través de la plataforma, acceda a la "
"página de gestión de los ajustes de pago"

msgid ""
"When putting in WORKING, indicate in the comments the specific actions that"
"  are being performed; when putting in CLOSED, indicate showd in the  "
"comments."
msgstr ""
"Cuando pongas TRABAJANDO, indica en los comentarios las acciones concretas "
"que estás realizando; cuando pongas CERRADO, resume el trabajo en los "
"comentarios"

msgid ""
"You have activated both fixed and dynamic installments; they are not meant "
"to be used together, deactivate one of the two in the features management "
"panel"
msgstr ""
"Ha activado tanto las cuotas fijas como las dinámicas; no deben utilizarse "
"juntas, desactive una de las dos en el panel de gestión de características"

msgid ""
"The payment of your membership fee for this year has NOT been received: it "
"is necessary in order to participate to the events, and the organization "
"meetings"
msgstr ""
"No se ha recibido el pago de tu afiliación de este año. Es necesario para "
"participar en los eventos y reuniones de la organización"

msgid ""
"This page shows the questions submitted by users, divided by the events they"
" refer to. You can answer the question or close it if requires no further "
"action"
msgstr ""
"Esta página muestra las preguntas enviadas por los usuarios, divididas por "
"los eventos a los que se refieren. Puede responder a la pregunta o cerrarla "
"si no requiere ninguna otra acción"

msgid ""
"Indicates how you can be recognized, if you will be found near some point "
"specific, if you have a lot of luggage: any information that might help us "
"help you"
msgstr ""
"Indica cómo se te puede reconocer, si te encontrarás cerca de algún punto "
"concreto, si llevas mucho equipaje… toda la información que pueda ayudar a "
"encontrarte"
<<<<<<< HEAD

msgid ""
"The payment of your membership fee for this year has NOT been received: it "
"is necessary in order to participate to the events, and the organization "
"meetings."
msgstr ""
"No se ha recibido el pago de tu afiliación de este año. Es necesario para "
"participar en los eventos y reuniones de la organización."
=======
>>>>>>> 3c576446

#, python-format
msgid ""
"Hello! You have signed up for %(event)s, but have not yet completed your "
"profile. It takes 5 minutes, just <a href='%(url)s'>click here</a> and "
"complete the form!"
msgstr ""
"¡Hola! Te has inscrito en %(event)s, pero aún no has completado tu perfil. "
"Tardarás 5 minutos, sólo tienes que <a href='%(url)s'>hacer clic aquí</a> y "
"rellenar el formulario."

msgid ""
"By proceeding with your registration for this event, you are giving us your "
"authorisation to share your data saved on our platform with the organisers "
"of the event"
msgstr ""
"Al proceder a su inscripción en este evento, nos está dando su autorización "
"para compartir sus datos guardados en nuestra plataforma con los "
"organizadores del evento"

msgid ""
"Want to help one of your friends play with us? Organize a collection: you "
"and anyone who wants to contribute will be able to donate part of their "
"registration fees"
msgstr ""
"¿Quieres ayudar a un amigo tuyo a jugar con nosotros? Organiza una colecta: "
"¡tú y quien quiera contribuir podréis cubrir parte de su inscripción"

#, python-format
msgid ""
"In addition, you must be up to date with the payment of your membership fee "
"in order to participate in events. Make your payment <a href='%(url)s'>on "
"this page</a>."
msgstr ""
"Además, debes estar al corriente del pago de tu cuota de afiliación para "
"poder participar en eventos. Realiza el pago <a href='%(url)s'>en esta "
"página</a>."

#, python-format
msgid ""
"You have some fixed installments with both date and days set, but those "
"values cannot be set at the same time: %(list)s; access the fixed "
"installments management panel"
msgstr ""
"Tiene algunos plazos fijos con fecha y días establecidos, pero esos valores "
"no pueden establecerse al mismo tiempo: %(list)s; acceda al panel de gestión"
" de plazos fijos"

msgid ""
"In order to confirm your registration, you must request to register as a "
"member of the Association. The procedure will automatically take you through"
" the required steps"
msgstr ""
"Para confirmar su afiliación, debe solicitar su inscripción como miembro de "
"la Asociación. El procedimiento le llevará automáticamente por los pasos "
"requeridos"

msgid ""
"Primary: main grouping / affiliation for characters. Transversal: secondary "
"grouping across primary factions. Secret: hidden faction visible only to "
"assigned characters"
msgstr ""
"Primaria: agrupación / afiliación principal de los personajes. Transversal: "
"agrupación secundaria entre facciones primarias. Secreta: facción oculta "
"visible sólo para los personajes asignados"
<<<<<<< HEAD

msgid ""
"In order to confirm your registration, you must request to register as a "
"member of the Association. The procedure will automatically take you through"
" the required steps."
msgstr ""
"Para confirmar su afiliación, debe solicitar su inscripción como miembro de "
"la Asociación. El procedimiento le llevará automáticamente por los pasos "
"requeridos."
=======
>>>>>>> 3c576446

msgid ""
"By clicking the button below, you confirm that you consent to the sharing of"
" your personal data with this organization, in accordance with the GDPR and "
"our Privacy Policy"
msgstr ""
"Al hacer clic en el botón de abajo, confirmas que das tu consentimiento para"
" compartir tus datos personales con esta organización, de acuerdo con el "
"GDPR y nuestra Política de Privacidad"

msgid ""
"Enables dynamic installment management: the total fee is evenly split into "
"multiple installments, each due on a date determined by dividing the "
"remaining days until the event."
msgstr ""
"Permite la gestión dinámica de cuotas: la cuota total se divide "
"uniformemente en varias cuotas, cada una de las cuales vence en una fecha "
"determinada dividiendo los días restantes hasta el evento."

msgid ""
"If we don't hear from you, we'll understand that you're no longer interested"
" at the event and we will cancel your registration, so that other players "
"can signup to your place."
msgstr ""
"Sin embargo, si no recibimos noticias tuyas, nos daremos cuenta de que ya no"
" tienes interés en el evento y anularemos tu inscripción para que puedan "
"inscribirse otras personas."

msgid ""
"Fill in this field if you follow a personal diet for reasons of choice(e.g. "
"vegetarian, vegan) or health (celiac disease, allergies). Leave empty if you"
" do not have things to report!"
msgstr ""
"Rellene este campo si sigue una dieta personal por motivos de elección (por "
"ejemplo, vegetariana, vegana) o de salud (celiaquía, alergias). Déjelo vacío"
" si no tiene nada que comunicar."

msgid ""
"For our part, we will use pre-registrations as a measure of how much an "
"event is desired. If you want a new run of an event, spread the voice and "
"invites others to pre-register to it"
msgstr ""
"Por nuestra parte, usaremos las preinscripciones como medida de popularidad "
"de un evento. Si quieres un nuevo pase de un evento, corre la voz e invita a"
" otros a preinscribirse"

msgid ""
"When you press one of the special reference symbols, a popup will help you "
"get the reference number of a character; you can also select a reference "
"number to see the character’s name"
msgstr ""
"Al pulsar uno de los símbolos de referencia especiales, aparecerá una "
"ventana emergente que le ayudará a obtener el número de referencia de un "
"personaje; también puede seleccionar un número de referencia para ver el "
"nombre del personaje"
<<<<<<< HEAD

msgid ""
"For our part, we will use pre-registrations as a measure of how much an "
"event is desired. If you want a new run of an event, spread the voice and "
"invites others to pre-register to it!"
msgstr ""
"Por nuestra parte, usaremos las preinscripciones como medida de popularidad "
"de un evento. Si quieres un nuevo pase de un evento, corre la voz e invita a"
" otros a preinscribirse."
=======
>>>>>>> 3c576446

msgid ""
"We only ask you to indicate a <b>order</b> of preference for the your pre-"
"registrations (imagining you have to choose which one to play, indicates in "
"what order you want to play them)"
msgstr ""
"Lo único que te pedimos es que indiques un <b>orden</b> de preferencia para "
"tus preinscripciones (suponiendo que tengas que elegir cuáles jugar, por "
"favor, indica en qué orden te gustaría jugarlas)"

msgid ""
"We are almost there, you just need to enter the last necessary data here. "
"With this data your membership application will be pre-filled;  you will "
"just have to print it out and sign it"
msgstr ""
"Ya casi hemos terminado, sólo tienes que introducir aquí los últimos datos "
"necesarios. Con estos datos tu solicitud de afiliación estará ya "
"cumplimentada; sólo tienes que imprimirla y firmarla"

msgid ""
"As per the statutes, we will review your request at the next board meeting "
"and send you an update e-mail as soon as possible (you should receive a "
"reply within a few weeks at the latest)."
msgstr ""
"De acuerdo con los estatutos, revisaremos su solicitud en la próxima reunión"
" del consejo y le enviaremos un correo electrónico de actualización lo antes"
" posible (debería recibir una respuesta en el plazo máximo de unas semanas)."

msgid ""
"You have not yet submitted your application for membership to the "
"Organization. If you are not a Member, we cannot accept payment from you, "
"and you cannot confirm your event registrations"
msgstr ""
"Aún no has presentado tu solicitud de afiliación a la organización. Si no "
"eres miembro, no podemos aceptar tu pago y no puedes confirmar tus "
"inscripciones a los eventos"

msgid ""
"This <b>is</b> not binding, and <b>does</b> not automatically secure you a "
"place at the event, but you will be offered a preferential registration "
"before the public opening of registration"
msgstr ""
"Esto <b>no es vinculante</b>, y <b>no le asegura automáticamente una plaza "
"en el evento, pero se le ofrecerá una inscripción preferente antes de la "
"apertura pública de inscripciones"

msgid ""
"You have submitted a deposit, and it is being reviewed by the staff. You "
"don't have to do anything for the time being, as soon as it is confirmed the"
" accounting of the event will be updated"
msgstr ""
"Has enviado un pago, y está siendo revisado por el personal. De momento no "
"tiene que hacer nada, en cuanto se confirme se actualizarán las cuentas del "
"evento"

msgid ""
"The character on the left has in relationships the one on the right, but the"
" reverse is not true. Check whether to remove the relationship to the one on"
" the left, or add it on the one on the right"
msgstr ""
"El personaje de la izquierda tiene al de la derecha en como contacto, pero "
"no al revés. Comprueba si hay que eliminar la relación con el de la "
"izquierda, o añadirla al de la derecha"

msgid ""
"This page summarises the list of members, formatted ready to be sent to the "
"insurance company. It only displays members who have renewed their "
"membership in this calendar year, in order of renewal"
msgstr ""
"Esta página resume la lista de afiliados, formateada y lista para ser "
"enviada a la compañía de seguros. Sólo se muestran los afiliados que han "
"renovado su afiliación en este año civil, por orden de renovación"

msgid ""
"There are only two steps left to complete the procedure, enter the last "
"necessary data. With this information, your membership application will be "
"pre-filled; all you have to do is print it out and sign it"
msgstr ""
"Sólo quedan dos pasos para completar el proceso; introduce aquí los últimos "
"datos necesarios. Con estos datos, tu solicitud de afiliación estará "
"precumplimentada; solo tienes que imprimirla y firmarla"

msgid ""
"This page allows you to check the payment items in the system. The source of"
" the data should be one of the verified payment systems,  from which to take"
" the list of payments, showing the code of the payment"
msgstr ""
"Esta página permite comprobar los elementos de pago en el sistema. La fuente"
" de los datos debe ser uno de los sistemas de pago verificados, del que "
"tomar la lista de pagos, mostrando el código del pago"

#, python-format
msgid ""
"<i>Payment due</i> - You must pay <b>%(amount).2f %(currency)s</b> as soon "
"as possible. Make your payment <a href='%(url)s'>on this page</a>. If we do "
"not receive payment, your registration may be cancelled."
msgstr ""
"<i>Pago pendiente</i> - Debe pagar <b>%(amount).2f %(currency)s</b> lo antes"
" posible. Realice su pago <a href='%(url)s'>en esta página</a>. Si no "
"recibimos el pago, su afiliación podrá ser cancelada."

#, python-format
msgid ""
"You must pay at least <b>%(amount).2f %(currency)s</b> by %(deadline)d days."
" Make your payment <a href='%(url)s'>on this page</a>. If we do not receive "
"payment by the deadline, your registration may be cancelled."
msgstr ""
"Debes pagar al menos <b>%(amount).2f %(currency)s</b> antes de %(deadline)d "
"días. Realice el pago <a href='%(url)s'>en esta página</a>. Si no recibimos "
"el pago antes de la fecha límite, su afiliación podrá ser cancelada."

msgid ""
"Indicates the ratio between reduced and patron tickets, multiplied by 10. "
"Example: 10 -> 1 reduced ticket for 1 patron ticket. 20 -> 2 reduced tickets"
" for 1 patron ticket. 5 -> 1 reduced ticket for 2 patron tickets"
msgstr ""
"Indica la relación entre las entradas reducidas y las entradas de cliente, "
"multiplicada por 10. Ejemplo: 10 -> 1 entrada reducida por 1 entrada de "
"cliente. 20 -> 2 entradas reducidas por 1 entrada de cliente. 5 -> 1 entrada"
" reducida por 2 entradas de patrocinador"

msgid ""
"this figure is the main positive, the operating margin. It takes into "
"account of budgets for events that have been over two months, which are "
"considered to be closed, and treats all tokens and credits as reimbursed"
msgstr ""
"esta cifra es el principal positivo, el margen de explotación. Tiene en "
"cuenta los presupuestos de los eventos que llevan más de dos meses, que se "
"consideran cerrados, y trata todas las fichas y créditos como reembolsados"

msgid ""
"Please note that your character sheet may contain  personal secrets, not to "
"be shared before the start of the event. To avoid accidentally spoiling your"
" experience, do not discuss its content with other participants!"
msgstr ""
"Ten en cuenta que tu hoja de personaje puede contener secretos personales, "
"que no deben compartirse antes de que comience el evento. Para no estropear "
"tu experiencia, no comentes su contenido con otros participantes."

msgid ""
"You are registered for an event to be held in this calendar year, but we are"
" not aware of your dues payment. Be careful: if you don't complete it, "
"<b>you won't be able to attend events</b>, nor vote at the Membership "
"Meeting"
msgstr ""
"Estás inscrito en un evento que se celebrará este año natural, pero no "
"tenemos constancia del pago de tu cuota de socio. ¡Cuidado! Si no la "
"completas, <b>no podrás participar en eventos</b> ni votar en las reuniones "
"de socios"

msgid ""
"You have submitted your application for membership in the Organization. The "
"request will be considered at the next meeting of the Board. When it is "
"approved, you will be able to settle payments for the events you have signed"
" up for"
msgstr ""
"Has presentado tu solicitud de afiliación a la organización. Será evaluada "
"en la próxima reunión de la Junta Directiva. Cuando se apruebe, podrás pagar"
" los eventos a los que te hayas inscrito"

msgid ""
"Searchable: Characters can be filtered according to this question. Public: "
"The answer to this question is publicly visible. Private: The answer to this"
" question is only visible to the player. Hidden: The answer is hidden to all"
" players."
msgstr ""
"Se puede buscar: Los caracteres pueden filtrarse en función de esta "
"pregunta. Pública: La respuesta a esta pregunta es visible públicamente. "
"Privada: La respuesta a esta pregunta sólo es visible para el jugador. "
"Oculta: La respuesta está oculta para todos los jugadores."

msgid ""
"If for whatever reason the first and last name shown on your documents is "
"different from the one you prefer to use, then write it here. It will only "
"be used for internal bureaucratic purposes, and will NEVER be displayed to "
"other players."
msgstr ""
"Si por cualquier motivo el nombre y los apellidos que aparecen en tus "
"documentos son diferentes de los que prefieres utilizar, escríbelos aquí. "
"Sólo se utilizará con fines burocráticos internos y NUNCA se mostrará a "
"otros jugadores."

msgid ""
"Click here to confirm that you have completed the character and are ready to"
" propose it to the staff. Be careful: some fields may no longer be editable."
" Leave the field blank to save your changes and to be able to continue them "
"in the future."
msgstr ""
"Haga clic aquí para confirmar que ha completado el personaje y está listo "
"para proponerlo al personal. Cuidado: puede que algunos campos ya no sean "
"editables. Deje el campo en blanco para guardar sus cambios y poder "
"continuarlos en el futuro."

msgid ""
"Optional: The question is shown, and can be filled by the player. Mandatory:"
" The question needs to be filled by the player. Disabled: The question is "
"shown, but cannot be changed by the player. Hidden: The question is not "
"shown to the player."
msgstr ""
"Opcional: La pregunta se muestra, y puede ser rellenada por el jugador. "
"Obligatorio: La pregunta debe ser rellenada por el jugador. Desactivada: La "
"pregunta se muestra, pero no puede ser modificada por el jugador. Oculta: La"
" pregunta no se muestra al jugador."

msgid ""
"Indicate severity: RED (risks ruining the game for more than half of the "
"players), ORANGE (risks ruining the game for more than ten players),  YELLOW"
" (risks ruining the game for a few players), GREEN (more than  problems, "
"finesses to be fixed)"
msgstr ""
"Indica la gravedad: ROJO (se corre el riesgo de arruinar el juego a más de "
"la mitad de los jugadores), NARANJA (se corre el riesgo de arruinar el juego"
" a más de diez jugadores), AMARILLO (se corre el riesgo de arruinar el juego"
" a unos pocos jugadores), VERDE (más que problemas, sutilezas por arreglar)"

msgid ""
"Upload your portrait photo. It will be shown to other players together with "
"the your character, so as to help recognize you in the game. Choose a photo "
"that you would put in an official document (in which you are alone, centered"
" on your face)."
msgstr ""
"Sube tu foto de retrato. Se mostrará a otros jugadores junto con tu "
"personaje, para ayudar a reconocerte en el juego. Elige una foto que "
"pondrías en un documento oficial (en la que estés solo, centrada en tu "
"cara)."

#, python-format
msgid ""
"Hello! We would like to remind you that in order to confirm your provisional"
" registration of %(event)s you need to apply for admission as a member of "
"the association. You are very close, just <a href='%(url)s'>click here</a> "
"and complete the form."
msgstr ""
"¡Hola! Te recordamos que para confirmar tu afiliación provisional a "
"%(event)s es necesario que solicites tu admisión como miembro de la "
"asociación. Estás muy cerca, sólo tienes que <a href='%(url)s'>hacer clic "
"aquí</a> y rellenar el formulario."

msgid ""
"If you prefer that your real name and surname not be publicly visible, "
"please indicate an alias that will be displayed instead. Note: If you "
"register for an event, your real first and last name will be shown to other "
"players, and to the organisers."
msgstr ""
"Si prefieres que tu nombre y apellidos reales no sean visibles públicamente,"
" indica un alias que se mostrará en su lugar. Nota: Si te inscribes en un "
"evento, tu nombre y apellidos reales se mostrarán a los demás jugadores y a "
"los organizadores."

msgid ""
"In the text of the element on the left, it appears a character with the "
"number indicated on the right, but instead in the relationships the "
"character was not related. Check whether it is necessary to create a "
"relationship, or remove the reference from the text"
msgstr ""
"En el texto del elemento de la izquierda, se indica un personaje con el "
"número indicado a la derecha, pero en las relaciones, el personaje no está "
"referenciado. Comprueba si es necesario crear una relación o eliminar la "
"referencia del texto"

#, python-format
msgid ""
"Copy this code and share it with friends! Every friend who signs up  and "
"uses this code in the 'Discounts' field will receive %(amount_to)s "
"%(currency)s discount on the ticket. For each of them you will receive "
"%(amount_from)s %(currency)s off to use on event registration."
msgstr ""
"Copie este código y compártalo con sus amigos Cada amigo que se inscriba y "
"utilice este código en el campo \"Descuentos\" recibirá %(amount_to)s "
"%(currency)s de descuento en la entrada. Por cada uno de ellos recibirás "
"%(amount_from)s %(currency)s de descuento para utilizar en la inscripción al"
" evento."

msgid ""
"In the text of the element on the left, a character is NOT indicated with "
"the number shown on the right, but instead in the relationships the "
"character is related. Check whether it is necessary to remove the "
"relationship, or indicate in the text a reference to the character"
msgstr ""
"El texto del elemento de la izquierda NO incluye al personaje con el número "
"indicado a la derecha, pero en las relaciones sí aparece el personaje. "
"Comprueba si es necesario eliminar la relación, o incluir una referencia al "
"personaje en el texto"

msgid ""
"In the text of the element on the left, it appears a character with the "
"number indicated on the right, but in the relationships instead that "
"character was not related. Check whether it is necessary to create a "
"relationship to the character, or remove the reference from the text"
msgstr ""
"En el texto del elemento de la izquierda hay un personaje con el número "
"indicado a la derecha, pero en las relaciones no se ha incluído ese "
"personaje. Comprueba si es necesario crear una relación entre los personajes"
" o eliminar la referencia del texto"

msgid ""
"In the text of the element on the left, a character is NOT indicated with "
"the number shown on the right, but in the relationships instead it is "
"related. Check whether it is necessary to remove the relationship to the "
"character, or indicate in the text a reference to the character"
msgstr ""
"En el texto del elemento de la izquierda NO aparece el personaje con el "
"número indicado a la derecha, pero éste sí aparece en sus relaciones. "
"Comprueba si es necesario eliminar la relación entre los personajes, o "
"añadir una referencia al personaje en el texto"

msgid ""
"Fill in this field if there is something you think is important that the "
"organizers know about you. It's up to you to decide what to share with us. "
"This information will be treated as strictly confidential: only a restricted"
" part of the organizers will have access to the answers, and will not be "
"transmitted in any form. This information may concern: physical health "
"problems, epilepsy, mental health problems (e.g. neurosis, bipolar disorder,"
" anxiety disorder, various phobias), trigger topics ('lines and veils', we "
"can't promise that you won't run into them in the event, but we'll make sure"
" they're not part of your main quests). Leave empty if you do not have "
"things to report!"
msgstr ""
"Rellene este campo si hay algo que considera importante que los "
"organizadores sepan sobre usted. Tú decides qué quieres compartir con "
"nosotros. Esta información se tratará de forma estrictamente confidencial: "
"sólo una parte restringida de los organizadores tendrá acceso a las "
"respuestas, y no se transmitirá de ninguna forma. Esta información puede "
"referirse a: problemas de salud física, epilepsia, problemas de salud mental"
" (por ejemplo, neurosis, trastorno bipolar, trastorno de ansiedad, fobias "
"varias), temas desencadenantes (\"líneas y velos\", no podemos prometer que "
"no te los vayas a encontrar en el evento, pero nos aseguraremos de que no "
"formen parte de tus misiones principales). Déjalo vacío si no tienes nada de"
" lo que informar."<|MERGE_RESOLUTION|>--- conflicted
+++ resolved
@@ -3545,12 +3545,9 @@
 
 msgid "What would you like to do"
 msgstr "¿Qué le gustaría hacer"
-<<<<<<< HEAD
-=======
 
 msgid "cancel your registrations"
 msgstr "cancela tus inscripciones"
->>>>>>> 3c576446
 
 msgid "Access character creation!"
 msgstr "Acceso a la creación de personajes"
@@ -6266,18 +6263,6 @@
 msgstr ""
 "Texto visible sólo por el jugador asignado, cuando está marcada la opción "
 "\"mostrar texto\""
-<<<<<<< HEAD
-
-msgid "The ticket will be divided equally in the number of quotas indicated."
-msgstr ""
-"La entrada se dividirá a partes iguales en el número de pagos indicado."
-
-msgid "This page allows you to add or edit a question from the sign up form."
-msgstr ""
-"Esta página te permite añadir o modificar una pregunta del formulario de "
-"inscripción."
-=======
->>>>>>> 3c576446
 
 msgid "This page allows you to change the main settings of your Organization"
 msgstr ""
@@ -6617,18 +6602,6 @@
 msgstr ""
 "Gestiona las fichas utilizadas por los jugadores para cubrir la cuota de "
 "inscripción en todos los eventos"
-<<<<<<< HEAD
-
-msgid ""
-"On this page you can filter characters and directly view their information."
-msgstr ""
-"En esta página puedes filtrar personajes y ver directamente su información."
-
-msgid ""
-"Payment received! As soon as it is approved, your accounts will be updated."
-msgstr "¡Pago recibido! En cuanto se apruebe, se actualizarán tus cuentas."
-=======
->>>>>>> 3c576446
 
 msgid ""
 "There are no candidates for the voting, set them in the configuration panel"
@@ -6844,8 +6817,6 @@
 msgstr ""
 "Permite establecer un personaje como \"espejo\" de otro, para ocultar su "
 "verdadera naturaleza"
-<<<<<<< HEAD
-=======
 
 msgid ""
 "If checked, allows a option to be visible only to players with selected "
@@ -6853,7 +6824,6 @@
 msgstr ""
 "Si está marcada, permite que una opción sólo sea visible para los jugadores "
 "con el ticket seleccionado"
->>>>>>> 3c576446
 
 msgid ""
 "If checked, enables players to write their own list of character "
@@ -7510,8 +7480,6 @@
 msgstr ""
 "No se han creado tipos de habilidad; utilice el panel de gestión de tipos de"
 " habilidad para definirlos"
-<<<<<<< HEAD
-=======
 
 msgid ""
 "Please be careful to perform these steps - otherwise your  payment will not "
@@ -7519,7 +7487,6 @@
 msgstr ""
 "Asegúrate de seguir las instrucciones al realizar estos pasos, de lo "
 "contrario no podremos procesar tu pago"
->>>>>>> 3c576446
 
 msgid ""
 "Shows a complete list of all events the player has attended on their public "
@@ -7569,16 +7536,6 @@
 msgstr ""
 "Imagen del logotipo opcional: puede cargar un archivo de cualquier tamaño, "
 "que se redimensionará automáticamente"
-<<<<<<< HEAD
-
-msgid ""
-"Please be careful to perform these steps - otherwise your  payment will not "
-"be processed!"
-msgstr ""
-"Asegúrate de seguir las instrucciones al realizar estos pasos, de lo "
-"contrario no podremos procesar tu pago."
-=======
->>>>>>> 3c576446
 
 msgid ""
 "This page allows you to add or change the types of ticket with which players"
@@ -7913,13 +7870,8 @@
 "Communicate them only if strictly necessary, and if possible communicate "
 "them in anonymous form"
 msgstr ""
-<<<<<<< HEAD
-"(Tenga en cuenta que si ha acordado otras cosas con nosotros, puede ignorar "
-"este correo electrónico)"
-=======
 "Comuníquelas sólo si es estrictamente necesario y, si es posible, de forma "
 "anónima"
->>>>>>> 3c576446
 
 msgid ""
 "For each character added, a specific field will be available to add "
@@ -8005,8 +7957,6 @@
 msgstr ""
 "Es la cantidad total que debe mantenerse en las cuentas bancarias y "
 "financieras de la organización"
-<<<<<<< HEAD
-=======
 
 msgid ""
 "This page summarises the roles to be assigned in order to use the functions "
@@ -8014,7 +7964,6 @@
 msgstr ""
 "Esta página muestra los cargos que pueden asignarse para utilizar las "
 "funciones relativas al evento"
->>>>>>> 3c576446
 
 msgid ""
 "To set the tickets that users can select during registration, access the "
@@ -8071,16 +8020,6 @@
 msgstr ""
 "Esta página muestra todas las tiradas guardadas en el sistema. Desde aquí "
 "puede editarlas o crear nuevas"
-<<<<<<< HEAD
-
-msgid ""
-"This page summarises the roles to be assigned in order to use the functions "
-"concerning the event."
-msgstr ""
-"Esta página muestra los cargos que pueden asignarse para utilizar las "
-"funciones relativas al evento."
-=======
->>>>>>> 3c576446
 
 msgid ""
 "typ (type: 's' for single choice, 'm' for multiple choice, 't' for short "
@@ -8109,8 +8048,6 @@
 msgstr ""
 "Si está marcada, impide que varios usuarios editen el mismo elemento al "
 "mismo tiempo para evitar conflictos"
-<<<<<<< HEAD
-=======
 
 msgid ""
 "We only ask for a moment of your time to check the documents you have "
@@ -8132,7 +8069,6 @@
 msgstr ""
 "¡Un amigo tuyo podrá recibir una afiliación como regalo accediendo a este "
 "enlace especial"
->>>>>>> 3c576446
 
 msgid ""
 "Enables players to send private messages to each other, without revealing "
@@ -8564,8 +8500,6 @@
 msgstr ""
 "Porcentaje que debe retener el sistema de pago: introduzca el valor como un "
 "número, sin el símbolo de porcentaje"
-<<<<<<< HEAD
-=======
 
 msgid ""
 "Please check that you have copied the entire message for payment exactly (in"
@@ -8573,7 +8507,6 @@
 msgstr ""
 "Por favor asegúrate de que utilizas el concepto del pago indicado abajo en "
 "texto coloreado, ¡es importante"
->>>>>>> 3c576446
 
 msgid ""
 "To set specific values for the interface configuration or features, access "
@@ -8774,16 +8707,6 @@
 msgstr ""
 "Indica si el personaje es un reflejo (es decir, si este personaje muestra la"
 " verdadera cara secreta de otro personaje)"
-<<<<<<< HEAD
-
-msgid ""
-"Your friends wanted to give you a special gift: they gave you the chance to "
-"participate in one of our experiences!"
-msgstr ""
-"Tus amigos han querido hacerte un regalo especial: ¡te han dado la "
-"oportunidad de participar en una de nuestras experiencias!"
-=======
->>>>>>> 3c576446
 
 msgid ""
 "If checked, it allows players to enter private information on their "
@@ -9113,8 +9036,6 @@
 msgstr ""
 "Recuerde que la información contenida en esta página se ha proporcionado con"
 " la confianza implícita de que será tratada con el máximo cuidado"
-<<<<<<< HEAD
-=======
 
 msgid ""
 "The payment of your membership fee for this year has been received. You have"
@@ -9122,7 +9043,6 @@
 msgstr ""
 "Hemos recibido el pago de tu cuota de afiliación correspondiente a este año."
 " Tienes derecho a asistir a las reuniones de la organización"
->>>>>>> 3c576446
 
 msgid ""
 "To grant access to event management for other users and define roles with "
@@ -9544,17 +9464,6 @@
 "Indica cómo se te puede reconocer, si te encontrarás cerca de algún punto "
 "concreto, si llevas mucho equipaje… toda la información que pueda ayudar a "
 "encontrarte"
-<<<<<<< HEAD
-
-msgid ""
-"The payment of your membership fee for this year has NOT been received: it "
-"is necessary in order to participate to the events, and the organization "
-"meetings."
-msgstr ""
-"No se ha recibido el pago de tu afiliación de este año. Es necesario para "
-"participar en los eventos y reuniones de la organización."
-=======
->>>>>>> 3c576446
 
 #, python-format
 msgid ""
@@ -9620,18 +9529,6 @@
 "Primaria: agrupación / afiliación principal de los personajes. Transversal: "
 "agrupación secundaria entre facciones primarias. Secreta: facción oculta "
 "visible sólo para los personajes asignados"
-<<<<<<< HEAD
-
-msgid ""
-"In order to confirm your registration, you must request to register as a "
-"member of the Association. The procedure will automatically take you through"
-" the required steps."
-msgstr ""
-"Para confirmar su afiliación, debe solicitar su inscripción como miembro de "
-"la Asociación. El procedimiento le llevará automáticamente por los pasos "
-"requeridos."
-=======
->>>>>>> 3c576446
 
 msgid ""
 "By clicking the button below, you confirm that you consent to the sharing of"
@@ -9687,18 +9584,6 @@
 "ventana emergente que le ayudará a obtener el número de referencia de un "
 "personaje; también puede seleccionar un número de referencia para ver el "
 "nombre del personaje"
-<<<<<<< HEAD
-
-msgid ""
-"For our part, we will use pre-registrations as a measure of how much an "
-"event is desired. If you want a new run of an event, spread the voice and "
-"invites others to pre-register to it!"
-msgstr ""
-"Por nuestra parte, usaremos las preinscripciones como medida de popularidad "
-"de un evento. Si quieres un nuevo pase de un evento, corre la voz e invita a"
-" otros a preinscribirse."
-=======
->>>>>>> 3c576446
 
 msgid ""
 "We only ask you to indicate a <b>order</b> of preference for the your pre-"
