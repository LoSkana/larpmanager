--- conflicted
+++ resolved
@@ -2378,15 +2378,9 @@
 msgid "Color background"
 msgstr "Color de fondo"
 
-<<<<<<< HEAD
 msgid "Confirm Payments"
 msgstr "Confirmar pagos"
 
-msgid "Confirm payments"
-msgstr "Confirmar pagos"
-
-=======
->>>>>>> ba544256
 msgid "Current template"
 msgstr "Plantilla actual"
 
@@ -6526,18 +6520,11 @@
 msgstr ""
 "Este importe se deduce automáticamente de la inscripción de un evento futuro"
 
-<<<<<<< HEAD
-=======
-msgid "This page allows you to set your personal preferences on the interface"
-msgstr ""
-"Esta página le permite configurar sus preferencias personales en la interfaz"
-
 msgid "To activate new features and enhance the functionality of the platform"
 msgstr ""
 "Para activar nuevas características y mejorar la funcionalidad de la "
 "plataforma"
 
->>>>>>> ba544256
 msgid "You can use the following fields, they will be filled in automatically"
 msgstr ""
 "Puedes utilizar los siguientes campos, que se rellenarán automáticamente"
@@ -9211,22 +9198,6 @@
 msgstr ""
 "Dado un plazo de pago, indica el número de días por debajo del cual notifica"
 " al jugador que proceda con el pago. Por defecto 30."
-
-msgid ""
-<<<<<<< HEAD
-"Optional - If you select one (or more) factions, the question will only be "
-"shown to players with characters in all chosen factions"
-msgstr ""
-"Opcional - Si seleccionas una (o más) facciones, la pregunta sólo se "
-"mostrará a los jugadores con personajes en todas las facciones elegidas"
-=======
-"Selected fields will be displayed as follows: public fields visible to all "
-"players, private fields visible only to assigned players"
-msgstr ""
-"Los campos seleccionados se mostrarán de la siguiente manera: campos "
-"públicos visibles para todos los jugadores, campos privados visibles sólo "
-"para los jugadores asignados"
->>>>>>> ba544256
 
 msgid ""
 "This page allows you to select the features activated for this event, and "
