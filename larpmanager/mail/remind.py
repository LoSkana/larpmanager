# LarpManager - https://larpmanager.com
# Copyright (C) 2025 Scanagatta Mauro
#
# This file is part of LarpManager and is dual-licensed:
#
# 1. Under the terms of the GNU Affero General Public License (AGPL) version 3,
#    as published by the Free Software Foundation. You may use, modify, and
#    distribute this file under those terms.
#
# 2. Under a commercial license, allowing use in closed-source or proprietary
#    environments without the obligations of the AGPL.
#
# If you have obtained this file under the AGPL, and you make it available over
# a network, you must also make the complete source code available under the same license.
#
# For more information or to purchase a commercial license, contact:
# commercial@larpmanager.com
#
# SPDX-License-Identifier: AGPL-3.0-or-later OR Proprietary

from django.utils.translation import activate
from django.utils.translation import gettext_lazy as _

from larpmanager.accounting.base import is_reg_provisional
from larpmanager.models.access import get_event_organizers
from larpmanager.models.association import AssocTextType, get_url, hdr
from larpmanager.models.event import Run
from larpmanager.models.registration import Registration
from larpmanager.utils.deadlines import check_run_deadlines
from larpmanager.utils.tasks import my_send_mail
from larpmanager.utils.text import get_assoc_text


def remember_membership(reg: Registration) -> None:
    """Send membership reminder email to registered user.

    Activates the user's language, constructs a localized subject line,
    retrieves the appropriate reminder text, and sends the email.

    Args:
        reg: Registration instance needing membership confirmation.
            Must have valid member and run attributes.

    Returns:
        None

    Side Effects:
        - Activates the user's language for localization
        - Sends email reminder about membership requirement
    """
    # Activate user's preferred language for localized content
    activate(reg.member.language)

    # Construct localized subject line with event header and confirmation text
    subj = hdr(reg.run.event) + _("Confirmation of registration for %(event)s") % {"event": reg.run}

    # Get custom association reminder text or fallback to default template
    body = get_assoc_text(reg.run.event.assoc_id, AssocTextType.REMINDER_MEMBERSHIP) or get_remember_membership_body(
        reg
    )

    # Send the membership reminder email to the registered member
    my_send_mail(subj, body, reg.member, reg.run)


<<<<<<< HEAD
def get_remember_membership_body(reg: Registration) -> str:
    """Generate default membership reminder email body text.

    Creates an HTML-formatted email body for reminding users to complete
    their membership application to confirm their provisional event registration.
=======
def get_remember_membership_body(reg) -> str:
    """Generate default membership reminder email body text.

    Creates an HTML-formatted email body for reminding users to complete their
    membership application to confirm their provisional event registration.
>>>>>>> 7ec28e8e

    Args:
        reg: Registration instance containing event and user information

    Returns:
<<<<<<< HEAD
        HTML formatted email body string for membership reminder
    """
    # Generate main reminder message with event name and membership link
=======
        HTML formatted email body text for membership reminder notification

    Note:
        The generated email includes:
        - Instructions to apply for membership
        - Link to membership application
        - Offer for assistance
        - Warning about registration cancellation
    """
    # Generate main instruction message with event name and membership link
>>>>>>> 7ec28e8e
    body = (
        _(
            "Hello! To confirm your provisional registration for %(event)s, "
            "you must apply for membership in the association"
        )
        % {"event": reg.run}
        + ". "
        + _("To complete the process, simply <a href='%(url)s'>click here</a>") % {"url": get_url("membership")}
        + ". "
    )

<<<<<<< HEAD
    # Add helpful support message
=======
    # Add helpful support message for users who need assistance
>>>>>>> 7ec28e8e
    body += (
        "<br /><br />("
        + _("If you need a hand, feel free to let us know")
        + ". "
        + _("We'll try to help as best we can")
        + "!)"
    )

<<<<<<< HEAD
    # Add warning about registration cancellation for unresponsive users
=======
    # Include warning about registration cancellation for inactive users
>>>>>>> 7ec28e8e
    body += (
        "<br /><br />"
        + _("If we don't hear from you, we'll assume you're no longer interested in the event")
        + ". "
        + _("Your registration will be cancelled to allow other participants to take your spot")
        + "."
    )

    return body


def remember_pay(reg: Registration) -> None:
    """Send payment reminder email to registered user.

    Sends a localized email reminder to users who have pending payments
    for their event registration. The email content varies based on
    whether the registration is provisional or confirmed.

    Args:
        reg: Registration instance with pending payment that needs reminder

    Returns:
        None

    Side Effects:
        - Activates user's preferred language for email localization
        - Sends email reminder about payment requirement via my_send_mail
    """
    # Activate user's preferred language for localized email content
    activate(reg.member.language)

    # Check if registration is in provisional state (awaiting confirmation)
    provisional = is_reg_provisional(reg)
    context = {"event": reg.run}

    # Set appropriate email subject based on registration status
    if provisional:
        subj = hdr(reg.run.event) + _("Confirm registration to %(event)s") % context
    else:
        subj = hdr(reg.run.event) + _("Complete payment for %(event)s") % context

    # Get custom association text or fallback to default payment reminder body
    body = get_assoc_text(reg.run.event.assoc_id, AssocTextType.REMINDER_PAY) or get_remember_pay_body(
        context, provisional, reg
    )

    # Send the payment reminder email to the registered member
    my_send_mail(subj, body, reg.member, reg.run)


def get_remember_pay_body(context: dict, provisional: bool, reg) -> str:
    """Generate default payment reminder email body text.

    Creates an HTML-formatted email body for payment reminders, handling both
    provisional and confirmed registrations with appropriate messaging based
    on payment deadlines.

    Args:
        context: Email context dictionary containing event information
        provisional: Whether the registration is provisional or confirmed
        reg: Registration instance containing payment details and run information

    Returns:
        HTML formatted string containing the complete email body for payment reminder

    Example:
        >>> context = {'event': 'Summer LARP 2024'}
        >>> body = get_remember_pay_body(context, False, registration_obj)
        >>> print(body)  # Returns formatted HTML email body
    """
    # Extract payment information and build payment URL
    symbol = reg.run.event.assoc.get_currency_symbol()
    amount = f"{reg.quota:.2f}{symbol}"
    deadline = reg.deadline
    url = get_url("accounting/pay", reg.run.event)
    payment_url = f"{url}/{reg.run.event.slug}/{reg.id}"

    # Generate appropriate greeting based on registration type
    if provisional:
        intro = _("Hello! We are reaching out regarding your provisional registration for <b>%(event)s</b>")
    else:
        intro = _("Hello! We are reaching out regarding your registration for <b>%(event)s</b>")

    body = intro % context + "."

    # Add payment instruction based on deadline status
    if deadline <= 0:
        middle = _("To confirm it, please pay the following amount as soon as possible: %(amount)s")
    else:
        middle = _("To confirm it, please pay %(amount)s within %(days)s days")

    body += "<br /><br />" + middle % {"amount": amount, "days": deadline} + "."

    # Add disclaimer for existing agreements
    body += "<br /><br />(" + _("If you have a separate agreement with us, you may disregard this email") + ")"

    # Include payment link and support contact information
    body += (
        "<br /><br />"
        + _("You can make the payment <a href='%(url)s'>on this page</a>") % {"url": payment_url}
        + ". "
        + _("If you encounter any issues, contact us and we will assist you")
        + "!"
    )

    # Add cancellation warning for non-responsive registrants
    body += (
        "<br /><br />"
        + _(
            "If we don't hear from you, we'll assume you're no longer interested in the event and "
            "will cancel your registration to make room for other participants"
        )
        + "."
    )

    return body


def remember_profile(reg: Registration) -> None:
    """Send profile completion reminder email to registered user.

    Activates the user's preferred language and sends a customized email reminder
    about completing their profile for the event registration.

    Args:
        reg: Registration instance with incomplete profile that needs reminder

    Returns:
        None

    Side Effects:
        - Activates user's language for localization
        - Sends email reminder to registered member
    """
    # Activate user's preferred language for localized content
    activate(reg.member.language)

    # Prepare context data for email template
    context = {"event": reg.run, "url": get_url("profile", reg.run.event)}

    # Generate localized email subject with event header
    subj = hdr(reg.run.event) + _("Profile compilation reminder for %(event)s") % context

    # Get custom reminder text or fallback to default template
    body = get_assoc_text(reg.run.event.assoc_id, AssocTextType.REMINDER_PROFILE) or get_remember_profile_body(context)

    # Send the reminder email to the member
    my_send_mail(subj, body, reg.member, reg.run)


def get_remember_profile_body(context):
    """Generate default profile completion reminder email body text.

    Args:
        context (dict): Email context with event and URL information

    Returns:
        str: HTML formatted email body for profile reminder
    """
    return (
        _("Hello! You signed up for %(event)s but haven't completed your profile yet") % context
        + ". "
        + _("It only takes 5 minutes - just <a href='%(url)s'>click here</a> to fill out the form") % context
        + "."
    )


def remember_membership_fee(reg: Registration) -> None:
    """Send membership fee reminder email to registered user.

    Args:
        reg: Registration instance needing membership fee payment. Must have
            a member with language preference and a run with associated event.

    Returns:
        None

    Side Effects:
        - Activates the member's preferred language for email localization
        - Sends an email reminder about annual membership fee requirement
    """
    # Activate member's preferred language for email localization
    activate(reg.member.language)

    # Prepare context data for email template rendering
    context = {"event": reg.run}

    # Build email subject with event header and localized message
    subj = hdr(reg.run.event) + _("Reminder payment of membership fees for %(event)s") % context

    # Get custom reminder text from association settings or use default template
    body = get_assoc_text(
        reg.run.event.assoc_id, AssocTextType.REMINDER_MEMBERSHIP_FEE
    ) or get_remember_membership_fee_body(context, reg)

    # Send the membership fee reminder email to the registered member
    my_send_mail(subj, body, reg.member, reg.run)


<<<<<<< HEAD
def get_remember_membership_fee_body(context: dict, reg: Registration) -> str:
=======
def get_remember_membership_fee_body(context: dict, reg) -> str:
>>>>>>> 7ec28e8e
    """Generate default membership fee reminder email body text.

    Creates an HTML-formatted email body for reminding users about unpaid
    annual membership fees required for event participation.

    Args:
<<<<<<< HEAD
        context: Email context dictionary containing event information
        reg: Registration instance with fee payment details and event data

    Returns:
        HTML formatted string containing the complete email body with
        membership fee reminder text and payment link
    """
    # Initial greeting and notification about missing membership payment
=======
        context: Email context containing event information and template variables
        reg: Registration instance containing fee payment details and event data

    Returns:
        HTML formatted string containing the complete email body with membership
        fee reminder message and payment link
    """
    # Create main greeting and issue description
>>>>>>> 7ec28e8e
    body = (
        _("Hello! You have registered for %(event)s, but we have not yet received your annual membership payment")
        % context
        + "."
    )

<<<<<<< HEAD
    # Explain the importance of membership fee for insurance coverage
=======
    # Add explanation about membership fee purpose
>>>>>>> 7ec28e8e
    body += (
        "<br /><br />"
        + _("It is required for participation in all our live events, as it also covers the insurance fee")
        + "."
    )

<<<<<<< HEAD
    # Clarify the consequences of non-payment
=======
    # Emphasize participation requirements
>>>>>>> 7ec28e8e
    body += (
        "<br /><br />"
        + _("Unfortunately, without full payment of the fee, participation in the event is not permitted")
        + "."
    )

<<<<<<< HEAD
    # Provide payment link and offer assistance
=======
    # Provide payment link and support information
>>>>>>> 7ec28e8e
    body += (
        "<br /><br />"
        + _("You can complete the payment in just a few minutes <a href='%(url)s'>here</a>")
        % {"url": get_url("accounting", reg.run.event)}
        + ". "
        + _("Let us know if you encounter any issues or need assistance")
        + "!"
    )
    return body


def notify_deadlines(run: Run) -> None:
    """Send deadline notification emails to event organizers.

    Checks for approaching deadlines in the given run and sends notification
    emails to all event organizers with details about users who are missing
    various requirements (registration, payments, profiles, etc.).

    Args:
        run: Run instance with approaching deadlines to check

    Returns:
        None

    Side Effects:
        Sends deadline reminder emails to all event organizers via my_send_mail()
    """
    # Check for any approaching deadlines in this run
    result = check_run_deadlines([run])
    if not result:
        return

    # Extract deadline results for this run
    res = result[0]

    # Skip if no actual deadline issues found (only run key present)
    if all(not v for k, v in res.items() if k != "run"):
        return

    # Define human-readable descriptions for each deadline type
    elements = {
        "memb_del": "Cancellation for missing organization registration",
        "fee_del": "Cancellation for missing yearly membership fee",
        "pay_del": "Cancellation for missing payment",
        "profile_del": "Cancellation for missing profile",
        "memb": "Delay in organization registration",
        "fee": "Delay in yearly membership fee",
        "pay": "Delay in payment",
        "profile": "Delay in profile",
        "cast": "Missing casting preferences",
    }

    # Send notification email to each event organizer
    for orga in get_event_organizers(run.event):
        # Activate organizer's preferred language for translations
        activate(orga.language)

        # Compose email subject with event header and run info
        subj = hdr(run.event) + _("Deadlines") + f" {run}"

        # Start email body with general instruction
        body = _("Review the users that are missing the event's deadlines")

        # Add section for each deadline type that has issues
        for key, descr in elements.items():
            if key not in res or not res[key]:
                continue

            # Add translated description as section header
            body += "<br /><br /><h2>" + _(descr) + "</h2>"

            # Add comma-separated list of user names
            body += f"<p>{', '.join([el[0] for el in res[key]])}</p>"

            # Add comma-separated list of user emails
            body += f"<p>{', '.join([el[1] for el in res[key]])}</p>"

        # Send the composed notification email
        my_send_mail(subj, body, orga, run)<|MERGE_RESOLUTION|>--- conflicted
+++ resolved
@@ -24,68 +24,41 @@
 from larpmanager.accounting.base import is_reg_provisional
 from larpmanager.models.access import get_event_organizers
 from larpmanager.models.association import AssocTextType, get_url, hdr
-from larpmanager.models.event import Run
-from larpmanager.models.registration import Registration
 from larpmanager.utils.deadlines import check_run_deadlines
 from larpmanager.utils.tasks import my_send_mail
 from larpmanager.utils.text import get_assoc_text
 
 
-def remember_membership(reg: Registration) -> None:
+def remember_membership(reg):
     """Send membership reminder email to registered user.
 
-    Activates the user's language, constructs a localized subject line,
-    retrieves the appropriate reminder text, and sends the email.
-
-    Args:
-        reg: Registration instance needing membership confirmation.
-            Must have valid member and run attributes.
-
-    Returns:
-        None
-
-    Side Effects:
-        - Activates the user's language for localization
-        - Sends email reminder about membership requirement
-    """
-    # Activate user's preferred language for localized content
+    Args:
+        reg: Registration instance needing membership confirmation
+
+    Side effects:
+        Sends email reminder about membership requirement
+    """
     activate(reg.member.language)
 
-    # Construct localized subject line with event header and confirmation text
     subj = hdr(reg.run.event) + _("Confirmation of registration for %(event)s") % {"event": reg.run}
 
-    # Get custom association reminder text or fallback to default template
     body = get_assoc_text(reg.run.event.assoc_id, AssocTextType.REMINDER_MEMBERSHIP) or get_remember_membership_body(
         reg
     )
 
-    # Send the membership reminder email to the registered member
     my_send_mail(subj, body, reg.member, reg.run)
 
 
-<<<<<<< HEAD
-def get_remember_membership_body(reg: Registration) -> str:
-    """Generate default membership reminder email body text.
-
-    Creates an HTML-formatted email body for reminding users to complete
-    their membership application to confirm their provisional event registration.
-=======
 def get_remember_membership_body(reg) -> str:
     """Generate default membership reminder email body text.
 
     Creates an HTML-formatted email body for reminding users to complete their
     membership application to confirm their provisional event registration.
->>>>>>> 7ec28e8e
 
     Args:
         reg: Registration instance containing event and user information
 
     Returns:
-<<<<<<< HEAD
-        HTML formatted email body string for membership reminder
-    """
-    # Generate main reminder message with event name and membership link
-=======
         HTML formatted email body text for membership reminder notification
 
     Note:
@@ -96,7 +69,6 @@
         - Warning about registration cancellation
     """
     # Generate main instruction message with event name and membership link
->>>>>>> 7ec28e8e
     body = (
         _(
             "Hello! To confirm your provisional registration for %(event)s, "
@@ -108,11 +80,7 @@
         + ". "
     )
 
-<<<<<<< HEAD
-    # Add helpful support message
-=======
     # Add helpful support message for users who need assistance
->>>>>>> 7ec28e8e
     body += (
         "<br /><br />("
         + _("If you need a hand, feel free to let us know")
@@ -121,11 +89,7 @@
         + "!)"
     )
 
-<<<<<<< HEAD
-    # Add warning about registration cancellation for unresponsive users
-=======
     # Include warning about registration cancellation for inactive users
->>>>>>> 7ec28e8e
     body += (
         "<br /><br />"
         + _("If we don't hear from you, we'll assume you're no longer interested in the event")
@@ -137,42 +101,29 @@
     return body
 
 
-def remember_pay(reg: Registration) -> None:
+def remember_pay(reg):
     """Send payment reminder email to registered user.
 
-    Sends a localized email reminder to users who have pending payments
-    for their event registration. The email content varies based on
-    whether the registration is provisional or confirmed.
-
-    Args:
-        reg: Registration instance with pending payment that needs reminder
-
-    Returns:
-        None
-
-    Side Effects:
-        - Activates user's preferred language for email localization
-        - Sends email reminder about payment requirement via my_send_mail
-    """
-    # Activate user's preferred language for localized email content
+    Args:
+        reg: Registration instance with pending payment
+
+    Side effects:
+        Sends email reminder about payment requirement
+    """
     activate(reg.member.language)
 
-    # Check if registration is in provisional state (awaiting confirmation)
     provisional = is_reg_provisional(reg)
     context = {"event": reg.run}
 
-    # Set appropriate email subject based on registration status
     if provisional:
         subj = hdr(reg.run.event) + _("Confirm registration to %(event)s") % context
     else:
         subj = hdr(reg.run.event) + _("Complete payment for %(event)s") % context
 
-    # Get custom association text or fallback to default payment reminder body
     body = get_assoc_text(reg.run.event.assoc_id, AssocTextType.REMINDER_PAY) or get_remember_pay_body(
         context, provisional, reg
     )
 
-    # Send the payment reminder email to the registered member
     my_send_mail(subj, body, reg.member, reg.run)
 
 
@@ -244,35 +195,22 @@
     return body
 
 
-def remember_profile(reg: Registration) -> None:
+def remember_profile(reg):
     """Send profile completion reminder email to registered user.
 
-    Activates the user's preferred language and sends a customized email reminder
-    about completing their profile for the event registration.
-
-    Args:
-        reg: Registration instance with incomplete profile that needs reminder
-
-    Returns:
-        None
-
-    Side Effects:
-        - Activates user's language for localization
-        - Sends email reminder to registered member
-    """
-    # Activate user's preferred language for localized content
+    Args:
+        reg: Registration instance with incomplete profile
+
+    Side effects:
+        Sends email reminder about profile completion requirement
+    """
     activate(reg.member.language)
-
-    # Prepare context data for email template
     context = {"event": reg.run, "url": get_url("profile", reg.run.event)}
 
-    # Generate localized email subject with event header
     subj = hdr(reg.run.event) + _("Profile compilation reminder for %(event)s") % context
 
-    # Get custom reminder text or fallback to default template
     body = get_assoc_text(reg.run.event.assoc_id, AssocTextType.REMINDER_PROFILE) or get_remember_profile_body(context)
 
-    # Send the reminder email to the member
     my_send_mail(subj, body, reg.member, reg.run)
 
 
@@ -293,59 +231,34 @@
     )
 
 
-def remember_membership_fee(reg: Registration) -> None:
+def remember_membership_fee(reg):
     """Send membership fee reminder email to registered user.
 
     Args:
-        reg: Registration instance needing membership fee payment. Must have
-            a member with language preference and a run with associated event.
-
-    Returns:
-        None
-
-    Side Effects:
-        - Activates the member's preferred language for email localization
-        - Sends an email reminder about annual membership fee requirement
-    """
-    # Activate member's preferred language for email localization
+        reg: Registration instance needing membership fee payment
+
+    Side effects:
+        Sends email reminder about annual membership fee requirement
+    """
     activate(reg.member.language)
-
-    # Prepare context data for email template rendering
     context = {"event": reg.run}
 
-    # Build email subject with event header and localized message
     subj = hdr(reg.run.event) + _("Reminder payment of membership fees for %(event)s") % context
 
-    # Get custom reminder text from association settings or use default template
     body = get_assoc_text(
         reg.run.event.assoc_id, AssocTextType.REMINDER_MEMBERSHIP_FEE
     ) or get_remember_membership_fee_body(context, reg)
 
-    # Send the membership fee reminder email to the registered member
     my_send_mail(subj, body, reg.member, reg.run)
 
 
-<<<<<<< HEAD
-def get_remember_membership_fee_body(context: dict, reg: Registration) -> str:
-=======
 def get_remember_membership_fee_body(context: dict, reg) -> str:
->>>>>>> 7ec28e8e
     """Generate default membership fee reminder email body text.
 
     Creates an HTML-formatted email body for reminding users about unpaid
     annual membership fees required for event participation.
 
     Args:
-<<<<<<< HEAD
-        context: Email context dictionary containing event information
-        reg: Registration instance with fee payment details and event data
-
-    Returns:
-        HTML formatted string containing the complete email body with
-        membership fee reminder text and payment link
-    """
-    # Initial greeting and notification about missing membership payment
-=======
         context: Email context containing event information and template variables
         reg: Registration instance containing fee payment details and event data
 
@@ -354,40 +267,27 @@
         fee reminder message and payment link
     """
     # Create main greeting and issue description
->>>>>>> 7ec28e8e
     body = (
         _("Hello! You have registered for %(event)s, but we have not yet received your annual membership payment")
         % context
         + "."
     )
 
-<<<<<<< HEAD
-    # Explain the importance of membership fee for insurance coverage
-=======
     # Add explanation about membership fee purpose
->>>>>>> 7ec28e8e
     body += (
         "<br /><br />"
         + _("It is required for participation in all our live events, as it also covers the insurance fee")
         + "."
     )
 
-<<<<<<< HEAD
-    # Clarify the consequences of non-payment
-=======
     # Emphasize participation requirements
->>>>>>> 7ec28e8e
     body += (
         "<br /><br />"
         + _("Unfortunately, without full payment of the fee, participation in the event is not permitted")
         + "."
     )
 
-<<<<<<< HEAD
-    # Provide payment link and offer assistance
-=======
     # Provide payment link and support information
->>>>>>> 7ec28e8e
     body += (
         "<br /><br />"
         + _("You can complete the payment in just a few minutes <a href='%(url)s'>here</a>")
@@ -399,35 +299,22 @@
     return body
 
 
-def notify_deadlines(run: Run) -> None:
+def notify_deadlines(run):
     """Send deadline notification emails to event organizers.
 
-    Checks for approaching deadlines in the given run and sends notification
-    emails to all event organizers with details about users who are missing
-    various requirements (registration, payments, profiles, etc.).
-
-    Args:
-        run: Run instance with approaching deadlines to check
-
-    Returns:
-        None
-
-    Side Effects:
-        Sends deadline reminder emails to all event organizers via my_send_mail()
-    """
-    # Check for any approaching deadlines in this run
+    Args:
+        run: Run instance with approaching deadlines
+
+    Side effects:
+        Sends deadline reminder emails to all event organizers
+    """
     result = check_run_deadlines([run])
     if not result:
         return
-
-    # Extract deadline results for this run
     res = result[0]
-
-    # Skip if no actual deadline issues found (only run key present)
     if all(not v for k, v in res.items() if k != "run"):
         return
 
-    # Define human-readable descriptions for each deadline type
     elements = {
         "memb_del": "Cancellation for missing organization registration",
         "fee_del": "Cancellation for missing yearly membership fee",
@@ -440,30 +327,19 @@
         "cast": "Missing casting preferences",
     }
 
-    # Send notification email to each event organizer
     for orga in get_event_organizers(run.event):
-        # Activate organizer's preferred language for translations
         activate(orga.language)
-
-        # Compose email subject with event header and run info
         subj = hdr(run.event) + _("Deadlines") + f" {run}"
-
-        # Start email body with general instruction
         body = _("Review the users that are missing the event's deadlines")
-
-        # Add section for each deadline type that has issues
         for key, descr in elements.items():
             if key not in res or not res[key]:
                 continue
 
-            # Add translated description as section header
+            # add description
             body += "<br /><br /><h2>" + _(descr) + "</h2>"
-
-            # Add comma-separated list of user names
+            # Add names
             body += f"<p>{', '.join([el[0] for el in res[key]])}</p>"
-
-            # Add comma-separated list of user emails
+            # Add emails
             body += f"<p>{', '.join([el[1] for el in res[key]])}</p>"
 
-        # Send the composed notification email
         my_send_mail(subj, body, orga, run)