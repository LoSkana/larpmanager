--- conflicted
+++ resolved
@@ -19,12 +19,11 @@
 # SPDX-License-Identifier: AGPL-3.0-or-later OR Proprietary
 
 from datetime import datetime
-from typing import Any, Optional
+from typing import Optional
 
 from django.conf import settings as conf_settings
 from django.contrib.sites.shortcuts import get_current_site
 from django.core import signing
-from django.http import HttpRequest
 from django.utils.translation import activate
 from django.utils.translation import gettext_lazy as _
 
@@ -32,39 +31,18 @@
 from larpmanager.cache.feature import get_event_features
 from larpmanager.mail.base import notify_organization_exe
 from larpmanager.models.access import get_event_organizers
-from larpmanager.models.accounting import AccountingItemMembership
 from larpmanager.models.association import get_url, hdr
-from larpmanager.models.member import Badge, Member, Membership
-from larpmanager.models.miscellanea import ChatMessage, HelpQuestion
+from larpmanager.models.member import Badge, Member
 from larpmanager.utils.tasks import my_send_mail
 
 
-<<<<<<< HEAD
-def send_membership_confirm(request: HttpRequest, membership: Membership) -> None:
-=======
 def send_membership_confirm(request, membership) -> None:
->>>>>>> 7ec28e8e
     """Send confirmation email when membership application is submitted.
 
     Args:
-        request: Django HTTP request object with user context and association data
-        membership: Membership instance that was submitted for review
-
-<<<<<<< HEAD
-    Returns:
-        None
-
-    Side Effects:
-        - Activates user's preferred language for email content
-        - Sends confirmation email to member about application status
-        - Includes membership fee information if applicable
-    """
-    # Get user profile and activate their preferred language
-    profile = request.user.member
-    activate(profile.language)
-
-    # Build email subject with organization header
-=======
+        request: Django HTTP request object with user context
+        membership: Membership instance that was submitted
+
     Side Effects:
         Sends confirmation email to member about application status
     """
@@ -73,31 +51,20 @@
     activate(profile.language)
 
     # Prepare email subject and initial body content
->>>>>>> 7ec28e8e
     subj = hdr(membership) + _("Request of membership to the Organization")
-
-    # Start building email body with initial confirmation message
     body = _(
         "You have completed your application for association membership: therefore, your "
         "event registrations are temporarily confirmed."
     )
 
-<<<<<<< HEAD
-    # Add information about review process and timeline
-=======
     # Add review process information
->>>>>>> 7ec28e8e
     body += "<br /><br />" + _(
         "As per the statutes, we will review your request at the next board meeting and "
         "send you an update e-mail as soon as possible (you should receive a reply within "
         "a few weeks at the latest)."
     )
 
-<<<<<<< HEAD
-    # Explain next steps after approval
-=======
     # Add payment information for approved membership
->>>>>>> 7ec28e8e
     body += "<br /><br />" + _(
         "Once your admission is approved, you will be able to pay for the tickets for the "
         "events you have registered for."
@@ -111,132 +78,74 @@
             "%(currency)s) is required to participate in events."
         ) % {"amount": amount, "currency": request.assoc["currency_symbol"]}
 
-<<<<<<< HEAD
-    # Add closing message and send the email
-=======
     # Add closing message and send email
->>>>>>> 7ec28e8e
     body += "<br /><br />" + _("Thank you for choosing to be part of our community") + "!"
     my_send_mail(subj, body, profile, membership)
 
 
-def send_membership_payment_notification_email(instance: AccountingItemMembership) -> None:
+def send_membership_payment_notification_email(instance):
     """Send notification when membership fee payment is received.
 
     Args:
-        instance: AccountingItemMembership instance being saved. Must have member
-            attribute with language property and year attribute.
-
-    Returns:
-        None
-
-    Side Effects:
-        - Sends payment confirmation email to member if conditions are met
-        - Activates member's language for localization
-    """
-    # Skip notification if item is marked as hidden
+        instance: AccountingItemMembership instance being saved
+
+    Side effects:
+        Sends payment confirmation email to member
+    """
     if instance.hide:
         return
-
-    # Skip notification if this is an update to existing record (has primary key)
     if instance.pk:
         return
-
-    # Activate member's preferred language for email localization
+    # to user
     activate(instance.member.language)
-
-    # Build localized email subject with year context
     subj = hdr(instance) + _("Membership fee payment %(year)s") % {"year": instance.year}
-
-    # Create confirmation message body
     body = _("The payment of your membership fee for this year has been received") + "!"
-
-    # Send email notification to member
     my_send_mail(subj, body, instance.member, instance)
 
 
-def handle_badge_assignment_notifications(instance, pk_set: set[int]) -> None:
+def handle_badge_assignment_notifications(instance, pk_set):
     """Handle badge assignment notifications for a set of members.
 
-    Sends achievement notification emails to all members who received a badge assignment.
-    The notification includes the badge name, description, and a link to the member's
-    public profile where they can view their achievements.
-
-    Args:
-        instance: Badge instance that was assigned to the members
-        pk_set: Set of member primary keys (IDs) who received the badge assignment
-
-    Returns:
-        None
-
-    Side Effects:
-        - Sends email notifications to all specified members
-        - Activates each member's preferred language for localized content
-    """
-    # Iterate through each member who received the badge
+    Args:
+        instance: Badge instance that was assigned
+        pk_set: Set of member IDs who received the badge
+
+    Side effects:
+        Sends badge achievement notification emails to members
+    """
     for pk in pk_set:
-        # Retrieve the member object and activate their language preference
         m = Member.objects.get(pk=pk)
         activate(m.language)
-
-        # Get localized badge information for the member's language
         badge = instance.show(m.language)
-
-        # Construct the email subject with badge name
         subj = hdr(instance) + _("Achievement assignment: %(badge)s") % {"badge": badge["name"]}
-
-        # Build the email body with achievement details
         body = _("You have been awarded an achievement") + "!" + "<br /><br />"
         body += _("Description") + f": {badge['descr']}<br /><br />"
-
-        # Generate URL to member's public profile and add to email body
         url = get_url(f"public/{m.id}/", instance)
         body += _("Display your achievements in your <a href= %(url)s'>public profile</a>") % {"url": url} + "."
-
-        # Send the notification email to the member
         my_send_mail(subj, body, m, instance)
 
 
-def on_member_badges_m2m_changed(sender: type, **kwargs: Any) -> None:
+def on_member_badges_m2m_changed(sender, **kwargs):
     """Handle badge assignment notifications.
 
-    This function is triggered when the many-to-many relationship between members
-    and badges changes. It specifically handles the case where badges are added
-    to members, sending notification emails for new badge achievements.
-
-    Args:
-        sender: The model class that sent the signal
-        **kwargs: Signal arguments containing:
-            - action (str): The type of m2m change operation
-            - instance (Badge, optional): The badge instance being modified
-            - pk_set (list[int], optional): Set of member primary keys affected
-
-    Returns:
-        None
-
-    Side Effects:
-        - Sends badge achievement notification emails to affected members
-        - Only processes 'post_add' actions, ignoring other m2m operations
-    """
-    # Extract the action type from signal arguments
+    Args:
+        sender: Signal sender
+        **kwargs: Signal arguments including action, instance, pk_set
+
+    Side effects:
+        Sends badge achievement notification emails to members
+    """
     action = kwargs.pop("action", None)
-
-    # Only process badge additions, skip removals and other operations
     if action != "post_add":
         return
-
-    # Get the badge instance that was modified
     instance: Optional[Badge] = kwargs.pop("instance", None)
-    # model = kwargs.pop("model", None)  # Commented out as unused
-
-    # Get the set of member primary keys that received the badge
+    # model = kwargs.pop("model", None)
     pk_set: Optional[list[int]] = kwargs.pop("pk_set", None)
 
-    # Delegate the actual notification handling to specialized function
     handle_badge_assignment_notifications(instance, pk_set)
 
 
-def notify_membership_approved(member: Member, resp: str) -> None:
+def notify_membership_approved(member: "Member", resp: str) -> None:
     """Send notification when membership application is approved.
 
     Args:
@@ -308,185 +217,109 @@
     my_send_mail(subj, body, member, member.membership)
 
 
-def notify_membership_reject(member: Member, resp: str) -> None:
+def notify_membership_reject(member, resp):
     """Send notification when membership application is rejected.
 
     Args:
         member: Member instance whose membership was rejected
-        resp: Optional response message explaining rejection
-
-    Side Effects:
-        Sends rejection notification email to the member
-    """
-    # Activate member's preferred language for localization
+        resp (str): Optional response message explaining rejection
+
+    Side effects:
+        Sends rejection notification email
+    """
+    # Manda Mail
     activate(member.language)
-
-    # Build email subject with membership header and rejection message
     subj = hdr(member.membership) + _("Membership of the Organization refused") + "!"
-
-    # Create base rejection message body
     body = _("We inform you that your membership of the Association has not been accepted by the board") + "."
-
-    # Append optional rejection reason if provided
     if resp:
         body += " " + _("Motivation") + f": {resp}"
-
-    # Add contact information footer and send notification
     body += _("For more information, write to us") + "!"
     my_send_mail(subj, body, member, member.membership)
 
 
-def send_help_question_notification_email(instance: HelpQuestion) -> None:
+def send_help_question_notification_email(instance):
     """Send notifications for help questions and answers.
 
-    Sends email notifications to appropriate recipients based on the type of help question:
-    - For new user questions: notifies organizers or admins
-    - For new answers: notifies the original question author
-
-    Args:
-        instance: HelpQuestion instance being saved. Must have attributes:
-            - pk: Primary key (None for new instances)
-            - member: Member who created the question/answer
-            - is_user: Boolean indicating if this is a user question (vs answer)
-            - run: Optional Run instance for event-specific questions
-            - assoc: Optional Association instance for org-level questions
-            - text: The question/answer text content
-
-    Returns:
-        None
-
-    Side Effects:
-        - Sends email notifications via my_send_mail()
-        - Activates language settings for recipients
-        - May send multiple emails for multiple organizers
-    """
-    # Early return for existing instances (only process new records)
+    Args:
+        instance: HelpQuestion instance being saved
+
+    Side effects:
+        Sends notifications to organizers for questions or to users for answers
+    """
     if instance.pk:
         return
 
-    # Get the member who created this question/answer
     mb = instance.member
 
-    # Handle new user questions - notify appropriate organizers/admins
     if instance.is_user:
-        # Event-specific question: notify event organizers
         if instance.run:
             for organizer in get_event_organizers(instance.run.event):
-                # Set organizer's language for localized content
                 activate(organizer.language)
                 subj, body = get_help_email(instance)
-
-                # Add event context to subject line
                 subj += " " + _("for %(event)s") % {"event": instance.run}
-
-                # Generate management URL for organizers to answer
                 url = get_url(
                     f"{instance.run.get_slug()}/manage/questions/",
                     instance,
                 )
-
-                # Add answer link to email body
                 body += "<br /><br />" + _("(<a href='%(url)s'>answer here</a>)") % {"url": url}
                 my_send_mail(subj, body, organizer, instance.run)
 
-        # Organization-level question: notify organization executives
         elif instance.assoc:
             notify_organization_exe(get_help_email, instance.assoc, instance)
-
-        # General question: notify system administrators
         else:
             subj, body = get_help_email(instance)
             for _name, email in conf_settings.ADMINS:
                 my_send_mail(subj, body, email, instance)
 
-    # Handle new answers - notify the original question author
     else:
-        # Set question author's language for localized content
+        # new answer
         activate(mb.language)
         subj = hdr(instance) + _("New answer") + "!"
         body = _("Your question has been answered") + f": {instance.text}"
 
-        # Generate appropriate URL based on question context
         if instance.run:
-            # Event-specific help page
             url = get_url(
                 f"{instance.run.get_slug()}/help",
                 instance,
             )
         else:
-            # General help page
             url = get_url("help", instance)
 
-        # Add view answer link to email body
         body += "<br /><br />" + _("(<a href='%(url)s'>answer here</a>)") % {"url": url}
 
-        # Send notification to question author
         my_send_mail(subj, body, mb, instance)
 
 
-def get_help_email(instance: HelpQuestion) -> tuple[str, str]:
+def get_help_email(instance):
     """Generate subject and body for help question notification.
 
-    Creates an email notification for new help questions submitted by users.
-    The subject includes a header and the user who asked the question.
-    The body contains the user information and the full question text.
-
-    Args:
-        instance: HelpQuestion instance containing the question details and member info
+    Args:
+        instance: HelpQuestion instance
 
     Returns:
-        tuple[str, str]: A tuple containing (subject, body) for the notification email
-            - subject: Formatted email subject with header and user name
-            - body: HTML-formatted email body with user info and question text
-
-    Example:
-        >>> question = HelpQuestion(member=user, text="How do I register?")
-        >>> subject, body = get_help_email(question)
-    """
-    # Generate email subject with header and user identification
+        tuple: (subject, body) for the notification email
+    """
     subj = hdr(instance) + _("New question by %(user)s") % {"user": instance.member}
-
-    # Create email body with user information
     body = _("A question was asked by: %(user)s") % {"user": instance.member}
-
-    # Append the actual question text with HTML formatting
     body += "<br /><br />" + instance.text
-
     return subj, body
 
 
-def send_chat_message_notification_email(instance: ChatMessage) -> None:
+def send_chat_message_notification_email(instance):
     """Send notification for new chat messages.
 
     Args:
-        instance: ChatMessage instance being saved. Must have sender, receiver,
-                 message attributes and pk property.
-
-    Returns:
-        None
-
-    Side Effects:
-        - Activates the receiver's language locale
-        - Sends notification email to message receiver via my_send_mail
-        - Does nothing if instance already has a primary key (existing record)
-    """
-    # Skip notification if this is an update to existing message
+        instance: ChatMessage instance being saved
+
+    Side effects:
+        Sends notification email to message receiver
+    """
     if instance.pk:
         return
-
-    # Activate receiver's preferred language for localized email content
     activate(instance.receiver.language)
-
-    # Build localized subject line with sender display name
     subj = hdr(instance) + _("New message from %(user)s") % {"user": instance.sender.display_member()}
-
-    # Generate URL for replying to the message
     url = get_url(f"chat/{instance.sender.id}/", instance)
-
-    # Create email body with message content and reply link
     body = f"<br /><br />{instance.message} (<a href='{url}'>" + _("reply here") + "</a>)"
-
-    # Send the notification email
     my_send_mail(subj, body, instance.receiver, instance)
 
 
@@ -494,7 +327,7 @@
 REGISTRATION_SALT = getattr(conf_settings, "REGISTRATION_SALT", "registration")
 
 
-def get_activation_key(user) -> str:
+def get_activation_key(user):
     """Generate the activation key which will be emailed to the user.
 
     Args:
@@ -503,28 +336,26 @@
     Returns:
         str: Signed activation key for email verification
     """
-    # Generate signed activation key using username and registration salt
+    """
+    Generate the activation key which will be emailed to the user.
+    """
     return signing.dumps(obj=user.get_username(), salt=REGISTRATION_SALT)
 
 
-def get_email_context(activation_key: str, request) -> dict:
+def get_email_context(activation_key, request):
     """Build the template context used for the activation email.
 
     Args:
-        activation_key: Generated activation key for account activation
-        request: Django HTTP request object containing site information
+        activation_key (str): Generated activation key
+        request: Django HTTP request object
 
     Returns:
-        Dictionary containing context variables for activation email template:
-            - scheme: HTTP scheme (http/https) based on request security
-            - activation_key: The provided activation key
-            - expiration_days: Number of days before activation expires
-            - site: Current site object from Django's sites framework
-    """
-    # Determine the appropriate URL scheme based on request security
+        dict: Context dictionary for activation email template
+    """
+    """
+    Build the template context used for the activation email.
+    """
     scheme = "https" if request.is_secure() else "http"
-
-    # Build and return the email template context
     return {
         "scheme": scheme,
         "activation_key": activation_key,
@@ -533,68 +364,38 @@
     }
 
 
-def send_password_reset_remainder(mb: Member) -> None:
+def send_password_reset_remainder(mb):
     """Send password reset reminder to association executives and admins.
 
-    Notifies organization executives and system administrators when a member
-    has a pending password reset request that requires attention.
-
-    Args:
-        mb: Member instance with pending password reset request.
+    Args:
+        mb: Membership instance with pending password reset
+
+    Side effects:
+        Sends reminder emails to association executives and system admins
+    """
+    assoc = mb.assoc
+    notify_organization_exe(get_password_reminder_email, assoc, mb)
+
+    for _name, email in conf_settings.ADMINS:
+        (subject, body) = get_password_reminder_email(mb)
+        my_send_mail(subject, body, email, assoc)
+
+
+def get_password_reminder_email(mb):
+    """Generate subject and body for password reset reminder.
+
+    Args:
+        mb: Membership instance with password reset request
 
     Returns:
-        None
-
-    Side Effects:
-        - Sends reminder emails to association executives via notify_organization_exe
-        - Sends individual emails to all configured system administrators
-    """
-    # Get the association from the member instance
-    assoc = mb.assoc
-
-    # Notify all organization executives about the password reset request
-    notify_organization_exe(get_password_reminder_email, assoc, mb)
-
-    # Send individual reminder emails to each system administrator
-    for _name, email in conf_settings.ADMINS:
-        # Generate email subject and body for the password reset reminder
-        (subject, body) = get_password_reminder_email(mb)
-        # Send the email to the current admin
-        my_send_mail(subject, body, email, assoc)
-
-
-def get_password_reminder_email(mb: Membership) -> tuple[str, str]:
-    """Generate subject and body for password reset reminder email.
-
-    Args:
-        mb: Membership instance containing password reset request information.
-            Must have 'assoc', 'member', and 'password_reset' attributes.
-
-    Returns:
-        tuple[str, str]: A tuple containing:
-            - subject (str): Localized email subject line
-            - body (str): Localized email body with reset link
-
-    Note:
-        The password_reset field is expected to contain a hash-separated
-        string with reset token components.
-    """
-    # Extract association and member from membership
+        tuple: (subject, body) for the reminder email
+    """
     assoc = mb.assoc
     memb = mb.member
-
-    # Parse password reset token components
     aux = mb.password_reset.split("#")
-
-    # Generate the password reset URL
     url = get_url(f"reset/{aux[0]}/{aux[1]}/", assoc)
-
-    # Create localized subject line
     subj = _("Password reset of user %(user)s") % {"user": memb}
-
-    # Create localized body with reset link
     body = _("The user requested the password reset, but did not complete it. Give them this link: %(url)s") % {
         "url": url
     }
-
     return subj, body