--- conflicted
+++ resolved
@@ -17,7 +17,10 @@
 # commercial@larpmanager.com
 #
 # SPDX-License-Identifier: AGPL-3.0-or-later OR Proprietary
+from __future__ import annotations
+
 from datetime import timedelta
+from typing import TYPE_CHECKING
 
 import holidays
 from django.conf import settings as conf_settings
@@ -36,9 +39,11 @@
 from larpmanager.models.casting import AssignmentTrait, Casting
 from larpmanager.models.event import EventTextType
 from larpmanager.models.member import Member
-from larpmanager.models.registration import Registration
 from larpmanager.models.writing import Character, CharacterStatus
 from larpmanager.utils.tasks import my_send_mail
+
+if TYPE_CHECKING:
+    from larpmanager.models.registration import Registration
 
 
 def check_holiday() -> bool:
@@ -95,11 +100,7 @@
         my_send_mail(feedback_subject, feedback_body, executive_member, schedule=feedback_delay_seconds)
 
 
-<<<<<<< HEAD
-def on_association_roles_m2m_changed(sender, **kwargs) -> None:  # noqa: C901 - Complex role change handling with notifications
-=======
 def on_association_roles_m2m_changed(sender, **kwargs) -> None:  # noqa: ARG001
->>>>>>> 1225b50e
     """Handle association role changes and send notifications.
 
     This function is triggered when members are added or removed from association roles.
@@ -155,33 +156,54 @@
 
         # Process each member being added to the role
         for mid in pk_set:
-            mb = Member.objects.get(pk=mid)
-            # Trigger member association join process
-            mb.join(instance.association)
-            # Invalidate cached permissions for this member
-            reset_event_links(mb.id, instance.association_id)
-
-            # Send role approval notification to the member
-            # Set language context for proper localization
-            activate(mb.language)
-            subj = hdr(instance.association) + _("Role approval %(role)s") % {"role": instance.name}
-            url = get_url("manage", instance.association)
-            body = _("Access the management panel <a href= %(url)s'>from here</a>") % {"url": url} + "!"
-            my_send_mail(subj, body, mb, instance.association)
-
-            # Notify existing executives about the new role assignment
-            # Skip notification to the member who just received the role
-            for m in exes:
-                if m.pk == int(mid):
-                    continue
-                # Set language context for each executive
-                activate(m.language)
-                subj = hdr(instance.association) + _("Approval %(user)s as %(role)s") % {
-                    "user": mb,
-                    "role": instance.name,
-                }
-                body = _("The user has been assigned the specified role") + "."
-                my_send_mail(subj, body, m, instance.association)
+            _add_member_association_role(exes, instance, mid)
+
+
+def _add_member_association_role(exes: list[Member], instance: AssociationRole, mid: int | str) -> None:
+    """Add a member to an association role and send notifications.
+
+    Processes a new association role assignment by adding the member to the association,
+    invalidating cached permissions, and sending notification emails to both the new
+    member and existing executives.
+
+    Args:
+        exes: List of executive members who should be notified of the role assignment
+        instance: AssociationRole instance representing the role being assigned
+        mid: Member ID (int or str) of the member receiving the role
+
+    Side Effects:
+        - Adds member to association via join() method
+        - Invalidates cached permissions for the member
+        - Sends email notification to the new role holder
+        - Sends email notifications to all other executives about the assignment
+
+    """
+    mb = Member.objects.get(pk=mid)
+    # Trigger member association join process
+    mb.join(instance.association)
+    # Invalidate cached permissions for this member
+    reset_event_links(mb.id, instance.association_id)
+    # Send role approval notification to the member
+    # Set language context for proper localization
+    activate(mb.language)
+    subj = hdr(instance.association) + _("Role approval %(role)s") % {"role": instance.name}
+    url = get_url("manage", instance.association)
+    body = _("Access the management panel <a href= %(url)s'>from here</a>") % {"url": url} + "!"
+    my_send_mail(subj, body, mb, instance.association)
+
+    # Notify existing executives about the new role assignment
+    # Skip notification to the member who just received the role
+    for m in exes:
+        if m.pk == int(mid):
+            continue
+        # Set language context for each executive
+        activate(m.language)
+        subj = hdr(instance.association) + _("Approval %(user)s as %(role)s") % {
+            "user": mb,
+            "role": instance.name,
+        }
+        body = _("The user has been assigned the specified role") + "."
+        my_send_mail(subj, body, m, instance.association)
 
 
 def on_event_roles_m2m_changed(sender: type, **kwargs) -> None:  # noqa: ARG001
