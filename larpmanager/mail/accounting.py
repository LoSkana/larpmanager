--- conflicted
+++ resolved
@@ -363,13 +363,8 @@
     body = (
         _("%(amount)s %(tokens)s were used to participate in this event")
         % {
-<<<<<<< HEAD
-            "amount": int(instance.value),
+            "amount": format_decimal_amount(instance.value),
             "tokens": tokens_name,
-=======
-            "amount": format_decimal_amount(instance.value),
-            "tokens": token_name,
->>>>>>> 8e96fea2
         }
         + "!"
     )
@@ -437,13 +432,8 @@
     email_body = (
         _("%(amount)s %(credits)s were used to participate in this event")
         % {
-<<<<<<< HEAD
-            "amount": int(instance.value),
+            "amount": format_decimal_amount(instance.value),
             "credits": credits_name,
-=======
-            "amount": format_decimal_amount(instance.value),
-            "credits": credit_name,
->>>>>>> 8e96fea2
         }
         + "!"
     )
