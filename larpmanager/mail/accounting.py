# LarpManager - https://larpmanager.com
# Copyright (C) 2025 Scanagatta Mauro
#
# This file is part of LarpManager and is dual-licensed:
#
# 1. Under the terms of the GNU Affero General Public License (AGPL) version 3,
#    as published by the Free Software Foundation. You may use, modify, and
#    distribute this file under those terms.
#
# 2. Under a commercial license, allowing use in closed-source or proprietary
#    environments without the obligations of the AGPL.
#
# If you have obtained this file under the AGPL, and you make it available over
# a network, you must also make the complete source code available under the same license.
#
# For more information or to purchase a commercial license, contact:
# commercial@larpmanager.com
#
# SPDX-License-Identifier: AGPL-3.0-or-later OR Proprietary

from django.db.models.signals import post_save, pre_save
from django.dispatch import receiver
from django.utils.translation import activate
from django.utils.translation import gettext_lazy as _

from larpmanager.cache.config import get_assoc_config
from larpmanager.cache.feature import get_assoc_features, get_event_features
from larpmanager.mail.base import notify_organization_exe
from larpmanager.models.access import get_event_organizers
from larpmanager.models.accounting import (
    AccountingItemCollection,
    AccountingItemDonation,
    AccountingItemExpense,
    AccountingItemOther,
    AccountingItemPayment,
    Collection,
    OtherChoices,
    PaymentChoices,
    PaymentType,
)
from larpmanager.models.association import get_url, hdr
from larpmanager.models.member import Member
from larpmanager.utils.tasks import my_send_mail


def handle_expense_item_post_save(instance, created):
    """Handle post-save events for expense accounting items.

    Args:
        instance: AccountingItemExpense instance that was saved
        created: Boolean indicating if instance was created
    """
    if instance.hide:
        return
    # Send email when the expenditure item is created the first time
    if created and instance.run and instance.run.event:
        for orga in get_event_organizers(instance.run.event):
            activate(orga.language)
            subj, body = get_expense_mail(instance)
            my_send_mail(subj, body, orga, instance.run)


@receiver(post_save, sender=AccountingItemExpense)
def update_accounting_item_expense_post(sender, instance, created, **kwargs):
    handle_expense_item_post_save(instance, created)


def get_expense_mail(instance):
    """Generate email subject and body for expense reimbursement requests.

    Args:
        instance: AccountingItemExpense instance

    Returns:
        Tuple of (subject, body) strings for expense notification email
    """
    subj = hdr(instance) + _("Reimbursement request for %(event)s") % {"event": instance.run}
    body = _("Staff member %(user)s added a new reimbursement request for %(event)s") % {
        "user": instance.member,
        "event": instance.run,
    }
    body += (
        "<br /><br />"
        + _("The sum is %(amount).2f, with reason '%(reason)s'")
        % {
            "amount": instance.value,
            "reason": instance.descr,
        }
        + "."
    )
    url = get_url(instance.download(), instance)
    body += f"<br /><br /><a href='{url}'>" + _("download document") + "</a>"
    body += "<br /><br />" + _("Did you check and is it correct") + "?"
    url = f"{instance.run.get_slug()}/manage/expenses/approve/{instance.pk}"
    body += f"<a href='{url}'>" + _("Confirmation of expenditure") + "</a>"
    return subj, body


def handle_expense_item_approval_notification(expense_item):
    """Handle expense item approval notifications.

    Args:
        expense_item: AccountingItemExpense instance being saved
    """
    if expense_item.hide:
        return
    if not expense_item.pk:
        return

    previous_appr = AccountingItemExpense.objects.get(pk=expense_item.pk).is_approved
    # Send email when the spending item is approved
    if not (expense_item.member and expense_item.is_approved and not previous_appr):
        return

    subj = hdr(expense_item) + _("Reimbursement approved")
    if expense_item.run:
        subj += " " + _("for") + f" {expense_item.run}"
    body = (
        _("Your request for reimbursement of %(amount).2f, with reason '%(reason)s', has been approved")
        % {
            "amount": expense_item.value,
            "reason": expense_item.descr,
        }
        + "!"
    )

<<<<<<< HEAD
    token_name, credit_name = get_token_credit_name(expense_item.assoc)
=======
    token_name, credit_name = get_token_credit_name(expense_item.assoc_id)
>>>>>>> 60e41016

    if expense_item.run and "token_credit" in get_event_features(expense_item.run.event_id):
        body += "<br /><br /><i>" + _("The sum was assigned to you as %(credits)s") % {"credits": credit_name} + "."
        body += " " + _("This is automatically deducted from the registration of a future event") + "."
        body += (
            " "
            + _(
                "Alternatively, you can request to receive it with a formal request in the <a "
                "href='%(url)s'>your accounting.</a>."
            )
            % {"url": get_url("accounting", expense_item)}
            + "</i>"
        )
    my_send_mail(subj, body, expense_item.member, expense_item.run)
<<<<<<< HEAD


@receiver(pre_save, sender=AccountingItemExpense)
def update_accounting_item_expense_pre(sender, instance, **kwargs):
    handle_expense_item_approval_notification(instance)
=======
>>>>>>> 60e41016


@receiver(pre_save, sender=AccountingItemExpense)
def update_accounting_item_expense_pre(sender, instance, **kwargs):
    handle_expense_item_approval_notification(instance)


def get_token_credit_name(assoc_id):
    """Get token and credit names from association configuration.

    Args:
        assoc_id: id of Association

    Returns:
        Tuple of (token_name, credit_name) strings with defaults if not configured
    """
    token_name = get_assoc_config(assoc_id, "token_credit_token_name", None)
    credit_name = get_assoc_config(assoc_id, "token_credit_credit_name", None)
    if not token_name:
        token_name = _("Tokens")
    if not credit_name:
        credit_name = _("Credits")
    return token_name, credit_name


def handle_payment_item_pre_save(payment_item):
    """Handle pre-save events for payment accounting items.

    Args:
        payment_item: AccountingItemPayment instance being saved
    """
    if payment_item.hide:
        return

    run = payment_item.reg.run
    member = payment_item.reg.member

    if not get_assoc_config(run.event.assoc_id, "mail_payment", False):
        return

<<<<<<< HEAD
    token_name, credit_name = get_token_credit_name(payment_item.assoc)
=======
    token_name, credit_name = get_token_credit_name(payment_item.assoc_id)
>>>>>>> 60e41016

    curr_sym = run.event.assoc.get_currency_symbol()
    if not payment_item.pk:
        if payment_item.pay == PaymentChoices.MONEY:
            notify_pay_money(curr_sym, payment_item, member, run)
        elif payment_item.pay == PaymentChoices.CREDIT:
            notify_pay_credit(credit_name, payment_item, member, run)
        elif payment_item.pay == PaymentChoices.TOKEN:
            notify_pay_token(payment_item, member, run, token_name)


@receiver(pre_save, sender=AccountingItemPayment)
def update_accounting_item_payment(sender, instance, **kwargs):
    handle_payment_item_pre_save(instance)


def notify_pay_token(instance, member, run, token_name):
    """Send token payment notifications to user and organizers.

    Args:
        instance: Payment accounting item instance
        member: Member who made the payment
        run: Event run object
        token_name: Name of the token currency
    """
    # to user
    activate(member.language)
    subj, body = get_pay_token_email(instance, run, token_name)
    my_send_mail(subj, body, member, run)
    # to orga
    for orga in get_event_organizers(run.event):
        activate(orga.language)
        subj, body = get_pay_token_email(instance, run, token_name)
        subj += _(" for %(user)s") % {"user": member}
        my_send_mail(subj, body, orga, run)


def get_pay_token_email(instance, run, token_name):
    """Generate email content for token payment notifications.

    Args:
        instance: Payment accounting item instance
        run: Event run object
        token_name: Name of the token currency

    Returns:
        Tuple of (subject, body) strings for token payment email
    """
    subj = hdr(instance) + _("Utilisation %(tokens)s per %(event)s") % {
        "tokens": token_name,
        "event": run,
    }
    body = (
        _("%(amount)d %(tokens)s were used to participate in this event")
        % {
            "amount": int(instance.value),
            "tokens": token_name,
        }
        + "!"
    )
    return subj, body


def notify_pay_credit(credit_name, instance, member, run):
    """Send credit payment notifications to user and organizers.

    Args:
        credit_name: Name of the credit currency
        instance: Payment accounting item instance
        member: Member who made the payment
        run: Event run object
    """
    # to user
    activate(member.language)
    subj, body = get_pay_credit_email(credit_name, instance, run)
    my_send_mail(subj, body, member, run)
    # to orga
    for orga in get_event_organizers(run.event):
        activate(orga.language)
        subj, body = get_pay_credit_email(credit_name, instance, run)
        subj += _(" for %(user)s") % {"user": member}
        my_send_mail(subj, body, orga, run)


def get_pay_credit_email(credit_name, instance, run):
    """Generate email content for credit payment notifications.

    Args:
        credit_name: Name of the credit currency
        instance: Payment accounting item instance
        run: Event run object

    Returns:
        Tuple of (subject, body) strings for credit payment email
    """
    subj = hdr(instance) + _("Utilisation %(credits)s per %(event)s") % {
        "credits": credit_name,
        "event": run,
    }
    body = (
        _("%(amount)d %(credits)s were used to participate in this event")
        % {
            "amount": int(instance.value),
            "credits": credit_name,
        }
        + "!"
    )
    return subj, body


def notify_pay_money(curr_sym, instance, member, run):
    """Send money payment notifications to user and organizers.

    Args:
        curr_sym: Currency symbol
        instance: Payment accounting item instance
        member: Member who made the payment
        run: Event run object
    """
    # to user
    activate(member.language)
    subj, body = get_pay_money_email(curr_sym, instance, run)
    my_send_mail(subj, body, member, run)
    # to orga
    for orga in get_event_organizers(run.event):
        activate(orga.language)
        subj, body = get_pay_money_email(curr_sym, instance, run)
        subj += _(" for %(user)s") % {"user": member}
        my_send_mail(subj, body, orga, run)


def get_pay_money_email(curr_sym, instance, run):
    """Generate email content for money payment notifications.

    Args:
        curr_sym: Currency symbol
        instance: Payment accounting item instance
        run: Event run object

    Returns:
        Tuple of (subject, body) strings for money payment email
    """
    subj = hdr(instance) + _("Payment for %(event)s") % {"event": run}
    body = (
        _("A payment of %(amount).2f %(currency)s was received for this event")
        % {
            "amount": instance.value,
            "currency": curr_sym,
        }
        + "!"
    )
    return subj, body


def handle_accounting_item_other_pre_save(instance):
    """Handle pre-save events for other accounting items.

    Args:
        instance: AccountingItemOther instance being saved
    """
    if instance.hide:
        return

    token_name, credit_name = get_token_credit_name(instance.assoc_id)

    if not instance.pk:
        if instance.oth == OtherChoices.TOKEN:
            notify_token(instance, token_name)
        elif instance.oth == OtherChoices.CREDIT:
            notify_credit(credit_name, instance)
        elif instance.oth == OtherChoices.REFUND:
            notify_refund(credit_name, instance)


@receiver(pre_save, sender=AccountingItemOther)
def update_accounting_item_other(sender, instance, **kwargs):
    handle_accounting_item_other_pre_save(instance)


def notify_refund(credit_name, instance):
    """Send refund notifications to user and organizers.

    Args:
        credit_name: Name of the credit currency
        instance: Accounting item instance for refund
    """
    # to user
    activate(instance.member.language)
    subj = hdr(instance) + _("Issued Reimbursement")
    body = (
        _(
            "A reimbursement for '%(reason)s' has been marked as issued. %(amount).2f %(elements)s have been marked as used"
        )
        % {
            "amount": instance.value,
            "elements": credit_name,
            "reason": instance.descr,
        }
        + "."
    )
    my_send_mail(subj, body, instance.member, instance)


def notify_credit(credit_name, instance):
    """Send credit notification emails to users.

    Args:
        credit_name: Name of the credit type being assigned
        instance: Credit instance with member and amount information

    Side effects:
        Sends email notifications to user and event organizers
    """
    # to user
    activate(instance.member.language)
    subj, body = get_credit_email(credit_name, instance)
    url = get_url("accounting", instance)
    add_body = (
        " <br /><br /><i>"
        + _("They will be used automatically when you sign up for a new event")
        + "!"
        + "<br /><br />"
        + _("Alternatively, you can request a reimbursement in <a href='%(url)s'>your accounting</a>.</i>")
        % {"url": url}
    )
    my_send_mail(subj, body + add_body, instance.member, instance)
    # to orga
    if instance.run:
        for orga in get_event_organizers(instance.run.event):
            activate(orga.language)
            subj, body = get_credit_email(credit_name, instance)
            subj += _(" for %(user)s") % {"user": instance.member}
            my_send_mail(subj, body, orga, instance)


def get_credit_email(credit_name, instance):
    """Generate email subject and body for credit assignment notification.

    Args:
        credit_name: Name of the credit type being assigned
        instance: AccountingItem instance containing credit details

    Returns:
        tuple: (subject, body) strings for the email
    """
    subj = hdr(instance) + _("Assignment %(elements)s") % {
        "elements": credit_name,
    }
    if instance.run:
        subj += " " + _("for") + " " + str(instance.run)
    body = (
        _("Assigned %(amount).2f %(elements)s for '%(reason)s'")
        % {
            "amount": instance.value,
            "elements": credit_name,
            "reason": instance.descr,
        }
        + "."
    )
    return subj, body


def notify_token(instance, token_name):
    # to user
    activate(instance.member.language)
    subj, body = get_token_email(instance, token_name)
    add_body = "<br /><br /><i>" + _("They will be used automatically when you sign up for a new event") + "!" + "</i>"
    my_send_mail(subj, body + add_body, instance.member, instance)
    # to orga
    if instance.run:
        for orga in get_event_organizers(instance.run.event):
            activate(orga.language)
            subj, body = get_token_email(instance, token_name)
            subj += _(" for %(user)s") % {"user": instance.member}
            my_send_mail(subj, body, orga, instance)


def get_token_email(instance, token_name):
    """Generate email subject and body for token assignment notification.

    Args:
        instance: AccountingItem instance containing token details
        token_name: Name of the token type being assigned

    Returns:
        tuple: (subject, body) strings for the email
    """
    subj = hdr(instance) + _("Assignment %(elements)s") % {
        "elements": token_name,
    }
    if instance.run:
        subj += " " + _("for") + " " + str(instance.run)
    body = (
        _("Assigned %(amount).2f %(elements)s for '%(reason)s'")
        % {
            "amount": int(instance.value),
            "elements": token_name,
            "reason": instance.descr,
        }
        + "."
    )
    return subj, body


def handle_donation_item_pre_save(instance):
    """Handle pre-save events for donation accounting items.

    Args:
        instance: AccountingItemDonation instance being saved
    """
    if instance.hide:
        return
    if instance.pk:
        return

    activate(instance.member.language)
    subj = hdr(instance) + _("Donation given")
    body = _(
        "We confirm we received the donation of %(amount)d %(currency)s. We thank you for your "
        "support, and for believing in us!"
    ) % {"amount": instance.value, "currency": instance.assoc.get_currency_symbol()}
    my_send_mail(subj, body, instance.member, instance)


@receiver(pre_save, sender=AccountingItemDonation)
def save_accounting_item_donation(sender, instance, *args, **kwargs):
    handle_donation_item_pre_save(instance)


def handle_collection_post_save(instance, created):
    """Handle post-save events for collection instances.

    Args:
        instance: Collection instance that was saved
        created: Boolean indicating if instance was created
    """
    if not created:
        return

    context = {
        "recipient": instance.display_member(),
        "url": get_url(f"accounting/collection/{instance.contribute_code}/", instance),
    }

    activate(instance.organizer.language)
    subj = hdr(instance) + _("Activate collection for: %(recipient)s") % context
    body = (
        _(
            "We confirm that the collection for '%(recipient)s' has been activated. <a "
            "href='%(url)s'>Manage it here!</a>"
        )
        % context
    )
    my_send_mail(subj, body, instance.organizer, instance)


@receiver(post_save, sender=Collection)
def send_collection_activation_email(sender, instance, created, **kwargs):
    handle_collection_post_save(instance, created)


def handle_collection_gift_pre_save(instance):
    """
    Send notification emails when gift collection participation is saved.

    Args:
        instance: Collection gift instance
    """
    if not instance.pk:
        activate(instance.member.language)
        subj = hdr(instance.collection) + _("Collection participation for: %(recipient)s") % {
            "recipient": instance.collection.display_member()
        }
        body = (
            _("We thank you for participating in the collection: we are sure they will live a terrific experience")
            + "!"
        )
        my_send_mail(subj, body, instance.member, instance.collection)

        activate(instance.collection.organizer.language)
        subj = hdr(instance.collection) + _("New participation in the collection for %(recipient)s by %(user)s") % {
            "recipient": instance.collection.display_member(),
            "user": instance.member.display_member(),
        }
        body = (
            _("The collection grows: we have no doubt, the fortunate will live soon an unprecedented experience") + "!"
        )
        my_send_mail(subj, body, instance.collection.organizer, instance.collection)


@receiver(pre_save, sender=AccountingItemCollection)
def save_collection_gift(sender, instance, **kwargs):
    handle_collection_gift_pre_save(instance)


def notify_invoice_check(inv):
    """Send invoice check notifications to appropriate recipients.

    Args:
        inv: Invoice object to send notifications for
    """
    if not get_assoc_config(inv.assoc_id, "mail_payment", False):
        return

    # if there is treasurer features, send to them
    features = get_assoc_features(inv.assoc_id)
    if "treasurer" in features:
        for mb in get_assoc_config(inv.assoc_id, "treasurer_appointees", "").split(", "):
            idx = int(mb)
            orga = Member.objects.get(pk=idx)
            activate(orga.language)
            subj, body = get_invoice_email(inv)
            my_send_mail(subj, body, orga, inv)

    # if it is for a sign up, send the confirmation to the organizers
    elif inv.typ == PaymentType.REGISTRATION and inv.reg:
        for orga in get_event_organizers(inv.reg.run.event):
            activate(orga.language)
            subj, body = get_invoice_email(inv)
            my_send_mail(subj, body, orga, inv)

    # if nothing else applies, simply send to the main mail
    else:
        notify_organization_exe(get_invoice_email, inv.assoc, inv)


def notify_refund_request(p):
    notify_organization_exe(get_notify_refund_email, p.assoc, p)


def get_notify_refund_email(p):
    """Generate email subject and body for refund request notification.

    Args:
        p: Payment object containing refund request details

    Returns:
        Tuple of (subject, body) strings for refund notification email
    """
    subj = hdr(p) + _("Request refund from: %(user)s") % {"user": p.member}
    body = _("Details: %(details)s (<b>%(amount).2f</b>)") % {"details": p.details, "amount": p.value}
    return subj, body


def get_invoice_email(inv):
    """Generate email subject and body for invoice payment verification.

    Args:
        inv: Invoice object to generate email content for

    Returns:
        Tuple of (subject, body) strings for the payment verification email
    """
    body = _("Verify that the data are correct") + ":"
    body += "<br /><br />" + _("Reason for payment") + f": <b>{inv.causal}</b>"
    body += "<br /><br />" + _("Amount") + f": <b>{inv.mc_gross:.2f}</b>"
    if inv.invoice:
        url = get_url(inv.download(), inv)
        body += f"<br /><br /><a href='{url}'>" + _("Download document") + "</a>"
    elif inv.method and inv.method.slug == "any":
        body += f"<br /><br /><i>{inv.text}</i>"
    body += "<br /><br />" + _("Did you check and is it correct") + "?"
    url = get_url("accounting/confirm", inv)
    body += f" <a href='{url}/{inv.cod}'>" + _("Payment confirmation") + "</a>"
    causal = inv.causal
    if "-" in causal:
        causal = causal.split("-", 1)[1].strip()
    subj = hdr(inv) + _("Payment to check") + ": " + causal
    return subj, body<|MERGE_RESOLUTION|>--- conflicted
+++ resolved
@@ -124,11 +124,7 @@
         + "!"
     )
 
-<<<<<<< HEAD
-    token_name, credit_name = get_token_credit_name(expense_item.assoc)
-=======
     token_name, credit_name = get_token_credit_name(expense_item.assoc_id)
->>>>>>> 60e41016
 
     if expense_item.run and "token_credit" in get_event_features(expense_item.run.event_id):
         body += "<br /><br /><i>" + _("The sum was assigned to you as %(credits)s") % {"credits": credit_name} + "."
@@ -143,14 +139,6 @@
             + "</i>"
         )
     my_send_mail(subj, body, expense_item.member, expense_item.run)
-<<<<<<< HEAD
-
-
-@receiver(pre_save, sender=AccountingItemExpense)
-def update_accounting_item_expense_pre(sender, instance, **kwargs):
-    handle_expense_item_approval_notification(instance)
-=======
->>>>>>> 60e41016
 
 
 @receiver(pre_save, sender=AccountingItemExpense)
@@ -191,11 +179,7 @@
     if not get_assoc_config(run.event.assoc_id, "mail_payment", False):
         return
 
-<<<<<<< HEAD
-    token_name, credit_name = get_token_credit_name(payment_item.assoc)
-=======
     token_name, credit_name = get_token_credit_name(payment_item.assoc_id)
->>>>>>> 60e41016
 
     curr_sym = run.event.assoc.get_currency_symbol()
     if not payment_item.pk:
