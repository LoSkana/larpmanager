{% extends "base.html" %}
{% load i18n %}
{% block title %}
    {% trans "Your user" %}
{% endblock title %}
{% block content %}
    <p>
        {% trans "You are logged in with an email address" %}: <i>{{ member.email }}</i>. <a href="{% url 'ticket' 'email' %}">{% trans "Would you like to change it?" %}</a>
    </p>
    <hr />
    {% if vote_open %}
        <p>
            {% trans "Voting for the Executive is open" %}, <a href="{% url 'vote' %}">{% trans "submit your vote here!" %}</a>.
        </p>
        <hr />
    {% endif %}
    <p>
<<<<<<< HEAD
        <i>{% trans "Your data will be saved in the system, which is used by several associations." %}
            {% trans "We value the privacy of your data and will treat it with the utmost care." %}
            {% trans "In particular, they will only be made visible to the organisers of the events you decide to register for." %}
            {% trans "They will not be communicated, shared or processed in any other way." %}
        {% trans "You can check and edit the list of organizations that can access your data on your " %}<a href="{% url 'profile_privacy' %}">privacy</a>.</i>
=======
        <i>{% trans "Your data will be saved in the LarpManager system, which is used by several associations" %}.
            {% trans "We value the privacy of your data and will treat it with the utmost care" %}.
            {% trans "In particular, they will only be made visible to the organisers of the events you decide to register for" %}.
            {% trans "They will not be communicated, shared or processed in any other way" %}.
        {% trans "You can check and edit the list of organizations that can access your data on your" %} <a href="{% url 'profile_privacy' %}">privacy</a>.</i>
>>>>>>> 86b85389
    </p>
    <hr />
    {% if custom_text %}
        {{ custom_text | safe }}
        <hr />
    {% endif %}
    <p>(*) : {% trans "These fields are mandatory" %}</p>
    <hr />
    {% if avatar_form %}
        <form action="{{ request.path }}"
              enctype="multipart/form-data"
              method="post"
              id="avatar_form">
            {% csrf_token %}
            <div class="centerized">
                <h4>{% trans "Current profile image" %}:</h4>
                <div class="helptext avatar_help">
                    {% trans "Upload your profile photo" %}.
                    {% trans "It will be shown to other players together with your character" %}.
                    {% trans "Please choose a clear and easily recognizable photo" %}!
                </div>
                <br />
                <br />
                <input type="button"
                       id="change_photo"
                       value="{% trans "Change photo" %}"
                       class="my_toggle"
                       tog="change-field">
                <input type="button" id="rotate_l_btn" value="{% trans "Rotate left" %}" \>
                <input type="button" id="rotate_r_btn" value="{% trans "Rotate right" %}" \>
                <br />
                <br />
                <div class="hide change-field">
                    {% trans "Select the new photo to upload" %}: {{ avatar_form.image }}
                    <br />
                    <br />
                </div>
                <img id="profile"
                     {% if profile %}src={{ profile }}{% endif %}
                     alt="image profile" />
            </div>
        </form>
        <hr />
    {% endif %}
    <form action="{{ request.path }}"
          enctype="multipart/form-data"
          method="post">
        {% csrf_token %}
        <table class="mob no_csv">
            {{ form.as_table }}
        </table>
        <input type="submit" value="Submit">
    </form>
{% endblock content %}
{% block js %}
    <script>
{% if form.country_subdivisions_map %}
    var countrySubdivisions = {{ form.country_subdivisions_map | safe }};

    function province_update() {
        let countryCode = $('#id_residence_address_0').val();
        let $provinceSelect = $('#id_residence_address_1');


        if (countrySubdivisions[countryCode] && countrySubdivisions[countryCode].length > 0) {
            $provinceSelect.empty().append('<option value="" disabled selected>----</option>');
            $.each(countrySubdivisions[countryCode], function(index, subdivision) {
                $provinceSelect.append(new Option(subdivision[1], subdivision[0]));
            });
            $provinceSelect.prop('required', true);
        } else {
            $provinceSelect.empty().append('<option value="" selected>----</option>');
            $provinceSelect.prop('required', false);
        }

        {% if form.initial_province %}
        if ($provinceSelect.find('option[value="{{ form.initial_province }}"]').length) {
            $provinceSelect.val('{{ form.initial_province }}');
        }
        {% endif %}

    }

{% endif %}

 {% if avatar_form %}

    var upload = '{% url 'profile_upload' %}';
    var rotate_l = '{% url 'profile_rotate' 1 %}';
    var rotate_r = '{% url 'profile_rotate' 0 %}';

    function profile_update(src) {
        timestamp = (new Date()).getTime();
        newUrl = src + '?_=' + timestamp;
        $('#profile').attr("src", newUrl);
    }

{% endif %}

    window.addEventListener('DOMContentLoaded', function() {

        $(function () {

            {% if form.country_subdivisions_map %}

                {% if form.initial_nation %}
                    province_update();
                {% else %}
                    $('#id_residence_address_0').prepend('<option value="----" disabled selected>----</option>');
                {% endif %}

                $('#id_residence_address_0').on('change', province_update);
            {% endif %}

            {% if avatar_form %}
                {% if not profile %}
                $('#change_photo').trigger('click');
                {% endif %}

                $('#id_image').change(function() {

                    var formData = new FormData();
                    var fileInput = document.getElementById('id_image');
                    var file = fileInput.files[0];
                    formData.append('image', file);

                    $('#profile').attr("src", "");
                    $.ajax({
                        url: upload,
                        type: 'POST',
                        data: formData,
                        processData: false,
                        contentType: false,
                        success: function(d){
                            profile_update(d.src);
                            $('#change_photo').trigger('click');
                        }
                    });

                });

                $('#rotate_l_btn').on('click', function () {
                    $('#profile').attr("src", "");
                    $.ajax({
                        url: rotate_l,
                        context: document.body,
                        success: function(d){
                            profile_update(d.src);
                        }
                    });

                });


                $('#rotate_r_btn').on('click', function () {
                    $('#profile').attr("src", "");
                    $.ajax({
                        url: rotate_r,
                        context: document.body,
                        success: function(d){
                            profile_update(d.src);
                        }
                    });

                });
            {% endif %}
        });
    });

    </script>
{% endblock js %}<|MERGE_RESOLUTION|>--- conflicted
+++ resolved
@@ -15,19 +15,11 @@
         <hr />
     {% endif %}
     <p>
-<<<<<<< HEAD
-        <i>{% trans "Your data will be saved in the system, which is used by several associations." %}
-            {% trans "We value the privacy of your data and will treat it with the utmost care." %}
-            {% trans "In particular, they will only be made visible to the organisers of the events you decide to register for." %}
-            {% trans "They will not be communicated, shared or processed in any other way." %}
-        {% trans "You can check and edit the list of organizations that can access your data on your " %}<a href="{% url 'profile_privacy' %}">privacy</a>.</i>
-=======
-        <i>{% trans "Your data will be saved in the LarpManager system, which is used by several associations" %}.
+        <i>{% trans "Your data will be saved in the system, which is used by several associations" %}.
             {% trans "We value the privacy of your data and will treat it with the utmost care" %}.
             {% trans "In particular, they will only be made visible to the organisers of the events you decide to register for" %}.
             {% trans "They will not be communicated, shared or processed in any other way" %}.
         {% trans "You can check and edit the list of organizations that can access your data on your" %} <a href="{% url 'profile_privacy' %}">privacy</a>.</i>
->>>>>>> 86b85389
     </p>
     <hr />
     {% if custom_text %}
