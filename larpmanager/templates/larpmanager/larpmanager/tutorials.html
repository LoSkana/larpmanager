--- conflicted
+++ resolved
@@ -118,33 +118,15 @@
 
             var target = $($(this).attr('href'));
             var headerHeight = $('header').outerHeight();
-<<<<<<< HEAD
-            var offset = 50;
-=======
-            var offset = 10;
 
-            console.log(target);
-            console.log(offset);
->>>>>>> 0618a206
-
-            {% if interface_old %}
-                var scrollEl = $('html, body');
-            {% else %}
-                var scrollEl = $('#page-wrapper');
-            {% endif %}
             if (target.length) {
-<<<<<<< HEAD
             {% if interface_old %}
                 $('html, body').animate({
-                    scrollTop: target.offset().top - headerHeight 
+                    scrollTop: target.offset().top - headerHeight
                 }, 0);
             {% else %}
                 $('#page-wrapper').animate({
                     scrollTop: target.offset().top - headerHeight * 2
-=======
-                scrollEl.animate({
-                    scrollTop: target.offset().top - offset
->>>>>>> 0618a206
                 }, 0);
             {% endif %}
             }
