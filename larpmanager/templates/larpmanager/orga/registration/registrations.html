{% extends "utils.html" %}
{% load show_tags i18n %}
{% block title %}
    {% trans "Registrations" %} - {{ run }}
{% endblock title %}
{% block info %}
    {% trans "This page shows the signups of the event" %}
{% endblock info %}
{% block content %}
    {% include "elements/header/orga.html" %}
    {% if reg_all %}
        <div id="overlay">
            <div class="lds-roller">
                <div>
                    <!-- spinner -->
                </div>
                <div>
                    <!-- spinner -->
                </div>
                <div>
                    <!-- spinner -->
                </div>
                <div>
                    <!-- spinner -->
                </div>
                <div>
                    <!-- spinner -->
                </div>
                <div>
                    <!-- spinner -->
                </div>
                <div>
                    <!-- spinner -->
                </div>
                <div>
                    <!-- spinner -->
                </div>
            </div>
        </div>
        <div class="staff-list">
            <div class="nav">
                <b>{% trans "Columns" %}</b>:
                <a href="#" id="load_accounting">{% trans "accounting" %}</a>
                <a href="#" class="table_toggle hide" tog='acc'>hidden</a>
                <a href="#" class="table_toggle" tog='email'>{% trans "email" %}</a>
                {% if features.unique_code %}
                    <a href="#" class="table_toggle" tog='special_cod'>{% trans "unique code" %}</a>
                {% endif %}
                {% if registration_reg_que_age %}
                    <a href="#" class="table_toggle" tog='age'>{% trans "age" %}</a>
                {% endif %}
                {% if features.additional_tickets %}
                    <a href="#" class="table_toggle" tog='additionals'>{% trans "additional" %}</a>
                {% endif %}
                {% if features.gift %}
                    <a href="#" class="table_toggle" tog='gift'>{% trans "gift" %}</a>
                {% endif %}
                {% if features.membership %}
                    <a href="#" class="table_toggle" tog='membership'>{% trans "member" %}</a>
                {% endif %}
                {% if features.faction %}
                    <a href="#" class="table_toggle" tog='factions'>{% trans "factions" %}</a>
                {% endif %}
                {% if features.custom_character %}
                    <a href="#" class="table_toggle" tog='custom'>{% trans "customisations" %}</a>
                {% endif %}
                {% if features.reg_surcharges %}
                    <a href="#" class="table_toggle" tog='sur'>{% trans "surcharge" %}</a>
                {% endif %}
                {% if features.discount %}
                    <a href="#" class="table_toggle" tog='disc'>{% trans "Discounts" %}</a>
                {% endif %}
                <a href="#" class="table_toggle" tog='date'>{% trans "chronology" %}</a>
            </div>
        </div>
        {% if reg_questions %}
            <div class="staff-list">
                <div class="nav">
                    {% trans "Questions" %}:
                    {% for key, que in reg_questions.items %}
                        {% if que.typ == 'e' %}
                            <a href="#" class="table_toggle no_jump" tog='q_{{ key }}'>{{ que.name | truncatechars:25 }}</a>
                        {% else %}
                            <a href="#" class="load_que lq_{{ key }}"  key="{{ key }}">{{ que.name | truncatechars:25 }}</a>
                            <a href="#" class="table_toggle hide no_jump" tog='q_{{ key }}'>hidden</a>
                        {% endif %}
                    {% endfor %}
                </div>
            </div>
        {% endif %}
        {% if features.questbuilder %}
            <div class="staff-list">
                <div class="nav">
                    Questbuilder:
                    {% for key, qt in quest_types.items %}
                        {% include "elements/comma.html" %}
                        <a href="#" class="table_toggle" tog='qt_{{ qt.number }}'>{{ qt.name }}</a>
                    {% endfor %}
                </div>
            </div>
        {% endif %}
        {% for key, dc in reg_all %}
            <h2>{{ dc.type }} ({{ dc.count }})</h2>
            <table id="regs_{{ run.id }}_{{ dc.type }}"
                   class="que_load go_datatable reg_list">
                <thead>
                    <tr>
                        <th></th>
                        <th>{% trans "Member" %}</th>
                        {% if registration_reg_que_age %}
                            <th class="age">{% trans "Age (during the event)" %}</th>
                        {% endif %}
                        <th class="email">{% trans "Email" %}</th>
                        {% if features.gift %}
                            <th class="gift">{% trans "Gift" %}</th>
                        {% endif %}
                        {% if features.membership %}
                            <th class="membership">{% trans "Language" %}</th>
                            <th class="membership">{% trans "Member" %}</th>
                        {% endif %}
                        <th>{% trans "Ticket" %}</th>
                        {% if features.additional_tickets %}
                            <th class="additionals">{% trans "Additions" %}</th>
                        {% endif %}
                        {% if features.character %}
                            <th>{% trans "Character" %}</th>
                        {% endif %}
                        {% if features.faction %}
                            <th class="factions">{% trans "Factions" %}</th>
                        {% endif %}
                        {% if features.questbuilder %}
                            {% for key, qt in quest_types.items %}<th class="qt_{{ qt.number }}">{{ qt.name }}</th>{% endfor %}
                        {% endif %}
                        {% if features.custom_character %}
                            {% for nm in custom_info %}<th class="custom">{{ nm | capfirst }}</th>{% endfor %}
                        {% endif %}
                        {% for key, que in reg_questions.items %}<th class="q_{{ key }}">{{ que.name }}</th>{% endfor %}
                        {% if features.discount %}
                            <th class="disc">{% trans "Discounts" %}</th>
                        {% endif %}
                        <th class="date">{% trans "Creation" %} (y/m/d)</th>
                        <th class="date">{% trans "Last change" %} (y/m/d)</th>
                        {% if features.pay_what_you_want %}
                            <th class="acc pay_what">{% trans "PWYW" %}</th>
                        {% endif %}
                        {% if features.reg_surcharges %}
                            <th class="sur">{% trans "Surcharge" %}</th>
                        {% endif %}
                        {% if features.reg_quotas or features.reg_installments %}
                            <th class="acc quota">{% trans "Next quota" %}</th>
                        {% endif %}
                        <th class="acc deadline">{% trans "Deadline" %}</th>
                        <th class="acc remaining">{% trans "Owing" %}</th>
                        <th class="acc tot_payed">{% trans "Payed" %}</th>
                        <th class="acc tot_iscr">{% trans "Total" %}</th>
                        {% if features.vat %}
                            <th class="acc ticket_price">{% trans "Ticket" %}</th>
                            <th class="acc options_price">{% trans "Options" %}</th>
                        {% endif %}
                        {% if 'token_credit' in assoc.features %}
                            <th class="acc pay_a">{% trans "Money" %}</th>
                            <th class="acc pay_b">{{ credit_name }}</th>
                            <th class="acc pay_c">{{ token_name }}</th>
                        {% endif %}
                        {% if features.unique_code %}
                            <th class="special_cod">{% trans "Code" %}</th>
                        {% endif %}
                    </tr>
                </thead>
                <tbody>
                    {% for reg in dc.list %}
                        <tr id="{{ reg.id }}">
                            <td>
                                <a href="{% url 'orga_registrations_edit' run.event.slug run.number reg.id %}"
                                   qtip="{% trans "Edit" %}"><i class="fas fa-edit"></i></a>
                            </td>
                            <td>
                                {{ reg.member | title }}
                                <a href="#" class="post_popup_member" pop="{{ reg.member.id }}"><i class="fas fa-eye"></i></a>
                            </td>
                            {% if registration_reg_que_age %}<td class="age">{{ reg.age }}</td>{% endif %}
                            <td class="email">{{ reg.member.email }}</td>
                            {% if features.gift %}
                                <td class="gift">
                                    {% if reg.redeem_code %}<i class="fa-solid fa-gift"></i>{% endif %}
                                </td>
                            {% endif %}
                            {% if features.membership %}
                                <td class="membership">{{ reg.member.language }}</td>
                                <td class="membership">{{ reg.membership }}</td>
                            {% endif %}
                            <td>{{ reg.ticket_show }}</td>
                            {% if features.additional_tickets %}
                                <td class="additionals">
                                    {% if reg.additionals %}{{ reg.additionals }}{% endif %}
                                </td>
                            {% endif %}
                            {% if features.character %}
                                <td>
                                    {% for el in reg.chars %}
                                        {% include "elements/comma.html" %}
                                        <a href="{% url 'orga_characters_edit' run.event.slug run.number el.id %}">#{{ el.number }} {{ el.name }}</a>
                                        {% if features.custom_character %}
                                            <a href="{% url 'orga_registrations_customization' run.event.slug run.number el.id %}"><i class="fas fa-user-pen"></i></a>
                                        {% endif %}
                                    {% endfor %}
                                </td>
                            {% endif %}
                            {% if features.faction %}
                                <td class="factions">
                                    {% for fnum in reg.factions %}
                                        {% with factions|get:fnum as ft %}
                                            {% if ft.id %}
                                                {% include "elements/comma.html" %}
                                                <a href="{% url 'orga_factions_edit' run.event.slug run.number ft.id %}">{{ ft.name }}</a>
                                            {% endif %}
                                        {% endwith %}
                                    {% endfor %}
                                </td>
                            {% endif %}
                            {% if features.questbuilder %}
                                {% for key, qt in quest_types.items %}
                                    <th class="qt_{{ qt.number }}"  tooltip="{{ qt.name }}">{{ reg.traits | get:qt.number }}</th>
                                {% endfor %}
                            {% endif %}
                            {% if features.custom_character %}
                                {% for nm in custom_info %}
                                    <td class="custom" tooltip="{{ nm }}">
                                        {% if reg.custom|get:nm %}
                                            {% if nm != "profile" %}
                                                {{ reg.custom | get:nm | safe | clean_tags | truncatechars:50 }}
                                            {% else %}
                                                {{ reg.custom | get:nm | safe }}
                                            {% endif %}
                                            {% if reg.custom|get:nm|length > 50 %}
                                                <a href="#" class="show_popup" pop="{{ reg.id }}" fie="{{ nm }}"><i class="fas fa-eye"></i></a>
                                                <span class="popup_text {{ nm }}">
                                                    <h2>{{ reg.member }} - {{ nm | capfirst }}</h2>
                                                {{ reg.custom | get:nm | safe }}</span>
                                            {% endif %}
                                        {% endif %}
                                    </td>
                                {% endfor %}
                            {% endif %}
                            {% for key, que in reg_questions.items %}
                                {% if que.typ == 'e' %}
                                    <td class="question q_{{ key }}" tooltip="{{ que.name }}">
                                        {% with ed_id=key|concat:'_red' %}
                                            {% lookup reg ed_id as value %}
                                            {{ value | safe }}
                                        {% endwith %}
                                    </td>
                                {% else %}
                                    <td class="question q_{{ key }}" tooltip="{{ que.name }}">
                                        <!-- filled later -->
                                    </td>
                                {% endif %}
                            {% endfor %}
                            {% if features.discount %}
                                <td class="disc">
                                    {% for d in reg.discounts %}
                                        {% include "elements/comma.html" %}
                                        {{ d }}
                                    {% endfor %}
                                    <a href="{% url 'orga_registration_discounts' run.event.slug run.number reg.id %}">{% trans "Manage" %}</a>
                                </td>
                            {% endif %}
                            <td class="date">{{ reg.created | date:"y/m/d H:i" }}</td>
                            <td class="date">{{ reg.updated | date:"y/m/d H:i" }}</td>
<<<<<<< HEAD
                            {% if features.pay_what_you_want %}
                                <td class="acc pay_what"
                                    tooltip="{% trans "Additional free payment fee" %}">
=======
                            {% if features.pay_what_you_want %}<td class="acc pay_what"></td>{% endif %}
                            {% if features.reg_surcharges %}
                                <td class="sur">
>>>>>>> 0f6e45de
                                    <!-- filled later -->
                                </td>
                            {% endif %}
                            {% if features.surcharge %}
                                <td class="sur" tooltip="{% trans "Surcharge applied to the ticket" %}"></td>
                            {% endif %}
                            {% if features.reg_quotas or features.reg_installments %}
                                <td class="acc quota"
                                    tooltip="{% trans "Amount of the next payment instalment required" %}">
                                    <!-- filled later -->
                                </td>
                            {% endif %}
                            <td class="acc deadline"
                                tooltip="{% trans "Number of days within which the player must pay his next installment" %}">
                                <!-- filled later -->
                            </td>
                            <td class="acc remaining"
                                tooltip="{% trans "Total remaining to be paid" %}">
                                <!-- filled later -->
                            </td>
                            <td class="acc tot_payed"
                                tooltip="{% trans "Total of what has already been paid at the current date" %}">
                                <!-- filled later -->
                            </td>
                            <td class="acc tot_iscr"
                                tooltip="{% trans "Sum of the signup fee, total to be paid" %}">
                                <!-- filled later -->
                            </td>
                            {% if features.vat %}
                                <td class="acc ticket_price"
                                    tooltip="{% trans "Part of the registration fee derived only from the ticket chosen" %}">
                                    <!-- filled later -->
                                </td>
                                <td class="acc options_price"
                                    tooltip="{% trans "Part of the registration fee derived only from the additional options chosen" %}">
                                    <!-- filled later -->
                                </td>
                            {% endif %}
                            {% if 'token_credit' in assoc.features %}
                                <td class="acc pay_a"
                                    tooltip="{% trans "Sum of payments received with means of payment" %}">
                                    <!-- filled later -->
                                </td>
                                <td class="acc pay_b"
                                    tooltip="{% trans "Sum of payments received through" %} {{ credit_name }}">
                                    <!-- filled later -->
                                </td>
                                <td class="acc pay_c"
                                    tooltip="{% trans "Sum of payments received through" %} {{ token_name }}">
                                    <!-- filled later -->
                                </td>
                            {% endif %}
                            {% if features.unique_code %}
                                <td class="special_cod"
                                    tooltip="{% trans "Unique registration code, used for payment checks" %}">
                                    {% if reg.special_cod %}{{ reg.special_cod }}{% endif %}
                                </td>
                            {% endif %}
                        </tr>
                    {% endfor %}
                </tbody>
            </table>
        {% endfor %}
        <a href="{% url 'orga_registrations_reload' run.event.slug run.number %}">{% trans "Recalculate" %}</a>
        <h2>{% trans "Email list" %}</h2>
        <p>
            <a href="#" class="table_toggle" tog='email_players'>{% trans "Players" %}</a>,
            <a href="#" class="table_toggle" tog='email_tickets'>{% trans "Tickets" %}</a>,
            {% if features.membership %}
                <a href="#" class="table_toggle" tog='email_memb'>{% trans "Membership" %}</a>,
            {% endif %}
            {% if features.discount %}
                <a href="#" class="table_toggle" tog='email_disc'>{% trans "Discounts" %}</a>,
            {% endif %}
        </p>
        <div class="hide email_players">
            <br />
            <h4>{% trans "Players" %}</h4>
            <table>
                <tr>
                    <th>{% trans "Players" %}</th>
                    <td>{{ list_all.all.emails | length }}</td>
                    <td>
                        {% for el in list_all.all.emails %}
                            {% include "elements/comma.html" %}
                            {{ el }}
                        {% endfor %}
                    </td>
                    <td>
                        {% for el in list_all.all.players %}
                            {% include "elements/comma.html" %}
                            {{ el }}
                        {% endfor %}
                    </td>
                </tr>
            </table>
        </div>
        <div class="hide email_tickets">
            <br />
            <h4>{% trans "Tickets" %}</h4>
            <table>
                <tr>
                    <th></th>
                    <th></th>
                    <th>Emails</th>
                    <th>Names</th>
                </tr>
                {% for key, t in list_tickets.items %}
                    <tr>
                        <th>{{ t.name }}</th>
                        <td>{{ t.emails | length }}</td>
                        <td>
                            {% for el in t.emails %}
                                {% include "elements/comma.html" %}
                                {{ el }}
                            {% endfor %}
                        </td>
                        <td>
                            {% for el in t.players %}
                                {% include "elements/comma.html" %}
                                {{ el }}
                            {% endfor %}
                        </td>
                    </tr>
                {% endfor %}
            </table>
        </div>
        <div class="hide email_type">
            <br />
            <h4>Email - {% trans "Registration" %}</h4>
            <table>
                <tr>
                    <th>{% trans "Staff" %}</th>
                    <td>{{ ticket_staff }}</td>
                </tr>
                <tr>
                    <th></th>
                    <td>{{ ticket_e }}</td>
                </tr>
                <tr>
                    <th>{% trans "Player" %}</th>
                    <td>{{ ticket.b }}</td>
                </tr>
                {% if features.filler %}
                    <tr>
                        <th>{% trans "Filler" %}</th>
                        <td>{{ ticket.f }}</td>
                    </tr>
                {% endif %}
                {% if features.waiting %}
                    <tr>
                        <th>{% trans "Waiting" %}</th>
                        <td>{{ ticket.w }}</td>
                    </tr>
                {% endif %}
            </table>
        </div>
        {% if features.membership %}
            <div class="hide email_memb">
                <br />
                <h4>Email - {% trans "Membership" %}</h4>
                <table>
                    <tr>
                        <th></th>
                        <th></th>
                        <th>Emails</th>
                        <th>Names</th>
                    </tr>
                    {% for key, t in list_membership.items %}
                        <tr>
                            <th>{{ t.name }}</th>
                            <td>{{ t.emails | length }}</td>
                            <td>
                                {% for el in t.emails %}
                                    {% include "elements/comma.html" %}
                                    {{ el }}
                                {% endfor %}
                            </td>
                            <td>
                                {% for el in t.players %}
                                    {% include "elements/comma.html" %}
                                    {{ el }}
                                {% endfor %}
                            </td>
                        </tr>
                    {% endfor %}
                </table>
            </div>
        {% endif %}
        {% if features.discount %}
            <div class="hide email_disc">
                <br />
                <h4>Email - {% trans "Discounts" %}</h4>
                <table>
                    {% for key, t in list_discount.items %}
                        <tr>
                            <th>{{ t.name }}</th>
                            <td>{{ t.emails | length }}</td>
                            <td>
                                {% for el in t.emails %}
                                    {% include "elements/comma.html" %}
                                    {{ el }}
                                {% endfor %}
                            </td>
                            <td>
                                {% for el in t.players %}
                                    {% include "elements/comma.html" %}
                                    {{ el }}
                                {% endfor %}
                            </td>
                        </tr>
                    {% endfor %}
                </table>
            </div>
        {% endif %}
        {% if list_factions %}
            <br />
            {% for k, fc in list_factions.items %}
                <a href="#" class="my_toggle" tog='email_fc_{{ k }}'>{{ fc.name }}</a>,
            {% endfor %}
            {% for k, fc in list_factions.items %}
                <div class="hide email_fc_{{ k }}">
                    <h4>{{ fc.name }}</h4>
                    <table>
                        <tr>
                            <td>{{ fc.emails | length }}</td>
                            <td>
                                {% for el in fc.emails %}
                                    {% include "elements/comma.html" %}
                                    {{ el }}
                                {% endfor %}
                            </td>
                            <td>
                                {% for el in fc.players %}
                                    {% include "elements/comma.html" %}
                                    {{ el }}
                                {% endfor %}
                            </td>
                        </tr>
                    </table>
                </div>
            {% endfor %}
        {% endif %}
        {% if reg_questions %}
            <br />
            <p id="show">
                <b>{% trans "Load list" %}</b>
            </p>
            <div class="nav fields">
                {% for key, que in reg_questions.items %}
                    {% if que.typ == 's' or que.typ == 'm' %}
                        <a href="#" class="load_email_que" key="{{ key }}">{{ que.name | truncatechars:25 }}</a>
                        <a href="#" class="my_toggle hide" tog='email_que_{{ key }}'>hidden</a>
                    {% endif %}
                {% endfor %}
            </div>
            {% for key, que in reg_questions.items %}
                {% if que.typ == 's' or que.typ == 'm' %}
                    <div class="hide email_que_{{ key }}">
                        <br />
                        <h4>{{ que.name }}</h4>
                        <table>
                            <thead>
                                <tr>
                                    <th>Option</th>
                                    <th>Count</th>
                                    <th>Emails</th>
                                    <th>Names</th>
                                </tr>
                            </thead>
                            <tbody>
                                <!-- loaded after -->
                            </tbody>
                        </table>
                    </div>
                {% endif %}
            {% endfor %}
        {% endif %}
    {% else %}
        <br />
        <p>
            <i>{% trans "No registrations have been received for this event yet" %}</i>
        </p>
    {% endif %}
{% endblock content %}
{% block js %}
    <script>
var url_load_questions = "{% url 'orga_registration_form_list' run.event.slug run.number %}";
var url_load_questions_email = "{% url 'orga_registration_form_email' run.event.slug run.number %}";

var download_text = '{% trans "Download" %}';

var accounting = true;

window.trigger_togs = {{ default_fields | safe }};

{% include "elements/questions/load.js" %}

window.addEventListener('DOMContentLoaded', function() {

    function load_accounting(el) {

        if ($('#load_accounting').hasClass('select')) {
            el.next().trigger('click');
            $('#load_accounting').removeClass('select');
            return;
        }

        request = $.ajax({
            url: "{% url 'orga_registrations_accounting' run.event.slug run.number %}",
            method: "POST",
            datatype: "json",
        });

        start_spinner();

        request.done(function(data) {
            for (let key in data) {
                for (let nm in data[key]) {
                    let vl = data[key][nm];
                    if (parseInt(vl) != 0) {

                        {% if interface_old %}
                        $('#' + key + ' .' + nm).html(vl);
                        {% else %}

                        Object.keys(window.datatables).forEach(function(dt_key) {
                            var table = window.datatables[dt_key];
                            var cell = table.cell('#' + key, '.' + nm);
                            if (cell && cell.node()) {
                                cell.data(vl).draw(false);
                            }
                        });
                        {% endif %}
                    }
                }
            }

            done['acc'] = 1;

            $('#load_accounting').addClass('select');

            el.next().trigger('click');

            stop_spinner();

            setTimeout(reload_table, 1000);
        });

    }

    $(function() {

        $('#load_accounting').on('click', function () {
            load_accounting($(this));
            return false;
        });

        $(document).on('click', '.post_popup_member', function (e) {

                start_spinner();

                request = $.ajax({
                    url: "{% url 'orga_registration_member' run.event.slug run.number %}",
                    method: "POST",
                    data: { mid: $(this).attr("pop") },
                    datatype: "json",
                });

                request.done(function(res) {
                    if (res.k == 0) return;
                    stop_spinner();

                    uglipop({class:'popup', source:'html', content: res.v});

                    $('.popup').scrollTop( 0 );
                    $(".popup .hide").hide();
                });

                return false;
            });

    });
});
    </script>
{% endblock js %}<|MERGE_RESOLUTION|>--- conflicted
+++ resolved
@@ -267,19 +267,13 @@
                             {% endif %}
                             <td class="date">{{ reg.created | date:"y/m/d H:i" }}</td>
                             <td class="date">{{ reg.updated | date:"y/m/d H:i" }}</td>
-<<<<<<< HEAD
                             {% if features.pay_what_you_want %}
                                 <td class="acc pay_what"
                                     tooltip="{% trans "Additional free payment fee" %}">
-=======
-                            {% if features.pay_what_you_want %}<td class="acc pay_what"></td>{% endif %}
+                                    <!-- filled later -->
+                                </td>
+                            {% endif %}
                             {% if features.reg_surcharges %}
-                                <td class="sur">
->>>>>>> 0f6e45de
-                                    <!-- filled later -->
-                                </td>
-                            {% endif %}
-                            {% if features.surcharge %}
                                 <td class="sur" tooltip="{% trans "Surcharge applied to the ticket" %}"></td>
                             {% endif %}
                             {% if features.reg_quotas or features.reg_installments %}
