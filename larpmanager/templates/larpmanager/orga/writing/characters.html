--- conflicted
+++ resolved
@@ -225,24 +225,7 @@
         var url_load_questions = "{% url 'orga_writing_form_list' run.event.slug run.number label_typ %}";
         var url_load_questions_email = "{% url 'orga_writing_form_email' run.event.slug run.number label_typ %}";
 
-<<<<<<< HEAD
         var accounting = false;
-=======
-{% include "elements/questions/load.js" %}
-
-window.addEventListener('DOMContentLoaded', function() {
-    $(document).ready(function() {
-        setTimeout(function() {
-        {% for key, que in form_questions.items %}
-            {% if que.typ == 'teaser' or que.typ == 'text' %}
-                $('a.my_toggle[tog="q_{{ key }}"]').trigger('click');
-                // console.log('{{ key }}');
-            {% endif %}
-        {% endfor %}
-        }, 100);
-    });
-});
->>>>>>> 28c881c0
 
         {% include "elements/questions/load.js" %}
     </script>
