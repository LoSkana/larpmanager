{% load tz show_tags static  i18n %}

<script>

var simple_count = ["t", "p", "name", "title"];
var multiple_count = ["m"];
var tinymce_count = ["teaser", "text", "e"];

var tm_done = [];

function tiny_count(editor, key) {
    const content = editor.getContent({ format: 'text' });
    const cl = content.length;
    $('#' + key + '_tr .count').html(cl);
}

<<<<<<< HEAD
function initEditor(key, limit) {
    const editor = tinymce.get(key);
    // Count characters
    editor.on('input', () => {
        tiny_count(editor, key);
        var content = editor.getContent({ format: 'text' });
            if (content.length > limit) {
                const truncated = content.substring(0, MAX_CHARS);
                editor.setContent(truncated);

                editor.selection.select(editor.getBody(), true);
                editor.selection.collapse(false);
            }
    });
=======
function prepare_tinymce(key, limit) {
  const editor = tinymce.get(key);
    if (editor) {
    // Count characters
      editor.on('input', () => {
        tiny_count(editor, key);

        const content = editor.getContent({ format: 'text' });
          if (content.length > limit) {
            const truncated = content.substring(0, MAX_CHARS);
            editor.setContent(truncated);

            editor.selection.select(editor.getBody(), true);
            editor.selection.collapse(false);
          }
      });
>>>>>>> 24d85ee0

    // prevent to surpass max length
    editor.on('keydown', function (e) {
        const content = editor.getContent({ format: 'text' });
        const cl = content.length;
        const allowedKeys = [8, 37, 38, 39, 40, 46];
        if (cl >= limit && !allowedKeys.includes(e.keyCode)) {
            e.preventDefault();
        }
    });

    // prevent paste to surpass max length
    editor.on('paste', function (e) {
<<<<<<< HEAD
      const clipboard = (e.clipboardData || window.clipboardData).getData('text');
      var content = editor.getContent({ format: 'text' });
      if ((content.length + clipboard.length) >= limit) {
        e.preventDefault();
        const allowed = limit - content.length;
        if (allowed > 0) {
          content = clipboard.substring(0, allowed);
          editor.insertContent(content);
        }
      }

        tiny_count(editor, key);
    });
}


function update_count(key, limit, typ, keep) {
=======
        const clipboard = (e.clipboardData || window.clipboardData).getData('text');
        const content = editor.getContent({ format: 'text' });
        if ((content.length + clipboard.length) >= limit) {
            e.preventDefault();
            const allowed = limit - content.length;
            if (allowed > 0) {
                editor.insertContent(clipboard.substring(0, allowed));
            }
        }

        tiny_count(editor, key);
    });

  }
}

function update_count(key, limit, typ, loop) {
>>>>>>> 24d85ee0
    var el = $('#' + key);
    if (simple_count.includes(typ)) {
        cl = el.val().length;
        el.parent().find(".count").html(cl);
        if (cl > limit) {
            el.val(el.val().substring(0, limit));
            el.parent().find(".count").html(limit);
        }
    } else if (multiple_count.includes(typ)) {
        var name = key.replace(/^id_/, '');
        var group = $('input[name="' + name + '"]');
        var checkedCount = group.filter(':checked').length;
        group.not(':checked').not('.unavail').prop('disabled', checkedCount >= limit);
        el.parent().find(".count").html(checkedCount);
    } else if (tinymce_count.includes(typ)) {
        const editor = tinymce.get(key);
        tiny_count(editor, key);
    }

<<<<<<< HEAD
    if (keep) setTimeout(
        () => update_count(key, limit, typ, keep),
        1000
    )
=======
    if (loop) {
        setTimeout(
            ()=> update_count(key, limit, typ, loop),
            1000
        );
    }
>>>>>>> 24d85ee0
}

window.addEventListener('DOMContentLoaded', function() {
    $(document).ready(function(){

        {% for key, args in form.max_lengths.items %}
            $('#' + '{{ key }}').on('input', function() {
                update_count('{{ key }}', {{ args.0 }}, '{{ args.1 }}', false);
            });
<<<<<<< HEAD

            if (tinymce_count.includes('{{ args.1 }}'))
                initEditor('{{ key }}', {{ args.0 }});

            update_count('{{ key }}', {{ args.0 }}, '{{ args.1 }}', true);
=======
            update_count('{{ key }}', {{ args.0 }}, '{{ args.1 }}', true);

            if (tinymce_count.includes('{{ args.1 }}'))
                prepare_tinymce('{{ key }}', {{ args.0 }});
>>>>>>> 24d85ee0
        {% endfor %}

    });

});

</script><|MERGE_RESOLUTION|>--- conflicted
+++ resolved
@@ -14,22 +14,6 @@
     $('#' + key + '_tr .count').html(cl);
 }
 
-<<<<<<< HEAD
-function initEditor(key, limit) {
-    const editor = tinymce.get(key);
-    // Count characters
-    editor.on('input', () => {
-        tiny_count(editor, key);
-        var content = editor.getContent({ format: 'text' });
-            if (content.length > limit) {
-                const truncated = content.substring(0, MAX_CHARS);
-                editor.setContent(truncated);
-
-                editor.selection.select(editor.getBody(), true);
-                editor.selection.collapse(false);
-            }
-    });
-=======
 function prepare_tinymce(key, limit) {
   const editor = tinymce.get(key);
     if (editor) {
@@ -46,7 +30,6 @@
             editor.selection.collapse(false);
           }
       });
->>>>>>> 24d85ee0
 
     // prevent to surpass max length
     editor.on('keydown', function (e) {
@@ -60,25 +43,6 @@
 
     // prevent paste to surpass max length
     editor.on('paste', function (e) {
-<<<<<<< HEAD
-      const clipboard = (e.clipboardData || window.clipboardData).getData('text');
-      var content = editor.getContent({ format: 'text' });
-      if ((content.length + clipboard.length) >= limit) {
-        e.preventDefault();
-        const allowed = limit - content.length;
-        if (allowed > 0) {
-          content = clipboard.substring(0, allowed);
-          editor.insertContent(content);
-        }
-      }
-
-        tiny_count(editor, key);
-    });
-}
-
-
-function update_count(key, limit, typ, keep) {
-=======
         const clipboard = (e.clipboardData || window.clipboardData).getData('text');
         const content = editor.getContent({ format: 'text' });
         if ((content.length + clipboard.length) >= limit) {
@@ -96,7 +60,6 @@
 }
 
 function update_count(key, limit, typ, loop) {
->>>>>>> 24d85ee0
     var el = $('#' + key);
     if (simple_count.includes(typ)) {
         cl = el.val().length;
@@ -116,19 +79,12 @@
         tiny_count(editor, key);
     }
 
-<<<<<<< HEAD
-    if (keep) setTimeout(
-        () => update_count(key, limit, typ, keep),
-        1000
-    )
-=======
     if (loop) {
         setTimeout(
             ()=> update_count(key, limit, typ, loop),
             1000
         );
     }
->>>>>>> 24d85ee0
 }
 
 window.addEventListener('DOMContentLoaded', function() {
@@ -136,20 +92,12 @@
 
         {% for key, args in form.max_lengths.items %}
             $('#' + '{{ key }}').on('input', function() {
-                update_count('{{ key }}', {{ args.0 }}, '{{ args.1 }}', false);
+                update_count('{{ key }}', {{ args.0 }}, '{{ args.1 }}');
             });
-<<<<<<< HEAD
-
-            if (tinymce_count.includes('{{ args.1 }}'))
-                initEditor('{{ key }}', {{ args.0 }});
-
-            update_count('{{ key }}', {{ args.0 }}, '{{ args.1 }}', true);
-=======
             update_count('{{ key }}', {{ args.0 }}, '{{ args.1 }}', true);
 
             if (tinymce_count.includes('{{ args.1 }}'))
                 prepare_tinymce('{{ key }}', {{ args.0 }});
->>>>>>> 24d85ee0
         {% endfor %}
 
     });
