--- conflicted
+++ resolved
@@ -4,24 +4,20 @@
          {% if not is_sidebar_open %}class="hide"{% endif %}
          {% if interface_old %}class="interface_old"{% endif %}>
         <div class="inner">
-<<<<<<< HEAD
-=======
-            <div class="header">
-                <a href="{% url 'home' %}">Home</a>
-                {% if run %}
-                    -> <a href="{% url 'gallery' run.event.slug run.number %}"
-    {% if not orga_page %}class="select"{% endif %}>{{ run }}</a>
-                    -> <a href="{% url 'manage' run.event.slug run.number %}"
-    {% if orga_page %}class="select"{% endif %}>Management</a>
-                {% else %}
-                    -> Organization
-                    {% if exe_page %}
-                        -> <a href="{% url 'manage' %}" {% if exe_page %}class="select"{% endif %}>Management</a>
+            {% if interface_old %}
+                <div class="header">
+                    {% if run %}
+                        <h1>
+                            <span>{{ run }}</span>
+                        </h1>
+                    {% else %}
+                        <h1>
+                            <span>{{ assoc.name }}</span>
+                        </h1>
+                        <hr />
                     {% endif %}
-                {% endif %}
-                <hr />
-            </div>
->>>>>>> c99eea00
+                </div>
+            {% endif %}
             {% if run %}
                 <p>
                     <span class="sidebar-link-wrap"
@@ -73,14 +69,8 @@
             {% endif %}
             <h2>{{ assoc.platform }}</h2>
             <p>
-                {% if assoc.skin_id == 1 %}
-                    <span class="sidebar-link-wrap">
-                        <a class="sidebar-link" href="https://discord.gg/C4KuyQbuft">Discord</a>
-                    </span>
-                {% endif %}
-                <span class="sidebar-link-wrap">
-                    <a class="sidebar-link" href="{% url 'tutorials' %}">Tutorials</a>
-                </span>
+                {% if assoc.skin_id == 1 %}<a href="https://discord.gg/C4KuyQbuft">Discord</a>{% endif %}
+                <a href="{% url 'tutorials' %}">Tutorials</a>
             </p>
             {% if role_names %}
                 <hr />
