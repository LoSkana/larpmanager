--- conflicted
+++ resolved
@@ -2,17 +2,10 @@
 {% if form_questions %}
     {% for key, que in form_questions.items %}
         {% if que.basic_typ %}
-<<<<<<< HEAD
-            <a href="#" class="load_que lq_{{ key }}"  key="{{ key }}">{{ que.name | truncatechars:50 }}</a>
+            <a href="#" class="load_que lq_{{ key }}"  key="{{ key }}">{{ que.name | truncatechars:25 }}</a>
             <a href="#" class="my_toggle hide no_jump" tog='q_{{ key }}'>hidden</a>
         {% else %}
-            <a href="#" class="my_toggle no_jump" tog='q_{{ key }}'>{{ que.name | truncatechars:50 }}</a>
-=======
-            <a href="#" class="load_que lq_{{ key }}"  key="{{ key }}">{{ que.display | truncatechars:25 }}</a>
-            <a href="#" class="my_toggle hide no_jump" tog='q_{{ key }}'>hidden</a>
-        {% else %}
-            <a href="#" class="my_toggle no_jump" tog='q_{{ key }}'>{{ que.display | truncatechars:25 }}</a>
->>>>>>> 23dc896e
+            <a href="#" class="my_toggle no_jump" tog='q_{{ key }}'>{{ que.name | truncatechars:25 }}</a>
         {% endif %}
     {% endfor %}
 {% endif %}