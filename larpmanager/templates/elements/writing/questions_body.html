{% load static show_tags %}
{% if form_questions %}
    {% for key, que in form_questions.items %}
        {% if que.typ == 'teaser' or que.typ == 'text' %}
            <td class="q_{{ key }} editable"
                qid="{{ que.id }}"
                tooltip="{{ que.name }}">
                {% with ed_id=que.typ|concat:'_red' %}
                    {% lookup el ed_id as value %}
                    {{ value | safe }}
                {% endwith %}
            </td>
            <td class="stats">
                {% with ed_id=que.typ|concat:'_ln' %}
                    {% lookup el ed_id as value %}
                    {{ value }}
                {% endwith %}
            </td>
        {% elif que.typ == 'e' %}
            <td class="question q_{{ key }} editable"
                qid="{{ que.id }}"
                tooltip="{{ que.name }}">
                {% with ed_id=key|concat:'_red' %}
                    {% lookup el ed_id as value %}
                    {{ value | safe }}
                {% endwith %}
            </td>
            <td class="question stats">
                {% with ed_id=key|concat:'_ln' %}
                    {% lookup el ed_id as value %}
                    {{ value }}
                {% endwith %}
            </td>
<<<<<<< HEAD
        {% elif que.typ == 's' or que.typ == 'm' or que.typ == 't' or que.typ == 'p' %}
            <td class="question q_{{ key }} editable"
                qid="{{ que.id }}"
                tooltip="{{ que.name }}">
=======
        {% elif que.basic_typ or que.typ == 'c' %}
            <td class="question q_{{ key }} editable" qid="{{ que.id }}">
>>>>>>> 0f6e45de
                <!-- fill later -->
            </td>
        {% else %}
            <td class="q_{{ key }} editable"
                qid="{{ que.id }}"
                tooltip="{{ que.name }}">
                {% if que.typ == 'progress' %}
                    {% include "elements/show_progress.html" with el=el %}
                {% elif que.typ == 'title' %}
                    {{ el.title | safe | striptags }}
                {% elif que.typ == 'assigned' %}
                    {% if el.assigned_id %}{{ assigned|get:el.assigned_id }}{% endif %}
                {% elif que.typ == 'faction' %}
                    {% for g in el.factions %}
                        <a href="{% url 'orga_factions_edit' run.event.slug run.number g.id %}">{{ g.name }}</a>
                        <br />
                    {% endfor %}
                {% elif que.typ == 'mirror' %}
                    {% if el.mirror %}<i>{{ el.mirror }}</i>{% endif %}
                {% elif que.typ == 'hide' %}
                    {% if el. %}<i class="fa-solid fa-check"></i>{% endif %}
                {% elif que.typ == 'cover' %}
                    {% if el.cover %}
                        <a href="{{ el.thumb.url }}">
                            <img src="{{ el.thumb.url }}"
                                 class="character-cover"
                                 alt="character cover" />
                        </a>
                    {% endif %}
                {% endif %}
            </td>
        {% endif %}
    {% endfor %}
{% endif %}<|MERGE_RESOLUTION|>--- conflicted
+++ resolved
@@ -31,15 +31,10 @@
                     {{ value }}
                 {% endwith %}
             </td>
-<<<<<<< HEAD
-        {% elif que.typ == 's' or que.typ == 'm' or que.typ == 't' or que.typ == 'p' %}
+        {% elif que.basic_typ or que.typ == 'c' %}
             <td class="question q_{{ key }} editable"
                 qid="{{ que.id }}"
                 tooltip="{{ que.name }}">
-=======
-        {% elif que.basic_typ or que.typ == 'c' %}
-            <td class="question q_{{ key }} editable" qid="{{ que.id }}">
->>>>>>> 0f6e45de
                 <!-- fill later -->
             </td>
         {% else %}
