--- conflicted
+++ resolved
@@ -1,6 +1,2 @@
 {% load i18n static %}
-<<<<<<< HEAD
-{% if staging or assoc.demo %}<meta name="robots" content="noindex, nofollow" />{% endif %}
-=======
-{% if staging or assoc.demo or no_robots %}<meta name="robots" content="noindex, nofollow" />{% endif %}
->>>>>>> 84090a5a
+{% if staging or assoc.demo or no_robots %}<meta name="robots" content="noindex, nofollow" />{% endif %}