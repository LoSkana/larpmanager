{% extends "base.html" %}
{% load i18n static %}
{% block special %}
    table_csv
{% endblock special %}
{% block meta %}
    <meta name="csrf-token" content="{{ csrf_token }}">
{% endblock meta %}
{% block js %}
    {{ form.media }}
    {% if form.load_js %}
<<<<<<< HEAD
        {% for item in form.load_js %}
            {% with template_name=item|stringformat:"s"|add:".js" %}
                {% include "elements/"|add:template_name %}
            {% endwith %}
        {% endfor %}
=======
        {% with template_name=form.load_js|stringformat:"s"|add:".js" %}
            {% include "elements/helpers/"|add:template_name %}
        {% endwith %}
>>>>>>> b11253b9
    {% endif %}
    <script src="{% static 'node_modules/table2csv/dist/table2csv.js' %}" defer></script>
{% endblock js %}<|MERGE_RESOLUTION|>--- conflicted
+++ resolved
@@ -9,17 +9,11 @@
 {% block js %}
     {{ form.media }}
     {% if form.load_js %}
-<<<<<<< HEAD
         {% for item in form.load_js %}
             {% with template_name=item|stringformat:"s"|add:".js" %}
-                {% include "elements/"|add:template_name %}
+                {% include "elements/helpers/"|add:template_name %}
             {% endwith %}
         {% endfor %}
-=======
-        {% with template_name=form.load_js|stringformat:"s"|add:".js" %}
-            {% include "elements/helpers/"|add:template_name %}
-        {% endwith %}
->>>>>>> b11253b9
     {% endif %}
     <script src="{% static 'node_modules/table2csv/dist/table2csv.js' %}" defer></script>
 {% endblock js %}