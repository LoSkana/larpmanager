--- conflicted
+++ resolved
@@ -457,13 +457,10 @@
 {% blocktrans %}Perform checks on warehouse assignments{% endblocktrans %}
 {% blocktrans %}Manifest{% endblocktrans %}
 {% blocktrans %}Manage loading and deployment status of warehouse items{% endblocktrans %}
-<<<<<<< HEAD
 {% blocktrans %}Rules{% endblocktrans %}
 {% blocktrans %}Manage XP rules{% endblocktrans %}
-=======
 {% blocktrans %}Modifiers{% endblocktrans %}
 {% blocktrans %}Manage XP modifiers{% endblocktrans %}
->>>>>>> fa4e1c45
 {% blocktrans %}Writing{% endblocktrans %}
 {% blocktrans %}Accounting{% endblocktrans %}
 {% blocktrans %}Miscellany{% endblocktrans %}
