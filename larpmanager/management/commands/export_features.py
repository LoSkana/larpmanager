# LarpManager - https://larpmanager.com
# Copyright (C) 2025 Scanagatta Mauro
#
# This file is part of LarpManager and is dual-licensed:
#
# 1. Under the terms of the GNU Affero General Public License (AGPL) version 3,
#    as published by the Free Software Foundation. You may use, modify, and
#    distribute this file under those terms.
#
# 2. Under a commercial license, allowing use in closed-source or proprietary
#    environments without the obligations of the AGPL.
#
# If you have obtained this file under the AGPL, and you make it available over
# a network, you must also make the complete source code available under the same license.
#
# For more information or to purchase a commercial license, contact:
# commercial@larpmanager.com
#
# SPDX-License-Identifier: AGPL-3.0-or-later OR Proprietary
<<<<<<< HEAD
from pathlib import Path
from typing import Any
=======
>>>>>>> 1225b50e

import yaml
from django.core.management.base import BaseCommand
from django.db.models import ForeignKey, ImageField

from larpmanager.models.access import AssociationPermission, EventPermission, PermissionModule
from larpmanager.models.association import AssociationSkin
from larpmanager.models.base import Feature, FeatureModule, PaymentMethod


class Command(BaseCommand):
    help = "Export features to yaml"

    # noinspection PyProtectedMember
<<<<<<< HEAD
    def handle(self, *args: tuple[Any, ...], **options: dict[str, Any]) -> None:  # noqa: C901 - Complex export logic with multiple model types
=======
    def handle(self, *args: tuple, **options: dict) -> None:  # noqa: ARG002
>>>>>>> 1225b50e
        """Export features and related data to YAML fixture files.

        This Django management command exports system configuration data including
        features, permissions, skins, modules, and payment methods to YAML fixture
        files for migration or backup purposes.

        Args:
            *args: Positional arguments from Django management command framework (unused).
            **options: Command line options from Django management command framework (unused).

        Side Effects:
            Creates YAML fixture files in larpmanager/fixtures/ directory:
            - skin.yaml: AssociationSkin configurations
            - module.yaml: FeatureModule definitions
            - feature.yaml: Feature configurations
            - permission_module.yaml: PermissionModule definitions
            - association_permission.yaml: AssociationPermission configurations
            - event_permission.yaml: EventPermission configurations
            - payment_methods.yaml: PaymentMethod configurations

        """
        # Define models to export with their respective fields for serialization
        export_models = {
            "skin": (
                AssociationSkin,
                (
                    "id",
                    "name",
                    "domain",
                    "default_features",
                    "default_css",
                    "default_nation",
                    "default_mandatory_fields",
                    "default_optional_fields",
                ),
            ),
            "module": (FeatureModule, ("name", "slug", "order", "icon")),
            "feature": (
                Feature,
                (
                    "name",
                    "descr",
                    "slug",
                    "overall",
                    "module",
                    "placeholder",
                    "order",
                    "after_text",
                    "after_link",
                    "hidden",
                ),
            ),
            "permission_module": (PermissionModule, ("name", "slug", "order", "icon")),
            "association_permission": (
                AssociationPermission,
                ("name", "descr", "slug", "number", "feature", "config", "hidden", "module"),
            ),
            "event_permission": (
                EventPermission,
                ("name", "descr", "slug", "number", "feature", "config", "hidden", "module"),
            ),
            "payment_methods": (PaymentMethod, ("name", "slug", "instructions", "fields", "profile")),
        }

        # Process each model type and export to YAML fixture files
        for model_name, model_config in export_models.items():
            model_class, field_names = model_config
            data = []

            # Categorize fields by Django field type for proper serialization handling
            m2m_fields = [f.name for f in model_class._meta.many_to_many if f.name in field_names]  # noqa: SLF001  # Django model metadata
            fk_fields = [
                f.name for f in model_class._meta.fields if isinstance(f, ForeignKey) and f.name in field_names  # noqa: SLF001  # Django model metadata
            ]
            img_fields = [
                f.name for f in model_class._meta.fields if isinstance(f, ImageField) and f.name in field_names  # noqa: SLF001  # Django model metadata
            ]

            # Regular fields are all remaining fields except 'id' which is handled separately
            regular_fields = [
                f
                for f in field_names
                if f not in m2m_fields and f not in fk_fields and f not in img_fields and f != "id"
            ]

            # Iterate through all model instances and build fixture data
            for obj in model_class.objects.all().order_by("pk"):
                entry_fields = {}

                # Export regular scalar fields with direct value assignment
                for field in regular_fields:
                    entry_fields[field] = getattr(obj, field)

                # Handle foreign key relationships by extracting slug or string representation
                for field in fk_fields:
                    rel_obj = getattr(obj, field)
                    if rel_obj is None:
                        entry_fields[field] = None
                    else:
                        # Try to get slug from related object, fallback to string representation
                        slug_val = getattr(rel_obj, "slug", None)
                        if slug_val is None and hasattr(rel_obj, "get_slug") and callable(rel_obj.get_slug):
                            slug_val = rel_obj.get_slug()
                        if slug_val is None:
                            try:
                                slug_val = str(rel_obj)
                            except (TypeError, AttributeError):
                                # Final fallback to foreign key ID
                                slug_val = getattr(obj, f"{field}_id")
                        entry_fields[field] = slug_val

                # Handle image fields by storing file path or None
                for field in img_fields:
                    image = getattr(obj, field)
                    entry_fields[field] = image.name if image else None

                # Handle many-to-many relationships as lists of primary keys
                for field in m2m_fields:
                    entry_fields[field] = list(getattr(obj, field).values_list("pk", flat=True))

                # Build Django fixture format entry with model identifier
                entry = {
                    "model": f"{model_class._meta.app_label}.{model_class._meta.model_name}",  # noqa: SLF001  # Django model metadata
                    "fields": entry_fields,
                }
                data.append(entry)

            # Write fixture data to YAML file with readable formatting
            fixture_path = f"larpmanager/fixtures/{model_name}.yaml"
            with Path(fixture_path).open("w") as f:
                yaml.dump(data, f, allow_unicode=True, default_flow_style=False, sort_keys=False)<|MERGE_RESOLUTION|>--- conflicted
+++ resolved
@@ -17,11 +17,7 @@
 # commercial@larpmanager.com
 #
 # SPDX-License-Identifier: AGPL-3.0-or-later OR Proprietary
-<<<<<<< HEAD
 from pathlib import Path
-from typing import Any
-=======
->>>>>>> 1225b50e
 
 import yaml
 from django.core.management.base import BaseCommand
@@ -36,11 +32,7 @@
     help = "Export features to yaml"
 
     # noinspection PyProtectedMember
-<<<<<<< HEAD
-    def handle(self, *args: tuple[Any, ...], **options: dict[str, Any]) -> None:  # noqa: C901 - Complex export logic with multiple model types
-=======
     def handle(self, *args: tuple, **options: dict) -> None:  # noqa: ARG002
->>>>>>> 1225b50e
         """Export features and related data to YAML fixture files.
 
         This Django management command exports system configuration data including
@@ -107,68 +99,90 @@
 
         # Process each model type and export to YAML fixture files
         for model_name, model_config in export_models.items():
-            model_class, field_names = model_config
-            data = []
+            self.process(model_name, model_config)
 
-            # Categorize fields by Django field type for proper serialization handling
-            m2m_fields = [f.name for f in model_class._meta.many_to_many if f.name in field_names]  # noqa: SLF001  # Django model metadata
-            fk_fields = [
-                f.name for f in model_class._meta.fields if isinstance(f, ForeignKey) and f.name in field_names  # noqa: SLF001  # Django model metadata
-            ]
-            img_fields = [
-                f.name for f in model_class._meta.fields if isinstance(f, ImageField) and f.name in field_names  # noqa: SLF001  # Django model metadata
-            ]
+    def process(self, model_name: str, model_config: tuple) -> None:
+        """Process and export a Django model to YAML fixture file.
 
-            # Regular fields are all remaining fields except 'id' which is handled separately
-            regular_fields = [
-                f
-                for f in field_names
-                if f not in m2m_fields and f not in fk_fields and f not in img_fields and f != "id"
-            ]
+        Extracts data from the specified model and exports it to a YAML fixture file,
+        handling different field types (regular, foreign key, many-to-many, image) with
+        appropriate serialization strategies.
 
-            # Iterate through all model instances and build fixture data
-            for obj in model_class.objects.all().order_by("pk"):
-                entry_fields = {}
+        Args:
+            model_name: Name for the output fixture file (e.g., 'feature', 'skin')
+            model_config: Tuple containing (model_class, field_names) where:
+                - model_class: Django model class to export
+                - field_names: Tuple of field names to include in the export
 
-                # Export regular scalar fields with direct value assignment
-                for field in regular_fields:
-                    entry_fields[field] = getattr(obj, field)
+        Side Effects:
+            - Creates/overwrites YAML file at larpmanager/fixtures/{model_name}.yaml
+            - Writes fixture data in Django loaddata-compatible format
 
-                # Handle foreign key relationships by extracting slug or string representation
-                for field in fk_fields:
-                    rel_obj = getattr(obj, field)
-                    if rel_obj is None:
-                        entry_fields[field] = None
-                    else:
-                        # Try to get slug from related object, fallback to string representation
-                        slug_val = getattr(rel_obj, "slug", None)
-                        if slug_val is None and hasattr(rel_obj, "get_slug") and callable(rel_obj.get_slug):
-                            slug_val = rel_obj.get_slug()
-                        if slug_val is None:
-                            try:
-                                slug_val = str(rel_obj)
-                            except (TypeError, AttributeError):
-                                # Final fallback to foreign key ID
-                                slug_val = getattr(obj, f"{field}_id")
-                        entry_fields[field] = slug_val
+        """
+        model_class, field_names = model_config
+        data = []
 
-                # Handle image fields by storing file path or None
-                for field in img_fields:
-                    image = getattr(obj, field)
-                    entry_fields[field] = image.name if image else None
+        # Categorize fields by Django field type for proper serialization handling
+        m2m_fields = [f.name for f in model_class._meta.many_to_many if f.name in field_names]  # noqa: SLF001  # Django model metadata
+        fk_fields = [
+            f.name
+            for f in model_class._meta.fields  # noqa: SLF001
+            if isinstance(f, ForeignKey) and f.name in field_names  # Django model metadata
+        ]
+        img_fields = [
+            f.name
+            for f in model_class._meta.fields  # noqa: SLF001
+            if isinstance(f, ImageField) and f.name in field_names  # Django model metadata
+        ]
 
-                # Handle many-to-many relationships as lists of primary keys
-                for field in m2m_fields:
-                    entry_fields[field] = list(getattr(obj, field).values_list("pk", flat=True))
+        # Regular fields are all remaining fields except 'id' which is handled separately
+        regular_fields = [
+            f for f in field_names if f not in m2m_fields and f not in fk_fields and f not in img_fields and f != "id"
+        ]
 
-                # Build Django fixture format entry with model identifier
-                entry = {
-                    "model": f"{model_class._meta.app_label}.{model_class._meta.model_name}",  # noqa: SLF001  # Django model metadata
-                    "fields": entry_fields,
-                }
-                data.append(entry)
+        # Iterate through all model instances and build fixture data
+        for obj in model_class.objects.all().order_by("pk"):
+            entry_fields = {}
 
-            # Write fixture data to YAML file with readable formatting
-            fixture_path = f"larpmanager/fixtures/{model_name}.yaml"
-            with Path(fixture_path).open("w") as f:
-                yaml.dump(data, f, allow_unicode=True, default_flow_style=False, sort_keys=False)+            # Export regular scalar fields with direct value assignment
+            for field in regular_fields:
+                entry_fields[field] = getattr(obj, field)
+
+            # Handle foreign key relationships by extracting slug or string representation
+            for field in fk_fields:
+                rel_obj = getattr(obj, field)
+                if rel_obj is None:
+                    entry_fields[field] = None
+                else:
+                    # Try to get slug from related object, fallback to string representation
+                    slug_val = getattr(rel_obj, "slug", None)
+                    if slug_val is None and hasattr(rel_obj, "get_slug") and callable(rel_obj.get_slug):
+                        slug_val = rel_obj.get_slug()
+                    if slug_val is None:
+                        try:
+                            slug_val = str(rel_obj)
+                        except (TypeError, AttributeError):
+                            # Final fallback to foreign key ID
+                            slug_val = getattr(obj, f"{field}_id")
+                    entry_fields[field] = slug_val
+
+            # Handle image fields by storing file path or None
+            for field in img_fields:
+                image = getattr(obj, field)
+                entry_fields[field] = image.name if image else None
+
+            # Handle many-to-many relationships as lists of primary keys
+            for field in m2m_fields:
+                entry_fields[field] = list(getattr(obj, field).values_list("pk", flat=True))
+
+            # Build Django fixture format entry with model identifier
+            entry = {
+                "model": f"{model_class._meta.app_label}.{model_class._meta.model_name}",  # noqa: SLF001  # Django model metadata
+                "fields": entry_fields,
+            }
+            data.append(entry)
+
+        # Write fixture data to YAML file with readable formatting
+        fixture_path = f"larpmanager/fixtures/{model_name}.yaml"
+        with Path(fixture_path).open("w") as f:
+            yaml.dump(data, f, allow_unicode=True, default_flow_style=False, sort_keys=False)