# LarpManager - https://larpmanager.com
# Copyright (C) 2025 Scanagatta Mauro
#
# This file is part of LarpManager and is dual-licensed:
#
# 1. Under the terms of the GNU Affero General Public License (AGPL) version 3,
#    as published by the Free Software Foundation. You may use, modify, and
#    distribute this file under those terms.
#
# 2. Under a commercial license, allowing use in closed-source or proprietary
#    environments without the obligations of the AGPL.
#
# If you have obtained this file under the AGPL, and you make it available over
# a network, you must also make the complete source code available under the same license.
#
# For more information or to purchase a commercial license, contact:
# commercial@larpmanager.com
#
# SPDX-License-Identifier: AGPL-3.0-or-later OR Proprietary


from django.contrib.auth import get_user_model
from django.core.management import call_command
from django.core.management.base import BaseCommand

from conftest import clean_enc
from larpmanager.management.commands.utils import check_branch
from larpmanager.models.association import Association, AssociationSkin
from larpmanager.models.base import Feature


class Command(BaseCommand):
    help = "Init DB"

    def handle(self, *args, **options):
        check_branch()

        # Load fixtures
        call_command("import_features")
        call_command("loaddata", "test.yaml", verbosity=0)

        # Re-hash user passwords
        user_model = get_user_model()
        for user in user_model.objects.all():
            user.set_password("banana")
            user.is_active = True
            user.save()

<<<<<<< HEAD
        self.stdout.write("All done.")

        clean_enc()
=======
        # Add exe_events to skin and assoc
        feature = Feature.objects.get(slug="exe_events")
        for skin in AssociationSkin.objects.all():
            skin.default_features.add(feature)
            skin.save()

        for assoc in Association.objects.all():
            assoc.features.add(feature)
            assoc.save()

        self.stdout.write("All done.")
>>>>>>> 4126aaa5
<|MERGE_RESOLUTION|>--- conflicted
+++ resolved
@@ -46,11 +46,6 @@
             user.is_active = True
             user.save()
 
-<<<<<<< HEAD
-        self.stdout.write("All done.")
-
-        clean_enc()
-=======
         # Add exe_events to skin and assoc
         feature = Feature.objects.get(slug="exe_events")
         for skin in AssociationSkin.objects.all():
@@ -62,4 +57,5 @@
             assoc.save()
 
         self.stdout.write("All done.")
->>>>>>> 4126aaa5
+
+        clean_enc()