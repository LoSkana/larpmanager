--- conflicted
+++ resolved
@@ -19,12 +19,8 @@
 # SPDX-License-Identifier: AGPL-3.0-or-later OR Proprietary
 from __future__ import annotations
 
-<<<<<<< HEAD
-import os
+from pathlib import Path
 from typing import Any
-=======
-from pathlib import Path
->>>>>>> a47f3b42
 
 import yaml
 from django.apps import apps
