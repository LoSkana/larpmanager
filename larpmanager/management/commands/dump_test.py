--- conflicted
+++ resolved
@@ -138,34 +138,6 @@
         ]
         subprocess.run(clean_cmd, check=True, env=env)  # noqa: S603
 
-<<<<<<< HEAD
-        # Add schema version marker at the end of dump
-        self._add_schema_version_marker("larpmanager/tests/test_db.sql")
-
-    def _add_schema_version_marker(self, file_path: str) -> None:
-        """Add a SQL comment with the latest migration number as version marker.
-
-        This helps conftest.py verify the dump is up-to-date without querying the DB.
-
-        Args:
-            file_path: Path to the SQL dump file
-        """
-        # Get latest migration file
-        migrations_dir = Path("larpmanager/migrations")
-        migration_files = sorted(migrations_dir.glob("[0-9]*.py"))
-
-        if not migration_files:
-            self.stderr.write(self.style.WARNING("No migrations found"))
-            return
-
-        latest_migration = migration_files[-1].stem
-
-        # Append version marker comment
-        with Path(file_path).open("a", encoding="utf-8") as f:
-            f.write(f"\n\n-- LARPMANAGER_SCHEMA_VERSION: {latest_migration}\n")
-
-        self.stdout.write(self.style.SUCCESS(f"Schema version marker added: {latest_migration}"))
-=======
         # Add schema version marker for test script validation
         migrations_dir = Path("larpmanager/migrations")
         migration_files = sorted(migrations_dir.glob("[0-9]*.py"), key=lambda p: p.name)
@@ -179,5 +151,4 @@
             with sql_file.open("a", encoding="utf-8") as f:
                 f.write(f"\n-- LARPMANAGER_SCHEMA_VERSION: {latest_migration}\n")
 
-        self.stdout.write(self.style.SUCCESS("All done!"))
->>>>>>> e0604a08
+        self.stdout.write(self.style.SUCCESS("All done!"))