# LarpManager - https://larpmanager.com
# Copyright (C) 2025 Scanagatta Mauro
#
# This file is part of LarpManager and is dual-licensed:
#
# 1. Under the terms of the GNU Affero General Public License (AGPL) version 3,
#    as published by the Free Software Foundation. You may use, modify, and
#    distribute this file under those terms.
#
# 2. Under a commercial license, allowing use in closed-source or proprietary
#    environments without the obligations of the AGPL.
#
# If you have obtained this file under the AGPL, and you make it available over
# a network, you must also make the complete source code available under the same license.
#
# For more information or to purchase a commercial license, contact:
# commercial@larpmanager.com
#
# SPDX-License-Identifier: AGPL-3.0-or-later OR Proprietary

import ast
import json
import os
import time
from typing import Any, Optional, Union
from uuid import uuid4

from django.conf import settings as conf_settings
from django.contrib import messages
from django.contrib.auth.decorators import login_required
from django.core.exceptions import ObjectDoesNotExist
from django.core.files.base import ContentFile
from django.core.files.storage import default_storage
from django.db import transaction
from django.forms import Form
from django.http import Http404, HttpRequest, HttpResponse, HttpResponseRedirect, JsonResponse
from django.shortcuts import redirect, render
from django.urls import reverse
from django.utils.translation import gettext_lazy as _
from django.views.decorators.http import require_POST
from PIL import Image

from larpmanager.cache.character import get_character_element_fields, get_event_cache_all
from larpmanager.cache.config import save_single_config
from larpmanager.forms.character import CharacterForm
from larpmanager.forms.member import AvatarForm
from larpmanager.forms.registration import RegistrationCharacterRelForm
from larpmanager.forms.writing import PlayerRelationshipForm
from larpmanager.models.event import EventTextType
from larpmanager.models.form import (
    QuestionApplicable,
    WritingOption,
    WritingQuestion,
)
from larpmanager.models.miscellanea import PlayerRelationship
from larpmanager.models.registration import RegistrationCharacterRel
from larpmanager.models.writing import (
    Character,
    CharacterStatus,
)
from larpmanager.templatetags.show_tags import get_tooltip
from larpmanager.utils.character import (
    check_missing_mandatory,
    get_char_check,
    get_character_relationships,
    get_character_sheet,
)
from larpmanager.utils.common import get_player_relationship
from larpmanager.utils.edit import user_edit
from larpmanager.utils.event import get_event_run
from larpmanager.utils.experience import get_available_ability_px, get_current_ability_px, remove_char_ability
from larpmanager.utils.registration import (
    check_assign_character,
    check_character_maximum,
    get_player_characters,
    registration_find,
)
from larpmanager.utils.text import get_event_text
from larpmanager.utils.writing import char_add_addit
from larpmanager.views.user.casting import casting_details, get_casting_preferences
from larpmanager.views.user.registration import init_form_submitted


def character(request, s, num):
    ctx = get_event_run(request, s, status=True)
    get_char_check(request, ctx, num)

    return _character_sheet(request, ctx)


def _character_sheet(request: HttpRequest, ctx: dict) -> HttpResponse:
    """Display character sheet with visibility and approval checks.

    This function handles the display of character sheets with proper visibility
    checks, approval validation, and contextual data preparation based on user
    permissions and character settings.

    Args:
<<<<<<< HEAD
        request: HTTP request object containing user session and method data
=======
        request: Django HTTP request object containing user session and metadata
>>>>>>> 7ec28e8e
        ctx: Context dictionary containing event, run, character data and permissions

    Returns:
        HttpResponse: Rendered character sheet template or redirect to gallery

    Raises:
<<<<<<< HEAD
        None: Function handles errors through Django messages framework
    """
    # Enable screen mode for character display
    ctx["screen"] = True

    # Check if characters are visible and not in check mode
=======
        Redirect: When character visibility rules are violated or access is denied
    """
    # Enable screen mode for character sheet display
    ctx["screen"] = True

    # Check if characters are visible to regular users (non-staff)
>>>>>>> 7ec28e8e
    if "check" not in ctx and not ctx["show_character"]:
        messages.warning(request, _("Characters are not visible at the moment"))
        return redirect("gallery", s=ctx["run"].get_slug())

<<<<<<< HEAD
    # Check if specific character is hidden and not in check mode
=======
    # Verify individual character visibility settings
>>>>>>> 7ec28e8e
    if "check" not in ctx and ctx["char"]["hide"]:
        messages.warning(request, _("Character not visible"))
        return redirect("gallery", s=ctx["run"].get_slug())

<<<<<<< HEAD
    # Determine visibility level and load appropriate character data
    show_private = "check" in ctx
    if show_private:
        # Load full character data for private/check view
=======
    # Determine access level and load appropriate character data
    show_private = "check" in ctx
    if show_private:
        # Load full character data for staff/admin users
>>>>>>> 7ec28e8e
        get_character_sheet(ctx)
        get_character_relationships(ctx)
        ctx["intro"] = get_event_text(ctx["event"].id, EventTextType.INTRO)
        check_missing_mandatory(ctx)
    else:
<<<<<<< HEAD
        # Load only publicly visible character elements
        ctx["char"].update(get_character_element_fields(ctx, ctx["char"]["id"], only_visible=True))

    # Add casting details and preferences if applicable
=======
        # Load only visible elements for regular users
        ctx["char"].update(get_character_element_fields(ctx, ctx["char"]["id"], only_visible=True))

    # Load casting details and preferences if applicable
>>>>>>> 7ec28e8e
    casting_details(ctx, 0)
    if ctx["casting_show_pref"] and not ctx["char"]["player_id"]:
        ctx["pref"] = get_casting_preferences(ctx["char"]["id"], ctx, 0)

<<<<<<< HEAD
    # Set approval status from event configuration
=======
    # Set character approval configuration for template rendering
>>>>>>> 7ec28e8e
    ctx["approval"] = ctx["event"].get_config("user_character_approval", False)

    return render(request, "larpmanager/event/character.html", ctx)


def character_external(request: HttpRequest, s: str, code: str) -> HttpResponse:
    """Display character sheet via external access token.

<<<<<<< HEAD
    Provides external access to character sheets when enabled for an event.
    Validates the access token and renders the character sheet if valid.

    Args:
        request: Django HTTP request object containing user session and data
=======
    This function provides external access to character sheets when enabled for an event.
    It validates the access token and returns the character sheet view.

    Args:
        request: Django HTTP request object containing user session and metadata
>>>>>>> 7ec28e8e
        s: Event slug identifier used to locate the specific event
        code: External access token for character authentication

    Returns:
<<<<<<< HEAD
        HttpResponse: Rendered character sheet view for the authenticated character

    Raises:
        Http404: If external access is disabled for the event or if the access
                token is invalid/not found in the database
    """
    # Get event context and validate event exists
=======
        HttpResponse: Character sheet view rendered for the authenticated character

    Raises:
        Http404: If external access is disabled for the event or if the provided
                access token is invalid or doesn't match any character
    """
    # Get event and run context from the provided slug
>>>>>>> 7ec28e8e
    ctx = get_event_run(request, s)

    # Check if external access feature is enabled for this event
    if not ctx["event"].get_config("writing_external_access", False):
        raise Http404("external access not active")

<<<<<<< HEAD
    # Attempt to find character with matching access token
=======
    # Attempt to retrieve character using the provided access token
>>>>>>> 7ec28e8e
    try:
        char = ctx["event"].get_elements(Character).get(access_token=code)
    except ObjectDoesNotExist as err:
        raise Http404("invalid code") from err

    # Load all cached event data including characters
    get_event_cache_all(ctx)

<<<<<<< HEAD
    # Verify character exists in cached character data
=======
    # Verify character exists in the cached character list
>>>>>>> 7ec28e8e
    if char.number not in ctx["chars"]:
        messages.warning(request, _("Character not found"))
        return redirect("/")

<<<<<<< HEAD
    # Set up context with character data for template rendering
=======
    # Populate context with character data for template rendering
>>>>>>> 7ec28e8e
    ctx["char"] = ctx["chars"][char.number]
    ctx["character"] = char
    ctx["check"] = 1

    # Render and return the character sheet
    return _character_sheet(request, ctx)


def character_your_link(ctx: dict, char, p: str = None) -> str:
    """Generate a URL link for a character page.

    Args:
        ctx: Context dictionary containing run information with get_slug() method
        char: Character object with number attribute
        p: Optional path parameter to append to the URL

    Returns:
        Complete URL string for the character page
    """
    # Build base URL using character number and run slug
    url = reverse(
        "character",
        kwargs={
            "s": ctx["run"].get_slug(),
            "num": char.number,
        },
    )

    # Append optional path parameter if provided
    if p:
        url += p
    return url


@login_required
<<<<<<< HEAD
def character_your(request: HttpRequest, s: str, p: Optional[str] = None) -> HttpResponse:
    """Display user's character information for a specific event.

    Shows either a single character's details (if user has only one character)
    or a list of characters to choose from (if user has multiple characters).
    Redirects to home if no characters are assigned.
=======
def character_your(request: HttpRequest, s: str, p: str = None) -> HttpResponse:
    """Display user's character information.
>>>>>>> 7ec28e8e

    Shows the character information page for the authenticated user. If the user has
    only one character, redirects directly to that character's page. If multiple
    characters exist, displays a selection list.

    Args:
<<<<<<< HEAD
        request: The HTTP request object containing user session data
        s: Event slug identifier for the specific event
        p: Optional character parameter for additional context or filtering

    Returns:
        HttpResponse: Either a redirect to character details page, character
                     selection template, or redirect to home page

    Raises:
        Redirect: To home page if user has no characters assigned to the event
    """
    # Get event context with signup and status validation
    ctx = get_event_run(request, s, signup=True, status=True)

    # Retrieve all character registrations for this event run
    rcrs = list(ctx["run"].reg.rcrs.select_related("character").all())

    # Handle case where user has no characters assigned
=======
        request: HTTP request object containing user authentication and session data
        s: Event slug identifier for the specific event
        p: Optional character parameter for additional filtering or display options

    Returns:
        HttpResponse: Rendered character template, character selection list, or
                     redirect response if no characters are found

    Raises:
        Redirect: To home page if user has no assigned characters for the event
    """
    # Get event and run context with signup and status validation
    ctx = get_event_run(request, s, signup=True, status=True)

    # Retrieve all registration character relationships for this run
    # Use select_related to optimize database queries for character data
    rcrs = list(ctx["run"].reg.rcrs.select_related("character").all())

    # Handle case where user has no characters assigned to this event
>>>>>>> 7ec28e8e
    if not rcrs:
        messages.error(request, _("You don't have a character assigned for this event") + "!")
        return redirect("home")

    # If user has exactly one character, redirect directly to character page
    if len(rcrs) == 1:
        char = rcrs[0].character
        url = character_your_link(ctx, char, p)
        return HttpResponseRedirect(url)

    # Build character selection list for multiple characters
<<<<<<< HEAD
=======
    # Create URLs and display names for each character option
>>>>>>> 7ec28e8e
    ctx["urls"] = []
    for el in rcrs:
        # Generate URL for each character
        url = character_your_link(ctx, el.character, p)
<<<<<<< HEAD

        # Use custom name if available, otherwise use character name
=======
        # Use custom name if available, otherwise use character's default name
>>>>>>> 7ec28e8e
        char = el.character.name
        if el.custom_name:
            char = el.custom_name

        # Add character name and URL to context
        ctx["urls"].append((char, url))

<<<<<<< HEAD
    # Render character selection template
=======
    # Render character selection template with context data
>>>>>>> 7ec28e8e
    return render(request, "larpmanager/event/character/your.html", ctx)


def character_form(
    request: HttpRequest,
    ctx: dict[str, Any],
    s: str,
    instance: Optional[Union[Character, RegistrationCharacterRel]],
    form_class: type[Form],
) -> HttpResponse:
    """Handle character creation and editing form processing.

    Manages character form submission, validation, saving, and assignment
    with transaction safety and proper message handling.

    Args:
        request: The HTTP request object containing form data
        ctx: Template context dictionary with event and user data
        s: Event slug identifier
        instance: Existing character or registration relation to edit, None for new
        form_class: Django form class to use for character processing

    Returns:
        HttpResponse: Rendered form page or redirect to character detail

    Note:
        Uses atomic transactions to ensure data consistency during save operations.
        Handles both character creation and editing workflows.
    """
    # Initialize form dependencies and set element type for template context
    get_options_dependencies(ctx)
    ctx["elementTyp"] = Character

    if request.method == "POST":
        # Process form submission with uploaded files
        form = form_class(request.POST, request.FILES, instance=instance, ctx=ctx)
        if form.is_valid():
            # Set appropriate success message based on operation type
            if instance:
                mes = _("Informations saved") + "!"
            else:
                mes = _("New character created") + "!"

            # Save character data within atomic transaction
            with transaction.atomic():
                element = form.save(commit=False)
                # Update character with additional processing and context
                mes = _update_character(ctx, element, form, mes, request)
                element.save()

                # Handle character assignment logic
                check_assign_character(request, ctx)

            # Display success message to user
            if mes:
                messages.success(request, mes)

            # Determine character number for redirect
            number = None
            if isinstance(element, Character):
                number = element.number
            elif isinstance(element, RegistrationCharacterRel):
                number = element.character.number
            # Redirect to character detail page
            return redirect("character", s=s, num=number)
    else:
        # Initialize empty form for GET requests
        form = form_class(instance=instance, ctx=ctx)

    # Add form to template context and initialize form state
    ctx["form"] = form
    init_form_submitted(ctx, form, request)

    # Configure form display options from event settings
    ctx["hide_unavailable"] = ctx["event"].get_config("character_form_hide_unavailable", False)

    return render(request, "larpmanager/event/character/edit.html", ctx)


def _update_character(ctx: dict, element: Character, form, mes: str, request) -> str:
    """Update character status based on form data and event configuration.

    Args:
        ctx: Context dictionary containing event and other data
        element: Character instance to update
        form: Form instance with cleaned data
        mes: Current message string
        request: HTTP request object with user information

    Returns:
        Updated message string for user feedback
    """
    # Early return if element is not a Character instance
    if not isinstance(element, Character):
        return

    # Assign current user as player if no player is set
    if not element.player:
        element.player = request.user.member

    # Handle character approval workflow if enabled for this event
    if ctx["event"].get_config("user_character_approval", False):
        # Check if character is in creation/review status and user wants to propose
        if element.status in [CharacterStatus.CREATION, CharacterStatus.REVIEW] and form.cleaned_data["propose"]:
            # Update status to proposed and set appropriate message
            element.status = CharacterStatus.PROPOSED
            mes = _(
                "The character has been proposed to the staff, who will examine it and approve it "
                "or request changes if necessary."
            )
    return mes


@login_required
def character_customize(request: HttpRequest, s: str, num: int) -> HttpResponse:
    """
    Handle character customization form with profile and custom fields.

    Processes character customization requests for registered characters,
    including custom profile image uploads and form handling.

    Args:
        request: HTTP request object containing user session and form data
        s: Event slug identifier for the specific event
        num: Character number identifier within the event

    Returns:
        HttpResponse: Rendered character customization form page

    Raises:
        Http404: If character doesn't belong to the requesting user or
                if character registration relationship doesn't exist
    """
    # Get event context and validate user signup/status requirements
    ctx = get_event_run(request, s, signup=True, status=True)

    # Verify user has access to the specified character
    get_char_check(request, ctx, num, True)

    try:
        # Retrieve character registration relationship with related objects
        rgr = RegistrationCharacterRel.objects.select_related("character", "reg", "reg__member").get(
            reg=ctx["run"].reg, character__number=num
        )

        # Add custom profile image URL to context if available
        if rgr.custom_profile:
            ctx["custom_profile"] = rgr.profile_thumb.url

        # Initialize avatar form if custom character profiles are enabled
        if ctx["event"].get_config("custom_character_profile", False):
            ctx["avatar_form"] = AvatarForm()

        # Render the character customization form
        return character_form(request, ctx, s, rgr, RegistrationCharacterRelForm)
    except ObjectDoesNotExist as err:
        # Raise 404 if character registration relationship not found
        raise Http404("not your char!") from err


@login_required
def character_profile_upload(request: HttpRequest, s: str, num: int) -> JsonResponse:
    """
    Handle character profile image upload via AJAX.

    Processes an uploaded character profile image for a specific character in an event,
    validates the upload, and saves it to storage with a unique filename.

    Args:
        request: HTTP request object containing the uploaded file in POST data
        s: Event slug identifier for the target event
        num: Character number within the event registration

    Returns:
        JsonResponse containing:
            - "res": "ok" on success, "ko" on failure
            - "src": thumbnail URL of uploaded image (on success only)

    Raises:
        ObjectDoesNotExist: When character registration relationship is not found
    """
    # Validate request method is POST
    if not request.method == "POST":
        return JsonResponse({"res": "ko"})

    # Validate uploaded file using form
    form = AvatarForm(request.POST, request.FILES)
    if not form.is_valid():
        return JsonResponse({"res": "ko"})

    # Get event context and validate user permissions
    ctx = get_event_run(request, s, signup=True)
    registration_find(ctx["run"], request.user)
    get_char_check(request, ctx, num, True)

    # Retrieve character registration relationship
    try:
        rgr = RegistrationCharacterRel.objects.select_related("character", "reg", "reg__member").get(
            reg=ctx["run"].reg, character__number=num
        )
    except ObjectDoesNotExist:
        return JsonResponse({"res": "ko"})

    # Process uploaded image and generate unique filename
    img = form.cleaned_data["image"]
    ext = img.name.split(".")[-1]

    # Create unique file path with registration ID and UUID
    n_path = f"registration/{rgr.pk}_{uuid4().hex}.{ext}"
    path = default_storage.save(n_path, ContentFile(img.read()))

    # Save profile path to database atomically
    with transaction.atomic():
        rgr.custom_profile = path
        rgr.save()

    return JsonResponse({"res": "ok", "src": rgr.profile_thumb.url})


@login_required
def character_profile_rotate(request: HttpRequest, s: str, num: int, r: int) -> JsonResponse:
    """
    Rotate character profile image by specified degrees.

    Args:
        request (HttpRequest): HTTP request object containing user session
        s (str): Event slug identifier
        num (int): Character number identifier
        r (int): Rotation direction (1 for 90°, else -90°)

    Returns:
        JsonResponse: Dictionary with 'res' status ('ok'/'ko') and 'src' URL if successful

    Raises:
        ObjectDoesNotExist: When character registration relationship not found
    """
    # Get event context and validate character access permissions
    ctx = get_event_run(request, s, signup=True, status=True)
    get_char_check(request, ctx, num, True)

    # Retrieve character registration relationship with related objects
    try:
        rgr = RegistrationCharacterRel.objects.select_related("character", "reg", "reg__member").get(
            reg=ctx["run"].reg, character__number=num
        )
    except ObjectDoesNotExist:
        return JsonResponse({"res": "ko"})

    # Validate that character has a custom profile image
    path = str(rgr.custom_profile)
    if not path:
        return JsonResponse({"res": "ko"})

    # Open and rotate the image based on direction parameter
    path = os.path.join(conf_settings.MEDIA_ROOT, path)
    im = Image.open(path)
    if r == 1:
        out = im.rotate(90)
    else:
        out = im.rotate(-90)

    # Generate unique filename and save rotated image
    ext = path.split(".")[-1]
    n_path = f"{os.path.dirname(path)}/{rgr.pk}_{uuid4().hex}.{ext}"
    out.save(n_path)

    # Update database with new image path atomically
    with transaction.atomic():
        rgr.custom_profile = n_path
        rgr.save()

    return JsonResponse({"res": "ok", "src": rgr.profile_thumb.url})


@login_required
def character_list(request: HttpRequest, s: str) -> HttpResponse:
    """
    Display list of player's characters for an event with customization fields.

    This view retrieves and displays all characters belonging to the current user
    for a specific event, including any custom character fields and configuration
    settings such as character limits and approval requirements.

    Args:
        request: HTTP request object containing user and session information
        s: Event slug identifier used to retrieve the specific event

    Returns:
        HttpResponse: Rendered character list template with character data,
                     custom fields, and event configuration context

    Raises:
        Http404: If event with given slug is not found or user lacks access
    """
    # Get event context with required permissions and status checks
    ctx = get_event_run(request, s, status=True, signup=True, slug="user_character")

    # Retrieve all characters belonging to the current user for this event
    ctx["list"] = get_player_characters(request.user.member, ctx["event"])

    # Add additional character configuration data to context
    char_add_addit(ctx)

    # Process each character to add custom fields if character feature is enabled
    for el in ctx["list"]:
        if "character" in ctx["features"]:
            # Get visible custom fields for this specific character
            res = get_character_element_fields(ctx, el.id, only_visible=True)
            el.fields = res["fields"]
            ctx.update(res)

    # Check character creation limits and add to context
    check, _max_chars = check_character_maximum(ctx["event"], request.user.member)
    ctx["char_maximum"] = check

    # Add event-specific configuration for character approval and assignment count
    ctx["approval"] = ctx["event"].get_config("user_character_approval", False)
    ctx["assigned"] = RegistrationCharacterRel.objects.filter(reg_id=ctx["run"].reg.id).count()

    # Render the character list template with all context data
    return render(request, "larpmanager/event/character/list.html", ctx)


@login_required
def character_create(request: HttpRequest, s: str) -> HttpResponse:
    """
    Handle character creation with maximum character validation.

    Validates that the user hasn't exceeded their maximum character limit for the event,
    then renders the character creation form or redirects to character list if limit reached.

    Args:
        request: HTTP request object containing user session and form data
        s: Event slug identifier for the specific event

    Returns:
        HttpResponse: Character creation form page or redirect to character list

    Raises:
        Http404: If event is not found or user lacks access permissions
    """
    # Get event context with status and signup validation
    ctx = get_event_run(request, s, status=True, signup=True, slug="user_character")

    # Check if user has reached maximum character limit for this event
    check, _max_chars = check_character_maximum(ctx["event"], request.user.member)
    if check:
        # User has reached limit - show success message and redirect
        messages.success(request, _("You have reached the maximum number of characters that can be created"))
        return redirect("character_list", s=s)

    # Set context class name for template rendering
    ctx["class_name"] = "character"

    # Render character creation form
    return character_form(request, ctx, s, None, CharacterForm)


@login_required
def character_edit(request: HttpRequest, s: str, num: int) -> HttpResponse:
    """
    Handle character editing form for specific character.

    Args:
        request (HttpRequest): HTTP request object containing user data and session info
        s (str): Event slug identifier for the specific event
        num (int): Character number/ID to identify which character to edit

    Returns:
        HttpResponse: Rendered character editing form page

    Raises:
        Http404: If character or event is not found
        PermissionDenied: If user lacks permission to edit the character
    """
    # Get event context with status and signup validation
    ctx = get_event_run(request, s, status=True, signup=True)

    # Validate character access and editing permissions
    get_char_check(request, ctx, num, True)

    # Render the character editing form with validated context
    return character_form(request, ctx, s, ctx["character"], CharacterForm)


def get_options_dependencies(ctx: dict) -> None:
    """Populate context with dependencies for writing options based on character questions.

    Args:
        ctx: Context dictionary containing 'features' and 'event' keys.
             Will be modified to include 'dependencies' key.

    Returns:
        None: Modifies ctx in place by adding dependencies mapping.
    """
    # Initialize empty dependencies dictionary in context
    ctx["dependencies"] = {}

    # Early return if character feature is not enabled
    if "character" not in ctx["features"]:
        return

    # Get all writing questions for the event, ordered by their sequence
    que = ctx["event"].get_elements(WritingQuestion).order_by("order")

    # Filter to only character-applicable questions
    que = que.filter(applicable=QuestionApplicable.CHARACTER)
    question_idxs = que.values_list("id", flat=True)

    # Get all writing options that belong to the filtered questions
    que = ctx["event"].get_elements(WritingOption).filter(question_id__in=question_idxs)

    # Process options that have requirements and build dependency mapping
    for el in que.filter(requirements__isnull=False).distinct():
        ctx["dependencies"][el.id] = list(el.requirements.values_list("id", flat=True))


@login_required
def character_assign(request: HttpRequest, s: str, num: int) -> HttpResponse:
    """
    Assign character to user's registration if not already assigned.

    This function handles the assignment of a character to a user's event registration.
    It checks if the user already has an assigned character and prevents duplicate
    assignments while providing appropriate feedback messages.

    Args:
        request (HttpRequest): The HTTP request object containing user and session data
        s (str): Event slug identifier used to locate the specific event
        num (int): Character number/ID to be assigned to the user's registration

    Returns:
        HttpResponse: Redirect response to the character list page for the event

    Raises:
        Various exceptions may be raised by get_event_run() or get_char_check()
        depending on validation failures or missing data.
    """
    # Get event context and validate user signup status
    ctx = get_event_run(request, s, signup=True, status=True)

    # Validate character access and permissions
    get_char_check(request, ctx, num, True)

    # Check if user already has an assigned character for this registration
    if RegistrationCharacterRel.objects.filter(reg_id=ctx["run"].reg.id).exists():
        messages.warning(request, _("You already have an assigned character"))
    else:
        # Create new character assignment relationship
        RegistrationCharacterRel.objects.create(reg_id=ctx["run"].reg.id, character_id=ctx["character"].id)
        messages.success(request, _("Assigned character!"))

    # Redirect back to character list for this event
    return redirect("character_list", s=s)


@login_required
<<<<<<< HEAD
def character_abilities(request: HttpRequest, s: str, num: str) -> HttpResponse:
=======
def character_abilities(request: HttpRequest, s: str, num: int) -> HttpResponse:
>>>>>>> 7ec28e8e
    """
    Display character abilities with available and current abilities organized by type.

    This view handles both GET requests (displaying abilities) and POST requests
    (saving ability changes). It organizes abilities by type and provides undo
<<<<<<< HEAD
    functionality for recent changes.

    Args:
        request: The HTTP request object containing user data and form submissions
        s: The event slug identifier for the current event
        num: The character number/identifier for the specific character

    Returns:
        HttpResponse: Rendered template with character abilities data or redirect
                     after successful POST submission

    Raises:
        Http404: If character or event is not found (handled by check_char_abilities)
        PermissionDenied: If user lacks access to character (handled by check_char_abilities)
    """
    # Initialize context with character and permission validation
=======
    functionality for ability modifications.

    Args:
        request: The HTTP request object containing user data and method info
        s: The event slug identifier for the current event
        num: The character number/ID to display abilities for

    Returns:
        HttpResponse: Rendered template with character abilities data, or redirect
                     after successful POST operation

    Raises:
        Http404: If character or event is not found (via check_char_abilities)
        PermissionDenied: If user lacks permission to view character abilities
    """
    # Initialize context with character and permission checks
>>>>>>> 7ec28e8e
    ctx = check_char_abilities(request, s, num)

    # Build available abilities dictionary organized by ability type
    ctx["available"] = {}
    for ability in get_available_ability_px(ctx["character"]):
        # Create type entry if it doesn't exist
        if ability.typ_id not in ctx["available"]:
            ctx["available"][ability.typ_id] = {"name": ability.typ.name, "order": ability.typ.id, "list": {}}
<<<<<<< HEAD
        # Add ability to the type's list with cost information
        ctx["available"][ability.typ_id]["list"][ability.id] = f"{ability.name} - {ability.cost}"

    # Build current character abilities dictionary organized by type name
=======
        # Add ability with name and cost to the type's list
        ctx["available"][ability.typ_id]["list"][ability.id] = f"{ability.name} - {ability.cost}"

    # Build current character abilities organized by type name
>>>>>>> 7ec28e8e
    ctx["sheet_abilities"] = {}
    for el in get_current_ability_px(ctx["character"]):
        # Create type list if it doesn't exist
        if el.typ.name not in ctx["sheet_abilities"]:
            ctx["sheet_abilities"][el.typ.name] = []
<<<<<<< HEAD
        # Add ability to the character's current abilities
=======
        # Add ability to the type's list
>>>>>>> 7ec28e8e
        ctx["sheet_abilities"][el.typ.name].append(el)

    # Handle POST request for saving ability changes
    if request.method == "POST":
        _save_character_abilities(ctx, request)
<<<<<<< HEAD
        # Redirect to prevent duplicate submissions on refresh
        return redirect(request.path_info)

    # Create ordered list of ability types for template rendering
=======
        # Redirect to prevent duplicate submissions
        return redirect(request.path_info)

    # Create ordered list of available types for template rendering
>>>>>>> 7ec28e8e
    ctx["type_available"] = {
        typ_id: data["name"] for typ_id, data in sorted(ctx["available"].items(), key=lambda x: x[1]["order"])
    }

    # Add undo functionality for recent ability changes
    ctx["undo_abilities"] = get_undo_abilities(request, ctx, ctx["character"])

    # Render the abilities template with all context data
    return render(request, "larpmanager/event/character/abilities.html", ctx)


def check_char_abilities(request: HttpRequest, s: str, num: int) -> dict:
    """Check if character abilities can be modified and validate access.

    Args:
        request: HTTP request object containing user and session data
        s: Event slug identifier for the target event
        num: Character number/identifier to validate

    Returns:
        dict: Context dictionary containing event, run, and validation data

    Raises:
        Http404: If user doesn't have permission to select abilities
    """
    # Get event run context with signup and status validation
    ctx = get_event_run(request, s, signup=True, status=True)

    # Use parent event if this is a child event
    event = ctx["event"]
    if event.parent:
        event = event.parent

    # Verify user has permission to select abilities for this event
    if not event.get_config("px_user", False):
        raise Http404("ehm.")

    # Validate character access and permissions for the user
    get_char_check(request, ctx, num, True)

    return ctx


@login_required
def character_abilities_del(request: HttpRequest, s: str, num: int, id_del: int) -> HttpResponse:
    """
    Remove character ability with validation and dependency handling.

    Validates that the ability can be removed within the undo window and handles
    the removal transaction atomically. Provides user feedback via messages.

    Args:
        request: HTTP request object containing user session and data
        s: Event slug identifier for the specific event
        num: Character number identifier within the event
        id_del: Ability ID to delete from the character

    Returns:
        HttpResponse: Redirect response to character abilities page

    Raises:
        Http404: If ability is outside the allowed undo window or not found

    Note:
        Uses atomic transaction to ensure data consistency during ability removal.
        Success message is displayed to user after successful removal.
    """
    # Validate character access and retrieve context data
    ctx = check_char_abilities(request, s, num)

    # Get list of abilities that can be undone within the time window
    undo_abilities = get_undo_abilities(request, ctx, ctx["character"])

    # Check if the requested ability is within the undo window
    if id_del not in undo_abilities:
        raise Http404("ability out of undo window")

    # Perform atomic removal operation to maintain data consistency
    with transaction.atomic():
        remove_char_ability(ctx["character"], id_del)
        ctx["character"].save()

    # Provide user feedback on successful removal
    messages.success(request, _("Ability removed") + "!")

    # Redirect back to character abilities page
    return redirect("character_abilities", s=ctx["run"].get_slug(), num=ctx["character"].number)


def _save_character_abilities(ctx: dict, request: HttpRequest) -> None:
    """
    Process character ability selection and save to character.

    Validates the selected ability type and ID from the request, checks if the
    selection is valid against available abilities, and adds the ability to
    the character's ability list within a database transaction.

    Args:
        ctx: Context dictionary containing character object and available abilities
            with structure: {"character": Character, "available": {type_id: {"list": [ability_ids]}}}
        request: HTTP request object containing POST data with ability_type and ability_select

    Returns:
        None

    Side Effects:
        - Adds ability to character's px_ability_list
        - Shows success/error messages to user
        - Calls get_undo_abilities for undo functionality
    """
    # Extract and validate ability type from request
    selected_type = request.POST.get("ability_type")
    if not selected_type:
        messages.error(request, _("Ability type missing"))
        return

    selected_type = int(selected_type)

    # Extract and validate ability ID from request
    selected_id = request.POST.get("ability_select")
    if not selected_id:
        messages.error(request, _("Ability missing"))
        return

    selected_id = int(selected_id)

    # Verify the selection is valid against available abilities
    if selected_type not in ctx["available"] or selected_id not in ctx["available"][selected_type]["list"]:
        messages.error(request, _("Selezione non valida"))
        return

    # Save the ability to character within atomic transaction
    with transaction.atomic():
        ctx["character"].px_ability_list.add(selected_id)
        ctx["character"].save()
    messages.success(request, _("Ability acquired") + "!")

    # Setup undo functionality for the added ability
    get_undo_abilities(request, ctx, ctx["character"], selected_id)


def get_undo_abilities(request, ctx: dict, char, new_ability_id: int | None = None) -> list[int]:
    """Get list of recently acquired abilities that can be undone.

    Retrieves abilities that were acquired within the undo time window and can
    be reverted. Automatically cleans up expired entries and optionally tracks
    a newly acquired ability.

    Args:
        request: HTTP request object for the current session.
        ctx: Context dictionary containing event configuration data.
        char: Character object to check for undoable abilities.
        new_ability_id: ID of newly acquired ability to track for undo.

    Returns:
        List of ability IDs that can be undone within the time window.

    Note:
        The undo time window is configured per event via 'px_undo' setting
        and is measured in hours.
    """
    # Get undo time window in hours from event configuration
    px_undo = int(ctx["event"].get_config("px_undo", 0))

    # Retrieve stored map of recently added abilities with timestamps
    config_name = f"added_px_{char.id}"
    val = char.get_config(config_name, "{}")
    added_map = ast.literal_eval(val)

    # Calculate current timestamp for comparison
    current_time = int(time.time())

    # Clean expired abilities that are outside the undo time window
    for key in list(added_map.keys()):
        if added_map[key] < current_time - px_undo * 3600:
            del added_map[key]

    # Track newly acquired ability if provided and undo is enabled
    if px_undo and new_ability_id:
        added_map[str(new_ability_id)] = current_time
        save_single_config(char, config_name, json.dumps(added_map))

    # Convert string keys to integers and return list of undoable ability IDs
    return [int(k) for k in added_map.keys()]


@login_required
def character_relationships(request: HttpRequest, s: str, num: int) -> HttpResponse:
    """
    Display character relationships with other characters in the event.

<<<<<<< HEAD
    This view shows all the relationships that a character has established with
    other characters participating in the same event run. It displays the target
    character information along with the relationship description text.

    Args:
        request (HttpRequest): The HTTP request object containing user session data
        s (str): The event slug identifier used to locate the specific event
        num (int): The character number within the event to display relationships for

    Returns:
        HttpResponse: Rendered template showing character relationships with context data
            including relationship text, target character info, and dynamic font sizing

    Raises:
        Http404: If the event, run, or character cannot be found or accessed
        PermissionDenied: If the user lacks permission to view the character
    """
    # Get event context and validate user permissions for the event/run
=======
    This function retrieves and displays all relationships that a character has
    with other characters in the same event run. It handles missing characters
    gracefully and calculates font sizes based on relationship text length.

    Args:
        request: HTTP request object containing user session and data
        s: Event slug identifier for URL routing
        num: Character number to display relationships for

    Returns:
        HttpResponse: Rendered template showing character relationships with
                     relationship text and dynamically sized fonts

    Raises:
        Http404: If event, run, or character access is denied
        PermissionDenied: If user lacks permission to view character
    """
    # Get event context and validate user access to event and character
>>>>>>> 7ec28e8e
    ctx = get_event_run(request, s, status=True, signup=True)

    # Validate character access and ensure user can view this specific character
    get_char_check(request, ctx, num, True)

<<<<<<< HEAD
    # Load all event cache data including characters, registrations, etc.
=======
    # Load all cached event data for performance
>>>>>>> 7ec28e8e
    get_event_cache_all(ctx)

    # Initialize relationships list in context
    ctx["rel"] = []

<<<<<<< HEAD
    # Query all relationships for this character's player in the current run
    # Select related fields to minimize database queries
=======
    # Query player relationships for the current character's player in this run
>>>>>>> 7ec28e8e
    que = PlayerRelationship.objects.select_related("target", "reg", "reg__member").filter(
        reg__member_id=ctx["char"]["player_id"], reg__run=ctx["run"]
    )

<<<<<<< HEAD
    # Process each relationship to build display data
    for tg_num, text in que.values_list("target__number", "text"):
        # Check if target character is already in cached characters
        if "chars" in ctx and tg_num in ctx["chars"]:
            show = ctx["chars"][tg_num]
        else:
            # Fallback: query character directly if not in cache
=======
    # Process each relationship and build display data
    for tg_num, text in que.values_list("target__number", "text"):
        # Try to get character data from cache first for performance
        if "chars" in ctx and tg_num in ctx["chars"]:
            show = ctx["chars"][tg_num]
        else:
            # Fallback to database query if not in cache
>>>>>>> 7ec28e8e
            try:
                ch = Character.objects.select_related("event", "player").get(event=ctx["event"], number=tg_num)
                show = ch.show(ctx["run"])
            except ObjectDoesNotExist:
                # Skip relationships to non-existent characters
                continue

<<<<<<< HEAD
        # Add relationship text and calculate dynamic font size based on text length
=======
        # Add relationship text and calculate dynamic font size
>>>>>>> 7ec28e8e
        show["text"] = text
        # Font size decreases as text length increases (min ~80%, max 100%)
        show["font_size"] = int(100 - ((len(text) / 50) * 4))
        ctx["rel"].append(show)

    return render(request, "larpmanager/event/character/relationships.html", ctx)


@login_required
def character_relationships_edit(request: HttpRequest, s: str, num: int, oth: int) -> HttpResponse:
    """
    Handle editing of character relationship with another character.

    Args:
        request: HTTP request object containing user data and form submissions
        s: Event slug identifier for the current event
        num: Primary character number whose relationships are being edited
        oth: Other character number for the relationship target (0 for new relationship)

    Returns:
        HttpResponse: Either a redirect to character relationships page on success,
                     or the relationship edit form template on GET/validation failure

    Raises:
        Http404: If event, run, or character is not found
        PermissionDenied: If user lacks permission to edit this character
    """
    # Get event context and verify user has access to event with signup permissions
    ctx = get_event_run(request, s, status=True, signup=True)

    # Verify user has permission to edit the specified character
    get_char_check(request, ctx, num, True)

    # Initialize relationship context - None for new relationships
    ctx["relationship"] = None

    # If editing existing relationship (oth != 0), load the relationship data
    if oth != 0:
        get_player_relationship(ctx, oth)

    # Process form submission and handle save/validation
    # Returns True if form was successfully saved
    if user_edit(request, ctx, PlayerRelationshipForm, "relationship", oth):
        # Redirect to character relationships overview page on successful save
        return redirect("character_relationships", s=ctx["run"].get_slug(), num=ctx["char"]["number"])

    # Render edit form template for GET requests or validation errors
    return render(request, "larpmanager/orga/edit.html", ctx)


@require_POST
def show_char(request: HttpRequest, s: str) -> JsonResponse:
    """Display character information in a tooltip format.

    Retrieves and displays character details based on search parameters from POST data.
    The search must be prefixed with #, @, or ^ followed by a character number.

    Args:
        request: The HTTP request object containing POST data with search text
        s: String parameter used to identify the event/run context

    Returns:
        JsonResponse containing HTML content with character tooltip information

    Raises:
        Http404: If search format is invalid, character number is not found,
                or character doesn't exist in the current context
    """
    # Get event context and populate character cache
    ctx = get_event_run(request, s)
    get_event_cache_all(ctx)

    # Extract and validate search parameter from POST data
    search = request.POST.get("text", "").strip()
    if not search.startswith(("#", "@", "^")):
        raise Http404(f"malformed request {search}")

    # Parse character number from search string
    search = int(search[1:])
    if not search:
        raise Http404(f"not valid search {search}")

    # Verify character exists in current context
    if search not in ctx["chars"]:
        raise Http404(f"not present char number {search}")

    # Retrieve character and generate tooltip content
    ch = ctx["chars"][search]
    tooltip = get_tooltip(ctx, ch)

    # Return formatted JSON response with character information
    return JsonResponse({"content": f"<div class='show_char'>{tooltip}</div>"})<|MERGE_RESOLUTION|>--- conflicted
+++ resolved
@@ -96,81 +96,46 @@
     permissions and character settings.
 
     Args:
-<<<<<<< HEAD
-        request: HTTP request object containing user session and method data
-=======
         request: Django HTTP request object containing user session and metadata
->>>>>>> 7ec28e8e
         ctx: Context dictionary containing event, run, character data and permissions
 
     Returns:
         HttpResponse: Rendered character sheet template or redirect to gallery
 
     Raises:
-<<<<<<< HEAD
-        None: Function handles errors through Django messages framework
-    """
-    # Enable screen mode for character display
-    ctx["screen"] = True
-
-    # Check if characters are visible and not in check mode
-=======
         Redirect: When character visibility rules are violated or access is denied
     """
     # Enable screen mode for character sheet display
     ctx["screen"] = True
 
     # Check if characters are visible to regular users (non-staff)
->>>>>>> 7ec28e8e
     if "check" not in ctx and not ctx["show_character"]:
         messages.warning(request, _("Characters are not visible at the moment"))
         return redirect("gallery", s=ctx["run"].get_slug())
 
-<<<<<<< HEAD
-    # Check if specific character is hidden and not in check mode
-=======
     # Verify individual character visibility settings
->>>>>>> 7ec28e8e
     if "check" not in ctx and ctx["char"]["hide"]:
         messages.warning(request, _("Character not visible"))
         return redirect("gallery", s=ctx["run"].get_slug())
 
-<<<<<<< HEAD
-    # Determine visibility level and load appropriate character data
-    show_private = "check" in ctx
-    if show_private:
-        # Load full character data for private/check view
-=======
     # Determine access level and load appropriate character data
     show_private = "check" in ctx
     if show_private:
         # Load full character data for staff/admin users
->>>>>>> 7ec28e8e
         get_character_sheet(ctx)
         get_character_relationships(ctx)
         ctx["intro"] = get_event_text(ctx["event"].id, EventTextType.INTRO)
         check_missing_mandatory(ctx)
     else:
-<<<<<<< HEAD
-        # Load only publicly visible character elements
-        ctx["char"].update(get_character_element_fields(ctx, ctx["char"]["id"], only_visible=True))
-
-    # Add casting details and preferences if applicable
-=======
         # Load only visible elements for regular users
         ctx["char"].update(get_character_element_fields(ctx, ctx["char"]["id"], only_visible=True))
 
     # Load casting details and preferences if applicable
->>>>>>> 7ec28e8e
     casting_details(ctx, 0)
     if ctx["casting_show_pref"] and not ctx["char"]["player_id"]:
         ctx["pref"] = get_casting_preferences(ctx["char"]["id"], ctx, 0)
 
-<<<<<<< HEAD
-    # Set approval status from event configuration
-=======
     # Set character approval configuration for template rendering
->>>>>>> 7ec28e8e
     ctx["approval"] = ctx["event"].get_config("user_character_approval", False)
 
     return render(request, "larpmanager/event/character.html", ctx)
@@ -179,32 +144,15 @@
 def character_external(request: HttpRequest, s: str, code: str) -> HttpResponse:
     """Display character sheet via external access token.
 
-<<<<<<< HEAD
-    Provides external access to character sheets when enabled for an event.
-    Validates the access token and renders the character sheet if valid.
-
-    Args:
-        request: Django HTTP request object containing user session and data
-=======
     This function provides external access to character sheets when enabled for an event.
     It validates the access token and returns the character sheet view.
 
     Args:
         request: Django HTTP request object containing user session and metadata
->>>>>>> 7ec28e8e
         s: Event slug identifier used to locate the specific event
         code: External access token for character authentication
 
     Returns:
-<<<<<<< HEAD
-        HttpResponse: Rendered character sheet view for the authenticated character
-
-    Raises:
-        Http404: If external access is disabled for the event or if the access
-                token is invalid/not found in the database
-    """
-    # Get event context and validate event exists
-=======
         HttpResponse: Character sheet view rendered for the authenticated character
 
     Raises:
@@ -212,18 +160,13 @@
                 access token is invalid or doesn't match any character
     """
     # Get event and run context from the provided slug
->>>>>>> 7ec28e8e
     ctx = get_event_run(request, s)
 
     # Check if external access feature is enabled for this event
     if not ctx["event"].get_config("writing_external_access", False):
         raise Http404("external access not active")
 
-<<<<<<< HEAD
-    # Attempt to find character with matching access token
-=======
     # Attempt to retrieve character using the provided access token
->>>>>>> 7ec28e8e
     try:
         char = ctx["event"].get_elements(Character).get(access_token=code)
     except ObjectDoesNotExist as err:
@@ -232,40 +175,20 @@
     # Load all cached event data including characters
     get_event_cache_all(ctx)
 
-<<<<<<< HEAD
-    # Verify character exists in cached character data
-=======
     # Verify character exists in the cached character list
->>>>>>> 7ec28e8e
     if char.number not in ctx["chars"]:
         messages.warning(request, _("Character not found"))
         return redirect("/")
 
-<<<<<<< HEAD
-    # Set up context with character data for template rendering
-=======
     # Populate context with character data for template rendering
->>>>>>> 7ec28e8e
     ctx["char"] = ctx["chars"][char.number]
     ctx["character"] = char
     ctx["check"] = 1
 
-    # Render and return the character sheet
     return _character_sheet(request, ctx)
 
 
-def character_your_link(ctx: dict, char, p: str = None) -> str:
-    """Generate a URL link for a character page.
-
-    Args:
-        ctx: Context dictionary containing run information with get_slug() method
-        char: Character object with number attribute
-        p: Optional path parameter to append to the URL
-
-    Returns:
-        Complete URL string for the character page
-    """
-    # Build base URL using character number and run slug
+def character_your_link(ctx, char, p=None):
     url = reverse(
         "character",
         kwargs={
@@ -273,51 +196,20 @@
             "num": char.number,
         },
     )
-
-    # Append optional path parameter if provided
     if p:
         url += p
     return url
 
 
 @login_required
-<<<<<<< HEAD
-def character_your(request: HttpRequest, s: str, p: Optional[str] = None) -> HttpResponse:
-    """Display user's character information for a specific event.
-
-    Shows either a single character's details (if user has only one character)
-    or a list of characters to choose from (if user has multiple characters).
-    Redirects to home if no characters are assigned.
-=======
 def character_your(request: HttpRequest, s: str, p: str = None) -> HttpResponse:
     """Display user's character information.
->>>>>>> 7ec28e8e
 
     Shows the character information page for the authenticated user. If the user has
     only one character, redirects directly to that character's page. If multiple
     characters exist, displays a selection list.
 
     Args:
-<<<<<<< HEAD
-        request: The HTTP request object containing user session data
-        s: Event slug identifier for the specific event
-        p: Optional character parameter for additional context or filtering
-
-    Returns:
-        HttpResponse: Either a redirect to character details page, character
-                     selection template, or redirect to home page
-
-    Raises:
-        Redirect: To home page if user has no characters assigned to the event
-    """
-    # Get event context with signup and status validation
-    ctx = get_event_run(request, s, signup=True, status=True)
-
-    # Retrieve all character registrations for this event run
-    rcrs = list(ctx["run"].reg.rcrs.select_related("character").all())
-
-    # Handle case where user has no characters assigned
-=======
         request: HTTP request object containing user authentication and session data
         s: Event slug identifier for the specific event
         p: Optional character parameter for additional filtering or display options
@@ -337,7 +229,6 @@
     rcrs = list(ctx["run"].reg.rcrs.select_related("character").all())
 
     # Handle case where user has no characters assigned to this event
->>>>>>> 7ec28e8e
     if not rcrs:
         messages.error(request, _("You don't have a character assigned for this event") + "!")
         return redirect("home")
@@ -349,32 +240,17 @@
         return HttpResponseRedirect(url)
 
     # Build character selection list for multiple characters
-<<<<<<< HEAD
-=======
     # Create URLs and display names for each character option
->>>>>>> 7ec28e8e
     ctx["urls"] = []
     for el in rcrs:
-        # Generate URL for each character
         url = character_your_link(ctx, el.character, p)
-<<<<<<< HEAD
-
-        # Use custom name if available, otherwise use character name
-=======
         # Use custom name if available, otherwise use character's default name
->>>>>>> 7ec28e8e
         char = el.character.name
         if el.custom_name:
             char = el.custom_name
-
-        # Add character name and URL to context
         ctx["urls"].append((char, url))
 
-<<<<<<< HEAD
-    # Render character selection template
-=======
     # Render character selection template with context data
->>>>>>> 7ec28e8e
     return render(request, "larpmanager/event/character/your.html", ctx)
 
 
@@ -454,32 +330,15 @@
     return render(request, "larpmanager/event/character/edit.html", ctx)
 
 
-def _update_character(ctx: dict, element: Character, form, mes: str, request) -> str:
-    """Update character status based on form data and event configuration.
-
-    Args:
-        ctx: Context dictionary containing event and other data
-        element: Character instance to update
-        form: Form instance with cleaned data
-        mes: Current message string
-        request: HTTP request object with user information
-
-    Returns:
-        Updated message string for user feedback
-    """
-    # Early return if element is not a Character instance
+def _update_character(ctx, element, form, mes, request):
     if not isinstance(element, Character):
         return
 
-    # Assign current user as player if no player is set
     if not element.player:
         element.player = request.user.member
 
-    # Handle character approval workflow if enabled for this event
     if ctx["event"].get_config("user_character_approval", False):
-        # Check if character is in creation/review status and user wants to propose
         if element.status in [CharacterStatus.CREATION, CharacterStatus.REVIEW] and form.cleaned_data["propose"]:
-            # Update status to proposed and set appropriate message
             element.status = CharacterStatus.PROPOSED
             mes = _(
                 "The character has been proposed to the staff, who will examine it and approve it "
@@ -489,49 +348,37 @@
 
 
 @login_required
-def character_customize(request: HttpRequest, s: str, num: int) -> HttpResponse:
+def character_customize(request, s, num):
     """
     Handle character customization form with profile and custom fields.
 
-    Processes character customization requests for registered characters,
-    including custom profile image uploads and form handling.
-
-    Args:
-        request: HTTP request object containing user session and form data
-        s: Event slug identifier for the specific event
-        num: Character number identifier within the event
-
-    Returns:
-        HttpResponse: Rendered character customization form page
+    Args:
+        request: HTTP request object
+        s: Event slug
+        num: Character number
+
+    Returns:
+        HttpResponse: Character customization form
 
     Raises:
-        Http404: If character doesn't belong to the requesting user or
-                if character registration relationship doesn't exist
-    """
-    # Get event context and validate user signup/status requirements
+        Http404: If character doesn't belong to user
+    """
     ctx = get_event_run(request, s, signup=True, status=True)
 
-    # Verify user has access to the specified character
     get_char_check(request, ctx, num, True)
 
     try:
-        # Retrieve character registration relationship with related objects
         rgr = RegistrationCharacterRel.objects.select_related("character", "reg", "reg__member").get(
             reg=ctx["run"].reg, character__number=num
         )
-
-        # Add custom profile image URL to context if available
         if rgr.custom_profile:
             ctx["custom_profile"] = rgr.profile_thumb.url
 
-        # Initialize avatar form if custom character profiles are enabled
         if ctx["event"].get_config("custom_character_profile", False):
             ctx["avatar_form"] = AvatarForm()
 
-        # Render the character customization form
         return character_form(request, ctx, s, rgr, RegistrationCharacterRelForm)
     except ObjectDoesNotExist as err:
-        # Raise 404 if character registration relationship not found
         raise Http404("not your char!") from err
 
 
@@ -650,216 +497,121 @@
 
 
 @login_required
-def character_list(request: HttpRequest, s: str) -> HttpResponse:
+def character_list(request, s):
     """
     Display list of player's characters for an event with customization fields.
 
-    This view retrieves and displays all characters belonging to the current user
-    for a specific event, including any custom character fields and configuration
-    settings such as character limits and approval requirements.
-
-    Args:
-        request: HTTP request object containing user and session information
-        s: Event slug identifier used to retrieve the specific event
-
-    Returns:
-        HttpResponse: Rendered character list template with character data,
-                     custom fields, and event configuration context
-
-    Raises:
-        Http404: If event with given slug is not found or user lacks access
-    """
-    # Get event context with required permissions and status checks
+    Args:
+        request: HTTP request object
+        s: Event slug
+
+    Returns:
+        HttpResponse: Rendered character list template
+    """
     ctx = get_event_run(request, s, status=True, signup=True, slug="user_character")
 
-    # Retrieve all characters belonging to the current user for this event
     ctx["list"] = get_player_characters(request.user.member, ctx["event"])
-
-    # Add additional character configuration data to context
+    # add character configs
     char_add_addit(ctx)
-
-    # Process each character to add custom fields if character feature is enabled
     for el in ctx["list"]:
         if "character" in ctx["features"]:
-            # Get visible custom fields for this specific character
             res = get_character_element_fields(ctx, el.id, only_visible=True)
             el.fields = res["fields"]
             ctx.update(res)
 
-    # Check character creation limits and add to context
     check, _max_chars = check_character_maximum(ctx["event"], request.user.member)
     ctx["char_maximum"] = check
-
-    # Add event-specific configuration for character approval and assignment count
     ctx["approval"] = ctx["event"].get_config("user_character_approval", False)
     ctx["assigned"] = RegistrationCharacterRel.objects.filter(reg_id=ctx["run"].reg.id).count()
-
-    # Render the character list template with all context data
     return render(request, "larpmanager/event/character/list.html", ctx)
 
 
 @login_required
-def character_create(request: HttpRequest, s: str) -> HttpResponse:
+def character_create(request, s):
     """
     Handle character creation with maximum character validation.
 
-    Validates that the user hasn't exceeded their maximum character limit for the event,
-    then renders the character creation form or redirects to character list if limit reached.
-
-    Args:
-        request: HTTP request object containing user session and form data
-        s: Event slug identifier for the specific event
-
-    Returns:
-        HttpResponse: Character creation form page or redirect to character list
-
-    Raises:
-        Http404: If event is not found or user lacks access permissions
-    """
-    # Get event context with status and signup validation
+    Args:
+        request: HTTP request object
+        s: Event slug
+
+    Returns:
+        HttpResponse: Character creation form or redirect
+    """
     ctx = get_event_run(request, s, status=True, signup=True, slug="user_character")
 
-    # Check if user has reached maximum character limit for this event
     check, _max_chars = check_character_maximum(ctx["event"], request.user.member)
     if check:
-        # User has reached limit - show success message and redirect
         messages.success(request, _("You have reached the maximum number of characters that can be created"))
         return redirect("character_list", s=s)
 
-    # Set context class name for template rendering
     ctx["class_name"] = "character"
-
-    # Render character creation form
     return character_form(request, ctx, s, None, CharacterForm)
 
 
 @login_required
-def character_edit(request: HttpRequest, s: str, num: int) -> HttpResponse:
+def character_edit(request, s, num):
     """
     Handle character editing form for specific character.
 
     Args:
-        request (HttpRequest): HTTP request object containing user data and session info
-        s (str): Event slug identifier for the specific event
-        num (int): Character number/ID to identify which character to edit
-
-    Returns:
-        HttpResponse: Rendered character editing form page
-
-    Raises:
-        Http404: If character or event is not found
-        PermissionDenied: If user lacks permission to edit the character
-    """
-    # Get event context with status and signup validation
+        request: HTTP request object
+        s: Event slug
+        num: Character number
+
+    Returns:
+        HttpResponse: Character editing form
+    """
     ctx = get_event_run(request, s, status=True, signup=True)
-
-    # Validate character access and editing permissions
     get_char_check(request, ctx, num, True)
-
-    # Render the character editing form with validated context
     return character_form(request, ctx, s, ctx["character"], CharacterForm)
 
 
-def get_options_dependencies(ctx: dict) -> None:
-    """Populate context with dependencies for writing options based on character questions.
-
-    Args:
-        ctx: Context dictionary containing 'features' and 'event' keys.
-             Will be modified to include 'dependencies' key.
-
-    Returns:
-        None: Modifies ctx in place by adding dependencies mapping.
-    """
-    # Initialize empty dependencies dictionary in context
+def get_options_dependencies(ctx):
     ctx["dependencies"] = {}
-
-    # Early return if character feature is not enabled
     if "character" not in ctx["features"]:
         return
 
-    # Get all writing questions for the event, ordered by their sequence
     que = ctx["event"].get_elements(WritingQuestion).order_by("order")
-
-    # Filter to only character-applicable questions
     que = que.filter(applicable=QuestionApplicable.CHARACTER)
     question_idxs = que.values_list("id", flat=True)
 
-    # Get all writing options that belong to the filtered questions
     que = ctx["event"].get_elements(WritingOption).filter(question_id__in=question_idxs)
-
-    # Process options that have requirements and build dependency mapping
     for el in que.filter(requirements__isnull=False).distinct():
         ctx["dependencies"][el.id] = list(el.requirements.values_list("id", flat=True))
 
 
 @login_required
-def character_assign(request: HttpRequest, s: str, num: int) -> HttpResponse:
+def character_assign(request, s, num):
     """
     Assign character to user's registration if not already assigned.
 
-    This function handles the assignment of a character to a user's event registration.
-    It checks if the user already has an assigned character and prevents duplicate
-    assignments while providing appropriate feedback messages.
-
-    Args:
-        request (HttpRequest): The HTTP request object containing user and session data
-        s (str): Event slug identifier used to locate the specific event
-        num (int): Character number/ID to be assigned to the user's registration
-
-    Returns:
-        HttpResponse: Redirect response to the character list page for the event
-
-    Raises:
-        Various exceptions may be raised by get_event_run() or get_char_check()
-        depending on validation failures or missing data.
-    """
-    # Get event context and validate user signup status
+    Args:
+        request: HTTP request object
+        s: Event slug
+        num: Character number
+
+    Returns:
+        HttpResponse: Redirect to character list
+    """
     ctx = get_event_run(request, s, signup=True, status=True)
-
-    # Validate character access and permissions
     get_char_check(request, ctx, num, True)
-
-    # Check if user already has an assigned character for this registration
     if RegistrationCharacterRel.objects.filter(reg_id=ctx["run"].reg.id).exists():
         messages.warning(request, _("You already have an assigned character"))
     else:
-        # Create new character assignment relationship
         RegistrationCharacterRel.objects.create(reg_id=ctx["run"].reg.id, character_id=ctx["character"].id)
         messages.success(request, _("Assigned character!"))
 
-    # Redirect back to character list for this event
     return redirect("character_list", s=s)
 
 
 @login_required
-<<<<<<< HEAD
-def character_abilities(request: HttpRequest, s: str, num: str) -> HttpResponse:
-=======
 def character_abilities(request: HttpRequest, s: str, num: int) -> HttpResponse:
->>>>>>> 7ec28e8e
     """
     Display character abilities with available and current abilities organized by type.
 
     This view handles both GET requests (displaying abilities) and POST requests
     (saving ability changes). It organizes abilities by type and provides undo
-<<<<<<< HEAD
-    functionality for recent changes.
-
-    Args:
-        request: The HTTP request object containing user data and form submissions
-        s: The event slug identifier for the current event
-        num: The character number/identifier for the specific character
-
-    Returns:
-        HttpResponse: Rendered template with character abilities data or redirect
-                     after successful POST submission
-
-    Raises:
-        Http404: If character or event is not found (handled by check_char_abilities)
-        PermissionDenied: If user lacks access to character (handled by check_char_abilities)
-    """
-    # Initialize context with character and permission validation
-=======
     functionality for ability modifications.
 
     Args:
@@ -876,7 +628,6 @@
         PermissionDenied: If user lacks permission to view character abilities
     """
     # Initialize context with character and permission checks
->>>>>>> 7ec28e8e
     ctx = check_char_abilities(request, s, num)
 
     # Build available abilities dictionary organized by ability type
@@ -885,43 +636,25 @@
         # Create type entry if it doesn't exist
         if ability.typ_id not in ctx["available"]:
             ctx["available"][ability.typ_id] = {"name": ability.typ.name, "order": ability.typ.id, "list": {}}
-<<<<<<< HEAD
-        # Add ability to the type's list with cost information
-        ctx["available"][ability.typ_id]["list"][ability.id] = f"{ability.name} - {ability.cost}"
-
-    # Build current character abilities dictionary organized by type name
-=======
         # Add ability with name and cost to the type's list
         ctx["available"][ability.typ_id]["list"][ability.id] = f"{ability.name} - {ability.cost}"
 
     # Build current character abilities organized by type name
->>>>>>> 7ec28e8e
     ctx["sheet_abilities"] = {}
     for el in get_current_ability_px(ctx["character"]):
         # Create type list if it doesn't exist
         if el.typ.name not in ctx["sheet_abilities"]:
             ctx["sheet_abilities"][el.typ.name] = []
-<<<<<<< HEAD
-        # Add ability to the character's current abilities
-=======
         # Add ability to the type's list
->>>>>>> 7ec28e8e
         ctx["sheet_abilities"][el.typ.name].append(el)
 
     # Handle POST request for saving ability changes
     if request.method == "POST":
         _save_character_abilities(ctx, request)
-<<<<<<< HEAD
-        # Redirect to prevent duplicate submissions on refresh
-        return redirect(request.path_info)
-
-    # Create ordered list of ability types for template rendering
-=======
         # Redirect to prevent duplicate submissions
         return redirect(request.path_info)
 
     # Create ordered list of available types for template rendering
->>>>>>> 7ec28e8e
     ctx["type_available"] = {
         typ_id: data["name"] for typ_id, data in sorted(ctx["available"].items(), key=lambda x: x[1]["order"])
     }
@@ -933,178 +666,111 @@
     return render(request, "larpmanager/event/character/abilities.html", ctx)
 
 
-def check_char_abilities(request: HttpRequest, s: str, num: int) -> dict:
-    """Check if character abilities can be modified and validate access.
-
-    Args:
-        request: HTTP request object containing user and session data
-        s: Event slug identifier for the target event
-        num: Character number/identifier to validate
-
-    Returns:
-        dict: Context dictionary containing event, run, and validation data
-
-    Raises:
-        Http404: If user doesn't have permission to select abilities
-    """
-    # Get event run context with signup and status validation
+def check_char_abilities(request, s, num):
     ctx = get_event_run(request, s, signup=True, status=True)
 
-    # Use parent event if this is a child event
     event = ctx["event"]
     if event.parent:
         event = event.parent
 
-    # Verify user has permission to select abilities for this event
+    # check the user can select abilities
     if not event.get_config("px_user", False):
         raise Http404("ehm.")
 
-    # Validate character access and permissions for the user
     get_char_check(request, ctx, num, True)
 
     return ctx
 
 
 @login_required
-def character_abilities_del(request: HttpRequest, s: str, num: int, id_del: int) -> HttpResponse:
+def character_abilities_del(request, s, num, id_del):
     """
     Remove character ability with validation and dependency handling.
 
-    Validates that the ability can be removed within the undo window and handles
-    the removal transaction atomically. Provides user feedback via messages.
-
-    Args:
-        request: HTTP request object containing user session and data
-        s: Event slug identifier for the specific event
-        num: Character number identifier within the event
-        id_del: Ability ID to delete from the character
-
-    Returns:
-        HttpResponse: Redirect response to character abilities page
+    Args:
+        request: HTTP request object
+        s: Event slug
+        num: Character number
+        id_del: Ability ID to delete
+
+    Returns:
+        HttpResponse: Redirect to character abilities page
 
     Raises:
-        Http404: If ability is outside the allowed undo window or not found
-
-    Note:
-        Uses atomic transaction to ensure data consistency during ability removal.
-        Success message is displayed to user after successful removal.
-    """
-    # Validate character access and retrieve context data
+        Http404: If ability is outside undo window
+    """
     ctx = check_char_abilities(request, s, num)
-
-    # Get list of abilities that can be undone within the time window
     undo_abilities = get_undo_abilities(request, ctx, ctx["character"])
-
-    # Check if the requested ability is within the undo window
     if id_del not in undo_abilities:
         raise Http404("ability out of undo window")
 
-    # Perform atomic removal operation to maintain data consistency
     with transaction.atomic():
         remove_char_ability(ctx["character"], id_del)
         ctx["character"].save()
-
-    # Provide user feedback on successful removal
     messages.success(request, _("Ability removed") + "!")
 
-    # Redirect back to character abilities page
     return redirect("character_abilities", s=ctx["run"].get_slug(), num=ctx["character"].number)
 
 
-def _save_character_abilities(ctx: dict, request: HttpRequest) -> None:
+def _save_character_abilities(ctx, request):
     """
     Process character ability selection and save to character.
 
-    Validates the selected ability type and ID from the request, checks if the
-    selection is valid against available abilities, and adds the ability to
-    the character's ability list within a database transaction.
-
-    Args:
-        ctx: Context dictionary containing character object and available abilities
-            with structure: {"character": Character, "available": {type_id: {"list": [ability_ids]}}}
-        request: HTTP request object containing POST data with ability_type and ability_select
-
-    Returns:
-        None
-
-    Side Effects:
-        - Adds ability to character's px_ability_list
-        - Shows success/error messages to user
-        - Calls get_undo_abilities for undo functionality
-    """
-    # Extract and validate ability type from request
+    Args:
+        ctx: Context dictionary with character and available abilities
+        request: HTTP request object with POST data
+    """
     selected_type = request.POST.get("ability_type")
     if not selected_type:
         messages.error(request, _("Ability type missing"))
         return
 
     selected_type = int(selected_type)
-
-    # Extract and validate ability ID from request
     selected_id = request.POST.get("ability_select")
     if not selected_id:
         messages.error(request, _("Ability missing"))
         return
 
     selected_id = int(selected_id)
-
-    # Verify the selection is valid against available abilities
     if selected_type not in ctx["available"] or selected_id not in ctx["available"][selected_type]["list"]:
         messages.error(request, _("Selezione non valida"))
         return
 
-    # Save the ability to character within atomic transaction
     with transaction.atomic():
         ctx["character"].px_ability_list.add(selected_id)
         ctx["character"].save()
     messages.success(request, _("Ability acquired") + "!")
 
-    # Setup undo functionality for the added ability
     get_undo_abilities(request, ctx, ctx["character"], selected_id)
 
 
-def get_undo_abilities(request, ctx: dict, char, new_ability_id: int | None = None) -> list[int]:
+def get_undo_abilities(request, ctx, char, new_ability_id=None):
     """Get list of recently acquired abilities that can be undone.
 
-    Retrieves abilities that were acquired within the undo time window and can
-    be reverted. Automatically cleans up expired entries and optionally tracks
-    a newly acquired ability.
-
-    Args:
-        request: HTTP request object for the current session.
-        ctx: Context dictionary containing event configuration data.
-        char: Character object to check for undoable abilities.
-        new_ability_id: ID of newly acquired ability to track for undo.
-
-    Returns:
-        List of ability IDs that can be undone within the time window.
-
-    Note:
-        The undo time window is configured per event via 'px_undo' setting
-        and is measured in hours.
-    """
-    # Get undo time window in hours from event configuration
+    Args:
+        request: HTTP request object
+        ctx: Context dictionary containing event data
+        char: Character object
+        new_ability_id: ID of newly acquired ability to track (optional)
+
+    Returns:
+        list: List of ability IDs that can be undone
+    """
     px_undo = int(ctx["event"].get_config("px_undo", 0))
-
-    # Retrieve stored map of recently added abilities with timestamps
     config_name = f"added_px_{char.id}"
     val = char.get_config(config_name, "{}")
     added_map = ast.literal_eval(val)
-
-    # Calculate current timestamp for comparison
     current_time = int(time.time())
-
-    # Clean expired abilities that are outside the undo time window
+    # clean from abilities out of the undo time windows
     for key in list(added_map.keys()):
         if added_map[key] < current_time - px_undo * 3600:
             del added_map[key]
-
-    # Track newly acquired ability if provided and undo is enabled
+    # add newly acquired ability and save it
     if px_undo and new_ability_id:
         added_map[str(new_ability_id)] = current_time
         save_single_config(char, config_name, json.dumps(added_map))
 
-    # Convert string keys to integers and return list of undoable ability IDs
+    # return map of abilities recently added, with int key
     return [int(k) for k in added_map.keys()]
 
 
@@ -1113,26 +779,6 @@
     """
     Display character relationships with other characters in the event.
 
-<<<<<<< HEAD
-    This view shows all the relationships that a character has established with
-    other characters participating in the same event run. It displays the target
-    character information along with the relationship description text.
-
-    Args:
-        request (HttpRequest): The HTTP request object containing user session data
-        s (str): The event slug identifier used to locate the specific event
-        num (int): The character number within the event to display relationships for
-
-    Returns:
-        HttpResponse: Rendered template showing character relationships with context data
-            including relationship text, target character info, and dynamic font sizing
-
-    Raises:
-        Http404: If the event, run, or character cannot be found or accessed
-        PermissionDenied: If the user lacks permission to view the character
-    """
-    # Get event context and validate user permissions for the event/run
-=======
     This function retrieves and displays all relationships that a character has
     with other characters in the same event run. It handles missing characters
     gracefully and calculates font sizes based on relationship text length.
@@ -1151,41 +797,20 @@
         PermissionDenied: If user lacks permission to view character
     """
     # Get event context and validate user access to event and character
->>>>>>> 7ec28e8e
     ctx = get_event_run(request, s, status=True, signup=True)
-
-    # Validate character access and ensure user can view this specific character
     get_char_check(request, ctx, num, True)
 
-<<<<<<< HEAD
-    # Load all event cache data including characters, registrations, etc.
-=======
     # Load all cached event data for performance
->>>>>>> 7ec28e8e
     get_event_cache_all(ctx)
 
     # Initialize relationships list in context
     ctx["rel"] = []
 
-<<<<<<< HEAD
-    # Query all relationships for this character's player in the current run
-    # Select related fields to minimize database queries
-=======
     # Query player relationships for the current character's player in this run
->>>>>>> 7ec28e8e
     que = PlayerRelationship.objects.select_related("target", "reg", "reg__member").filter(
         reg__member_id=ctx["char"]["player_id"], reg__run=ctx["run"]
     )
 
-<<<<<<< HEAD
-    # Process each relationship to build display data
-    for tg_num, text in que.values_list("target__number", "text"):
-        # Check if target character is already in cached characters
-        if "chars" in ctx and tg_num in ctx["chars"]:
-            show = ctx["chars"][tg_num]
-        else:
-            # Fallback: query character directly if not in cache
-=======
     # Process each relationship and build display data
     for tg_num, text in que.values_list("target__number", "text"):
         # Try to get character data from cache first for performance
@@ -1193,7 +818,6 @@
             show = ctx["chars"][tg_num]
         else:
             # Fallback to database query if not in cache
->>>>>>> 7ec28e8e
             try:
                 ch = Character.objects.select_related("event", "player").get(event=ctx["event"], number=tg_num)
                 show = ch.show(ctx["run"])
@@ -1201,11 +825,7 @@
                 # Skip relationships to non-existent characters
                 continue
 
-<<<<<<< HEAD
-        # Add relationship text and calculate dynamic font size based on text length
-=======
         # Add relationship text and calculate dynamic font size
->>>>>>> 7ec28e8e
         show["text"] = text
         # Font size decreases as text length increases (min ~80%, max 100%)
         show["font_size"] = int(100 - ((len(text) / 50) * 4))
@@ -1215,86 +835,43 @@
 
 
 @login_required
-def character_relationships_edit(request: HttpRequest, s: str, num: int, oth: int) -> HttpResponse:
+def character_relationships_edit(request, s, num, oth):
     """
     Handle editing of character relationship with another character.
 
     Args:
-        request: HTTP request object containing user data and form submissions
-        s: Event slug identifier for the current event
-        num: Primary character number whose relationships are being edited
-        oth: Other character number for the relationship target (0 for new relationship)
-
-    Returns:
-        HttpResponse: Either a redirect to character relationships page on success,
-                     or the relationship edit form template on GET/validation failure
-
-    Raises:
-        Http404: If event, run, or character is not found
-        PermissionDenied: If user lacks permission to edit this character
-    """
-    # Get event context and verify user has access to event with signup permissions
+        request: HTTP request object
+        s: Event slug
+        num: Character number
+        oth: Other character number for relationship
+
+    Returns:
+        HttpResponse: Relationship edit form or redirect
+    """
     ctx = get_event_run(request, s, status=True, signup=True)
-
-    # Verify user has permission to edit the specified character
     get_char_check(request, ctx, num, True)
 
-    # Initialize relationship context - None for new relationships
     ctx["relationship"] = None
-
-    # If editing existing relationship (oth != 0), load the relationship data
     if oth != 0:
         get_player_relationship(ctx, oth)
 
-    # Process form submission and handle save/validation
-    # Returns True if form was successfully saved
     if user_edit(request, ctx, PlayerRelationshipForm, "relationship", oth):
-        # Redirect to character relationships overview page on successful save
         return redirect("character_relationships", s=ctx["run"].get_slug(), num=ctx["char"]["number"])
-
-    # Render edit form template for GET requests or validation errors
     return render(request, "larpmanager/orga/edit.html", ctx)
 
 
 @require_POST
-def show_char(request: HttpRequest, s: str) -> JsonResponse:
-    """Display character information in a tooltip format.
-
-    Retrieves and displays character details based on search parameters from POST data.
-    The search must be prefixed with #, @, or ^ followed by a character number.
-
-    Args:
-        request: The HTTP request object containing POST data with search text
-        s: String parameter used to identify the event/run context
-
-    Returns:
-        JsonResponse containing HTML content with character tooltip information
-
-    Raises:
-        Http404: If search format is invalid, character number is not found,
-                or character doesn't exist in the current context
-    """
-    # Get event context and populate character cache
+def show_char(request, s):
     ctx = get_event_run(request, s)
     get_event_cache_all(ctx)
-
-    # Extract and validate search parameter from POST data
     search = request.POST.get("text", "").strip()
     if not search.startswith(("#", "@", "^")):
         raise Http404(f"malformed request {search}")
-
-    # Parse character number from search string
     search = int(search[1:])
     if not search:
         raise Http404(f"not valid search {search}")
-
-    # Verify character exists in current context
     if search not in ctx["chars"]:
         raise Http404(f"not present char number {search}")
-
-    # Retrieve character and generate tooltip content
     ch = ctx["chars"][search]
     tooltip = get_tooltip(ctx, ch)
-
-    # Return formatted JSON response with character information
     return JsonResponse({"content": f"<div class='show_char'>{tooltip}</div>"})