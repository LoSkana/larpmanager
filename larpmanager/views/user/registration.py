# LarpManager - https://larpmanager.com
# Copyright (C) 2025 Scanagatta Mauro
#
# This file is part of LarpManager and is dual-licensed:
#
# 1. Under the terms of the GNU Affero General Public License (AGPL) version 3,
#    as published by the Free Software Foundation. You may use, modify, and
#    distribute this file under those terms.
#
# 2. Under a commercial license, allowing use in closed-source or proprietary
#    environments without the obligations of the AGPL.
#
# If you have obtained this file under the AGPL, and you make it available over
# a network, you must also make the complete source code available under the same license.
#
# For more information or to purchase a commercial license, contact:
# commercial@larpmanager.com
#
# SPDX-License-Identifier: AGPL-3.0-or-later OR Proprietary

import logging
import traceback
from datetime import datetime, timedelta
from typing import Any, Optional

from django.contrib import messages
from django.contrib.auth.decorators import login_required
from django.core.exceptions import ObjectDoesNotExist
from django.db import models, transaction
from django.forms import Form
from django.http import Http404, HttpRequest, HttpResponse, JsonResponse
from django.shortcuts import redirect, render
from django.utils.timezone import now as timezone_now
from django.utils.translation import gettext_lazy as _
from django.views.decorators.http import require_POST

from larpmanager.accounting.base import is_reg_provisional
from larpmanager.accounting.member import info_accounting
from larpmanager.accounting.registration import cancel_reg
from larpmanager.cache.config import get_assoc_config
from larpmanager.cache.feature import get_assoc_features
from larpmanager.forms.registration import (
    PreRegistrationForm,
    RegistrationForm,
    RegistrationGiftForm,
)
from larpmanager.mail.base import bring_friend_instructions
from larpmanager.mail.registration import update_registration_status_bkg
from larpmanager.models.accounting import (
    AccountingItemDiscount,
    AccountingItemMembership,
    AccountingItemOther,
    Discount,
    OtherChoices,
    PaymentInvoice,
    PaymentStatus,
    PaymentType,
)
from larpmanager.models.association import AssocTextType
from larpmanager.models.event import (
    Event,
    EventTextType,
    PreRegistration,
    Run,
)
from larpmanager.models.member import Member, MembershipStatus, get_user_membership
from larpmanager.models.registration import (
    Registration,
    RegistrationTicket,
    TicketTier,
)
from larpmanager.models.utils import my_uuid
from larpmanager.utils.base import def_user_ctx
from larpmanager.utils.event import get_event, get_event_run
from larpmanager.utils.exceptions import (
    RedirectError,
    RewokedMembershipError,
    check_event_feature,
)
from larpmanager.utils.registration import check_assign_character, get_reduced_available_count
from larpmanager.utils.text import get_assoc_text, get_event_text

logger = logging.getLogger(__name__)


@login_required
def pre_register(request: HttpRequest, s: str = "") -> HttpResponse:
    """Handle pre-registration for events before full registration opens.

    Allows users to express interest in events and set preference order,
    optionally with additional information. Manages list of existing
    pre-registrations and creates new ones.

    Args:
        request: HTTP request object with authenticated user
        s: Optional event slug to pre-register for specific event, empty shows all

    Returns:
        HttpResponse: Pre-registration form page or redirect after successful save

    Side effects:
        - Creates PreRegistration records linking member to events
        - Saves preference order and additional info
    """
    # Handle specific event pre-registration vs all events listing
    if s:
        # Get context for specific event and verify pre-register feature is active
        ctx = get_event(request, s)
        ctx["sel"] = ctx["event"].id
        check_event_feature(request, ctx, "pre_register")
    else:
        # Show all available events for pre-registration
        ctx = def_user_ctx(request)
        ctx.update({"features": get_assoc_features(request.assoc["id"])})

    # Initialize event lists for template
    ctx["choices"] = []  # Events available for new pre-registration
    ctx["already"] = []  # Events user has already pre-registered for
    ctx["member"] = request.user.member

    # Check if preference ordering is enabled
    ctx["preferences"] = get_assoc_config(request.assoc["id"], "pre_reg_preferences", False)

    # Build set of already pre-registered event IDs
    ch = {}
    que = PreRegistration.objects.filter(member=request.user.member, event__assoc_id=request.assoc["id"])
    for el in que.order_by("pref"):
        ch[el.event.id] = True
        ctx["already"].append(el)

    # Find events available for pre-registration
    for r in Event.objects.filter(assoc_id=request.assoc["id"], template=False):
        # Skip if pre-registration not active for this event
        if not r.get_config("pre_register_active", False):
            continue

        # Skip if user already pre-registered
        if r.id in ch:
            continue

        ctx["choices"].append(r)

    # Handle form submission for new pre-registration
    if request.method == "POST":
        form = PreRegistrationForm(request.POST, ctx=ctx)
        if form.is_valid():
            nr = form.cleaned_data["new_event"]
            # Only save if an event was actually selected
            if nr != "":
                with transaction.atomic():
                    PreRegistration(
                        member=request.user.member,
                        event_id=nr,
                        pref=form.cleaned_data["new_pref"],
                        info=form.cleaned_data["new_info"],
                    ).save()

            messages.success(request, _("Pre-registrations saved") + "!")
            return redirect("pre_register")
    else:
        form = PreRegistrationForm(ctx=ctx)
    ctx["form"] = form

    return render(request, "larpmanager/general/pre_register.html", ctx)


@login_required
def pre_register_remove(request: HttpRequest, s: str) -> HttpResponse:
    """Remove user's pre-registration for an event.

    Args:
        request: Django HTTP request object containing authenticated user
        s: Event slug identifier for the event to remove pre-registration from

    Returns:
        HttpResponse redirect to the pre-registration list page

    Raises:
        PreRegistration.DoesNotExist: If no pre-registration exists for the user and event
    """
    # Get event context and validate access permissions
    ctx = get_event(request, s)

    # Find and retrieve the user's pre-registration for this event
    element = PreRegistration.objects.get(member=request.user.member, event=ctx["event"])

    # Remove the pre-registration from the database
    element.delete()

    # Display success message to user and redirect to pre-registration list
    messages.success(request, _("Pre-registration cancelled!"))
    return redirect("pre_register")


@login_required
def register_exclusive(request: HttpRequest, s: str, sc: str = "", dis: str = "") -> HttpResponse:
    """Handle exclusive event registration by delegating to the main register function.

    This function serves as a wrapper for the main register function, specifically
    handling exclusive event registration scenarios.

    Args:
        request: Django HTTP request object containing user and session data
        s: Event slug identifier for the target event
        sc: Secret code for exclusive access (empty string if not provided)
        dis: Discount code for pricing adjustments (empty string if not provided)

    Returns:
        HttpResponse: The complete HTTP response from the main register function
    """
    # Delegate to the main register function with all provided parameters
    return register(request, s, sc, dis)


def save_registration(
    request: HttpRequest,
    ctx: dict[str, Any],
    form: Any,  # Registration form instance
    run: Run,
    event: Event,
    reg: Optional[Registration],
    gifted: bool = False,
) -> Registration:
    """Save registration data and handle payment processing.

    This function creates or updates a registration record within a database transaction,
    handling standard registration data, questions, discounts, and special features.

    Args:
        request: Django HTTP request object containing user information
        ctx: Context dictionary with form data, event info, and feature flags
        form: Registration form instance with cleaned data
        run: Run instance being registered for
        event: Event instance associated with the run
        reg: Existing registration instance to update, or None to create new
        gifted: Whether this is a gifted registration requiring redeem code

    Returns:
        Registration: The saved registration instance

    Note:
        This function handles special features like user_character assignment
        and bring_friend functionality based on context feature flags.
    """
    # pprint(form.cleaned_data)  # Debug output for form data

    # Create or update registration within atomic transaction
    with transaction.atomic():
        # Initialize new registration if none provided
        if not reg:
            reg = Registration()
            reg.run = run
            reg.member = request.user.member
            # Generate redeem code for gifted registrations
            if gifted:
                reg.redeem_code = my_uuid(16)
            reg.save()

        # Determine if registration should be provisional
        provisional = is_reg_provisional(reg)

        # Save standard registration fields and data
        save_registration_standard(ctx, event, form, gifted, provisional, reg)

        # Process and save registration-specific questions
        form.save_reg_questions(reg, False)

        # Confirm and finalize any pending discounts for this member/run
        que = AccountingItemDiscount.objects.filter(member=request.user.member, run=reg.run)
        for el in que:
            # Remove expiration date to confirm discount usage
            if el.expires is not None:
                el.expires = None
                el.save()

        # Save the updated registration instance
        reg.save()

        # Handle special feature processing based on context flags
        if "user_character" in ctx["features"]:
            check_assign_character(request, ctx)
        if "bring_friend" in ctx["features"]:
            save_registration_bring_friend(ctx, form, reg, request)

    # Send background notification email for registration update
    update_registration_status_bkg(reg.id)

    return reg


def save_registration_standard(
<<<<<<< HEAD
    ctx: dict, event: Event, form: Form, gifted: bool, provisional: bool, reg: Registration
) -> None:
    """Save standard registration with ticket and payment processing.

    Processes a standard registration by updating modification count, handling
    additional participants, quotas, ticket selection, and payment amounts.
    Validates ticket pricing constraints for existing paid registrations.

    Args:
        ctx: Context dictionary containing event data and payment information
        event: Event instance for which the registration is being processed
        form: Registration form instance with cleaned user input data
        gifted: Whether this is a gifted registration (no modification tracking)
        provisional: Whether registration is provisional (no modification tracking)
        reg: Registration instance to update with form data

    Raises:
        Http404: When ticket doesn't exist, belongs to wrong event, or has lower
                price than existing paid registration

    Side Effects:
        - Updates registration modification count
        - Sets additional participants, quotas, ticket, and payment amount
        - Modifies the provided registration instance in-place
    """
    # Track modification count for non-gifted, non-provisional registrations
    if not gifted and not provisional:
        reg.modified = reg.modified + 1

    # Set number of additional participants if provided
    if "additionals" in form.cleaned_data:
        reg.additionals = int(form.cleaned_data["additionals"])

    # Set quotas if provided and not empty
    if "quotas" in form.cleaned_data and form.cleaned_data["quotas"]:
        reg.quotas = int(form.cleaned_data["quotas"])

    # Handle ticket selection with validation
=======
    ctx: dict, event: Event, form: RegistrationForm, gifted: bool, provisional: bool, reg: Registration
) -> None:
    """Save standard registration with ticket and payment processing.

    Processes a standard registration by updating modification counter,
    handling additional participants, quotas, ticket selection, and
    custom payment amounts based on form data.

    Args:
        ctx: Context dictionary containing event and form data, including 'tot_payed'
        event: Event instance for validation and processing
        form: Registration form instance with cleaned_data
        gifted: Whether this is a gifted registration (skips modification counter)
        provisional: Whether registration is provisional (skips modification counter)
        reg: Registration instance to update with form data

    Raises:
        Http404: When ticket doesn't exist, belongs to wrong event, or has lower price
                than current ticket for paid registrations

    Side Effects:
        Modifies the registration instance with form data including:
        - Increments modification counter for non-gifted, non-provisional registrations
        - Updates additionals count, quotas, ticket selection, and payment amount
    """
    # Increment modification counter for standard registrations
    if not gifted and not provisional:
        reg.modified = reg.modified + 1

    # Process additional participants count
    if "additionals" in form.cleaned_data:
        reg.additionals = int(form.cleaned_data["additionals"])

    # Handle quota assignments if present
    if "quotas" in form.cleaned_data and form.cleaned_data["quotas"]:
        reg.quotas = int(form.cleaned_data["quotas"])

    # Process ticket selection and validation
>>>>>>> 7ec28e8e
    if "ticket" in form.cleaned_data:
        try:
            sel = RegistrationTicket.objects.filter(pk=form.cleaned_data["ticket"]).select_related("event").first()
        except Exception as err:
            raise Http404("RegistrationTicket does not exists") from err

        # Validate ticket exists and belongs to correct event
        if sel and sel.event != event:
            raise Http404("RegistrationTicket wrong event")

<<<<<<< HEAD
        # Prevent downgrading ticket price for already paid registrations
=======
        # Prevent downgrading ticket price for paid registrations
>>>>>>> 7ec28e8e
        if ctx["tot_payed"] and reg.ticket and reg.ticket.price > 0 and sel.price < reg.ticket.price:
            raise Http404("lower price")

        reg.ticket = sel

<<<<<<< HEAD
    # Set custom payment amount if provided
=======
    # Set custom payment amount if specified
>>>>>>> 7ec28e8e
    if "pay_what" in form.cleaned_data and form.cleaned_data["pay_what"]:
        reg.pay_what = int(form.cleaned_data["pay_what"])


def registration_redirect(request: HttpRequest, reg: Registration, new_reg: bool, run: Run) -> HttpResponse:
    """Handle post-registration redirect logic.

    Determines the appropriate redirect destination after a user completes
    or updates their event registration. Checks membership requirements,
    payment status, and redirects accordingly.

    Args:
        request: Django HTTP request object containing user and association data
        reg: Registration instance for the current user's registration
        new_reg: Whether this is a new registration (True) or an update (False)
        run: Run instance representing the event run being registered for

    Returns:
        HttpResponse: Redirect response to the appropriate next step:
            - Profile page if membership compilation needed
            - Membership application if membership status requires it
            - Payment page if payment is outstanding
            - Event gallery if registration is complete

    Note:
        This function handles the post-registration workflow by checking
        feature flags and user status to determine the next required action.
    """
    # Check if membership feature is enabled and user needs to complete profile
    if "membership" in request.assoc["features"]:
        # Redirect to profile if membership data not compiled
        if not request.user.member.membership.compiled:
            mes = _("To confirm your registration, please fill in your personal profile") + "."
            messages.success(request, mes)
            return redirect("profile")

        # Check membership status for non-waiting registrations
        memb_status = request.user.member.membership.status
        if memb_status in [MembershipStatus.EMPTY, MembershipStatus.JOINED] and reg.ticket.tier != TicketTier.WAITING:
            mes = _("To confirm your registration, apply to become a member of the Association") + "."
            messages.success(request, mes)
            return redirect("membership")

    # Check if payment feature is enabled and payment is required
    if "payment" in request.assoc["features"]:
        # Redirect to payment page if registration has outstanding payment alert
        if reg.alert:
            mes = _("To confirm your registration, please pay the amount indicated") + "."
            messages.success(request, mes)
            return redirect("acc_reg", reg_id=reg.id)

    # All requirements satisfied - show success message and redirect to event gallery
    context = {"event": run}
    if new_reg:
        # Success message for new registration
        mes = _("Registration confirmed at %(event)s!") % context
    else:
        # Success message for registration update
        mes = _("Registration updated to %(event)s!") % context

    messages.success(request, mes)
    return redirect("gallery", s=reg.run.get_slug())


<<<<<<< HEAD
def save_registration_bring_friend(ctx: dict, form: RegistrationForm, reg: Registration, request: HttpRequest) -> None:
    """Process bring-a-friend discount codes for registration.

    Handles the bring-a-friend functionality by:
    1. Sending instructions email to the registrant
    2. Validating the friend code if provided
    3. Creating accounting tokens for both users when valid
=======
def save_registration_bring_friend(ctx: dict, form, reg: Registration, request) -> None:
    """Process bring-a-friend discount codes for registration.

    This function handles the bring-a-friend functionality by:
    1. Sending instructions email to the registrant
    2. Validating the provided friend code
    3. Creating accounting entries for both parties
    4. Applying discounts to both the registrant and their friend
>>>>>>> 7ec28e8e

    Args:
        ctx: Context dictionary containing bring friend configuration including:
            - bring_friend_discount_from: Discount amount for code user
            - bring_friend_discount_to: Discount amount for code owner
<<<<<<< HEAD
            - run: Current event run instance
            - a_id: Association ID
        form: Registration form instance with bring_friend field
        reg: Registration instance being processed
        request: Django HTTP request object with authenticated user
=======
            - run: Event run instance
            - a_id: Association ID
        form: Registration form with bring_friend field containing the friend code
        reg: Registration instance for the current registrant
        request: Django HTTP request object containing user information
>>>>>>> 7ec28e8e

    Raises:
        Http404: When the provided friend code is not found in the database
    """
<<<<<<< HEAD
    # Send bring-a-friend instructions email to the registrant
    bring_friend_instructions(reg, ctx)

    # Check if bring_friend field exists in form data
=======
    # Send bring-a-friend instructions email to the new registrant
    bring_friend_instructions(reg, ctx)

    # Early return if no bring_friend field in form data
>>>>>>> 7ec28e8e
    if "bring_friend" not in form.cleaned_data:
        return
    logger.debug(f"Bring friend form data: {form.cleaned_data}")

<<<<<<< HEAD
    # Extract and validate the friend code
=======
    # Extract and validate the friend code from form
>>>>>>> 7ec28e8e
    cod = form.cleaned_data["bring_friend"]
    logger.debug(f"Processing bring friend code: {cod}")
    if not cod:
        return

<<<<<<< HEAD
    # Look up the registration with the provided friend code
=======
    # Look up the registration associated with the friend code
>>>>>>> 7ec28e8e
    try:
        friend = Registration.objects.get(special_cod=cod)
    except Exception as err:
        raise Http404("I'm sorry, this friend code was not found") from err

<<<<<<< HEAD
    # Create accounting tokens for both users in atomic transaction
    with transaction.atomic():
        # Create discount token for the user who used the friend code
=======
    # Create accounting entries atomically for both parties
    with transaction.atomic():
        # Create discount token for the person using the friend code
>>>>>>> 7ec28e8e
        AccountingItemOther.objects.create(
            member=request.user.member,
            value=int(ctx["bring_friend_discount_from"]),
            run=ctx["run"],
            oth=OtherChoices.TOKEN,
            descr=_("You have use a friend code") + f" - {friend.member.display_member()} - {cod}",
            assoc_id=ctx["a_id"],
            ref_addit=reg.id,
        )

<<<<<<< HEAD
        # Create reward token for the owner of the friend code
=======
        # Create discount token for the friend whose code was used
>>>>>>> 7ec28e8e
        AccountingItemOther.objects.create(
            member=friend.member,
            value=int(ctx["bring_friend_discount_to"]),
            run=ctx["run"],
            oth=OtherChoices.TOKEN,
            descr=_("Your friend code has been used") + f" - {request.user.member.display_member()} - {cod}",
            assoc_id=ctx["a_id"],
            ref_addit=friend.id,
        )

        # Trigger accounting update for the friend's registration
        friend.save()


def register_info(
    request: HttpRequest, ctx: dict, form: RegistrationForm, reg: Registration | None, dis: Discount | None
) -> None:
    """Display registration information and status.

    Populates the context dictionary with registration-related data including
    form data, terms and conditions, membership status, and discount information.

    Args:
        request: HTTP request object containing user and session data
        ctx: Context dictionary to populate with registration data
        form: Registration form instance for the current event
        reg: Registration object if user has existing registration, None otherwise
        dis: Discount information if applicable, None otherwise

    Side Effects:
        Modifies ctx dictionary in-place with form data, terms, conditions,
        and membership status information.
    """
    # Set up basic form and user context
    ctx["form"] = form
    ctx["lang"] = request.user.member.language
    ctx["discount_apply"] = dis

    # Retrieve event-specific text content
    ctx["custom_text"] = get_event_text(ctx["event"].id, EventTextType.REGISTER)
    ctx["event_terms_conditions"] = get_event_text(ctx["event"].id, EventTextType.TOC)
    ctx["assoc_terms_conditions"] = get_assoc_text(ctx["a_id"], AssocTextType.TOC)

    # Configure registration display options
    ctx["hide_unavailable"] = ctx["event"].get_config("registration_hide_unavailable", False)
    ctx["no_provisional"] = ctx["event"].get_config("payment_no_provisional", False)

    # Initialize form submission data
    init_form_submitted(ctx, form, request, reg)

    # Set provisional status for existing registrations
    if reg:
        reg.provisional = is_reg_provisional(reg)

    # Handle membership fee status if feature is enabled
    if ctx["run"].start and "membership" in ctx["features"]:
        # Check for existing membership payment
        que = AccountingItemMembership.objects.filter(year=ctx["run"].start.year, member=request.user.member)
        if que.count() > 0:
            ctx["membership_fee"] = "done"
        elif datetime.today().year != ctx["run"].start.year:
            ctx["membership_fee"] = "future"
        else:
            ctx["membership_fee"] = "todo"

<<<<<<< HEAD
        # Set membership amount from association config
        ctx["membership_amount"] = get_assoc(request).get_config("membership_fee")
=======
        ctx["membership_amount"] = get_assoc_config(request.assoc["id"], "membership_fee", 0)
>>>>>>> 7ec28e8e


def init_form_submitted(ctx: dict, form, request, reg=None) -> None:
    """Initialize form submission data in context.

    Populates the context dictionary with submitted form data from the request,
    including question responses, registration details, and ticket information.

    Args:
        ctx: Context dictionary to update with submission data
        form: Form object containing questions and singles data
        request: HTTP request object with POST data
        reg: Registration object containing ticket and quota information, optional

    Returns:
        None: Modifies ctx dictionary in place
    """
    # Extract all POST data into submitted context
    ctx["submitted"] = request.POST.dict()

    # Process form questions if available
    if hasattr(form, "questions"):
        for question in form.questions:
            # Add single-choice question responses with option IDs
            if question.id in form.singles:
                ctx["submitted"]["q" + str(question.id)] = form.singles[question.id].option_id

    # Add registration-specific data if registration exists
    if reg:
        # Include ticket information
        if reg.ticket_id:
            ctx["submitted"]["ticket"] = reg.ticket_id

        # Include quota and additional selections
        if reg.quotas:
            ctx["submitted"]["quotas"] = reg.quotas
        if reg.additionals:
            ctx["submitted"]["additionals"] = reg.additionals

    # Override ticket from context if present
    if "ticket" in ctx:
        ctx["submitted"]["ticket"] = ctx["ticket"]


@login_required
def register(request: HttpRequest, s: str, sc: str = "", dis: str = "", tk: int = 0) -> HttpResponse:
    """Handle event registration form display and submission.

    Manages the complete registration process including ticket selection,
    form validation, payment processing, and membership verification.

    Args:
        request: Django HTTP request object
        s: Event slug identifier
        sc: Optional scenario code for registration context
        dis: Optional discount code to apply
        tk: Ticket ID to pre-select (default: 0)

    Returns:
        HttpResponse: Rendered registration page or redirect response

    Raises:
        RewokedMembershipError: When user membership has been revoked
    """
    # Get event and run context with status validation
    ctx = get_event_run(request, s, status=True)
    run = ctx["run"]
    event = ctx["event"]

    # Set up registration context for the current run
    if hasattr(run, "reg"):
        ctx["run_reg"] = run.reg
    else:
        ctx["run_reg"] = None

    # Apply ticket selection if provided
    _apply_ticket(ctx, tk)

    # Check if payment features are enabled for this association
    ctx["payment_feature"] = "payment" in get_assoc_features(ctx["a_id"])

    # Prepare new registration or load existing one
    new_reg = _register_prepare(ctx, ctx["run_reg"])

    # Handle registration redirects for new registrations
    if new_reg:
        res = _check_redirect_registration(request, ctx, event, sc)
        if res:
            return res

    # Add any available bring-a-friend discounts
    _add_bring_friend_discounts(ctx)

    # Verify user membership status and permissions
    mb = get_user_membership(request.user.member, request.assoc["id"])
    if mb.status in [MembershipStatus.REWOKED]:
        raise RewokedMembershipError()
    ctx["member"] = request.user.member

    # Process form submission or display registration form
    if request.method == "POST":
        form = RegistrationForm(request.POST, ctx=ctx, instance=ctx["run_reg"])
        form.sel_ticket_map(request.POST.get("ticket", ""))
        # Validate form and save registration if valid
        if form.is_valid():
            reg = save_registration(request, ctx, form, run, event, ctx["run_reg"])
            return registration_redirect(request, reg, new_reg, run)
    else:
        # Display empty form for GET requests
        form = RegistrationForm(ctx=ctx, instance=ctx["run_reg"])

    # Prepare additional registration information and render page
    register_info(request, ctx, form, ctx["run_reg"], dis)
    return render(request, "larpmanager/event/register.html", ctx)


def _apply_ticket(ctx, tk):
    if not tk:
        return

    try:
        tick = RegistrationTicket.objects.get(pk=tk)
        ctx["tier"] = tick.tier
        if tick.tier in [TicketTier.STAFF, TicketTier.NPC] and "closed" in ctx["run"].status:
            del ctx["run"].status["closed"]

        ctx["ticket"] = tk
    except ObjectDoesNotExist:
        pass


<<<<<<< HEAD
def _check_redirect_registration(
    request: HttpRequest, ctx: dict, event: Event, secret_code: str | None
) -> "HttpResponse | None":
    """Check if registration should be redirected based on event status and settings.

    Validates event registration status and redirects users appropriately based on:
    - Event closure status
    - Secret code validation for restricted events
    - External registration links
    - Registration timing and pre-registration options
=======
def _check_redirect_registration(request, ctx: dict, event, secret_code: str | None) -> HttpResponse | None:
    """Check if registration should be redirected based on event status and settings.

    This function performs various checks to determine if a user's registration
    attempt should be redirected or blocked based on event configuration,
    timing, and access controls.
>>>>>>> 7ec28e8e

    Parameters
    ----------
    request : HttpRequest
<<<<<<< HEAD
        Django HTTP request object for rendering responses
    ctx : dict
        Context dictionary containing event, run, features, and tier data
    event : Event
        Event instance containing registration configuration
    secret_code : str or None
        Optional secret code for accessing restricted registration
=======
        Django HTTP request object containing user and session data
    ctx : dict
        Context dictionary containing event, run data, features, and tier info
    event : Event
        Event model instance being registered for
    secret_code : str or None
        Optional secret code for registration access, None if not provided
>>>>>>> 7ec28e8e

    Returns
    -------
    HttpResponse or None
<<<<<<< HEAD
        HttpResponse for redirect/error pages if registration cannot proceed,
        None if registration should continue normally
=======
        HttpResponse object for redirect/error pages if registration should be
        blocked or redirected, None if registration can proceed normally
>>>>>>> 7ec28e8e

    Raises
    ------
    Http404
<<<<<<< HEAD
        If an incorrect registration secret code is provided
    """
    # Check if the event run is closed - block all registration attempts
    if "closed" in ctx["run"].status:
        return render(request, "larpmanager/event/closed.html", ctx)

    # Validate secret code for restricted registration events
=======
        If an invalid registration secret code is provided when secret
        registration is enabled
    """
    # Check if event registration is closed
    if "closed" in ctx["run"].status:
        return render(request, "larpmanager/event/closed.html", ctx)

    # Validate secret code if secret registration is enabled
>>>>>>> 7ec28e8e
    if "registration_secret" in ctx["features"] and secret_code:
        if ctx["run"].registration_secret != secret_code:
            raise Http404("wrong registration code")
        return None

    # Redirect to external registration link if configured
<<<<<<< HEAD
    # Allow staff and NPC tiers to bypass external registration
=======
    # Skip redirect for staff and NPC tiers who register internally
>>>>>>> 7ec28e8e
    if "register_link" in ctx["features"] and event.register_link:
        if "tier" not in ctx or ctx["tier"] not in [TicketTier.STAFF, TicketTier.NPC]:
            return redirect(event.register_link)

<<<<<<< HEAD
    # Check registration timing and handle pre-registration fallback
    if "registration_open" in ctx["features"]:
        if not ctx["run"].registration_open or ctx["run"].registration_open > timezone_now():
            # Offer pre-registration if available and enabled
=======
    # Check registration timing and pre-registration options
    if "registration_open" in ctx["features"]:
        if not ctx["run"].registration_open or ctx["run"].registration_open > timezone_now():
            # Redirect to pre-registration if available and active
>>>>>>> 7ec28e8e
            if "pre_register" in ctx["features"] and event.get_config("pre_register_active", False):
                return redirect("pre_register", s=ctx["event"].slug)
            else:
                return render(request, "larpmanager/event/not_open.html", ctx)

    # No redirects needed - registration can proceed normally
    return None


def _add_bring_friend_discounts(ctx):
    if "bring_friend" not in ctx["features"]:
        return
    for config_name in ["bring_friend_discount_to", "bring_friend_discount_from"]:
        ctx[config_name] = ctx["event"].get_config(config_name, 0)


def _register_prepare(ctx: dict, reg) -> bool:
    """Prepare registration context with payment information and locks.

    This function initializes the registration context with payment data and determines
    whether payment modifications should be locked based on existing payments.

    Args:
        ctx: Context dictionary to update with payment information
        reg: Existing registration instance or None for new registration

    Returns:
        True if this is a new registration, False if updating existing registration
    """
    # Initialize as new registration and set default payment amount
    new_reg = True
    ctx["tot_payed"] = 0

    if reg:
        # Update context with existing payment amount
        ctx["tot_payed"] = reg.tot_payed
        new_reg = False

        # Check for pending payment invoices that would lock price changes
        # we lock changing values with lower prices if there is already a payment (done or submitted)
        pending = (
            PaymentInvoice.objects.filter(
                idx=reg.id,
                member_id=reg.member_id,
                status=PaymentStatus.SUBMITTED,
                typ=PaymentType.REGISTRATION,
            ).count()
            > 0
        )

        # Lock payment modifications if there are pending payments or existing payments
        ctx["payment_lock"] = pending or reg.tot_payed > 0

    return new_reg


def register_reduced(request, s):
    ctx = get_event_run(request, s)
    # count the number of reduced tickets
    ct = get_reduced_available_count(ctx["run"])
    return JsonResponse({"res": ct})


@login_required
def register_conditions(request, s=None):
    ctx = def_user_ctx(request)
    if s:
        ctx["event"] = get_event(request, s)["event"]
        ctx["event_text"] = get_event_text(ctx["event"].id, EventTextType.TOC)

    ctx["assoc_text"] = get_assoc_text(request.assoc["id"], AssocTextType.TOC)

    return render(request, "larpmanager/event/register_conditions.html", ctx)


# ~ def discount_bring_friend(request, ctx, cod):
# ~ # check if there is a registration with that cod
# ~ try:
# ~ friend = Registration.objects.get(special_cod=cod)
# ~ except Exception as e:
# ~ Return jsonrespone ({'really': 'ko', 'msg': _ ("Discount code not valid")})
# ~ if friend.member == request.user.member:
# ~ Return Jsonresonse ({'res': 'Ko', 'msg': _ ('Nice Try! But no, I'm sorry.')})
# ~ # check same event
# ~ if friend.run.event != ctx['event']:
# ~ Return Jsonresonse ({'res': 'ko', 'msg': _ ('Code applicable only to run of the same event!')})
# ~ # check future run
# ~ if friend.run.end < datetime.now().date():
# ~ Return Jsonresonse ({'res': 'Ko', 'msg': _ ('Code not valid for runs passed!')})
# ~ # get discount friend
# ~ disc = Discount.objects.get(typ=Discount.FRIEND, runs__in=[ctx['run']])
# ~ if disc.max_redeem > 0:
# ~ if AccountingItemDiscount.objects.filter(disc=disc, run=ctx['run']).count() > disc.max_redeem:
# ~ Return Jsonresonse ({'res': 'Ko', 'msg': _ ('We are sorry, the maximum number of concessions has been reached a friend')})
# ~ # check if not already registered
# ~ try:
# ~ reg = Registration.objects.get(member=request.user.member, run=ctx['run'])
# ~ if disc.only_reg:
# ~ Return jsonrespone ({'really': 'ko', 'msg': _ ("Discounts only applicable with new registrations")})
# ~ except Exception as e:
# ~ pass
# ~ # check there are no discount stores a friend
# ~ if AccountingItemDiscount.objects.filter(member=request.user.member, run=ctx['run'], disc__typ=Discount.STANDARD).count() > 0:
# ~ Return jsonrespone ({'really': 'ko', 'msg': _ ("Discount not combinable with other benefits") + "."})
# ~ # check the user TO don't already have the discount
# ~ try:
# ~ ac = AccountingItemDiscount.objects.get(disc=disc, member=request.user.member, run=ctx['run'])
# ~ Return Jsonresonse ({'res': 'Ko', 'msg': _ ('You have already used a personal code')})
# ~ except Exception as e:
# ~ pass
# ~ if AccountingItemDiscount.objects.filter(member=request.user.member, run=ctx['run'], disc__typ=Discount.PLAYAGAIN).count() > 0:
# ~ Return Jsonresonse ({'res': 'Ko', 'msg': _ ('Discount not comulary with Play Again')})
# ~ # all green! proceed
# ~ now = datetime.now()
# ~ AccountingItemDiscount.objects.create(disc=disc, value=disc.value, member=request.user.member, expires=now + timedelta(minutes = 15), run=ctx['run'], detail=friend.id, assoc_id=ctx['a_id'])
# ~ Return Jsonresonse ({'res': 'ok', 'msg': _ ('The facility has been added! It was reserved for you for 15 minutes, after which it will be removed')})


@login_required
@require_POST
def discount(request: HttpRequest, s: str) -> JsonResponse:
    """Handle discount code application for user registration.

    This function validates and applies discount codes for event registrations,
    creating temporary discount reservations that expire after 15 minutes.

    Args:
        request: Django HTTP request object containing POST data with discount code
        s: Event slug identifier used to retrieve the event context

    Returns:
        JsonResponse: JSON response containing either success message with
                     reservation details or error message with validation failure

    Raises:
        ObjectDoesNotExist: When discount code is not found for the event run
    """

    def error(msg):
        return JsonResponse({"res": "ko", "msg": msg})

    # Get event context and validate discount feature availability
    ctx = get_event_run(request, s)

    if "discount" not in ctx["features"]:
        return error(_("Not available, kiddo"))

    # Extract and validate discount code from request
    cod = request.POST.get("cod")
    try:
        disc = Discount.objects.get(runs__in=[ctx["run"]], cod=cod)
    except ObjectDoesNotExist:
        logger.warning(f"Discount code not found: {cod}")
        logger.debug(traceback.format_exc())
        return error(_("Discount code not valid"))

    # Clean up expired discount reservations
    now = timezone_now()
    AccountingItemDiscount.objects.filter(expires__lte=now).delete()

    # Extract context variables for discount validation
    member = request.user.member
    run = ctx["run"]
    event = ctx["event"]

    # Validate discount eligibility and constraints
    check = _check_discount(disc, member, run, event)
    if check:
        return error(check)

    # Create temporary discount reservation with 15-minute expiration
    AccountingItemDiscount.objects.create(
        value=disc.value,
        member=member,
        expires=now + timedelta(minutes=15),
        disc=disc,
        run=run,
        assoc_id=ctx["a_id"],
    )

    # Return success response with reservation confirmation
    return JsonResponse(
        {
            "res": "ok",
            "msg": _(
                "The discount has been added! It has been reserved for you for 15 minutes, after which it will be removed"
            ),
        }
    )


def _check_discount(disc: Discount, member: Member, run: Run, event: Event) -> str | None:
    """Validate if a discount can be applied to a member's registration.

    This function performs comprehensive validation to ensure a discount
    code can be properly applied to a member's registration for a specific
    event run, checking various business rules and constraints.

    Args:
        disc: Discount object containing discount rules and configuration
        member: Member object attempting to use the discount
        run: Event run instance for which the discount is being applied
        event: Event instance containing the run

    Returns:
        Error message string if validation fails, None if discount is valid
        and can be applied to the registration.

    Note:
        Returns translated error messages for display to end users.
    """
    # Check if discount is only valid for new registrations
    if _is_discount_invalid_for_registration(disc, member, run):
        return _("Discounts only applicable with new registrations")

    # Verify the discount hasn't already been used by this member
    if _is_discount_already_used(disc, member, run):
        return _("Code already used")

    # Check if this discount type has already been used (non-cumulative)
    if _is_type_already_used(disc.typ, member, run):
        return _("Non-cumulative code")

    # Validate maximum redemption limit hasn't been reached
    if disc.max_redeem > 0 and _is_discount_maxed(disc, run):
        return _("Sorry, this facilitation code has already been used the maximum number allowed")

    # Ensure discount doesn't conflict with other benefits/exclusivity rules
    if not _validate_exclusive_logic(disc, member, run, event):
        return _("Discount not combinable with other benefits") + "."

    return None


def _is_discount_invalid_for_registration(disc, member, run):
    if not disc.only_reg:
        return False
    return Registration.objects.filter(member=member, run=run, cancellation_date__isnull=True).exists()


def _is_discount_already_used(disc, member, run):
    return AccountingItemDiscount.objects.filter(disc=disc, member=member, run=run).exists()


def _is_type_already_used(disc_type, member, run):
    return AccountingItemDiscount.objects.filter(disc__typ=disc_type, member=member, run=run).exists()


def _is_discount_maxed(disc, run):
    count = AccountingItemDiscount.objects.filter(disc=disc, run=run).count()
    return count > disc.max_redeem


def _validate_exclusive_logic(disc: Discount, member: Member, run: Run, event: Event) -> bool:
    """Validate exclusive discount logic for member registration.

    Args:
        disc: The discount to validate
        member: The member applying for the discount
        run: The specific run for registration
        event: The event containing the run

    Returns:
        bool: True if discount can be applied, False otherwise

    Notes:
        PLAYAGAIN discounts are exclusive - they cannot be combined with other
        discounts and require the member to have another registration in the event.
    """
    # For PLAYAGAIN discount: no other discounts and has another registration
    if disc.typ == Discount.PLAYAGAIN:
        # Check if member already has any discount for this run
        if AccountingItemDiscount.objects.filter(member=member, run=run).exists():
            return False

        # Verify member has another registration in same event (different run)
        if not Registration.objects.filter(member=member, run__event=event).exclude(run=run).exists():
            return False

    # If PLAYAGAIN discount was already applied, no other discounts allowed
    elif AccountingItemDiscount.objects.filter(member=member, run=run, disc__typ=Discount.PLAYAGAIN).exists():
        return False

    return True


@login_required
def discount_list(request: HttpRequest, s: str) -> JsonResponse:
    """Get list of valid discount items for the current user and event run.

    This view function retrieves all non-expired discount items for the authenticated
    user within a specific event run, formats them for JSON response, and cleans up
    any expired discount items in the process.

    Args:
        request: Django HTTP request object containing user authentication
        s: Event run slug identifier as string

    Returns:
        JsonResponse containing list of discount items with name, value, and expiration
    """
    # Get event run context from the provided slug
    ctx = get_event_run(request, s)
    now = timezone_now()

    # Bulk delete expired discount items for this user and run
    # This cleanup prevents accumulation of stale discount data
    AccountingItemDiscount.objects.filter(member=request.user.member, run=ctx["run"], expires__lte=now).delete()

    # Get remaining valid discount items with optimized query
    # Select related 'disc' to avoid N+1 queries when accessing discount details
    discount_items = (
        AccountingItemDiscount.objects.filter(member=request.user.member, run=ctx["run"])
        .select_related("disc")
        .filter(models.Q(expires__isnull=True) | models.Q(expires__gt=now))
    )

    # Build response list efficiently
    # Transform discount items into JSON-serializable format
    lst = []
    for aid in discount_items:
        # Create base discount item data structure
        j = {"name": aid.disc.name, "value": aid.value}

        # Format expiration time as HH:MM or empty string for permanent discounts
        if aid.expires:
            j["expires"] = aid.expires.strftime("%H:%M")
        else:
            j["expires"] = ""
        lst.append(j)

    return JsonResponse({"lst": lst})


@login_required
def unregister(request: HttpRequest, s: str) -> HttpResponse:
    """Handle user self-unregistration from an event.

    Args:
        request: HTTP request object from authenticated user
        s: Event slug string

    Returns:
        HttpResponse: Confirmation form or redirect to accounting page after cancellation

    Raises:
        Http404: If registration does not exist or user is not registered
    """
    # Get event context and validate user access
    ctx = get_event_run(request, s, signup=True, status=True)

    # Check if user is actually registered for this event
    try:
        reg = Registration.objects.get(run=ctx["run"], member=request.user.member, cancellation_date__isnull=True)
    except ObjectDoesNotExist as err:
        raise Http404("Registration does not exist") from err

    # Handle POST request - process the cancellation
    if request.method == "POST":
        cancel_reg(reg)
        # Show success message and redirect to accounting page
        mes = _("You have correctly cancelled the registration to the %(event)s event") % {"event": ctx["event"]}
        messages.success(request, mes)
        return redirect("accounting")

    # Prepare context for confirmation form
    ctx["reg"] = reg
    ctx["event_terms_conditions"] = get_event_text(ctx["event"].id, EventTextType.TOC)
    ctx["assoc_terms_conditions"] = get_assoc_text(ctx["a_id"], AssocTextType.TOC)

    # Render confirmation page
    return render(request, "larpmanager/event/unregister.html", ctx)


@login_required
def gift(request: HttpRequest, s: str) -> HttpResponse:
    """Display gift registrations and their payment status for the current user.

<<<<<<< HEAD
    Shows a list of gift registrations (those with redeem codes) for the current user
    along with their associated payment information including pending payments and
    registration details.

    Args:
        request: The HTTP request object containing user session and data.
        s: The event slug string used to identify the specific event.

    Returns:
        HttpResponse: Rendered gift.html template containing the registration list
        and payment information in the context.

    Raises:
        Http404: If the event or run is not found.
        PermissionDenied: If registration is not open or user lacks access.
    """
    # Get event context and verify registration is open
    ctx = get_event_run(request, s, signup=False, slug="gift", status=True)
    check_registration_open(ctx, request)

    # Filter registrations for current user that have redeem codes and aren't cancelled
=======
    This view shows all gift registrations (registrations with redeem codes) for the
    current user in a specific event run, along with their payment status and accounting
    information.

    Args:
        request: The HTTP request object containing user and session data
        s: The event slug string used to identify the specific event

    Returns:
        HttpResponse: Rendered gift.html template containing the registration list
        and payment information context

    Raises:
        Http404: If the event or run is not found
        PermissionDenied: If registration is not open or user lacks permissions
    """
    # Get event context and verify registration access
    ctx = get_event_run(request, s, signup=False, slug="gift", status=True)
    check_registration_open(ctx, request)

    # Filter registrations for current user with redeem codes (gift registrations)
>>>>>>> 7ec28e8e
    ctx["list"] = Registration.objects.filter(
        run=ctx["run"], member=request.user.member, redeem_code__isnull=False, cancellation_date__isnull=True
    )

<<<<<<< HEAD
    # Load accounting information (payments, pending items, etc.)
    info_accounting(request, ctx)

    # Attach payment and registration info to each registration
    for reg in ctx["list"]:
        # Check for pending payment items
=======
    # Load accounting information (payments, pending transactions, etc.)
    info_accounting(request, ctx)

    # Attach payment and accounting info to each registration
    for reg in ctx["list"]:
        # Check for pending payments
>>>>>>> 7ec28e8e
        for el in ctx["payments_todo"]:
            if reg.id == el.id:
                reg.payment = el

<<<<<<< HEAD
        # Check for payments in pending status
=======
        # Check for pending transactions
>>>>>>> 7ec28e8e
        for el in ctx["payments_pending"]:
            if reg.id == el.id:
                reg.pending = el

<<<<<<< HEAD
        # Attach additional registration information
=======
        # Attach additional registration info
>>>>>>> 7ec28e8e
        for el in ctx["reg_list"]:
            if reg.id == el.id:
                reg.info = el

    return render(request, "larpmanager/event/gift.html", ctx)


def check_registration_open(ctx, request):
    if not ctx["run"].status["open"]:
        messages.warning(request, _("Registrations not open!"))
        raise RedirectError("home")


@login_required
def gift_edit(request: HttpRequest, s: str, r: int) -> HttpResponse:
    """Handle gift registration modifications.

<<<<<<< HEAD
    Manages the editing and deletion of gift registrations for events. Validates
    registration permissions, processes form submissions, and handles both updates
    and cancellations of gift cards.

    Args:
        request: HTTP request object containing user data and form submissions
        s: Event slug identifier for the specific event
        r: Registration ID of the gift registration to edit

    Returns:
        HttpResponse: Rendered gift edit form template or redirect to gift list
                     after successful save/cancel operation

    Raises:
        Http404: If event, run, or registration not found
        PermissionDenied: If user lacks gift management permissions
    """
    # Initialize event context and validate gift permissions
    ctx = get_event_run(request, s, False, "gift", status=True)
    check_registration_open(ctx, request)

    # Retrieve the specific gift registration and prepare context
    reg = get_registration_gift(ctx, r, request)
    _register_prepare(ctx, reg)

    # Process form submission (save or delete operations)
=======
    This function manages the editing of gift registrations, allowing users to
    modify gift card details or cancel them entirely. It validates permissions,
    handles form processing, and manages the gift registration lifecycle.

    Args:
        request: The HTTP request object containing user data and form submission
        s: The event slug identifier used to locate the specific event
        r: The registration ID for the gift card being edited

    Returns:
        HttpResponse: Either renders the gift edit form template or redirects
        to the gift list page after successful save/cancel operations

    Raises:
        Http404: If the event, run, or registration cannot be found
        PermissionDenied: If user lacks permission to edit gift registrations
    """
    # Get event context and verify user has gift management permissions
    ctx = get_event_run(request, s, False, "gift", status=True)
    check_registration_open(ctx, request)

    # Retrieve the specific gift registration and prepare form context
    reg = get_registration_gift(ctx, r, request)
    _register_prepare(ctx, reg)

    # Handle POST requests for form submission (save or delete operations)
>>>>>>> 7ec28e8e
    if request.method == "POST":
        form = RegistrationGiftForm(request.POST, ctx=ctx, instance=reg)

        # Validate form data before processing
        if form.is_valid():
<<<<<<< HEAD
            # Handle gift card deletion request
=======
            # Check if this is a deletion request
>>>>>>> 7ec28e8e
            if "delete" in request.POST and request.POST["delete"] == "1":
                cancel_reg(reg)
                messages.success(request, _("Gift card cancelled!"))
            else:
<<<<<<< HEAD
                # Save updated gift registration
=======
                # Save the updated registration data
>>>>>>> 7ec28e8e
                save_registration(request, ctx, form, ctx["run"], ctx["event"], reg, gifted=True)
                messages.success(request, _("Operation completed") + "!")

            # Redirect back to gift list after successful operation
            return redirect("gift", s=s)
    else:
<<<<<<< HEAD
        # Initialize form for GET requests
        form = RegistrationGiftForm(ctx=ctx, instance=reg)

    # Prepare template context with form and gift flag
    ctx["form"] = form
    ctx["gift"] = True

    # Initialize form submission tracking and validation
=======
        # Handle GET requests by creating a new form with existing data
        form = RegistrationGiftForm(ctx=ctx, instance=reg)

    # Prepare context for template rendering
    ctx["form"] = form
    ctx["gift"] = True

    # Initialize form submission state and validation
>>>>>>> 7ec28e8e
    init_form_submitted(ctx, form, request, reg)

    return render(request, "larpmanager/event/gift_edit.html", ctx)


def get_registration_gift(ctx: dict, r: int | None, request) -> Registration | None:
    """Retrieve a registration with gift/redeem code for the current user.

    Args:
        ctx: Context dictionary containing 'run' key
        r: Registration primary key to look up
        request: HTTP request object with authenticated user

    Returns:
        Registration object if found and valid, None if r is falsy

    Raises:
        Http404: If registration not found or user doesn't have access
    """
    reg = None

    # Early return if no registration ID provided
    if r:
        try:
            # Look up registration with strict filtering for security
            # Must match: PK, run, user's member, has redeem code, not cancelled
            reg = Registration.objects.get(
                pk=r,
                run=ctx["run"],
                member=request.user.member,
                redeem_code__isnull=False,
                cancellation_date__isnull=True,
            )
        except Exception as err:
            # Convert any lookup error to 404 for security
            raise Http404("what are you trying to do?") from err

    return reg


@login_required
def gift_redeem(request: HttpRequest, s: str, code: str) -> HttpResponse:
    """
    Handle gift code redemption for event registrations.

    Processes the redemption of a gift code for event registrations. If the user
    is already registered for the event, they are redirected with a success message.
    Otherwise, the function handles both GET (display form) and POST (process redemption)
    requests for gift code redemption.

    Args:
        request (HttpRequest): The HTTP request object containing user and method info
        s (str): Event slug identifier for the specific event
        code (str): Gift redemption code to be validated and processed

    Returns:
        HttpResponse: Either renders the redemption form template for GET requests
                     or redirects to the gallery page after successful redemption

    Raises:
        Http404: When no valid registration is found matching the provided code
                and association constraints
    """
    # Get event context and validate user permissions for gift redemption
    ctx = get_event_run(request, s, False, "gift", status=True)

    # Check if user is already registered for this event
    if ctx["run"].reg:
        messages.success(request, _("You cannot redeem a membership, you are already a member!"))
        return redirect("gallery", s=ctx["run"].get_slug())

    # Attempt to find valid registration with the provided redemption code
    try:
        reg = Registration.objects.get(
            redeem_code=code,
            cancellation_date__isnull=True,
            run__event__assoc_id=ctx["a_id"],
        )
    except Exception as err:
        raise Http404("registration not found") from err

    # Process POST request - complete the gift redemption
    if request.method == "POST":
        # Use atomic transaction to ensure data consistency during redemption
        with transaction.atomic():
            reg.member = request.user.member
            reg.redeem_code = None
            reg.save()

        # Notify user of successful redemption and redirect to event gallery
        messages.success(request, _("Your gifted registration has been redeemed!"))
        return redirect("gallery", s=ctx["run"].get_slug())

    # Add registration object to context for template rendering
    ctx["reg"] = reg

    return render(request, "larpmanager/event/gift_redeem.html", ctx)<|MERGE_RESOLUTION|>--- conflicted
+++ resolved
@@ -27,7 +27,6 @@
 from django.contrib.auth.decorators import login_required
 from django.core.exceptions import ObjectDoesNotExist
 from django.db import models, transaction
-from django.forms import Form
 from django.http import Http404, HttpRequest, HttpResponse, JsonResponse
 from django.shortcuts import redirect, render
 from django.utils.timezone import now as timezone_now
@@ -63,7 +62,7 @@
     PreRegistration,
     Run,
 )
-from larpmanager.models.member import Member, MembershipStatus, get_user_membership
+from larpmanager.models.member import MembershipStatus, get_user_membership
 from larpmanager.models.registration import (
     Registration,
     RegistrationTicket,
@@ -165,50 +164,36 @@
 
 
 @login_required
-def pre_register_remove(request: HttpRequest, s: str) -> HttpResponse:
+def pre_register_remove(request, s):
     """Remove user's pre-registration for an event.
 
     Args:
-        request: Django HTTP request object containing authenticated user
-        s: Event slug identifier for the event to remove pre-registration from
-
-    Returns:
-        HttpResponse redirect to the pre-registration list page
-
-    Raises:
-        PreRegistration.DoesNotExist: If no pre-registration exists for the user and event
-    """
-    # Get event context and validate access permissions
+        request: Django HTTP request object (must be authenticated)
+        s: Event slug to remove pre-registration from
+
+    Returns:
+        HttpResponse: Redirect to pre-registration list
+    """
     ctx = get_event(request, s)
-
-    # Find and retrieve the user's pre-registration for this event
     element = PreRegistration.objects.get(member=request.user.member, event=ctx["event"])
-
-    # Remove the pre-registration from the database
     element.delete()
-
-    # Display success message to user and redirect to pre-registration list
     messages.success(request, _("Pre-registration cancelled!"))
     return redirect("pre_register")
 
 
 @login_required
-def register_exclusive(request: HttpRequest, s: str, sc: str = "", dis: str = "") -> HttpResponse:
-    """Handle exclusive event registration by delegating to the main register function.
-
-    This function serves as a wrapper for the main register function, specifically
-    handling exclusive event registration scenarios.
-
-    Args:
-        request: Django HTTP request object containing user and session data
-        s: Event slug identifier for the target event
-        sc: Secret code for exclusive access (empty string if not provided)
-        dis: Discount code for pricing adjustments (empty string if not provided)
-
-    Returns:
-        HttpResponse: The complete HTTP response from the main register function
-    """
-    # Delegate to the main register function with all provided parameters
+def register_exclusive(request, s, sc="", dis=""):
+    """Handle exclusive event registration (delegates to main register function).
+
+    Args:
+        request: Django HTTP request object
+        s: Event slug
+        sc: Secret code (optional)
+        dis: Discount code (optional)
+
+    Returns:
+        HttpResponse: Result from register function
+    """
     return register(request, s, sc, dis)
 
 
@@ -220,7 +205,7 @@
     event: Event,
     reg: Optional[Registration],
     gifted: bool = False,
-) -> Registration:
+) -> "Registration":
     """Save registration data and handle payment processing.
 
     This function creates or updates a registration record within a database transaction,
@@ -289,46 +274,6 @@
 
 
 def save_registration_standard(
-<<<<<<< HEAD
-    ctx: dict, event: Event, form: Form, gifted: bool, provisional: bool, reg: Registration
-) -> None:
-    """Save standard registration with ticket and payment processing.
-
-    Processes a standard registration by updating modification count, handling
-    additional participants, quotas, ticket selection, and payment amounts.
-    Validates ticket pricing constraints for existing paid registrations.
-
-    Args:
-        ctx: Context dictionary containing event data and payment information
-        event: Event instance for which the registration is being processed
-        form: Registration form instance with cleaned user input data
-        gifted: Whether this is a gifted registration (no modification tracking)
-        provisional: Whether registration is provisional (no modification tracking)
-        reg: Registration instance to update with form data
-
-    Raises:
-        Http404: When ticket doesn't exist, belongs to wrong event, or has lower
-                price than existing paid registration
-
-    Side Effects:
-        - Updates registration modification count
-        - Sets additional participants, quotas, ticket, and payment amount
-        - Modifies the provided registration instance in-place
-    """
-    # Track modification count for non-gifted, non-provisional registrations
-    if not gifted and not provisional:
-        reg.modified = reg.modified + 1
-
-    # Set number of additional participants if provided
-    if "additionals" in form.cleaned_data:
-        reg.additionals = int(form.cleaned_data["additionals"])
-
-    # Set quotas if provided and not empty
-    if "quotas" in form.cleaned_data and form.cleaned_data["quotas"]:
-        reg.quotas = int(form.cleaned_data["quotas"])
-
-    # Handle ticket selection with validation
-=======
     ctx: dict, event: Event, form: RegistrationForm, gifted: bool, provisional: bool, reg: Registration
 ) -> None:
     """Save standard registration with ticket and payment processing.
@@ -367,7 +312,6 @@
         reg.quotas = int(form.cleaned_data["quotas"])
 
     # Process ticket selection and validation
->>>>>>> 7ec28e8e
     if "ticket" in form.cleaned_data:
         try:
             sel = RegistrationTicket.objects.filter(pk=form.cleaned_data["ticket"]).select_related("event").first()
@@ -378,21 +322,12 @@
         if sel and sel.event != event:
             raise Http404("RegistrationTicket wrong event")
 
-<<<<<<< HEAD
-        # Prevent downgrading ticket price for already paid registrations
-=======
         # Prevent downgrading ticket price for paid registrations
->>>>>>> 7ec28e8e
         if ctx["tot_payed"] and reg.ticket and reg.ticket.price > 0 and sel.price < reg.ticket.price:
             raise Http404("lower price")
-
         reg.ticket = sel
 
-<<<<<<< HEAD
-    # Set custom payment amount if provided
-=======
     # Set custom payment amount if specified
->>>>>>> 7ec28e8e
     if "pay_what" in form.cleaned_data and form.cleaned_data["pay_what"]:
         reg.pay_what = int(form.cleaned_data["pay_what"])
 
@@ -457,15 +392,6 @@
     return redirect("gallery", s=reg.run.get_slug())
 
 
-<<<<<<< HEAD
-def save_registration_bring_friend(ctx: dict, form: RegistrationForm, reg: Registration, request: HttpRequest) -> None:
-    """Process bring-a-friend discount codes for registration.
-
-    Handles the bring-a-friend functionality by:
-    1. Sending instructions email to the registrant
-    2. Validating the friend code if provided
-    3. Creating accounting tokens for both users when valid
-=======
 def save_registration_bring_friend(ctx: dict, form, reg: Registration, request) -> None:
     """Process bring-a-friend discount codes for registration.
 
@@ -474,73 +400,43 @@
     2. Validating the provided friend code
     3. Creating accounting entries for both parties
     4. Applying discounts to both the registrant and their friend
->>>>>>> 7ec28e8e
 
     Args:
         ctx: Context dictionary containing bring friend configuration including:
             - bring_friend_discount_from: Discount amount for code user
             - bring_friend_discount_to: Discount amount for code owner
-<<<<<<< HEAD
-            - run: Current event run instance
-            - a_id: Association ID
-        form: Registration form instance with bring_friend field
-        reg: Registration instance being processed
-        request: Django HTTP request object with authenticated user
-=======
             - run: Event run instance
             - a_id: Association ID
         form: Registration form with bring_friend field containing the friend code
         reg: Registration instance for the current registrant
         request: Django HTTP request object containing user information
->>>>>>> 7ec28e8e
 
     Raises:
         Http404: When the provided friend code is not found in the database
     """
-<<<<<<< HEAD
-    # Send bring-a-friend instructions email to the registrant
-    bring_friend_instructions(reg, ctx)
-
-    # Check if bring_friend field exists in form data
-=======
     # Send bring-a-friend instructions email to the new registrant
     bring_friend_instructions(reg, ctx)
 
     # Early return if no bring_friend field in form data
->>>>>>> 7ec28e8e
     if "bring_friend" not in form.cleaned_data:
         return
     logger.debug(f"Bring friend form data: {form.cleaned_data}")
 
-<<<<<<< HEAD
-    # Extract and validate the friend code
-=======
     # Extract and validate the friend code from form
->>>>>>> 7ec28e8e
     cod = form.cleaned_data["bring_friend"]
     logger.debug(f"Processing bring friend code: {cod}")
     if not cod:
         return
 
-<<<<<<< HEAD
-    # Look up the registration with the provided friend code
-=======
     # Look up the registration associated with the friend code
->>>>>>> 7ec28e8e
     try:
         friend = Registration.objects.get(special_cod=cod)
     except Exception as err:
         raise Http404("I'm sorry, this friend code was not found") from err
 
-<<<<<<< HEAD
-    # Create accounting tokens for both users in atomic transaction
-    with transaction.atomic():
-        # Create discount token for the user who used the friend code
-=======
     # Create accounting entries atomically for both parties
     with transaction.atomic():
         # Create discount token for the person using the friend code
->>>>>>> 7ec28e8e
         AccountingItemOther.objects.create(
             member=request.user.member,
             value=int(ctx["bring_friend_discount_from"]),
@@ -551,11 +447,7 @@
             ref_addit=reg.id,
         )
 
-<<<<<<< HEAD
-        # Create reward token for the owner of the friend code
-=======
         # Create discount token for the friend whose code was used
->>>>>>> 7ec28e8e
         AccountingItemOther.objects.create(
             member=friend.member,
             value=int(ctx["bring_friend_discount_to"]),
@@ -570,49 +462,34 @@
         friend.save()
 
 
-def register_info(
-    request: HttpRequest, ctx: dict, form: RegistrationForm, reg: Registration | None, dis: Discount | None
-) -> None:
+def register_info(request, ctx, form, reg, dis):
     """Display registration information and status.
 
-    Populates the context dictionary with registration-related data including
-    form data, terms and conditions, membership status, and discount information.
-
-    Args:
-        request: HTTP request object containing user and session data
+    Args:
+        request: HTTP request object
         ctx: Context dictionary to populate with registration data
-        form: Registration form instance for the current event
-        reg: Registration object if user has existing registration, None otherwise
-        dis: Discount information if applicable, None otherwise
-
-    Side Effects:
-        Modifies ctx dictionary in-place with form data, terms, conditions,
-        and membership status information.
-    """
-    # Set up basic form and user context
+        form: Registration form instance
+        reg: Registration object if exists
+        dis: Discount information
+
+    Side effects:
+        Updates ctx with form data, terms, conditions, and membership status
+    """
     ctx["form"] = form
     ctx["lang"] = request.user.member.language
     ctx["discount_apply"] = dis
-
-    # Retrieve event-specific text content
     ctx["custom_text"] = get_event_text(ctx["event"].id, EventTextType.REGISTER)
     ctx["event_terms_conditions"] = get_event_text(ctx["event"].id, EventTextType.TOC)
     ctx["assoc_terms_conditions"] = get_assoc_text(ctx["a_id"], AssocTextType.TOC)
-
-    # Configure registration display options
     ctx["hide_unavailable"] = ctx["event"].get_config("registration_hide_unavailable", False)
     ctx["no_provisional"] = ctx["event"].get_config("payment_no_provisional", False)
 
-    # Initialize form submission data
     init_form_submitted(ctx, form, request, reg)
 
-    # Set provisional status for existing registrations
     if reg:
         reg.provisional = is_reg_provisional(reg)
 
-    # Handle membership fee status if feature is enabled
     if ctx["run"].start and "membership" in ctx["features"]:
-        # Check for existing membership payment
         que = AccountingItemMembership.objects.filter(year=ctx["run"].start.year, member=request.user.member)
         if que.count() > 0:
             ctx["membership_fee"] = "done"
@@ -621,52 +498,32 @@
         else:
             ctx["membership_fee"] = "todo"
 
-<<<<<<< HEAD
-        # Set membership amount from association config
-        ctx["membership_amount"] = get_assoc(request).get_config("membership_fee")
-=======
         ctx["membership_amount"] = get_assoc_config(request.assoc["id"], "membership_fee", 0)
->>>>>>> 7ec28e8e
-
-
-def init_form_submitted(ctx: dict, form, request, reg=None) -> None:
+
+
+def init_form_submitted(ctx, form, request, reg=None):
     """Initialize form submission data in context.
 
-    Populates the context dictionary with submitted form data from the request,
-    including question responses, registration details, and ticket information.
-
-    Args:
-        ctx: Context dictionary to update with submission data
-        form: Form object containing questions and singles data
+    Args:
+        ctx: Context dictionary to update
+        form: Form object containing questions
         request: HTTP request object with POST data
-        reg: Registration object containing ticket and quota information, optional
-
-    Returns:
-        None: Modifies ctx dictionary in place
-    """
-    # Extract all POST data into submitted context
+        reg: Registration object (optional)
+    """
     ctx["submitted"] = request.POST.dict()
-
-    # Process form questions if available
     if hasattr(form, "questions"):
         for question in form.questions:
-            # Add single-choice question responses with option IDs
             if question.id in form.singles:
                 ctx["submitted"]["q" + str(question.id)] = form.singles[question.id].option_id
 
-    # Add registration-specific data if registration exists
     if reg:
-        # Include ticket information
         if reg.ticket_id:
             ctx["submitted"]["ticket"] = reg.ticket_id
-
-        # Include quota and additional selections
         if reg.quotas:
             ctx["submitted"]["quotas"] = reg.quotas
         if reg.additionals:
             ctx["submitted"]["additionals"] = reg.additionals
 
-    # Override ticket from context if present
     if "ticket" in ctx:
         ctx["submitted"]["ticket"] = ctx["ticket"]
 
@@ -758,38 +615,16 @@
         pass
 
 
-<<<<<<< HEAD
-def _check_redirect_registration(
-    request: HttpRequest, ctx: dict, event: Event, secret_code: str | None
-) -> "HttpResponse | None":
-    """Check if registration should be redirected based on event status and settings.
-
-    Validates event registration status and redirects users appropriately based on:
-    - Event closure status
-    - Secret code validation for restricted events
-    - External registration links
-    - Registration timing and pre-registration options
-=======
 def _check_redirect_registration(request, ctx: dict, event, secret_code: str | None) -> HttpResponse | None:
     """Check if registration should be redirected based on event status and settings.
 
     This function performs various checks to determine if a user's registration
     attempt should be redirected or blocked based on event configuration,
     timing, and access controls.
->>>>>>> 7ec28e8e
 
     Parameters
     ----------
     request : HttpRequest
-<<<<<<< HEAD
-        Django HTTP request object for rendering responses
-    ctx : dict
-        Context dictionary containing event, run, features, and tier data
-    event : Event
-        Event instance containing registration configuration
-    secret_code : str or None
-        Optional secret code for accessing restricted registration
-=======
         Django HTTP request object containing user and session data
     ctx : dict
         Context dictionary containing event, run data, features, and tier info
@@ -797,31 +632,16 @@
         Event model instance being registered for
     secret_code : str or None
         Optional secret code for registration access, None if not provided
->>>>>>> 7ec28e8e
 
     Returns
     -------
     HttpResponse or None
-<<<<<<< HEAD
-        HttpResponse for redirect/error pages if registration cannot proceed,
-        None if registration should continue normally
-=======
         HttpResponse object for redirect/error pages if registration should be
         blocked or redirected, None if registration can proceed normally
->>>>>>> 7ec28e8e
 
     Raises
     ------
     Http404
-<<<<<<< HEAD
-        If an incorrect registration secret code is provided
-    """
-    # Check if the event run is closed - block all registration attempts
-    if "closed" in ctx["run"].status:
-        return render(request, "larpmanager/event/closed.html", ctx)
-
-    # Validate secret code for restricted registration events
-=======
         If an invalid registration secret code is provided when secret
         registration is enabled
     """
@@ -830,39 +650,26 @@
         return render(request, "larpmanager/event/closed.html", ctx)
 
     # Validate secret code if secret registration is enabled
->>>>>>> 7ec28e8e
     if "registration_secret" in ctx["features"] and secret_code:
         if ctx["run"].registration_secret != secret_code:
             raise Http404("wrong registration code")
         return None
 
     # Redirect to external registration link if configured
-<<<<<<< HEAD
-    # Allow staff and NPC tiers to bypass external registration
-=======
     # Skip redirect for staff and NPC tiers who register internally
->>>>>>> 7ec28e8e
     if "register_link" in ctx["features"] and event.register_link:
         if "tier" not in ctx or ctx["tier"] not in [TicketTier.STAFF, TicketTier.NPC]:
             return redirect(event.register_link)
 
-<<<<<<< HEAD
-    # Check registration timing and handle pre-registration fallback
-    if "registration_open" in ctx["features"]:
-        if not ctx["run"].registration_open or ctx["run"].registration_open > timezone_now():
-            # Offer pre-registration if available and enabled
-=======
     # Check registration timing and pre-registration options
     if "registration_open" in ctx["features"]:
         if not ctx["run"].registration_open or ctx["run"].registration_open > timezone_now():
             # Redirect to pre-registration if available and active
->>>>>>> 7ec28e8e
             if "pre_register" in ctx["features"] and event.get_config("pre_register_active", False):
                 return redirect("pre_register", s=ctx["event"].slug)
             else:
                 return render(request, "larpmanager/event/not_open.html", ctx)
 
-    # No redirects needed - registration can proceed normally
     return None
 
 
@@ -873,29 +680,22 @@
         ctx[config_name] = ctx["event"].get_config(config_name, 0)
 
 
-def _register_prepare(ctx: dict, reg) -> bool:
+def _register_prepare(ctx, reg):
     """Prepare registration context with payment information and locks.
 
-    This function initializes the registration context with payment data and determines
-    whether payment modifications should be locked based on existing payments.
-
-    Args:
-        ctx: Context dictionary to update with payment information
+    Args:
+        ctx: Context dictionary to update
         reg: Existing registration instance or None for new registration
 
     Returns:
-        True if this is a new registration, False if updating existing registration
-    """
-    # Initialize as new registration and set default payment amount
+        bool: True if this is a new registration, False if updating existing
+    """
     new_reg = True
     ctx["tot_payed"] = 0
-
     if reg:
-        # Update context with existing payment amount
         ctx["tot_payed"] = reg.tot_payed
         new_reg = False
 
-        # Check for pending payment invoices that would lock price changes
         # we lock changing values with lower prices if there is already a payment (done or submitted)
         pending = (
             PaymentInvoice.objects.filter(
@@ -906,8 +706,6 @@
             ).count()
             > 0
         )
-
-        # Lock payment modifications if there are pending payments or existing payments
         ctx["payment_lock"] = pending or reg.tot_payed > 0
 
     return new_reg
@@ -1048,43 +846,30 @@
     )
 
 
-def _check_discount(disc: Discount, member: Member, run: Run, event: Event) -> str | None:
+def _check_discount(disc, member, run, event):
     """Validate if a discount can be applied to a member's registration.
 
-    This function performs comprehensive validation to ensure a discount
-    code can be properly applied to a member's registration for a specific
-    event run, checking various business rules and constraints.
-
-    Args:
-        disc: Discount object containing discount rules and configuration
-        member: Member object attempting to use the discount
-        run: Event run instance for which the discount is being applied
-        event: Event instance containing the run
-
-    Returns:
-        Error message string if validation fails, None if discount is valid
-        and can be applied to the registration.
-
-    Note:
-        Returns translated error messages for display to end users.
-    """
-    # Check if discount is only valid for new registrations
+    Args:
+        disc: Discount object to validate
+        member: Member attempting to use discount
+        run: Event run instance
+        event: Event instance
+
+    Returns:
+        str or None: Error message if invalid, None if valid
+    """
     if _is_discount_invalid_for_registration(disc, member, run):
         return _("Discounts only applicable with new registrations")
 
-    # Verify the discount hasn't already been used by this member
     if _is_discount_already_used(disc, member, run):
         return _("Code already used")
 
-    # Check if this discount type has already been used (non-cumulative)
     if _is_type_already_used(disc.typ, member, run):
         return _("Non-cumulative code")
 
-    # Validate maximum redemption limit hasn't been reached
     if disc.max_redeem > 0 and _is_discount_maxed(disc, run):
         return _("Sorry, this facilitation code has already been used the maximum number allowed")
 
-    # Ensure discount doesn't conflict with other benefits/exclusivity rules
     if not _validate_exclusive_logic(disc, member, run, event):
         return _("Discount not combinable with other benefits") + "."
 
@@ -1110,64 +895,28 @@
     return count > disc.max_redeem
 
 
-def _validate_exclusive_logic(disc: Discount, member: Member, run: Run, event: Event) -> bool:
-    """Validate exclusive discount logic for member registration.
-
-    Args:
-        disc: The discount to validate
-        member: The member applying for the discount
-        run: The specific run for registration
-        event: The event containing the run
-
-    Returns:
-        bool: True if discount can be applied, False otherwise
-
-    Notes:
-        PLAYAGAIN discounts are exclusive - they cannot be combined with other
-        discounts and require the member to have another registration in the event.
-    """
+def _validate_exclusive_logic(disc, member, run, event):
     # For PLAYAGAIN discount: no other discounts and has another registration
     if disc.typ == Discount.PLAYAGAIN:
-        # Check if member already has any discount for this run
         if AccountingItemDiscount.objects.filter(member=member, run=run).exists():
             return False
-
-        # Verify member has another registration in same event (different run)
         if not Registration.objects.filter(member=member, run__event=event).exclude(run=run).exists():
             return False
-
-    # If PLAYAGAIN discount was already applied, no other discounts allowed
+    # If PLAYAGAIN discount was already applied, no other allowed
     elif AccountingItemDiscount.objects.filter(member=member, run=run, disc__typ=Discount.PLAYAGAIN).exists():
         return False
-
     return True
 
 
 @login_required
-def discount_list(request: HttpRequest, s: str) -> JsonResponse:
-    """Get list of valid discount items for the current user and event run.
-
-    This view function retrieves all non-expired discount items for the authenticated
-    user within a specific event run, formats them for JSON response, and cleans up
-    any expired discount items in the process.
-
-    Args:
-        request: Django HTTP request object containing user authentication
-        s: Event run slug identifier as string
-
-    Returns:
-        JsonResponse containing list of discount items with name, value, and expiration
-    """
-    # Get event run context from the provided slug
+def discount_list(request, s):
     ctx = get_event_run(request, s)
     now = timezone_now()
 
     # Bulk delete expired discount items for this user and run
-    # This cleanup prevents accumulation of stale discount data
     AccountingItemDiscount.objects.filter(member=request.user.member, run=ctx["run"], expires__lte=now).delete()
 
     # Get remaining valid discount items with optimized query
-    # Select related 'disc' to avoid N+1 queries when accessing discount details
     discount_items = (
         AccountingItemDiscount.objects.filter(member=request.user.member, run=ctx["run"])
         .select_related("disc")
@@ -1175,13 +924,9 @@
     )
 
     # Build response list efficiently
-    # Transform discount items into JSON-serializable format
     lst = []
     for aid in discount_items:
-        # Create base discount item data structure
         j = {"name": aid.disc.name, "value": aid.value}
-
-        # Format expiration time as HH:MM or empty string for permanent discounts
         if aid.expires:
             j["expires"] = aid.expires.strftime("%H:%M")
         else:
@@ -1192,7 +937,7 @@
 
 
 @login_required
-def unregister(request: HttpRequest, s: str) -> HttpResponse:
+def unregister(request, s):
     """Handle user self-unregistration from an event.
 
     Args:
@@ -1201,33 +946,24 @@
 
     Returns:
         HttpResponse: Confirmation form or redirect to accounting page after cancellation
-
-    Raises:
-        Http404: If registration does not exist or user is not registered
-    """
-    # Get event context and validate user access
+    """
     ctx = get_event_run(request, s, signup=True, status=True)
 
-    # Check if user is actually registered for this event
+    # check if user is actually registered
     try:
         reg = Registration.objects.get(run=ctx["run"], member=request.user.member, cancellation_date__isnull=True)
     except ObjectDoesNotExist as err:
         raise Http404("Registration does not exist") from err
 
-    # Handle POST request - process the cancellation
     if request.method == "POST":
         cancel_reg(reg)
-        # Show success message and redirect to accounting page
         mes = _("You have correctly cancelled the registration to the %(event)s event") % {"event": ctx["event"]}
         messages.success(request, mes)
         return redirect("accounting")
 
-    # Prepare context for confirmation form
     ctx["reg"] = reg
     ctx["event_terms_conditions"] = get_event_text(ctx["event"].id, EventTextType.TOC)
     ctx["assoc_terms_conditions"] = get_assoc_text(ctx["a_id"], AssocTextType.TOC)
-
-    # Render confirmation page
     return render(request, "larpmanager/event/unregister.html", ctx)
 
 
@@ -1235,29 +971,6 @@
 def gift(request: HttpRequest, s: str) -> HttpResponse:
     """Display gift registrations and their payment status for the current user.
 
-<<<<<<< HEAD
-    Shows a list of gift registrations (those with redeem codes) for the current user
-    along with their associated payment information including pending payments and
-    registration details.
-
-    Args:
-        request: The HTTP request object containing user session and data.
-        s: The event slug string used to identify the specific event.
-
-    Returns:
-        HttpResponse: Rendered gift.html template containing the registration list
-        and payment information in the context.
-
-    Raises:
-        Http404: If the event or run is not found.
-        PermissionDenied: If registration is not open or user lacks access.
-    """
-    # Get event context and verify registration is open
-    ctx = get_event_run(request, s, signup=False, slug="gift", status=True)
-    check_registration_open(ctx, request)
-
-    # Filter registrations for current user that have redeem codes and aren't cancelled
-=======
     This view shows all gift registrations (registrations with redeem codes) for the
     current user in a specific event run, along with their payment status and accounting
     information.
@@ -1279,44 +992,26 @@
     check_registration_open(ctx, request)
 
     # Filter registrations for current user with redeem codes (gift registrations)
->>>>>>> 7ec28e8e
     ctx["list"] = Registration.objects.filter(
         run=ctx["run"], member=request.user.member, redeem_code__isnull=False, cancellation_date__isnull=True
     )
 
-<<<<<<< HEAD
-    # Load accounting information (payments, pending items, etc.)
-    info_accounting(request, ctx)
-
-    # Attach payment and registration info to each registration
-    for reg in ctx["list"]:
-        # Check for pending payment items
-=======
     # Load accounting information (payments, pending transactions, etc.)
     info_accounting(request, ctx)
 
     # Attach payment and accounting info to each registration
     for reg in ctx["list"]:
         # Check for pending payments
->>>>>>> 7ec28e8e
         for el in ctx["payments_todo"]:
             if reg.id == el.id:
                 reg.payment = el
 
-<<<<<<< HEAD
-        # Check for payments in pending status
-=======
         # Check for pending transactions
->>>>>>> 7ec28e8e
         for el in ctx["payments_pending"]:
             if reg.id == el.id:
                 reg.pending = el
 
-<<<<<<< HEAD
-        # Attach additional registration information
-=======
         # Attach additional registration info
->>>>>>> 7ec28e8e
         for el in ctx["reg_list"]:
             if reg.id == el.id:
                 reg.info = el
@@ -1334,34 +1029,6 @@
 def gift_edit(request: HttpRequest, s: str, r: int) -> HttpResponse:
     """Handle gift registration modifications.
 
-<<<<<<< HEAD
-    Manages the editing and deletion of gift registrations for events. Validates
-    registration permissions, processes form submissions, and handles both updates
-    and cancellations of gift cards.
-
-    Args:
-        request: HTTP request object containing user data and form submissions
-        s: Event slug identifier for the specific event
-        r: Registration ID of the gift registration to edit
-
-    Returns:
-        HttpResponse: Rendered gift edit form template or redirect to gift list
-                     after successful save/cancel operation
-
-    Raises:
-        Http404: If event, run, or registration not found
-        PermissionDenied: If user lacks gift management permissions
-    """
-    # Initialize event context and validate gift permissions
-    ctx = get_event_run(request, s, False, "gift", status=True)
-    check_registration_open(ctx, request)
-
-    # Retrieve the specific gift registration and prepare context
-    reg = get_registration_gift(ctx, r, request)
-    _register_prepare(ctx, reg)
-
-    # Process form submission (save or delete operations)
-=======
     This function manages the editing of gift registrations, allowing users to
     modify gift card details or cancel them entirely. It validates permissions,
     handles form processing, and manages the gift registration lifecycle.
@@ -1388,42 +1055,23 @@
     _register_prepare(ctx, reg)
 
     # Handle POST requests for form submission (save or delete operations)
->>>>>>> 7ec28e8e
     if request.method == "POST":
         form = RegistrationGiftForm(request.POST, ctx=ctx, instance=reg)
 
         # Validate form data before processing
         if form.is_valid():
-<<<<<<< HEAD
-            # Handle gift card deletion request
-=======
             # Check if this is a deletion request
->>>>>>> 7ec28e8e
             if "delete" in request.POST and request.POST["delete"] == "1":
                 cancel_reg(reg)
                 messages.success(request, _("Gift card cancelled!"))
             else:
-<<<<<<< HEAD
-                # Save updated gift registration
-=======
                 # Save the updated registration data
->>>>>>> 7ec28e8e
                 save_registration(request, ctx, form, ctx["run"], ctx["event"], reg, gifted=True)
                 messages.success(request, _("Operation completed") + "!")
 
             # Redirect back to gift list after successful operation
             return redirect("gift", s=s)
     else:
-<<<<<<< HEAD
-        # Initialize form for GET requests
-        form = RegistrationGiftForm(ctx=ctx, instance=reg)
-
-    # Prepare template context with form and gift flag
-    ctx["form"] = form
-    ctx["gift"] = True
-
-    # Initialize form submission tracking and validation
-=======
         # Handle GET requests by creating a new form with existing data
         form = RegistrationGiftForm(ctx=ctx, instance=reg)
 
@@ -1432,33 +1080,15 @@
     ctx["gift"] = True
 
     # Initialize form submission state and validation
->>>>>>> 7ec28e8e
     init_form_submitted(ctx, form, request, reg)
 
     return render(request, "larpmanager/event/gift_edit.html", ctx)
 
 
-def get_registration_gift(ctx: dict, r: int | None, request) -> Registration | None:
-    """Retrieve a registration with gift/redeem code for the current user.
-
-    Args:
-        ctx: Context dictionary containing 'run' key
-        r: Registration primary key to look up
-        request: HTTP request object with authenticated user
-
-    Returns:
-        Registration object if found and valid, None if r is falsy
-
-    Raises:
-        Http404: If registration not found or user doesn't have access
-    """
+def get_registration_gift(ctx, r, request):
     reg = None
-
-    # Early return if no registration ID provided
     if r:
         try:
-            # Look up registration with strict filtering for security
-            # Must match: PK, run, user's member, has redeem code, not cancelled
             reg = Registration.objects.get(
                 pk=r,
                 run=ctx["run"],
@@ -1467,9 +1097,7 @@
                 cancellation_date__isnull=True,
             )
         except Exception as err:
-            # Convert any lookup error to 404 for security
             raise Http404("what are you trying to do?") from err
-
     return reg
 
 
