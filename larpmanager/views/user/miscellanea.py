--- conflicted
+++ resolved
@@ -84,34 +84,11 @@
 
 
 @login_required
-<<<<<<< HEAD
-def help(request: HttpRequest, s: str | None = None) -> HttpResponse:
-=======
 def help(request: HttpRequest, s: Optional[str] = None) -> HttpResponse:
->>>>>>> 7ec28e8e
     """
     Display help page with question submission form and user's previous questions.
 
-    This view handles both displaying the help form and processing question submissions.
-    It supports both organization-wide and event-specific help contexts.
-
-    Args:
-<<<<<<< HEAD
-        request: HTTP request object containing user data and form submissions
-        s: Optional event slug for event-specific help context. If None,
-           displays organization-wide help.
-
-    Returns:
-        HttpResponse: Rendered help template containing the question form and
-                     filtered list of user's previous questions.
-
-    Note:
-        - POST requests process form submissions and redirect on success
-        - Questions are filtered by association context (event or organization)
-        - Form context varies based on event slug presence
-    """
-    # Initialize context based on event slug presence
-=======
+    Args:
         request: HTTP request object containing user session and form data
         s: Optional event slug for event-specific help context
 
@@ -122,28 +99,12 @@
         Http404: When event slug is provided but event/run not found
     """
     # Initialize context based on whether this is event-specific or general help
->>>>>>> 7ec28e8e
     if s:
         ctx = get_event_run(request, s, status=True)
     else:
         ctx = def_user_ctx(request)
         ctx["a_id"] = request.assoc["id"]
 
-<<<<<<< HEAD
-    # Process form submission for new help questions
-    if request.method == "POST":
-        form = HelpQuestionForm(request.POST, request.FILES, ctx=ctx)
-        if form.is_valid():
-            # Create question instance without saving to database yet
-            hp = form.save(commit=False)
-            hp.member = request.user.member
-
-            # Associate question with current organization if available
-            if ctx["a_id"] != 0:
-                hp.assoc_id = ctx["a_id"]
-
-            # Save question and redirect with success message
-=======
     # Handle form submission for new help questions
     if request.method == "POST":
         form = HelpQuestionForm(request.POST, request.FILES, ctx=ctx)
@@ -157,25 +118,15 @@
                 hp.assoc_id = ctx["a_id"]
 
             # Save question and redirect to prevent form resubmission
->>>>>>> 7ec28e8e
             hp.save()
             messages.success(request, _("Question saved!"))
             return redirect(request.path_info)
     else:
-<<<<<<< HEAD
-        # Initialize empty form for GET requests
-        form = HelpQuestionForm(ctx=ctx)
-
-    # Add form to context for template rendering
-=======
         # Display empty form for GET requests
         form = HelpQuestionForm(ctx=ctx)
 
     # Prepare template context with form and user's question history
->>>>>>> 7ec28e8e
     ctx["form"] = form
-
-    # Retrieve user's previous questions ordered by creation date
     ctx["list"] = HelpQuestion.objects.filter(member=request.user.member).order_by("-created")
 
     # Filter questions by association context
@@ -188,35 +139,16 @@
 
 
 @login_required
-def help_attachment(request, p: int) -> HttpResponse:
-    """
-    Serve attachment file for a help question.
-
-    Args:
-        request: HTTP request object containing user information
-        p: Primary key of the HelpQuestion to retrieve attachment for
-
-    Returns:
-        HttpResponse: Redirect to the attachment URL
-
-    Raises:
-        Http404: If HelpQuestion doesn't exist or user lacks access permissions
-    """
-    # Get user context for permission checking
+def help_attachment(request, p):
     ctx = def_user_ctx(request)
-
-    # Retrieve the help question object
     try:
         hp = HelpQuestion.objects.get(pk=p)
     except ObjectDoesNotExist as err:
         raise Http404("HelpQuestion does not exist") from err
 
-    # Check if user has permission to access this attachment
-    # Either the question owner or someone with association role
     if hp.member != request.user.member and not ctx["assoc_role"]:
         raise Http404("illegal access")
 
-    # Redirect to the attachment file URL
     return redirect(hp.attachment.url)
 
 
@@ -227,38 +159,22 @@
     return return_pdf(fp, str(ctx["handout"]))
 
 
-def album_aux(request: HttpRequest, ctx: dict, parent: Album | None) -> HttpResponse:
+def album_aux(request, ctx, parent):
     """Prepare album context with sub-albums and paginated uploads.
 
-    This function builds the context for displaying an album page, including
-    sub-albums and paginated uploads. It handles both root-level albums
-    (when parent is None) and nested albums.
-
-    Args:
-        request: Django HTTP request object containing GET parameters
-        ctx: Context dictionary to update with album data
-        parent: Parent album instance for nested albums, or None for root level
-
-    Returns:
-        HttpResponse: Rendered album page template with context data
-
-    Note:
-        Pagination shows 20 uploads per page. Invalid page numbers default
-        to first page, out-of-range pages default to last page.
-    """
-    # Fetch visible sub-albums for the current run, ordered by creation date
+    Args:
+        request: Django HTTP request object
+        ctx: Context dictionary to update
+        parent: Parent album instance or None for root level
+
+    Returns:
+        Rendered album page with sub-albums and uploads
+    """
     ctx["subs"] = Album.objects.filter(run=ctx["run"], parent=parent, is_visible=True).order_by("-created")
-
-    # Handle pagination for uploads only when viewing a specific album
     if parent is not None:
-        # Get all uploads for the current album
         lst = AlbumUpload.objects.filter(album=ctx["album"]).order_by("-created")
-
-        # Set up pagination with 20 items per page
         paginator = Paginator(lst, 20)
         page = request.GET.get("page")
-
-        # Handle pagination edge cases and invalid page numbers
         try:
             lst = paginator.page(page)
         except PageNotAnInteger:
@@ -267,15 +183,10 @@
             lst = paginator.page(
                 paginator.num_pages
             )  # If page is out of range (e.g.  9999), deliver last page of results.
-
-        # Set context for specific album view
         ctx["page"] = lst
         ctx["name"] = f"{ctx['album']} - {str(ctx['run'])}"
     else:
-        # Set context for root album view
         ctx["name"] = f"Album - {str(ctx['run'])}"
-
-    # Set parent reference and render template
     ctx["parent"] = parent
     return render(request, "larpmanager/event/album.html", ctx)
 
@@ -294,91 +205,47 @@
 
 
 @login_required
-def workshops(request: HttpRequest, s: str) -> HttpResponse:
-    """Get workshops for an event and render the workshops index page.
-
-    Args:
-        request: The HTTP request object containing user information
-        s: The event slug identifier
-
-    Returns:
-        HttpResponse: Rendered workshops index template with context data
-    """
-    # Get event context with signup and status information
+def workshops(request, s):
     ctx = get_event_run(request, s, signup=True, status=True)
-
-    # Initialize empty list for workshop data
+    # get modules assigned to this event
     ctx["list"] = []
-
-    # Process each workshop assigned to this event
     for workshop in ctx["event"].workshops.select_related().all().order_by("number"):
-        # Get workshop display data
         dt = workshop.show()
-
-        # Set completion check limit to 365 days ago
         limit = datetime.now() - timedelta(days=365)
         logger.debug(f"Workshop completion limit date: {limit}")
-
-        # Check if user has completed this workshop within the time limit
         dt["done"] = (
             WorkshopMemberRel.objects.filter(member=request.user.member, workshop=workshop, created__gte=limit).count()
             >= 1
         )
-
-        # Add workshop data to context list
         ctx["list"].append(dt)
-
-    # Render and return the workshops index template
     return render(request, "larpmanager/event/workshops/index.html", ctx)
 
 
-def valid_workshop_answer(request, ctx: dict) -> bool:
+def valid_workshop_answer(request, ctx):
     """Validate workshop quiz answers and determine pass/fail status.
 
-    Processes workshop quiz questions and compares user-submitted answers
-    against correct answers. Updates the context with answer validation
-    results for each question.
-
-    Args:
-        request: HTTP request object containing POST data with quiz answers
-        ctx: Context dictionary containing workshop questions under 'list' key.
-             Each question has 'id', 'opt' list with options containing
-             'id' and 'is_correct' fields.
-
-    Returns:
-        bool: True if all answers are correct, False if any answer is wrong.
-
-    Note:
-        Modifies ctx in-place by adding 'correct', 'answer', and 'failed'
-        fields to each question element.
+    Args:
+        request: HTTP request object containing quiz answers
+        ctx: Context dictionary containing workshop questions
+
+    Returns:
+        bool: True if all answers are correct, False otherwise
     """
     res = True
-
-    # Process each workshop question
     for el in ctx["list"]:
         el["correct"] = []
         el["answer"] = []
-
-        # Extract correct answers and user submissions for this question
         for o in el["opt"]:
-            # Collect IDs of correct options
             if o["is_correct"]:
                 el["correct"].append(o["id"])
-
-            # Check if user selected this option (POST field format: questionId_optionId)
             ix = f"{el['id']}_{o['id']}"
             if request.POST.get(ix, "") == "on":
                 el["answer"].append(o["id"])
-
-        # Sort lists for reliable comparison
         el["correct"].sort()
         el["answer"].sort()
-
-        # Mark question as failed if answers don't match
         el["failed"] = el["correct"] != el["answer"]
         if el["failed"]:
             res = False
-
     return res
 
 
@@ -452,39 +319,25 @@
 
 
 @login_required
-def shuttle(request: HttpRequest) -> HttpResponse:
+def shuttle(request):
     """Display shuttle service requests for the current association.
 
-    This view shows both active shuttle requests and recently completed ones.
-    Requires the 'shuttle' feature to be enabled for the association.
-
-    Args:
-        request: The HTTP request object containing user and association data.
-
-    Returns:
-        HttpResponse: Rendered template displaying shuttle requests with context
-        containing active requests, completed requests from last 5 days, and
-        user permissions.
-    """
-    # Verify that shuttle feature is enabled for this association
+    Args:
+        request: HTTP request object
+
+    Returns:
+        Rendered shuttle template with active and recent requests
+    """
     check_assoc_feature(request, "shuttle")
-
-    # Define reference date for filtering recent completed requests (last 5 days)
+    # get last shuttle requests
     ref = datetime.now() - timedelta(days=5)
-
-    # Initialize base context with user data
     ctx = def_user_ctx(request)
-
-    # Add shuttle-specific data to context
     ctx.update(
         {
-            # Get all active shuttle requests (excluding completed ones)
             "list": ShuttleService.objects.exclude(status=ShuttleStatus.DONE)
             .filter(assoc_id=request.assoc["id"])
             .order_by("status", "date", "time"),
-            # Check if current user has shuttle permissions
             "is_shuttle": is_shuttle(request),
-            # Get recently completed shuttle requests from last 5 days
             "past": ShuttleService.objects.filter(
                 created__gt=ref.date(),
                 status=ShuttleStatus.DONE,
@@ -492,52 +345,31 @@
             ).order_by("status", "date", "time"),
         }
     )
-
-    # Render template with shuttle data
     return render(request, "larpmanager/general/shuttle.html", ctx)
 
 
 @login_required
-def shuttle_new(request: HttpRequest) -> HttpResponse:
+def shuttle_new(request):
     """Handle creation of new shuttle service requests.
 
-    Creates a new shuttle service request for authenticated users. Validates
-    user permissions, processes form submission, and redirects on success.
-
-    Args:
-        request: The HTTP request object containing user data and form submission
-
-    Returns:
-        HttpResponse: Redirect to shuttle list on successful form submission,
-                     or rendered form template for GET requests or validation errors
-
-    Raises:
-        PermissionDenied: If user lacks required 'shuttle' feature access
-    """
-    # Verify user has permission to access shuttle functionality
+    Args:
+        request: HTTP request object
+
+    Returns:
+        Redirect to shuttle list on success or form template on GET/invalid POST
+    """
     check_assoc_feature(request, "shuttle")
-
-    # Initialize context with default user data and association ID
     ctx = def_user_ctx(request)
     ctx.update({"a_id": request.assoc["id"]})
-
     if request.method == "POST":
-        # Process form submission with POST data
         form = ShuttleServiceForm(request.POST, request=request, ctx=ctx)
-
         if form.is_valid():
-            # Save form but don't commit to database yet
             el = form.save(commit=False)
-            # Associate the shuttle request with current user
             el.member = request.user.member
             el.save()
-            # Redirect to shuttle list after successful creation
             return redirect("shuttle")
     else:
-        # Initialize empty form for GET requests
         form = ShuttleServiceForm(request=request, ctx=ctx)
-
-    # Render form template with appropriate context
     return render(
         request,
         "larpmanager/general/writing.html",
@@ -546,43 +378,28 @@
 
 
 @login_required
-def shuttle_edit(request: HttpRequest, n: int) -> HttpResponse:
+def shuttle_edit(request, n):
     """Edit existing shuttle service request.
 
     Args:
-        request: The HTTP request object containing user data and form submission
-        n: Primary key of the ShuttleService instance to edit
-
-    Returns:
-        HttpResponse: Rendered edit form template or redirect to shuttle list view
-            after successful form submission and validation
-
-    Raises:
-        ShuttleService.DoesNotExist: If shuttle service with given ID doesn't exist
-    """
-    # Verify user has permission to access shuttle feature
+        request: HTTP request object
+        n: Shuttle service ID to edit
+
+    Returns:
+        HttpResponse: Rendered edit form or redirect after successful update
+    """
     check_assoc_feature(request, "shuttle")
-
-    # Initialize context with user data and association ID
     ctx = def_user_ctx(request)
     ctx.update({"a_id": request.assoc["id"]})
-
-    # Retrieve the shuttle service instance to edit
+    # check_shuttle(request)
     shuttle = ShuttleService.objects.get(pk=n)
-
-    # Handle form submission (POST request)
     if request.method == "POST":
         form = ShuttleServiceEditForm(request.POST, instance=shuttle, request=request, ctx=ctx)
-
-        # Validate form and save if valid, then redirect
         if form.is_valid():
             form.save()
             return redirect("shuttle")
     else:
-        # Initialize form with existing shuttle data for GET request
         form = ShuttleServiceEditForm(instance=shuttle, request=request, ctx=ctx)
-
-    # Render the edit form template
     return render(
         request,
         "larpmanager/general/writing.html",
