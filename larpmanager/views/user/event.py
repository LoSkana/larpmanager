--- conflicted
+++ resolved
@@ -20,12 +20,11 @@
 
 import json
 from datetime import datetime, timedelta
-from typing import Union
 
 from django.contrib import messages
 from django.contrib.auth.decorators import login_required
 from django.db.models import Q, QuerySet
-from django.http import Http404, HttpRequest, HttpResponse, HttpResponseRedirect, JsonResponse
+from django.http import Http404, HttpRequest, HttpResponse, JsonResponse
 from django.shortcuts import redirect, render
 from django.utils.translation import gettext_lazy as _
 
@@ -259,54 +258,27 @@
     return runs
 
 
-def home_json(request: HttpRequest, lang: str = "it") -> JsonResponse:
-    """
-    Get upcoming events for the association in JSON format.
-
-    Args:
-        request: HTTP request object containing association info
-        lang: Language code for localization (default: "it")
-
-    Returns:
-        JsonResponse: JSON response containing list of upcoming events
-    """
-    # Extract association ID from request
+def home_json(request, lang="it"):
     aid = request.assoc["id"]
-
-    # Set language code if provided
     if lang:
         request.LANGUAGE_CODE = lang
 
     res = []
     runs = get_coming_runs(aid)
-
-    # Track already processed events to avoid duplicates
     already = []
-
-    # Process each run and add unique events to result
     for run in runs:
         if run.event.id not in already:
             res.append(run.event.show())
         already.append(run.event.id)
-
     return JsonResponse({"res": res})
 
 
 def carousel(request: HttpRequest) -> HttpResponse:
-<<<<<<< HEAD
-    """
-    Display event carousel with recent and upcoming events.
-=======
     """Display event carousel with recent and upcoming events.
 
     Shows a carousel of events from the current association, filtering out
     development and cancelled events. Events are ordered by end date and
     marked as 'coming' if they end within 3 days of now.
->>>>>>> 7ec28e8e
-
-    Retrieves events from the current association, excludes development/cancelled events,
-    and prepares them for carousel display. Events are deduplicated by event_id and
-    marked as "coming" if they end within 3 days of today.
 
     Args:
         request: HTTP request object containing association context
@@ -315,16 +287,6 @@
         HttpResponse: Rendered carousel template with event list and JSON data
 
     Note:
-<<<<<<< HEAD
-        Only shows events that have ended and are not in START or CANC development status.
-        Events ending after 3 days ago are marked as "coming".
-    """
-    # Initialize context with default user context and empty list
-    ctx = def_user_ctx(request)
-    ctx.update({"list": []})
-
-    # Cache to track processed events and prevent duplicates
-=======
         Uses caching to avoid duplicate events from multiple runs.
         Only includes events with valid end dates.
     """
@@ -333,19 +295,11 @@
     ctx.update({"list": []})
 
     # Cache to track processed events and set reference date (3 days ago)
->>>>>>> 7ec28e8e
     cache = {}
-
-    # Reference date: 3 days ago from now
     ref = (datetime.now() - timedelta(days=3)).date()
 
-<<<<<<< HEAD
-    # Query runs for current association, excluding development/cancelled events
-    # Order by end date descending to get most recent first
-=======
     # Query runs from current association, excluding development/cancelled events
     # Order by end date descending to show most recent first
->>>>>>> 7ec28e8e
     for run in (
         Run.objects.filter(event__assoc_id=request.assoc["id"])
         .exclude(development=DevelopStatus.START)
@@ -353,15 +307,9 @@
         .order_by("-end")
         .select_related("event")
     ):
-<<<<<<< HEAD
-        # Skip if event already processed (deduplicate by event_id)
-=======
         # Skip if event already processed or has no end date
->>>>>>> 7ec28e8e
         if run.event_id in cache:
             continue
-
-        # Skip runs without end date
         if not run.end:
             continue
 
@@ -369,64 +317,39 @@
         cache[run.event_id] = 1
         el = run.event.show()
 
-<<<<<<< HEAD
-        # Mark as "coming" if event ends after reference date
-        el["coming"] = run.end > ref
-        ctx["list"].append(el)
-
-    # Convert event list to JSON for frontend consumption
-=======
         # Mark event as 'coming' if it ends after reference date
         el["coming"] = run.end > ref
         ctx["list"].append(el)
 
     # Convert event list to JSON for frontend use
->>>>>>> 7ec28e8e
     ctx["json"] = json.dumps(ctx["list"])
 
     return render(request, "larpmanager/general/carousel.html", ctx)
 
 
 @login_required
-def share(request: HttpRequest) -> HttpResponse:
+def share(request):
     """Handle member data sharing consent for organization.
 
-    This view allows members to grant data sharing permissions with an organization.
-    If the member has already granted permission, they are redirected with a success message.
-    For POST requests, the membership status is updated to JOINED.
-
-    Args:
-        request (HttpRequest): The HTTP request object containing user and session data.
-
-    Returns:
-        HttpResponse: Either a rendered template for the sharing form or a redirect
-                     to the home page after successful consent or if already granted.
-
-    Raises:
-        AttributeError: If request.user.member or request.assoc is not available.
-    """
-    # Initialize the user context for template rendering
+    Args:
+        request: HTTP request object
+
+    Returns:
+        HttpResponse: Rendered template or redirect to home
+    """
     ctx = def_user_ctx(request)
 
-    # Get the user's membership status for this organization
     el = get_user_membership(request.user.member, request.assoc["id"])
-
-    # Check if user has already granted data sharing permission
     if el.status != MembershipStatus.EMPTY:
         messages.success(request, _("You have already granted data sharing with this organisation") + "!")
         return redirect("home")
 
-    # Handle POST request to grant data sharing consent
     if request.method == "POST":
-        # Update membership status to indicate consent granted
         el.status = MembershipStatus.JOINED
         el.save()
-
-        # Show success message and redirect to home
         messages.success(request, _("You have granted data sharing with this organisation!"))
         return redirect("home")
 
-    # Prepare context for rendering the consent form
     ctx["disable_join"] = True
 
     return render(request, "larpmanager/member/share.html", ctx)
@@ -440,83 +363,40 @@
 
 
 @login_required
-def event_register(request: HttpRequest, s: str) -> Union[HttpResponseRedirect, HttpResponse]:
+def event_register(request, s):
     """Display event registration options for future runs.
 
-    Shows available registration options for an event. If no future runs exist
-    and pre-registration is enabled, redirects to pre-registration. If only one
-    run is available, redirects directly to that run's registration. Otherwise,
-    displays a list of all available runs with their registration status.
-
-    Args:
-        request: Django HTTP request object containing user and session data
-        s: Event slug identifier used to lookup the specific event
-
-    Returns:
-        HttpResponseRedirect: Redirect to pre-registration or single run registration
-        HttpResponse: Rendered template with list of available runs for selection
-
-    Raises:
-        Event.DoesNotExist: If the event slug doesn't match any existing event
-    """
-    # Get event context and validate access permissions
+    Args:
+        request: Django HTTP request object
+        s: Event slug identifier
+
+    Returns:
+        Redirect to single run registration or list of available runs
+    """
     ctx = get_event(request, s)
-
-    # Filter for future runs that are not in development and are visible
+    # check future runs
     runs = (
         Run.objects.filter(event=ctx["event"], end__gte=datetime.now())
         .exclude(development=DevelopStatus.START)
         .exclude(event__visible=False)
         .order_by("end")
     )
-
-    # Handle case where no future runs exist - check for pre-registration feature
     if len(runs) == 0 and "pre_register" in request.assoc["features"]:
         return redirect("pre_register", s=s)
-
-    # If only one run available, redirect directly to its registration
     elif len(runs) == 1:
         run = runs.first()
         return redirect("register", s=run.get_slug())
-
-    # Build list of runs with registration status for template rendering
     ctx["list"] = []
     features_map = {ctx["event"].slug: ctx["features"]}
-
-    # Process each run to determine and cache registration status
     for r in runs:
         registration_status(r, request.user, features_map=features_map)
         ctx["list"].append(r)
-
-    # Render template with list of available runs for user selection
     return render(request, "larpmanager/general/event_register.html", ctx)
 
 
 def calendar_past(request: HttpRequest) -> HttpResponse:
     """Display calendar of past events for the association.
 
-<<<<<<< HEAD
-    This view retrieves and displays all past events for the current association,
-    including user registration status and related information if the user is authenticated.
-
-    Args:
-        request: HTTP request object containing user authentication data and
-                association information in request.assoc
-
-    Returns:
-        HttpResponse: Rendered template showing past events calendar with user-specific
-                     registration information and status for each event
-
-    Note:
-        Requires user to have access to the association specified in request.assoc.
-        Anonymous users will see events without registration information.
-    """
-    # Get association ID and initialize user context
-    aid = request.assoc["id"]
-    ctx = def_user_ctx(request)
-
-    # Retrieve all past runs for this association
-=======
     Renders a calendar view showing past events for the current association.
     For authenticated users, includes registration status, character relationships,
     payment information, and pre-registration data.
@@ -534,7 +414,6 @@
     ctx = def_user_ctx(request)
 
     # Get all past runs for this association
->>>>>>> 7ec28e8e
     runs = get_coming_runs(aid, future=False)
 
     # Initialize dictionaries for user-specific data
@@ -543,15 +422,9 @@
     payment_invoices_dict = {}
     pre_registrations_dict = {}
 
-<<<<<<< HEAD
-    # Fetch user registration data if authenticated
-    if request.user.is_authenticated:
-        # Get all valid registrations for this user in this association
-=======
     # Fetch user-specific registration data if authenticated
     if request.user.is_authenticated:
         # Get all non-cancelled registrations for this user and association
->>>>>>> 7ec28e8e
         my_regs = Registration.objects.filter(
             run__event__assoc_id=aid,
             cancellation_date__isnull=True,
@@ -562,38 +435,22 @@
         # Create dictionary mapping run_id to registration for quick lookup
         my_regs_dict = {reg.run_id: reg for reg in my_regs}
 
-<<<<<<< HEAD
-        # Build related data dictionaries for efficient lookup
-=======
         # Build related data dictionaries for character, payment, and pre-registration info
->>>>>>> 7ec28e8e
         character_rels_dict = get_character_rels_dict(my_regs_dict, request.user.member)
         payment_invoices_dict = get_payment_invoices_dict(my_regs_dict, request.user.member)
         pre_registrations_dict = get_pre_registrations_dict(aid, request.user.member)
 
-<<<<<<< HEAD
-    # Process each run and add registration status information
-=======
     # Convert runs queryset to list and initialize context list
->>>>>>> 7ec28e8e
     runs_list = list(runs)
     ctx["list"] = []
 
     # Process each run to add registration status information
     for run in runs_list:
-<<<<<<< HEAD
-        # Get user's registration for this specific run
-        user_reg = my_regs_dict.get(run.id) if my_regs_dict else None
-        my_regs_for_run = [user_reg] if user_reg else []
-
-        # Update run object with registration status and related data
-=======
         # Get user's registration for this run if it exists
         user_reg = my_regs_dict.get(run.id) if my_regs_dict else None
         my_regs_for_run = [user_reg] if user_reg else []
 
         # Update run object with registration status data
->>>>>>> 7ec28e8e
         registration_status(
             run,
             request.user,
@@ -611,69 +468,37 @@
     return render(request, "larpmanager/general/past.html", ctx)
 
 
-def check_gallery_visibility(request: HttpRequest, ctx: dict) -> bool:
+def check_gallery_visibility(request, ctx):
     """Check if gallery is visible to the current user based on event configuration.
 
-    Determines gallery visibility based on admin status, management context,
-    authentication state, and event-specific configuration settings.
-
-    Args:
-        request: HTTP request object containing user authentication information
-        ctx: Context dictionary containing event and run data with configuration
-
-    Returns:
-        True if gallery should be visible to the user, False otherwise
-
-    Note:
-        Modifies ctx dictionary by adding 'hide_login' or 'hide_signup' flags
-        when corresponding visibility restrictions are applied.
-    """
-    # Admin users always have gallery access
+    Args:
+        request: HTTP request object with user authentication information
+        ctx: Context dictionary containing event and run data
+
+    Returns:
+        bool: True if gallery should be visible, False otherwise
+    """
     if is_lm_admin(request):
         return True
 
-    # Management context always allows gallery access
     if "manage" in ctx:
         return True
 
-    # Get event configuration for gallery visibility rules
     hide_signup = ctx["event"].get_config("gallery_hide_signup", False)
     hide_login = ctx["event"].get_config("gallery_hide_login", False)
 
-    # Check login requirement - hide gallery for unauthenticated users
     if hide_login and not request.user.is_authenticated:
         ctx["hide_login"] = True
         return False
 
-    # Check signup requirement - hide gallery for users without registration
     if hide_signup and not ctx["run"].reg:
         ctx["hide_signup"] = True
         return False
 
-    # Default: gallery is visible
     return True
 
 
 def gallery(request: HttpRequest, s: str) -> HttpResponse:
-<<<<<<< HEAD
-    """Display event gallery with character and registration data.
-
-    Shows approved characters and unassigned registrations for events with
-    character features enabled. Handles visibility permissions and caching.
-
-    Args:
-        request: HTTP request object containing user session and permissions
-        s: Event slug identifier for the specific event
-
-    Returns:
-        HttpResponse: Rendered gallery template with character and registration
-            context data, or redirect if character feature not enabled
-
-    Raises:
-        Http404: If event/run not found or user lacks permissions
-    """
-    # Get event context and verify character feature is enabled
-=======
     """Event gallery display with permissions and character filtering.
 
     Displays the event gallery page showing characters and registrations based on
@@ -692,36 +517,18 @@
         Http404: If event or run not found (handled by get_event_run)
     """
     # Get event context and check if character feature is enabled
->>>>>>> 7ec28e8e
     ctx = get_event_run(request, s, status=True)
     if "character" not in ctx["features"]:
         return redirect("event", s=ctx["run"].get_slug())
 
-<<<<<<< HEAD
-    # Initialize registration list for unassigned players
-    ctx["reg_list"] = []
-
-    # Get event features for permission checks
-=======
     # Initialize registration list for unassigned members
     ctx["reg_list"] = []
 
     # Get event features for permission checking
->>>>>>> 7ec28e8e
     features = get_event_features(ctx["event"].id)
 
     # Check if user has permission to view gallery content
     if check_gallery_visibility(request, ctx):
-<<<<<<< HEAD
-        # Load character cache if writing fields are visible or character display forced
-        if not ctx["event"].get_config("writing_field_visibility", False) or ctx.get("show_character"):
-            get_event_cache_all(ctx)
-
-        # Check if uncasted players should be hidden from gallery
-        hide_uncasted_players = ctx["event"].get_config("gallery_hide_uncasted_players", False)
-        if not hide_uncasted_players:
-            # Get registrations that already have assigned characters
-=======
         # Load character cache if writing fields are visible or character display is forced
         if not ctx["event"].get_config("writing_field_visibility", False) or ctx.get("show_character"):
             get_event_cache_all(ctx)
@@ -730,7 +537,6 @@
         hide_uncasted_players = ctx["event"].get_config("gallery_hide_uncasted_players", False)
         if not hide_uncasted_players:
             # Get registrations that have assigned characters
->>>>>>> 7ec28e8e
             que = RegistrationCharacterRel.objects.filter(reg__run_id=ctx["run"].id)
 
             # Filter by character approval status if required
@@ -738,14 +544,6 @@
                 que = que.filter(character__status__in=[CharacterStatus.APPROVED])
             assigned = que.values_list("reg_id", flat=True)
 
-<<<<<<< HEAD
-            # Get active registrations without assigned characters
-            que_reg = Registration.objects.filter(run_id=ctx["run"].id, cancellation_date__isnull=True)
-            que_reg = que_reg.exclude(pk__in=assigned).exclude(ticket__tier=TicketTier.WAITING)
-
-            # Add non-provisional members to registration list
-            for reg in que_reg.select_related("member", "ticket").order_by("search"):
-=======
             # Pre-filter ticket IDs to exclude from registration without character assigned
             excluded_ticket_ids = RegistrationTicket.objects.filter(
                 event_id=ctx["event"].id,
@@ -764,7 +562,6 @@
 
             # Add non-provisional registered members to the display list
             for reg in que_reg.select_related("member"):
->>>>>>> 7ec28e8e
                 if not is_reg_provisional(reg, event=ctx["event"], features=features):
                     ctx["reg_list"].append(reg.member)
 
@@ -844,39 +641,6 @@
 def search(request: HttpRequest, s: str) -> HttpResponse:
     """Display event search page with character gallery and search functionality.
 
-<<<<<<< HEAD
-    This view handles the character search functionality for events, filtering
-    characters based on visibility permissions and preparing data for frontend
-    search capabilities.
-
-    Args:
-        request: The HTTP request object containing user session and permissions
-        s: The event slug string used to identify the specific event
-
-    Returns:
-        HttpResponse: Rendered search.html template with searchable character data,
-            including character fields, factions, questions, and search configuration
-
-    Note:
-        Characters are only displayed if gallery visibility is enabled and
-        character display is permitted for the current user and event.
-    """
-    # Get event context with run information and status validation
-    ctx = get_event_run(request, s, status=True)
-
-    # Check if user has permission to view gallery and characters are enabled
-    if check_gallery_visibility(request, ctx) and ctx["show_character"]:
-        # Load all event cache data including characters, factions, etc.
-        get_event_cache_all(ctx)
-
-        # Retrieve custom search text for this event if configured
-        ctx["search_text"] = get_event_text(ctx["event"].id, EventTextType.SEARCH)
-
-        # Determine which character fields should be visible to the user
-        visible_writing_fields(ctx, QuestionApplicable.CHARACTER)
-
-        # Filter character fields based on visibility permissions
-=======
     This view handles the character search functionality for events, including
     filtering visible character fields and preparing data for frontend search.
 
@@ -907,36 +671,23 @@
         visible_writing_fields(ctx, QuestionApplicable.CHARACTER)
 
         # Filter character fields based on visibility settings
->>>>>>> 7ec28e8e
         for _num, char in ctx["chars"].items():
             fields = char.get("fields")
             if not fields:
                 continue
 
-<<<<<<< HEAD
-            # Remove fields that shouldn't be visible to current user
-=======
             # Remove fields that shouldn't be shown to current user
->>>>>>> 7ec28e8e
             to_delete = [
                 qid for qid in list(fields) if str(qid) not in ctx.get("show_character", []) and "show_all" not in ctx
             ]
             for qid in to_delete:
                 del fields[qid]
 
-<<<<<<< HEAD
-    # Ensure all required context keys exist and convert to JSON for frontend
-    for slug in ["chars", "factions", "questions", "options", "searchable"]:
-        if slug not in ctx:
-            ctx[slug] = {}
-        # Create JSON versions for JavaScript consumption
-=======
     # Serialize context data to JSON for frontend consumption
     for slug in ["chars", "factions", "questions", "options", "searchable"]:
         if slug not in ctx:
             ctx[slug] = {}
         # Create JSON versions of each data structure
->>>>>>> 7ec28e8e
         ctx[f"{slug}_json"] = json.dumps(ctx[slug])
 
     return render(request, "larpmanager/event/search.html", ctx)
@@ -975,38 +726,30 @@
     return render(request, "larpmanager/event/factions.html", ctx)
 
 
-def faction(request: HttpRequest, s: str, g: str) -> HttpResponse:
+def faction(request, s, g):
     """Display detailed information for a specific faction.
 
     Args:
-        request: HTTP request object containing user and session data
-        s: Event slug string used to identify the specific event
-        g: Faction identifier string used to locate the faction
-
-    Returns:
-        HttpResponse: Rendered faction detail page with faction information
-
-    Raises:
-        Http404: If faction does not exist or has invalid type/missing ID
-    """
-    # Get event context and verify user access permissions
+        request: HTTP request object
+        s: Event slug string
+        g: Faction identifier string
+
+    Returns:
+        HttpResponse: Rendered faction detail page
+    """
     ctx = get_event_run(request, s, status=True)
     check_visibility(ctx, "faction", _("Factions"))
 
-    # Load all cached event data including factions
     get_event_cache_all(ctx)
 
-    # Check if faction exists in the cached data
     typ = None
     if g in ctx["factions"]:
         ctx["faction"] = ctx["factions"][g]
         typ = ctx["faction"]["typ"]
 
-    # Validate faction exists and has proper type and ID
     if "faction" not in ctx or typ == "g" or "id" not in ctx["faction"]:
         raise Http404("Faction does not exist")
 
-    # Get faction-specific writing elements and questions
     ctx["fact"] = get_writing_element_fields(
         ctx, "faction", QuestionApplicable.FACTION, ctx["faction"]["id"], only_visible=True
     )
@@ -1014,74 +757,42 @@
     return render(request, "larpmanager/event/faction.html", ctx)
 
 
-def quests(request, s: str, g: str = None) -> HttpResponse:
-    """Display quest types or specific quests for an event.
-
-    Shows either a list of quest types for an event, or if a quest type
-    is specified, shows all visible quests of that type.
-
-    Args:
-        request: The HTTP request object
-        s: Event slug identifier
-        g: Optional quest type number. If None, shows quest types list
-
-    Returns:
-        HttpResponse: Rendered template with quest types or quests list
-    """
-    # Get event context and verify user can view quests
+def quests(request, s, g=None):
     ctx = get_event_run(request, s, status=True)
     check_visibility(ctx, "quest", _("Quest"))
 
-    # If no quest type specified, show list of quest types
     if not g:
         ctx["list"] = QuestType.objects.filter(event=ctx["event"]).order_by("number").prefetch_related("quests")
         return render(request, "larpmanager/event/quest_types.html", ctx)
 
-    # Get specific quest type by number
     get_element(ctx, g, "quest_type", QuestType, by_number=True)
-
-    # Build list of visible quests for the specified quest type
     ctx["list"] = []
     for el in Quest.objects.filter(event=ctx["event"], hide=False, typ=ctx["quest_type"]).order_by("number"):
         ctx["list"].append(el.show_complete())
-
     return render(request, "larpmanager/event/quests.html", ctx)
 
 
-def quest(request: HttpRequest, s: str, g: int) -> HttpResponse:
+def quest(request, s, g):
     """Display individual quest details and associated traits.
 
-    Retrieves and displays a specific quest along with its associated traits
-    and form fields. Checks user permissions and event visibility before
-    rendering the quest template.
-
-    Args:
-        request: HTTP request object containing user session and metadata
-        s: Event slug identifier for the specific event
-        g: Quest number identifier to retrieve the specific quest
-
-    Returns:
-        HttpResponse: Rendered quest template with quest details, fields, and traits
-
-    Raises:
-        Http404: If quest is not found or user lacks permission to view
-    """
-    # Get event context and verify user has access to view quest content
+    Args:
+        request: HTTP request object
+        s: Event slug
+        g: Quest number
+
+    Returns:
+        HttpResponse: Rendered quest template
+    """
     ctx = get_event_run(request, s, status=True)
     check_visibility(ctx, "quest", _("Quest"))
 
-    # Retrieve the specific quest by number and add to context
     get_element(ctx, g, "quest", Quest, by_number=True)
-
-    # Get visible form fields associated with this quest
     ctx["quest_fields"] = get_writing_element_fields(
         ctx, "quest", QuestionApplicable.QUEST, ctx["quest"].id, only_visible=True
     )
 
-    # Build list of traits associated with this quest including their fields
     traits = []
     for el in ctx["quest"].traits.all():
-        # Get form fields for each trait and merge with trait display data
         res = get_writing_element_fields(ctx, "trait", QuestionApplicable.TRAIT, el.id, only_visible=True)
         res.update(el.show())
         traits.append(res)
@@ -1091,38 +802,14 @@
 
 
 def limitations(request: HttpRequest, s: str) -> HttpResponse:
-<<<<<<< HEAD
-    """Display event limitations including ticket availability and discounts.
-
-    This view shows the availability status of tickets, registration options, and
-    active discounts for a specific event run. It retrieves current registration
-    counts and calculates remaining availability for each item.
-=======
     """
     Display event limitations including ticket availability and discounts.
->>>>>>> 7ec28e8e
 
     This view shows the current availability status of tickets, discounts, and
     registration options for a specific event run, helping users understand
     what's available for registration.
 
     Args:
-<<<<<<< HEAD
-        request: The HTTP request object containing user and session data.
-        s: The event slug identifier used to retrieve the specific event.
-
-    Returns:
-        An HttpResponse object with the rendered limitations template containing
-        ticket availability, registration options, and discount information.
-    """
-    # Get event context and verify event status
-    ctx = get_event_run(request, s, status=True)
-
-    # Retrieve current registration counts for capacity calculations
-    counts = get_reg_counts(ctx["run"])
-
-    # Process visible discounts for the event run
-=======
         request: The HTTP request object containing user session and request data.
         s: The event slug used to identify the specific event.
 
@@ -1137,44 +824,27 @@
     counts = get_reg_counts(ctx["run"])
 
     # Build discounts list with visibility filtering
->>>>>>> 7ec28e8e
     ctx["disc"] = []
     for discount in ctx["run"].discounts.exclude(visible=False):
         ctx["disc"].append(discount.show(ctx["run"]))
 
-<<<<<<< HEAD
-    # Process available tickets with usage tracking
-=======
     # Build tickets list with availability and usage data
->>>>>>> 7ec28e8e
     ctx["tickets"] = []
     for ticket in RegistrationTicket.objects.filter(event=ctx["event"], max_available__gt=0, visible=True):
         dt = ticket.show(ctx["run"])
         key = f"tk_{ticket.id}"
-<<<<<<< HEAD
-        # Add current usage count if available
-=======
         # Add usage count if available in registration counts
->>>>>>> 7ec28e8e
         if key in counts:
             dt["used"] = counts[key]
         ctx["tickets"].append(dt)
 
-<<<<<<< HEAD
-    # Process registration options with availability limits
-=======
     # Build registration options list with availability constraints
->>>>>>> 7ec28e8e
     ctx["opts"] = []
     que = RegistrationOption.objects.filter(question__event=ctx["event"], max_available__gt=0)
     for option in que:
         dt = option.show(ctx["run"])
         key = f"option_{option.id}"
-<<<<<<< HEAD
-        # Track option usage against limits
-=======
         # Add usage count if available in registration counts
->>>>>>> 7ec28e8e
         if key in counts:
             dt["used"] = counts[key]
         ctx["opts"].append(dt)
@@ -1182,55 +852,30 @@
     return render(request, "larpmanager/event/limitations.html", ctx)
 
 
-def export(request: HttpRequest, s: str, t: str) -> JsonResponse:
+def export(request, s, t):
     """Export event elements as JSON for external consumption.
 
-    This function exports various types of event-related elements (characters,
-    factions, quests, or traits) in JSON format for external systems to consume.
-
-    Args:
-        request: The HTTP request object containing user and session information.
-        s: The event slug identifier used to locate the specific event.
-        t: The type of elements to export. Must be one of:
-           - 'char': Export characters associated with the event
-           - 'faction': Export factions associated with the event
-           - 'quest': Export quests belonging to the event
-           - 'trait': Export traits from quests in the event
-
-    Returns:
-        JsonResponse: A JSON response containing the exported elements data,
-                     with element numbers as keys and element details as values.
-
-    Raises:
-        Http404: If the provided type parameter is not one of the valid options.
-    """
-    # Get the event context using the provided slug
+    Args:
+        request: HTTP request object
+        s: Event slug
+        t: Type of elements to export ('char', 'faction', 'quest', 'trait')
+
+    Returns:
+        JsonResponse: Exported elements data
+    """
     ctx = get_event(request, s)
-
-    # Determine which type of elements to export based on the type parameter
     if t == "char":
-        # Export characters, ordered by their number field
         lst = ctx["event"].get_elements(Character).order_by("number")
     elif t == "faction":
-        # Export factions, ordered by their number field
         lst = ctx["event"].get_elements(Faction).order_by("number")
     elif t == "quest":
-        # Export quests directly filtered by event, ordered by number
         lst = Quest.objects.filter(event=ctx["event"]).order_by("number")
     elif t == "trait":
-        # Export traits from quests belonging to this event, ordered by number
         lst = Trait.objects.filter(quest__event=ctx["event"]).order_by("number")
     else:
-        # Raise 404 error for invalid export types
         raise Http404("wrong type")
-
     # r = Run(event=ctx["event"])
-
-    # Build the response dictionary with element numbers as keys
     aux = {}
     for el in lst:
-        # Convert each element to its display representation using the run context
         aux[el.number] = el.show(ctx["run"])
-
-    # Return the elements data as a JSON response
     return JsonResponse(aux)