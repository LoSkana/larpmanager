# LarpManager - https://larpmanager.com
# Copyright (C) 2025 Scanagatta Mauro
#
# This file is part of LarpManager and is dual-licensed:
#
# 1. Under the terms of the GNU Affero General Public License (AGPL) version 3,
#    as published by the Free Software Foundation. You may use, modify, and
#    distribute this file under those terms.
#
# 2. Under a commercial license, allowing use in closed-source or proprietary
#    environments without the obligations of the AGPL.
#
# If you have obtained this file under the AGPL, and you make it available over
# a network, you must also make the complete source code available under the same license.
#
# For more information or to purchase a commercial license, contact:
# commercial@larpmanager.com
#
# SPDX-License-Identifier: AGPL-3.0-or-later OR Proprietary

from django.contrib.auth.decorators import login_required
from django.shortcuts import render

from larpmanager.forms.miscellanea import (
    ExeUrlShortnerForm,
)
from larpmanager.forms.warehouse import (
    ExeWarehouseContainerForm,
    ExeWarehouseItemForm,
    ExeWarehouseMovementForm,
    ExeWarehouseTagForm,
)
from larpmanager.models.miscellanea import (
    UrlShortner,
    WarehouseContainer,
    WarehouseItem,
    WarehouseMovement,
    WarehouseTag,
)
from larpmanager.utils.base import check_assoc_permission
from larpmanager.utils.bulk import handle_bulk_items
from larpmanager.utils.edit import exe_edit
from larpmanager.utils.miscellanea import get_inventory_optionals


@login_required
def exe_urlshortner(request):
    ctx = check_assoc_permission(request, "exe_urlshortner")
    ctx["list"] = UrlShortner.objects.filter(assoc_id=request.assoc["id"])
    return render(request, "larpmanager/exe/url_shortner.html", ctx)


@login_required
def exe_urlshortner_edit(request, num):
    return exe_edit(request, ExeUrlShortnerForm, num, "exe_urlshortner")


@login_required
def exe_inventory_containers(request):
    ctx = check_assoc_permission(request, "exe_inventory_containers")
    ctx["list"] = WarehouseContainer.objects.filter(assoc_id=request.assoc["id"])
    return render(request, "larpmanager/exe/inventory/containers.html", ctx)


@login_required
def exe_inventory_containers_edit(request, num):
    return exe_edit(request, ExeWarehouseContainerForm, num, "exe_inventory_containers")


@login_required
def exe_inventory_tags(request):
    ctx = check_assoc_permission(request, "exe_inventory_tags")
    ctx["list"] = WarehouseTag.objects.filter(assoc_id=request.assoc["id"])
    return render(request, "larpmanager/exe/inventory/tags.html", ctx)


@login_required
def exe_inventory_tags_edit(request, num):
    return exe_edit(request, ExeWarehouseTagForm, num, "exe_inventory_tags")


@login_required
def exe_inventory_items(request):
    ctx = check_assoc_permission(request, "exe_inventory_items")
<<<<<<< HEAD
    ctx["list"] = WarehouseItem.objects.filter(assoc_id=request.assoc["id"])
=======

    handle_bulk_items(request, ctx)

    ctx["list"] = InventoryItem.objects.filter(assoc_id=request.assoc["id"])
>>>>>>> 08926760
    ctx["list"] = ctx["list"].select_related("container").prefetch_related("tags")
    get_inventory_optionals(ctx, [5])

    return render(request, "larpmanager/exe/inventory/items.html", ctx)


@login_required
def exe_inventory_items_edit(request, num):
    return exe_edit(request, ExeWarehouseItemForm, num, "exe_inventory_items")


@login_required
def exe_inventory_movements(request):
    ctx = check_assoc_permission(request, "exe_inventory_movements")
    ctx["list"] = WarehouseMovement.objects.filter(assoc_id=request.assoc["id"]).select_related("item")
    get_inventory_optionals(ctx, [3])
    return render(request, "larpmanager/exe/inventory/movements.html", ctx)


@login_required
def exe_inventory_movements_edit(request, num):
    return exe_edit(request, ExeWarehouseMovementForm, num, "exe_inventory_movements")<|MERGE_RESOLUTION|>--- conflicted
+++ resolved
@@ -40,7 +40,7 @@
 from larpmanager.utils.base import check_assoc_permission
 from larpmanager.utils.bulk import handle_bulk_items
 from larpmanager.utils.edit import exe_edit
-from larpmanager.utils.miscellanea import get_inventory_optionals
+from larpmanager.utils.miscellanea import get_warehouse_optionals
 
 
 @login_required
@@ -56,59 +56,55 @@
 
 
 @login_required
-def exe_inventory_containers(request):
-    ctx = check_assoc_permission(request, "exe_inventory_containers")
+def exe_warehouse_containers(request):
+    ctx = check_assoc_permission(request, "exe_warehouse_containers")
     ctx["list"] = WarehouseContainer.objects.filter(assoc_id=request.assoc["id"])
-    return render(request, "larpmanager/exe/inventory/containers.html", ctx)
+    return render(request, "larpmanager/exe/warehouse/containers.html", ctx)
 
 
 @login_required
-def exe_inventory_containers_edit(request, num):
-    return exe_edit(request, ExeWarehouseContainerForm, num, "exe_inventory_containers")
+def exe_warehouse_containers_edit(request, num):
+    return exe_edit(request, ExeWarehouseContainerForm, num, "exe_warehouse_containers")
 
 
 @login_required
-def exe_inventory_tags(request):
-    ctx = check_assoc_permission(request, "exe_inventory_tags")
+def exe_warehouse_tags(request):
+    ctx = check_assoc_permission(request, "exe_warehouse_tags")
     ctx["list"] = WarehouseTag.objects.filter(assoc_id=request.assoc["id"])
-    return render(request, "larpmanager/exe/inventory/tags.html", ctx)
+    return render(request, "larpmanager/exe/warehouse/tags.html", ctx)
 
 
 @login_required
-def exe_inventory_tags_edit(request, num):
-    return exe_edit(request, ExeWarehouseTagForm, num, "exe_inventory_tags")
+def exe_warehouse_tags_edit(request, num):
+    return exe_edit(request, ExeWarehouseTagForm, num, "exe_warehouse_tags")
 
 
 @login_required
-def exe_inventory_items(request):
-    ctx = check_assoc_permission(request, "exe_inventory_items")
-<<<<<<< HEAD
-    ctx["list"] = WarehouseItem.objects.filter(assoc_id=request.assoc["id"])
-=======
+def exe_warehouse_items(request):
+    ctx = check_assoc_permission(request, "exe_warehouse_items")
 
     handle_bulk_items(request, ctx)
 
-    ctx["list"] = InventoryItem.objects.filter(assoc_id=request.assoc["id"])
->>>>>>> 08926760
+    ctx["list"] = WarehouseItem.objects.filter(assoc_id=request.assoc["id"])
     ctx["list"] = ctx["list"].select_related("container").prefetch_related("tags")
-    get_inventory_optionals(ctx, [5])
+    get_warehouse_optionals(ctx, [5])
 
-    return render(request, "larpmanager/exe/inventory/items.html", ctx)
+    return render(request, "larpmanager/exe/warehouse/items.html", ctx)
 
 
 @login_required
-def exe_inventory_items_edit(request, num):
-    return exe_edit(request, ExeWarehouseItemForm, num, "exe_inventory_items")
+def exe_warehouse_items_edit(request, num):
+    return exe_edit(request, ExeWarehouseItemForm, num, "exe_warehouse_items")
 
 
 @login_required
-def exe_inventory_movements(request):
-    ctx = check_assoc_permission(request, "exe_inventory_movements")
+def exe_warehouse_movements(request):
+    ctx = check_assoc_permission(request, "exe_warehouse_movements")
     ctx["list"] = WarehouseMovement.objects.filter(assoc_id=request.assoc["id"]).select_related("item")
-    get_inventory_optionals(ctx, [3])
-    return render(request, "larpmanager/exe/inventory/movements.html", ctx)
+    get_warehouse_optionals(ctx, [3])
+    return render(request, "larpmanager/exe/warehouse/movements.html", ctx)
 
 
 @login_required
-def exe_inventory_movements_edit(request, num):
-    return exe_edit(request, ExeWarehouseMovementForm, num, "exe_inventory_movements")+def exe_warehouse_movements_edit(request, num):
+    return exe_edit(request, ExeWarehouseMovementForm, num, "exe_warehouse_movements")