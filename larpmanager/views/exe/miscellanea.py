# LarpManager - https://larpmanager.com
# Copyright (C) 2025 Scanagatta Mauro
#
# This file is part of LarpManager and is dual-licensed:
#
# 1. Under the terms of the GNU Affero General Public License (AGPL) version 3,
#    as published by the Free Software Foundation. You may use, modify, and
#    distribute this file under those terms.
#
# 2. Under a commercial license, allowing use in closed-source or proprietary
#    environments without the obligations of the AGPL.
#
# If you have obtained this file under the AGPL, and you make it available over
# a network, you must also make the complete source code available under the same license.
#
# For more information or to purchase a commercial license, contact:
# commercial@larpmanager.com
#
# SPDX-License-Identifier: AGPL-3.0-or-later OR Proprietary

from django.contrib.auth.decorators import login_required
from django.http import HttpRequest, HttpResponse
from django.shortcuts import render

from larpmanager.forms.miscellanea import ExeUrlShortnerForm
from larpmanager.forms.warehouse import (
    ExeWarehouseContainerForm,
    ExeWarehouseItemForm,
    ExeWarehouseMovementForm,
    ExeWarehouseTagForm,
)
from larpmanager.models.miscellanea import (
    UrlShortner,
    WarehouseContainer,
    WarehouseItem,
    WarehouseMovement,
    WarehouseTag,
)
from larpmanager.utils.core.base import check_association_context
from larpmanager.utils.services.bulk import handle_bulk_items
from larpmanager.utils.services.edit import exe_edit
from larpmanager.utils.services.miscellanea import get_warehouse_optionals


@login_required
def exe_urlshortner(request: HttpRequest) -> HttpResponse:
    """Render URL shortener management page for association executives."""
    # Check user has permission to access URL shortener management
    context = check_association_context(request, "exe_urlshortner")

    # Get all URL shorteners for the current association
    context["list"] = UrlShortner.objects.filter(association_id=context["association_id"])

    return render(request, "larpmanager/exe/url_shortner.html", context)


@login_required
def exe_urlshortner_edit(request: HttpRequest, url_uuid: str) -> HttpResponse:
    """Edit an existing URL shortener entry."""
    return exe_edit(request, ExeUrlShortnerForm, url_uuid, "exe_urlshortner")


@login_required
def exe_warehouse_containers(request: HttpRequest) -> HttpResponse:
    """Display list of warehouse containers for the current association."""
    # Check user permissions for warehouse container management
    context = check_association_context(request, "exe_warehouse_containers")

    # Fetch all containers belonging to the current association
    context["list"] = WarehouseContainer.objects.filter(association_id=context["association_id"])

    return render(request, "larpmanager/exe/warehouse/containers.html", context)


@login_required
def exe_warehouse_containers_edit(request: HttpRequest, container_uuid: str) -> HttpResponse:
    """Edit warehouse container using generic edit handler."""
    return exe_edit(request, ExeWarehouseContainerForm, container_uuid, "exe_warehouse_containers")


@login_required
def exe_warehouse_tags(request: HttpRequest) -> HttpResponse:
    """Display warehouse tags for the current organization."""
    # Check user has permission to view warehouse tags
    context = check_association_context(request, "exe_warehouse_tags")

    # Fetch all tags for the organization with related items
    context["list"] = WarehouseTag.objects.filter(association_id=context["association_id"]).prefetch_related("items")

    return render(request, "larpmanager/exe/warehouse/tags.html", context)


@login_required
def exe_warehouse_tags_edit(request: HttpRequest, tag_uuid: str) -> HttpResponse:
    """Edit warehouse tag via generic edit view."""
    return exe_edit(request, ExeWarehouseTagForm, tag_uuid, "exe_warehouse_tags")


@login_required
def exe_warehouse_items(request: HttpRequest) -> HttpResponse:
    """Display warehouse items for organization administrators."""
    # Check user permissions for warehouse management
    context = check_association_context(request, "exe_warehouse_items")

    # Handle any bulk operations on items
    handle_bulk_items(request, context)

    # Get warehouse items for current association with related data
    context["list"] = WarehouseItem.objects.filter(association_id=context["association_id"])
    context["list"] = context["list"].select_related("container").prefetch_related("tags")

    # Add optional warehouse context data
    get_warehouse_optionals(context, [5])

    return render(request, "larpmanager/exe/warehouse/items.html", context)


@login_required
def exe_warehouse_items_edit(request: HttpRequest, item_uuid: str) -> HttpResponse:
    """Delegate to exe_edit for warehouse item form handling."""
    return exe_edit(request, ExeWarehouseItemForm, item_uuid, "exe_warehouse_items")


@login_required
def exe_warehouse_movements(request: HttpRequest) -> HttpResponse:
    """Render warehouse movements list for association."""
    # Check permissions and initialize context
    context = check_association_context(request, "exe_warehouse_movements")

    # Fetch movements with item details
    context["list"] = WarehouseMovement.objects.filter(association_id=context["association_id"]).select_related("item")

    # Add optional warehouse fields
    get_warehouse_optionals(context, [3])

    return render(request, "larpmanager/exe/warehouse/movements.html", context)


@login_required
def exe_warehouse_movements_edit(request: HttpRequest, movement_uuid: str) -> HttpResponse:
    """Edit a specific warehouse movement by delegating to the generic exe_edit view."""
<<<<<<< HEAD
    return exe_edit(request, ExeWarehouseMovementForm, movement_uuid, "exe_warehouse_movements")


@login_required
def exe_ticket_analyze(request: HttpRequest, ticket_uuid: str) -> HttpResponse:
    """Trigger automatic analysis for a support ticket.

    Only superusers and association (maintainers) can trigger analysis.

    Args:
        request: Django HTTP request object (must be authenticated)
        ticket_uuid: UUID of the ticket to analyze

    Returns:
        HttpResponse: Redirect to home with success/error message
        HttpResponseForbidden: If user lacks permissions

    """
    # Get the ticket
    ticket = get_object_or_404(LarpManagerTicket, uuid=ticket_uuid)

    # Check if user is superuser or maintainer of the ticket's association
    is_superuser = is_lm_admin(request)
    is_maintainer = False

    # Disable for now access to maintainers

    # Deny access if neither superuser nor maintainer
    if not (is_superuser or is_maintainer):
        message = _("You don't have permission to analyze this ticket")
        messages.error(request, message)
        return HttpResponseForbidden(message)

    # Trigger the background analysis task
    analyze_ticket_bgk(ticket.id)

    messages.success(request, _("Ticket analysis started. You will receive an email when it's complete"))
    return redirect("home")
=======
    return exe_edit(request, ExeWarehouseMovementForm, num, "exe_warehouse_movements")
>>>>>>> e0604a08
<|MERGE_RESOLUTION|>--- conflicted
+++ resolved
@@ -139,45 +139,4 @@
 @login_required
 def exe_warehouse_movements_edit(request: HttpRequest, movement_uuid: str) -> HttpResponse:
     """Edit a specific warehouse movement by delegating to the generic exe_edit view."""
-<<<<<<< HEAD
-    return exe_edit(request, ExeWarehouseMovementForm, movement_uuid, "exe_warehouse_movements")
-
-
-@login_required
-def exe_ticket_analyze(request: HttpRequest, ticket_uuid: str) -> HttpResponse:
-    """Trigger automatic analysis for a support ticket.
-
-    Only superusers and association (maintainers) can trigger analysis.
-
-    Args:
-        request: Django HTTP request object (must be authenticated)
-        ticket_uuid: UUID of the ticket to analyze
-
-    Returns:
-        HttpResponse: Redirect to home with success/error message
-        HttpResponseForbidden: If user lacks permissions
-
-    """
-    # Get the ticket
-    ticket = get_object_or_404(LarpManagerTicket, uuid=ticket_uuid)
-
-    # Check if user is superuser or maintainer of the ticket's association
-    is_superuser = is_lm_admin(request)
-    is_maintainer = False
-
-    # Disable for now access to maintainers
-
-    # Deny access if neither superuser nor maintainer
-    if not (is_superuser or is_maintainer):
-        message = _("You don't have permission to analyze this ticket")
-        messages.error(request, message)
-        return HttpResponseForbidden(message)
-
-    # Trigger the background analysis task
-    analyze_ticket_bgk(ticket.id)
-
-    messages.success(request, _("Ticket analysis started. You will receive an email when it's complete"))
-    return redirect("home")
-=======
-    return exe_edit(request, ExeWarehouseMovementForm, num, "exe_warehouse_movements")
->>>>>>> e0604a08
+    return exe_edit(request, ExeWarehouseMovementForm, movement_uuid, "exe_warehouse_movements")