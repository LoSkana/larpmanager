--- conflicted
+++ resolved
@@ -171,22 +171,6 @@
 
 
 @login_required
-<<<<<<< HEAD
-def exe_pre_registrations(request: HttpRequest) -> HttpResponse:
-    """Display pre-registration statistics for all association events.
-
-    This function retrieves and displays pre-registration data for events
-    belonging to the current association. It supports both preference-based
-    and simple count-based pre-registration systems.
-
-    Args:
-        request: Django HTTP request object containing user session and
-                association data
-
-    Returns:
-        HttpResponse: Rendered HTML page showing pre-registration counts
-                     organized by preference level or total counts
-=======
 def exe_pre_registrations(request) -> HttpResponse:
     """Display pre-registration statistics for all association events.
 
@@ -200,7 +184,6 @@
     Returns:
         HttpResponse: Rendered HTML page showing pre-registration statistics
             with counts organized by preference level or total counts
->>>>>>> 7ec28e8e
     """
     # Check user permissions and initialize context
     ctx = check_assoc_permission(request, "exe_pre_registrations")
@@ -208,20 +191,12 @@
     ctx["pr"] = []
     ctx["seen"] = []
 
-<<<<<<< HEAD
-    # Get association configuration for preference-based pre-registration
-=======
     # Get preference configuration for the association
->>>>>>> 7ec28e8e
     ctx["preferences"] = get_assoc_config(request.assoc["id"], "pre_reg_preferences", False)
 
     # Iterate through all non-template events for this association
     for r in Event.objects.filter(assoc_id=request.assoc["id"], template=False):
-<<<<<<< HEAD
-        # Skip events that don't have pre-registration enabled
-=======
         # Skip events that don't have pre-registration active
->>>>>>> 7ec28e8e
         if not r.get_config("pre_register_active", False):
             continue
 
@@ -229,31 +204,18 @@
         pr = get_pre_registration(r)
 
         if ctx["preferences"]:
-<<<<<<< HEAD
-            # Handle preference-based pre-registration system
-            r.count = {}
-            # Count registrations for each preference level (1-5)
-=======
             # Process preference-based registration counts (1-5 scale)
             r.count = {}
->>>>>>> 7ec28e8e
             for idx in range(1, 6):
                 r.count[idx] = 0
                 # Set actual count if preference level exists in data
                 if idx in pr:
                     r.count[idx] = pr[idx]
         else:
-<<<<<<< HEAD
-            # Handle simple count-based pre-registration system
-            r.total = len(pr["list"])
-
-        # Add event to context list for template rendering
-=======
             # Use simple total count for non-preference based systems
             r.total = len(pr["list"])
 
         # Add processed event to results list
->>>>>>> 7ec28e8e
         ctx["list"].append(r)
 
     return render(request, "larpmanager/exe/pre_registrations.html", ctx)
