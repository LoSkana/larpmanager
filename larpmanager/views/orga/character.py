--- conflicted
+++ resolved
@@ -21,11 +21,7 @@
 from django.contrib.auth.decorators import login_required
 from django.contrib.postgres.aggregates import ArrayAgg
 from django.core.exceptions import ObjectDoesNotExist
-<<<<<<< HEAD
-from django.db.models import Max, Q
-=======
 from django.db.models import Max
->>>>>>> 28c881c0
 from django.db.models.functions import Length, Substr
 from django.http import Http404, JsonResponse
 from django.shortcuts import redirect, render
@@ -506,7 +502,17 @@
 
 
 @require_POST
-<<<<<<< HEAD
+def orga_character_get_number(request, s, n):
+    ctx = check_event_permission(request, s, n, "orga_characters")
+    idx = request.POST.get("idx")
+    try:
+        char = ctx["event"].get_elements(Character).get(pk=idx)
+        return JsonResponse({"res": "ok", "number": char.number})
+    except ObjectDoesNotExist:
+        JsonResponse({"res": "ko"})
+
+
+@require_POST
 def orga_writing_excel_edit(request, s, n, typ):
     try:
         ctx = _get_excel_form(request, s, n, typ)
@@ -578,14 +584,4 @@
     ctx["element"] = element
     ctx["field_key"] = keep_key
 
-    return ctx
-=======
-def orga_character_get_number(request, s, n):
-    ctx = check_event_permission(request, s, n, "orga_characters")
-    idx = request.POST.get("idx")
-    try:
-        char = ctx["event"].get_elements(Character).get(pk=idx)
-        return JsonResponse({"res": "ok", "number": char.number})
-    except ObjectDoesNotExist:
-        JsonResponse({"res": "ko"})
->>>>>>> 28c881c0
+    return ctx