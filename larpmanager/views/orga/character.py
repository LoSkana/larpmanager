--- conflicted
+++ resolved
@@ -515,14 +515,9 @@
 
 
 @login_required
-<<<<<<< HEAD
-def orga_character_form(request, event_slug):
-    return redirect("orga_writing_form", event_slug=event_slug, writing_type="character")
-=======
 def orga_character_form(request: HttpRequest, event_slug: str) -> HttpResponseRedirect:
     # Redirect to writing form view with character type
-    return redirect("orga_writing_form", event_slug=event_slug, typ="character")
->>>>>>> acf8574f
+    return redirect("orga_writing_form", event_slug=event_slug, writing_type="character")
 
 
 def check_writing_form_type(context: dict, form_type: str) -> None:
