# LarpManager - https://larpmanager.com
# Copyright (C) 2025 Scanagatta Mauro
#
# This file is part of LarpManager and is dual-licensed:
#
# 1. Under the terms of the GNU Affero General Public License (AGPL) version 3,
#    as published by the Free Software Foundation. You may use, modify, and
#    distribute this file under those terms.
#
# 2. Under a commercial license, allowing use in closed-source or proprietary
#    environments without the obligations of the AGPL.
#
# If you have obtained this file under the AGPL, and you make it available over
# a network, you must also make the complete source code available under the same license.
#
# For more information or to purchase a commercial license, contact:
# commercial@larpmanager.com
#
# SPDX-License-Identifier: AGPL-3.0-or-later OR Proprietary
from typing import Any

from django.conf import settings as conf_settings
from django.contrib import messages
from django.contrib.auth.decorators import login_required
from django.contrib.postgres.aggregates import ArrayAgg
from django.core.exceptions import ObjectDoesNotExist
from django.db.models import Max
from django.db.models.functions import Length, Substr
from django.http import Http404, HttpRequest, HttpResponse, JsonResponse
from django.shortcuts import redirect, render
from django.utils.translation import gettext_lazy as _
from django.views.decorators.http import require_POST

from larpmanager.cache.character import get_event_cache_all
from larpmanager.forms.character import (
    OrgaCharacterForm,
    OrgaWritingOptionForm,
    OrgaWritingQuestionForm,
)
from larpmanager.forms.utils import EventCharacterS2Widget
from larpmanager.forms.writing import FactionForm, PlotForm, QuestForm, TraitForm
from larpmanager.models.base import Feature
from larpmanager.models.casting import Trait
from larpmanager.models.form import (
    BaseQuestionType,
    QuestionApplicable,
    WritingAnswer,
    WritingChoice,
    WritingOption,
    WritingQuestion,
    WritingQuestionType,
    _get_writing_mapping,
)
from larpmanager.models.utils import strip_tags
from larpmanager.models.writing import (
    Character,
    Faction,
    Plot,
    PlotCharacterRel,
    Prologue,
    Relationship,
    SpeedLarp,
    TextVersionChoices,
)
from larpmanager.utils.character import get_chars_relations
from larpmanager.utils.common import (
    exchange_order,
    get_char,
)
from larpmanager.utils.download import orga_character_form_download
from larpmanager.utils.edit import backend_edit, set_suggestion, writing_edit, writing_edit_working_ticket
from larpmanager.utils.event import check_event_permission
from larpmanager.utils.writing import writing_list, writing_versions, writing_view


def get_character_optimized(ctx: dict, num: int) -> None:
    """Get character with optimized queries for editing.

    Builds an optimized database query based on enabled features to minimize
    database hits when retrieving character data for editing contexts.

    Args:
        ctx: Template context dictionary containing event and features data
        num: Character primary key identifier

    Returns:
        None: Modifies ctx dictionary in-place, adding 'character' and 'class_name' keys

    Raises:
        Http404: If character does not exist or is not found for the given event

    Note:
        The function optimizes queries by conditionally adding select_related and
        prefetch_related fields based on the features available in the context.
    """
    try:
        # Get the event class parent for Character model
        ev = ctx["event"].get_class_parent(Character)
        features = ctx.get("features", [])

        # Base select_related fields - always include event
        select_related_fields = ["event"]

        # Conditionally add select_related fields based on enabled features
        # This reduces database queries for related objects
        if "user_character" in features:
            select_related_fields.append("player")
        if "progress" in features:
            select_related_fields.append("progress")
        if "assigned" in features:
            select_related_fields.append("assigned")
        if "mirror" in features:
            select_related_fields.append("mirror")

        # Build the base query with optimized select_related
        query = Character.objects.select_related(*select_related_fields)

        # Build prefetch_related fields for many-to-many relationships
        # Only include if the corresponding features are enabled
        prefetch_fields = []
        if "faction" in features:
            prefetch_fields.append("factions_list")
        if "plot" in features:
            prefetch_fields.append("plots")

        # Apply prefetch_related if any fields were identified
        if prefetch_fields:
            query = query.prefetch_related(*prefetch_fields)

        # Execute the optimized query and update context
        ctx["character"] = query.get(event=ev, pk=num)
        ctx["class_name"] = "character"
    except ObjectDoesNotExist as err:
        raise Http404("character does not exist") from err


@login_required
def orga_characters(request, s):
    ctx = check_event_permission(request, s, "orga_characters")

    get_event_cache_all(ctx)
    for config_name in ["user_character_approval", "writing_external_access"]:
        ctx[config_name] = ctx["event"].get_config(config_name, False)
    if ctx["event"].get_config("show_export", False):
        ctx["export"] = "character"

    return writing_list(request, ctx, Character, "character")


@login_required
def orga_characters_edit(request: HttpRequest, s: str, num: int) -> HttpResponse:
    """Edit characters for event organizers.

    This function handles character editing functionality for event organizers,
    including loading event cache data when needed for relationships or character
    finder features, and delegating to the writing edit system.

    Args:
        request: The HTTP request object containing user and session data
        s: The event slug identifier for accessing the specific event
        num: The character number/ID to edit (0 for new character creation)

    Returns:
        HttpResponse: The rendered character edit page or redirect response
    """
    # Check user permissions for character management in this event
    ctx = check_event_permission(request, s, "orga_characters")

    # Load full event cache only when relationship or finder features are active
    # This optimization avoids expensive cache operations when not needed
    if "relationships" in ctx["features"] or "character_finder" in ctx.get("features", []):
        get_event_cache_all(ctx)

    # Load specific character data when editing existing character (num != 0)
    # Skip character loading for new character creation (num == 0)
    if num != 0:
        get_character_optimized(ctx, num)

    # Initialize character relationships data in the context
    # This sets up relationship mappings needed by the template
    _characters_relationships(ctx)

    # Delegate to the generic writing edit handler with character-specific form
    # Uses CHARACTER text version type for proper content handling
    return writing_edit(request, ctx, OrgaCharacterForm, "character", TextVersionChoices.CHARACTER)


def _characters_relationships(ctx: dict) -> None:
    """Setup character relationships data and widgets for editing.

    This function configures the context dictionary with relationship data,
    tutorial information, TinyMCE configuration, and character selection widgets
    for the relationship editing interface.

    Args:
        ctx: Context dictionary to populate with relationship data. Expected to
            contain 'features', 'event', and optionally 'character' keys.

    Returns:
        None: Modifies the context dictionary in place.

    Note:
        Requires the 'relationships' feature to be enabled in ctx['features'].
        If no character is present in context, only basic setup is performed.
    """
    # Initialize relationships data structure
    ctx["relationships"] = {}

    # Early return if relationships feature is not enabled
    if "relationships" not in ctx["features"]:
        return

    # Attempt to load tutorial content for relationships feature
    try:
        ctx["rel_tutorial"] = Feature.objects.get(slug="relationships").tutorial
    except ObjectDoesNotExist:
        pass

    # Configure TinyMCE editor settings for rich text editing
    ctx["TINYMCE_DEFAULT_CONFIG"] = conf_settings.TINYMCE_DEFAULT_CONFIG

    # Create and configure character selection widget for new relationships
    widget = EventCharacterS2Widget(attrs={"id": "new_rel_select"})
    widget.set_event(ctx["event"])
    ctx["new_rel"] = widget.render(name="new_rel_select", value="")

    # Process existing relationships if character is present in context
    if "character" in ctx:
        rels = {}

        # Fetch direct relationships where current character is the source
        direct_rels = Relationship.objects.filter(source=ctx["character"]).select_related("target")

        # Process direct relationships and populate relationship data
        for rel in direct_rels:
            if rel.target.id not in rels:
                rels[rel.target.id] = {"char": rel.target}
            rels[rel.target.id]["direct"] = rel.text

        # Fetch inverse relationships where current character is the target
        inverse_rels = Relationship.objects.filter(target=ctx["character"]).select_related("source")

        # Process inverse relationships and merge with existing data
        for rel in inverse_rels:
            if rel.source.id not in rels:
                rels[rel.source.id] = {"char": rel.source}
            rels[rel.source.id]["inverse"] = rel.text

        # Sort relationships by total text length (direct + inverse) in descending order
        sorted_rels = sorted(
            rels.items(),
            key=lambda item: len(item[1].get("direct", "")) + len(item[1].get("inverse", "")),
            reverse=True,
        )
        # Update context with sorted relationship data
        ctx["relationships"] = dict(sorted_rels)


def update_relationship(request, ctx, nm, fl):
    for d in ctx[nm]:
        idx = getattr(d, fl).number
        c = request.POST.get(f"{nm}_text_{idx}")
        if c:
            d.text = c
        c = request.POST.get(f"{nm}_text_eng_{idx}")
        if c:
            d.text_eng = c
        d.save()


@login_required
def orga_characters_relationships(request: HttpRequest, s: str, num: int) -> HttpResponse:
    """
    Display character relationships for event organizers.

    Shows both direct relationships (where this character is the source) and
    inverse relationships (where this character is the target).

    Args:
        request: The HTTP request object
        s: Event slug identifier
        num: Character number identifier

    Returns:
        HttpResponse: Rendered template with character relationships data
    """
    # Check event permissions and get base context
    ctx = check_event_permission(request, s, "orga_characters")

    # Retrieve the specific character and add to context
    get_char(ctx, num)

    # Get direct relationships where this character is the source
    # Ordered by text length (shortest first) then by target character number
    ctx["direct"] = (
        Relationship.objects.filter(source=ctx["character"])
        .select_related("target")
        .order_by(Length("text").asc(), "target__number")
    )

    # Get inverse relationships where this character is the target
    # Ordered by text length (shortest first) then by source character number
    ctx["inverse"] = (
        Relationship.objects.filter(target=ctx["character"])
        .select_related("source")
        .order_by(Length("text").asc(), "source__number")
    )

    # Render the relationships template with complete context
    return render(request, "larpmanager/orga/characters/relationships.html", ctx)


@login_required
def orga_characters_view(request, s, num):
    ctx = check_event_permission(request, s, ["orga_reading", "orga_characters"])
    get_char(ctx, num)
    get_event_cache_all(ctx)
    return writing_view(request, ctx, "character")


@login_required
def orga_characters_versions(request, s, num):
    ctx = check_event_permission(request, s, "orga_characters")
    get_char(ctx, num)
    return writing_versions(request, ctx, "character", TextVersionChoices.CHARACTER)


@login_required
def orga_characters_summary(request, s: str, num: int) -> HttpResponse:
    """Display character summary with factions and plots for event organizers.

    Args:
        request: The HTTP request object
        s: Event slug identifier
        num: Character number/ID

    Returns:
        HttpResponse: Rendered character summary template
    """
    # Check permissions and get event context
    ctx = check_event_permission(request, s, "orga_characters")

    # Retrieve character data and add to context
    get_char(ctx, num)

    # Initialize factions list for character
    ctx["factions"] = []

    # Fetch and process all factions associated with character
    for p in ctx["character"].factions_list.all().prefetch_related("characters"):
        ctx["factions"].append(p.show_complete())

    # Initialize plots list for character
    ctx["plots"] = []

    # Fetch and process all plots associated with character
    for p in ctx["character"].plots.all().prefetch_related("characters"):
        ctx["plots"].append(p.show_complete())

    # Render template with complete character context
    return render(request, "larpmanager/orga/characters_summary.html", ctx)


@login_required
def orga_writing_form_list(request: HttpRequest, s: str, typ: str) -> JsonResponse:
    """Generate form list data for writing questions in JSON format.

    Processes writing questions and their answers for display in organizer interface,
    handling different question types (single, multiple choice, text, paragraph).

    Args:
        request: HTTP request object containing POST data with question ID
        s: Event slug identifier
        typ: Question type identifier for filtering applicable questions

    Returns:
        JsonResponse: JSON response containing question results, popup indicators,
                     and question ID for frontend processing

    Raises:
        PermissionDenied: If user lacks required event permissions
        Http404: If question or event not found
    """
    # Check user permissions and get event context
    ctx = check_event_permission(request, s, "orga_characters")
    check_writing_form_type(ctx, typ)
    event = ctx["event"]

    # Use parent event if current event is a child
    if event.parent:
        event = event.parent

    # Get question ID from POST data
    eid = request.POST.get("num")

    # Determine applicable question type and get related element IDs
    applicable = QuestionApplicable.get_applicable(typ)
    element_typ = QuestionApplicable.get_applicable_inverse(applicable)
    element_ids = element_typ.objects.filter(event=event).values_list("id", flat=True)

    # Initialize response data structures
    res = {}
    popup = []
    max_length = 100

    # Get the specific question being processed
    question = event.get_elements(WritingQuestion).get(pk=eid, applicable=applicable)

    # Handle single/multiple choice questions
    if question.typ in [BaseQuestionType.SINGLE, BaseQuestionType.MULTIPLE]:
        # Build choice options dictionary
        cho = {}
        for opt in event.get_elements(WritingOption).filter(question=question):
            cho[opt.id] = opt.name

        # Process choices and group by element ID
        for el in WritingChoice.objects.filter(question=question, element_id__in=element_ids).order_by("option__order"):
            if el.element_id not in res:
                res[el.element_id] = []
            res[el.element_id].append(cho[el.option_id])

    # Handle text, paragraph, and computed questions
    elif question.typ in [BaseQuestionType.TEXT, BaseQuestionType.PARAGRAPH, WritingQuestionType.COMPUTED]:
        # Query answers with text truncation for preview
        que = WritingAnswer.objects.filter(question=question, element_id__in=element_ids)
        que = que.annotate(short_text=Substr("text", 1, max_length))
        que = que.values("element_id", "short_text")

        # Process each answer and mark long texts for popup display
        for el in que:
            answer = el["short_text"]
            if len(answer) == max_length:
                popup.append(el["element_id"])
            res[el["element_id"]] = answer

    return JsonResponse({"res": res, "popup": popup, "num": question.id})


@login_required
def orga_writing_form_email(request: HttpRequest, s: str, typ: str) -> JsonResponse:
    """Generate email data for writing form options by character choices.

    This function processes writing form questions and returns email data
    organized by the choices characters made for specific question options.

    Args:
        request: The HTTP request object containing POST data
        s: Event or run identifier string
        typ: Writing form type identifier

    Returns:
        JsonResponse containing email data organized by option choices.
        Each option maps to a dict with 'emails' (character names) and
        'names' (player names) lists.

    Raises:
        Http404: If event permission check fails or writing form type is invalid
    """
    # Check event permissions and validate writing form type
    ctx = check_event_permission(request, s, "orga_characters")
    check_writing_form_type(ctx, typ)

    # Get the parent event if this is a child event
    event = ctx["event"]
    if event.parent:
        event = event.parent

    # Retrieve the specific writing question from POST data
    eid = request.POST.get("num")
    q = event.get_elements(WritingQuestion).get(pk=eid)

    # Only process single or multiple choice questions
    if q.typ not in [BaseQuestionType.SINGLE, BaseQuestionType.MULTIPLE]:
        return

    # Build mapping of option IDs to option names
    cho = {}
    for opt in event.get_elements(WritingOption).filter(question=q):
        cho[opt.id] = opt.name

    # Load event cache and create character ID to number mapping
    get_event_cache_all(ctx)
    mapping = {}
    for ch_num, ch in ctx["chars"].items():
        mapping[ch["id"]] = ch_num

    # Initialize result dictionary for organizing choices by option
    res = {}

    # Process all character choices for this question
    character_ids = Character.objects.filter(event=event).values_list("id", flat=True)
    for el in WritingChoice.objects.filter(question=q, element_id__in=character_ids):
        # Skip if character not in current event mapping
        if el.element_id not in mapping:
            continue

        # Get character data and initialize option entry if needed
        ch_num = mapping[el.element_id]
        char = ctx["chars"][ch_num]
        if el.option_id not in res:
            res[el.option_id] = {"emails": [], "names": []}

        # Add character name and player name if available
        res[el.option_id]["emails"].append(char["name"])
        if char["player_id"]:
            res[el.option_id]["names"].append(char["player"])

    # Convert option IDs to option names in final result
    n_res = {}
    for opt_id, value in res.items():
        n_res[cho[opt_id]] = value

    return JsonResponse(n_res)


@login_required
def orga_character_form(request, s):
    return redirect("orga_writing_form", s=s, typ="character")


def check_writing_form_type(ctx, typ):
    typ = typ.lower()
    mapping = _get_writing_mapping()
    available = {v: k for k, v in QuestionApplicable.choices if mapping[v] in ctx["features"]}
    if typ not in available:
        raise Http404(f"unknown writing form type: {typ}")
    ctx["typ"] = typ
    ctx["writing_typ"] = available[typ]
    ctx["label_typ"] = typ.capitalize()
    ctx["available_typ"] = {k.capitalize(): v for k, v in available.items()}


@login_required
<<<<<<< HEAD
def orga_writing_form(request, s: str, typ: str) -> HttpResponse:
    """Display and manage writing form questions for character creation.

    This view handles the display of writing form questions for character creation
    and other writing-related forms. It supports downloading form data and manages
    form permissions and configurations.

    Args:
        request: The HTTP request object containing user data and form submissions.
        s: The event slug identifier used to locate the specific event.
        typ: The writing form type identifier (e.g., 'character', 'background').

    Returns:
        HttpResponse: Either a rendered form page template or a file download response
        depending on the request method and parameters.

    Raises:
        PermissionDenied: If user lacks required permissions for the event.
        Http404: If the event or writing form type is not found.
    """
    # Check user permissions and get event context
    ctx = check_event_permission(request, s, "orga_character_form")

    # Validate the writing form type exists for this event
    check_writing_form_type(ctx, typ)

    # Handle download request for character form data
    if request.method == "POST" and request.POST.get("download") == "1":
        return orga_character_form_download(ctx)

    # Set upload and download configuration for the template
    ctx["upload"] = "character_form"
    ctx["download"] = 1

    # Fetch writing questions for the specified type, ordered and with options
=======
def orga_writing_form(request: HttpRequest, s: str, typ: str) -> HttpResponse:
    """Display and manage writing form questions for character creation.

    This view handles both GET requests to display the writing form configuration
    and POST requests to download form data. It manages writing questions that
    are used during character creation and approval processes.

    Args:
        request: The HTTP request object containing user session and form data
        s: The event slug identifier used to locate the specific event
        typ: The writing form type identifier (e.g., 'character', 'background')

    Returns:
        HttpResponse: Either a rendered HTML template for the form configuration
                     page or a file download response containing form data

    Raises:
        PermissionDenied: If user lacks 'orga_character_form' permission
        Http404: If the writing form type is invalid or event not found
    """
    # Verify user has permission to access character form organization features
    ctx = check_event_permission(request, s, "orga_character_form")

    # Validate the writing form type parameter and add to context
    check_writing_form_type(ctx, typ)

    # Handle POST request for downloading character form data
    if request.method == "POST" and request.POST.get("download") == "1":
        return orga_character_form_download(ctx)

    # Configure context for template rendering with upload/download settings
    ctx["upload"] = "character_form"
    ctx["download"] = 1

    # Retrieve and order writing questions for the specified form type
>>>>>>> 7ec28e8e
    ctx["list"] = (
        ctx["event"]
        .get_elements(WritingQuestion)
        .filter(applicable=ctx["writing_typ"])
        .order_by("order")
        .prefetch_related("options")
    )

<<<<<<< HEAD
    # Sort options for each question by their display order
    for el in ctx["list"]:
        el.options_list = el.options.order_by("order")

    # Get approval settings and feature status for character forms
=======
    # Pre-process question options to ensure proper ordering
    for el in ctx["list"]:
        el.options_list = el.options.order_by("order")

    # Set approval configuration and status flags for template rendering
>>>>>>> 7ec28e8e
    ctx["approval"] = ctx["event"].get_config("user_character_approval", False)
    ctx["status"] = "user_character" in ctx["features"] and typ.lower() == "character"

    return render(request, "larpmanager/orga/characters/form.html", ctx)


@login_required
def orga_writing_form_edit(request: HttpRequest, s: str, typ: str, num: int) -> HttpResponse:
    """Edit writing form questions with validation and option handling.

    Handles the editing of writing form questions for LARP events, including
    validation of question types and automatic redirection to option editing
    for single/multiple choice questions.

    Args:
        request: The HTTP request object containing form data and user info
        s: Event slug identifier for the current event
        typ: Writing form type identifier (e.g., 'character', 'background')
        num: Question number/ID to edit, or 0 for new question

    Returns:
        HttpResponse: Either a rendered form edit template or a redirect to
            options editing or form list depending on form submission result

    Raises:
        PermissionDenied: If user lacks 'orga_character_form' permission
        Http404: If writing form type is invalid for the event
    """
    # Check user permissions for editing character forms
    perm = "orga_character_form"
    ctx = check_event_permission(request, s, perm)

    # Validate the writing form type exists for this event
    check_writing_form_type(ctx, typ)

    # Process form submission using backend edit utility
    if backend_edit(request, ctx, OrgaWritingQuestionForm, num, assoc=False):
        # Set permission suggestion for future operations
        set_suggestion(ctx, perm)

        # Handle "continue editing" button - redirect to new question form
        if "continue" in request.POST:
            return redirect(request.resolver_match.view_name, s=ctx["run"].get_slug(), typ=typ, num=0)

        # Determine if we need to redirect to option editing
        edit_option = False

        # Check if user explicitly requested new option creation
        if str(request.POST.get("new_option", "")) == "1":
            edit_option = True
        # For choice questions, ensure at least one option exists
        elif ctx["saved"].typ in [BaseQuestionType.SINGLE, BaseQuestionType.MULTIPLE]:
            if not WritingOption.objects.filter(question_id=ctx["saved"].id).exists():
                edit_option = True
                messages.warning(
                    request,
                    _("You must define at least one option before saving a single-choice or multiple-choice question"),
                )

        # Redirect to option editing if needed, otherwise back to form list
        if edit_option:
            return redirect(orga_writing_options_new, s=ctx["run"].get_slug(), typ=typ, num=ctx["saved"].id)
        return redirect("orga_writing_form", s=ctx["run"].get_slug(), typ=typ)

    # Load existing options for the question being edited
    ctx["list"] = WritingOption.objects.filter(question=ctx["el"], question__applicable=ctx["writing_typ"]).order_by(
        "order"
    )

    # Render the form edit template with context
    return render(request, "larpmanager/orga/characters/form_edit.html", ctx)


@login_required
def orga_writing_form_order(request, s, typ, num, order):
    ctx = check_event_permission(request, s, "orga_character_form")
    check_writing_form_type(ctx, typ)
    exchange_order(ctx, WritingQuestion, num, order)
    return redirect("orga_writing_form", s=ctx["run"].get_slug(), typ=typ)


@login_required
def orga_writing_options_edit(request, s, typ, num):
    ctx = check_event_permission(request, s, "orga_character_form")
    check_writing_form_type(ctx, typ)
    return writing_option_edit(ctx, num, request, typ)


@login_required
def orga_writing_options_new(request, s, typ, num):
    ctx = check_event_permission(request, s, "orga_character_form")
    check_writing_form_type(ctx, typ)
    ctx["question_id"] = num
    return writing_option_edit(ctx, 0, request, typ)


def writing_option_edit(ctx, num, request, typ):
    if backend_edit(request, ctx, OrgaWritingOptionForm, num, assoc=False):
        redirect_target = "orga_writing_form_edit"
        if "continue" in request.POST:
            redirect_target = "orga_writing_options_new"
        return redirect(redirect_target, s=ctx["run"].get_slug(), typ=typ, num=ctx["saved"].question_id)
    return render(request, "larpmanager/orga/edit.html", ctx)


@login_required
def orga_writing_options_order(request, s, typ, num, order):
    ctx = check_event_permission(request, s, "orga_character_form")
    check_writing_form_type(ctx, typ)
    exchange_order(ctx, WritingOption, num, order)
    return redirect("orga_writing_form_edit", s=ctx["run"].get_slug(), typ=typ, num=ctx["current"].question_id)


@login_required
def orga_check(request: HttpRequest, s: str) -> HttpResponse:
    """Perform comprehensive character and writing consistency checks.

    Validates character relationships, writing completeness, speedlarp constraints,
    and plot assignments to identify potential issues in the event setup.

    Args:
        request: The HTTP request object containing user session and data
        s: The event slug identifier for accessing the specific event

    Returns:
        HttpResponse: Rendered template with check results and context data

    Note:
        This function performs multiple validation checks including character
        relationships, writing completeness, and speedlarp constraints to ensure
        event setup integrity.
    """
    # Initialize context and validate user permissions for the event
    ctx = check_event_permission(request, s)

    # Initialize data structures for check results and caching
    checks = {}
    cache = {}

    # Build character data directly from database to include all characters (even hidden ones)
    check_chars = {}
    id_number_map = {}
    number_map = {}

    # Get all characters for the event
    for ch_id, ch_number, ch_name, ch_text in (
        ctx["event"].get_elements(Character).values_list("id", "number", "name", "text")
    ):
        check_chars[ch_number] = {"id": ch_id, "number": ch_number, "name": ch_name, "text": ch_text or ""}
        id_number_map[ch_id] = ch_number
        number_map[ch_number] = ch_id

    chs_numbers = list(check_chars.keys())

    # Append plot-related text content if plot feature is enabled
    if "plot" in ctx["features"]:
        event = ctx["event"].get_class_parent(Character)
        que = PlotCharacterRel.objects.filter(character__event=event).select_related("character")
        que = que.exclude(text__isnull=True).exclude(text__exact="")

        # Concatenate plot text to existing character text
        for el in que.values_list("character__number", "text"):
            if el[0] in check_chars:
                check_chars[el[0]]["text"] += el[1]

    ctx["chars"] = check_chars

    # Validate character relationships and dependencies
    check_relations(cache, checks, chs_numbers, ctx, number_map)

    # Verify writing completeness and identify extinct/missing/interloper characters
    check_writings(cache, checks, chs_numbers, ctx, id_number_map)

    # Validate speedlarp constraints ensuring no player has duplicate assignments
    check_speedlarp(checks, ctx, id_number_map)

    # Store check results in context and render the check template
    ctx["checks"] = checks

    return render(request, "larpmanager/orga/writing/check.html", ctx)


def check_relations(cache: dict, checks: dict, chs_numbers: set, ctx: dict, number_map: dict) -> None:
    """Check character relationships for missing and extinct references.

    This function validates character relationships by checking for:
    1. References to non-existent characters (extinct)
    2. One-way relationships that should be bidirectional (missing)

    Args:
        cache: Dictionary to store relationship data for each character.
            Will be populated with character_id -> (name, relations) mappings.
        checks: Dictionary to accumulate validation errors.
            Will be updated with 'relat_missing' and 'relat_extinct' keys.
        chs_numbers: Set of valid character numbers in the current event.
        ctx: Context dictionary containing character data under 'chars' key.
        number_map: Mapping from character IDs to their numbers.

    Returns:
        None: Function modifies input dictionaries in place.

    Side Effects:
        - Updates checks with relat_missing and relat_extinct validation errors
        - Populates cache with character relationship data for further processing
    """
    # Initialize validation error lists
    checks["relat_missing"] = []
    checks["relat_extinct"] = []

    # First pass: extract relationships and check for extinct references
    for c in ctx["chars"]:
        ch = ctx["chars"][c]
        # Parse character text to find relationships and extinct references
        (from_text, extinct) = get_chars_relations(ch.get("text", ""), chs_numbers)
        name = f"#{ch['number']} {ch['name']}"

        # Collect extinct relationship references
        for e in extinct:
            checks["relat_extinct"].append((name, e))

        # Cache character name and their relationships for second pass
        cache[c] = (name, from_text)

    # Second pass: check for missing bidirectional relationships
    for c, content in cache.items():
        (first, first_rel) = content

        # For each character this one has a relationship with
        for oth in first_rel:
            (second, second_rel) = cache[oth]

            # Check if the relationship is bidirectional
            if c not in second_rel:
                checks["relat_missing"].append(
                    {"f_id": number_map[c], "f_name": first, "s_id": number_map[oth], "s_name": second}
                )


def check_writings(cache: dict, checks: dict, chs_numbers: set, ctx: dict, id_number_map: dict) -> None:
    """Validate writing submissions and requirements for different element types.

    This function checks for inconsistencies between character references in writing
    elements (text content) and their actual character relationships. It identifies
    extinct characters (referenced but not valid), missing relationships, and
    interloper characters (related but not referenced in text).

    Args:
        cache: Dictionary to store validation results for each element type
        checks: Dictionary to store validation issues found during processing
        chs_numbers: Set of valid character numbers for the current event
        ctx: Context dictionary containing event data and available features
        id_number_map: Mapping from character database IDs to character numbers

    Side Effects:
        Updates the checks dictionary with three types of issues for each element:
        - {element}_extinct: Characters referenced in text but not valid
        - {element}_missing: Characters that should be related but aren't
        - {element}_interloper: Characters that are related but not in text
    """
    # Iterate through all writing element types (Faction, Plot, Prologue, SpeedLarp)
    for el in [Faction, Plot, Prologue, SpeedLarp]:
        nm = str(el.__name__).lower()

        # Skip element types not enabled in current context features
        if nm not in ctx["features"]:
            continue

        # Initialize validation tracking structures for this element type
        checks[nm + "_extinct"] = []
        checks[nm + "_missing"] = []
        checks[nm + "_interloper"] = []
        cache[nm] = {}

        # Process all elements of this type for the current event
        # Annotate with character mappings and prefetch relationships for efficiency
        for f in (
            ctx["event"].get_elements(el).annotate(characters_map=ArrayAgg("characters")).prefetch_related("characters")
        ):
            # Extract character references from element text and identify extinct ones
            (from_text, extinct) = get_chars_relations(f.text, chs_numbers)

            # Record any extinct character references found in the text
            for e in extinct:
                checks[nm + "_extinct"].append((f, e))

            # Build set of character numbers from actual database relationships
            from_rels = set()
            for ch_id in f.characters_map:
                # Only include characters that have valid number mappings
                if ch_id not in id_number_map:
                    continue
                from_rels.add(id_number_map[ch_id])

            # Identify missing relationships: characters in text but not in database relations
            for e in list(set(from_text) - set(from_rels)):
                checks[nm + "_missing"].append((f, e))

            # Identify interloper relationships: characters in database but not in text
            for e in list(set(from_rels) - set(from_text)):
                checks[nm + "_interloper"].append((f, e))
                # cache[nm][f.number] = (str(f), from_text)


def check_speedlarp(checks: dict, ctx: dict, id_number_map: dict) -> None:
    """Validate speedlarp character configurations.

    Checks for double assignments and missing configurations in speedlarp
    character assignments across different types.

    Args:
        checks: Dictionary to store validation issues. Will be updated with
            'speed_larps_double' and 'speed_larps_missing' keys.
        ctx: Context dictionary containing:
            - 'features': Available event features
            - 'event': Event object with speedlarp elements
            - 'chars': Character data indexed by character number
        id_number_map: Mapping from character IDs to character numbers.

    Returns:
        None: Function modifies checks dictionary in-place.

    Side Effects:
        Updates checks dictionary with speedlarp validation results:
        - speed_larps_double: List of (type, character) tuples with multiple assignments
        - speed_larps_missing: List of (type, character) tuples with missing assignments
    """
    # Early return if speedlarp feature is not enabled
    if "speedlarp" not in ctx["features"]:
        return

    # Initialize validation result containers
    checks["speed_larps_double"] = []
    checks["speed_larps_missing"] = []

    # Get maximum speedlarp type number from event elements
    max_typ = ctx["event"].get_elements(SpeedLarp).aggregate(Max("typ"))["typ__max"]
    if not max_typ or max_typ == 0:
        return

    # Build speedlarp assignments mapping: character_num -> {type -> [assignments]}
    speeds = {}
    for el in ctx["event"].get_elements(SpeedLarp).annotate(characters_map=ArrayAgg("characters")):
        check_speedlarp_prepare(el, id_number_map, speeds)

    # Validate each character's speedlarp assignments
    for chnum, c in ctx["chars"].items():
        if chnum not in speeds:
            continue

        # Check each speedlarp type for missing or double assignments
        for typ in range(1, max_typ + 1):
            if typ not in speeds[chnum]:
                checks["speed_larps_missing"].append((typ, c))
            if len(speeds[chnum][typ]) > 1:
                checks["speed_larps_double"].append((typ, c))


def check_speedlarp_prepare(el, id_number_map, speeds):
    from_rels = set()
    for ch_id in el.characters_map:
        if ch_id not in id_number_map:
            continue
        from_rels.add(id_number_map[ch_id])
    for ch in from_rels:
        if ch not in speeds:
            speeds[ch] = {}
        if el.typ not in speeds[ch]:
            speeds[ch][el.typ] = []
        speeds[ch][el.typ].append(str(el))


@require_POST
def orga_character_get_number(request, s):
    ctx = check_event_permission(request, s, "orga_characters")
    idx = request.POST.get("idx")
    type = request.POST.get("type")
    try:
        if type.lower() == "trait":
            el = ctx["event"].get_elements(Trait).get(pk=idx)
        else:
            el = ctx["event"].get_elements(Character).get(pk=idx)
        return JsonResponse({"res": "ok", "number": el.number})
    except ObjectDoesNotExist:
        JsonResponse({"res": "ko"})


@require_POST
def orga_writing_excel_edit(request: HttpRequest, s: str, typ: str) -> JsonResponse:
    """Handle Excel-based editing of writing elements.

    Manages bulk editing of character stories and writing content through
    spreadsheet interface, providing AJAX form rendering with TinyMCE
    support and character count validation.

    Args:
        request: HTTP request object containing user session and form data
        s: String identifier for the specific writing element or character
        typ: Type identifier specifying the kind of writing question/element

    Returns:
        JsonResponse: JSON response containing form HTML, editor configuration,
                     and validation parameters. Returns {"k": 0} on error.

    Raises:
        ObjectDoesNotExist: When the requested writing element cannot be found
    """
    # Attempt to retrieve the Excel form context for the specified element
    try:
        ctx = _get_excel_form(request, s, typ)
    except ObjectDoesNotExist:
        return JsonResponse({"k": 0})

    # Determine if TinyMCE rich text editor should be enabled
    # Based on question type requiring formatted text input
    tinymce = False
    if ctx["question"].typ in [WritingQuestionType.TEASER, WritingQuestionType.SHEET, BaseQuestionType.EDITOR]:
        tinymce = True

    # Initialize character counter HTML for length validation
    counter = ""
    if ctx["question"].typ in ["m", "t", "p", "e", "name", "teaser", "text", "title"]:
        if ctx["question"].max_length:
            # Set appropriate label for multiple choice vs text fields
            if ctx["question"].typ == "m":
                name = _("options")
            else:
                name = "text length"
            # Generate counter display with current/max length format
            counter = f'<div class="helptext">{name}: <span class="count"></span> / {ctx["question"].max_length}</div>'

    # Prepare localized labels and form field references
    confirm = _("Confirm")
    field = ctx["form"][ctx["field_key"]]

    # Build complete form HTML with header, input field, and controls
    value = f"""
        <h2>{ctx["question"].name}: {ctx["element"]}</h2>
        <form id='form-excel'>
            <div id='{field.auto_id}_tr'>
                {field.as_widget()}
                {counter}
            </div>
        </form>
        <br />
        <input type='submit' value='{confirm}'>
        <a href="#" class="close"><i class="fa-solid fa-xmark"></i></a>
    """

    # Construct JSON response with form data and editor configuration
    response = {
        "k": 1,
        "v": value,
        "tinymce": tinymce,
        "typ": ctx["question"].typ,
        "max_length": ctx["question"].max_length,
        "key": field.auto_id,
    }
    return JsonResponse(response)


@require_POST
def orga_writing_excel_submit(request: HttpRequest, s: str, typ: str) -> JsonResponse:
    """Handle Excel submission for writing data with validation.

    Parameters
    ----------
    request : HttpRequest
        HTTP request object containing form data and user information
    s : str
        Event slug identifier for the specific event
    typ : str
        Writing type identifier specifying the category of writing

    Returns
    -------
    JsonResponse
        JSON response containing:
        - Success status (k=1 for success, k=0 for not found, k=2 for validation errors)
        - Element updates for successful submissions
        - Validation errors for failed submissions
        - Warning messages for authorization issues

    Raises
    ------
    ObjectDoesNotExist
        When the specified event or writing type cannot be found
    """
    # Retrieve Excel form context with validation
    try:
        ctx = _get_excel_form(request, s, typ, submit=True)
    except ObjectDoesNotExist:
        return JsonResponse({"k": 0})

    # Handle auto-submission mode with permission checks
    ctx["auto"] = int(request.POST.get("auto"))
    if ctx["auto"]:
        # Allow superusers to bypass working ticket validation
        if request.user.is_superuser:
            return JsonResponse({"k": 1})

        # Validate working ticket for non-superusers
        msg = _check_working_ticket(request, ctx, request.POST["token"])
        if msg:
            return JsonResponse({"warn": msg})

    # Process valid form submissions
    if ctx["form"].is_valid():
        # Save form data and prepare success response
        obj = ctx["form"].save()
        response = {
            "k": 1,
            "qid": ctx["question"].id,
            "eid": ctx["element"].id,
            "update": _get_question_update(ctx, obj),
        }
        return JsonResponse(response)
    else:
        # Return validation errors for invalid forms
        return JsonResponse({"k": 2, "errors": ctx["form"].errors})


def _get_excel_form(request: HttpRequest, s: str, typ: str, submit: bool = False) -> dict[str, Any]:
    """Prepare Excel form context for bulk editing operations.

    Sets up form data and validation for spreadsheet-based content editing,
    filtering forms to show only the requested question field and preparing
    the context for character, faction, plot, trait, or quest editing.

    Args:
        request: HTTP request object containing POST data with question and element IDs
        s: Event slug for permission checking and context setup
        typ: Type of element being edited (character, faction, plot, trait, quest)
        submit: Whether this is a form submission (True) or initial load (False)

    Returns:
        Dict containing form context with filtered fields, question data, and element instance

    Raises:
        DoesNotExist: If question or element with given IDs don't exist
        PermissionDenied: If user lacks required permissions for the operation
    """
    # Check user permissions and setup base context
    ctx = check_event_permission(request, s, f"orga_{typ}s")
    if not submit:
        get_event_cache_all(ctx)

    # Validate writing form type and extract request parameters
    check_writing_form_type(ctx, typ)
    question_id = int(request.POST.get("qid"))
    element_id = int(request.POST.get("eid"))

    # Fetch the writing question with proper filtering
    question = (
        ctx["event"]
        .get_elements(WritingQuestion)
        .select_related("event")
        .filter(applicable=ctx["writing_typ"])
        .get(pk=question_id)
    )

    # Setup applicable type context and fetch target element
    ctx["applicable"] = QuestionApplicable.get_applicable_inverse(ctx["writing_typ"])
    element = ctx["event"].get_elements(ctx["applicable"]).select_related("event").get(pk=element_id)
    ctx["elementTyp"] = ctx["applicable"]

    # Map element types to their corresponding form classes
    form_mapping = {
        "character": OrgaCharacterForm,
        "faction": FactionForm,
        "plot": PlotForm,
        "trait": TraitForm,
        "quest": QuestForm,
    }

    # Initialize form based on submission state
    form_class = form_mapping.get(typ, OrgaCharacterForm)
    if submit:
        form = form_class(request.POST, request.FILES, ctx=ctx, instance=element)
    else:
        form = form_class(ctx=ctx, instance=element)

    # Determine field key based on question type
    keep_key = f"q{question_id}"
    if question.typ not in BaseQuestionType.get_basic_types():
        keep_key = question.typ

    # Filter form to show only the relevant question field
    if keep_key in form.fields:
        form.fields = {keep_key: form.fields[keep_key]}
    else:
        form.fields = {}

    # Finalize context with form and related objects
    ctx["form"] = form
    ctx["question"] = question
    ctx["element"] = element
    ctx["field_key"] = keep_key

    return ctx


def _get_question_update(ctx: dict, el) -> str:
    """Generate question update HTML for different question types.

    Creates appropriate HTML content for updating questions based on their type,
    handling cover questions and other writing question formats.

    Args:
        ctx: Context dictionary containing question, form, event, and element data
        el: Element object with thumb attribute for cover questions

    Returns:
        HTML string for the question update content
    """
    # Handle cover question type - return image thumbnail HTML
    if ctx["question"].typ in [WritingQuestionType.COVER]:
        return f"""
                <a href="{el.thumb.url}">
                    <img src="{el.thumb.url}"
                         class="character-cover"
                         alt="character cover" />
                </a>
            """

    # Determine question key and slug based on question type
    question_key = f"q{ctx['question'].id}"
    question_slug = str(ctx["question"].id)
    if ctx["question"].typ not in BaseQuestionType.get_basic_types():
        question_key = ctx["question"].typ
        question_slug = ctx["question"].typ

    # Extract value from form cleaned data
    value = ctx["form"].cleaned_data[question_key]

    # Strip HTML tags for editor and text-based question types
    if ctx["question"].typ in [WritingQuestionType.TEASER, WritingQuestionType.SHEET, BaseQuestionType.EDITOR]:
        value = strip_tags(str(value))

    # Handle multiple choice and single choice questions
    if ctx["question"].typ in [BaseQuestionType.MULTIPLE, BaseQuestionType.SINGLE]:
        # get option names
        option_ids = [int(val) for val in value]
        query = ctx["event"].get_elements(WritingOption).filter(pk__in=option_ids).order_by("order")
        value = ", ".join([display for display in query.values_list("name", flat=True)])
    else:
        # check if it is over the character limit
        value = str(value)
        limit = conf_settings.FIELD_SNIPPET_LIMIT

        # Truncate long values and add expand link
        if len(value) > limit:
            value = value[:limit]
            value += f"... <a href='#' class='post_popup' pop='{ctx['element'].id}' fie='{question_slug}'><i class='fas fa-eye'></i></a>"

    return value


def _check_working_ticket(request, ctx, token):
    # perform normal check, if somebody else has opened the character to edit it
    msg = writing_edit_working_ticket(request, ctx["typ"], ctx["element"].id, token)

    # perform check if somebody has opened the same field to edit it
    if not msg:
        msg = writing_edit_working_ticket(request, ctx["typ"], f"{ctx['element'].id}_{ctx['question'].id}", token)

    return msg<|MERGE_RESOLUTION|>--- conflicted
+++ resolved
@@ -73,36 +73,23 @@
 from larpmanager.utils.writing import writing_list, writing_versions, writing_view
 
 
-def get_character_optimized(ctx: dict, num: int) -> None:
+def get_character_optimized(ctx, num):
     """Get character with optimized queries for editing.
 
-    Builds an optimized database query based on enabled features to minimize
-    database hits when retrieving character data for editing contexts.
-
-    Args:
-        ctx: Template context dictionary containing event and features data
-        num: Character primary key identifier
-
-    Returns:
-        None: Modifies ctx dictionary in-place, adding 'character' and 'class_name' keys
+    Args:
+        ctx: Template context dictionary
+        num: Character ID
 
     Raises:
-        Http404: If character does not exist or is not found for the given event
-
-    Note:
-        The function optimizes queries by conditionally adding select_related and
-        prefetch_related fields based on the features available in the context.
+        Http404: If character does not exist
     """
     try:
-        # Get the event class parent for Character model
         ev = ctx["event"].get_class_parent(Character)
         features = ctx.get("features", [])
 
-        # Base select_related fields - always include event
         select_related_fields = ["event"]
 
-        # Conditionally add select_related fields based on enabled features
-        # This reduces database queries for related objects
+        # Add other select_related fields based on features
         if "user_character" in features:
             select_related_fields.append("player")
         if "progress" in features:
@@ -112,22 +99,18 @@
         if "mirror" in features:
             select_related_fields.append("mirror")
 
-        # Build the base query with optimized select_related
         query = Character.objects.select_related(*select_related_fields)
 
-        # Build prefetch_related fields for many-to-many relationships
-        # Only include if the corresponding features are enabled
+        # Only prefetch factions and plots if their features are enabled
         prefetch_fields = []
         if "faction" in features:
             prefetch_fields.append("factions_list")
         if "plot" in features:
             prefetch_fields.append("plots")
 
-        # Apply prefetch_related if any fields were identified
         if prefetch_fields:
             query = query.prefetch_related(*prefetch_fields)
 
-        # Execute the optimized query and update context
         ctx["character"] = query.get(event=ev, pk=num)
         ctx["class_name"] = "character"
     except ObjectDoesNotExist as err:
@@ -148,111 +131,63 @@
 
 
 @login_required
-def orga_characters_edit(request: HttpRequest, s: str, num: int) -> HttpResponse:
-    """Edit characters for event organizers.
-
-    This function handles character editing functionality for event organizers,
-    including loading event cache data when needed for relationships or character
-    finder features, and delegating to the writing edit system.
-
-    Args:
-        request: The HTTP request object containing user and session data
-        s: The event slug identifier for accessing the specific event
-        num: The character number/ID to edit (0 for new character creation)
-
-    Returns:
-        HttpResponse: The rendered character edit page or redirect response
-    """
-    # Check user permissions for character management in this event
+def orga_characters_edit(request, s, num):
     ctx = check_event_permission(request, s, "orga_characters")
 
-    # Load full event cache only when relationship or finder features are active
-    # This optimization avoids expensive cache operations when not needed
+    # Only load full event cache if we need relationships or other features that require it
     if "relationships" in ctx["features"] or "character_finder" in ctx.get("features", []):
         get_event_cache_all(ctx)
 
-    # Load specific character data when editing existing character (num != 0)
-    # Skip character loading for new character creation (num == 0)
     if num != 0:
         get_character_optimized(ctx, num)
 
-    # Initialize character relationships data in the context
-    # This sets up relationship mappings needed by the template
     _characters_relationships(ctx)
 
-    # Delegate to the generic writing edit handler with character-specific form
-    # Uses CHARACTER text version type for proper content handling
     return writing_edit(request, ctx, OrgaCharacterForm, "character", TextVersionChoices.CHARACTER)
 
 
-def _characters_relationships(ctx: dict) -> None:
+def _characters_relationships(ctx):
     """Setup character relationships data and widgets for editing.
 
-    This function configures the context dictionary with relationship data,
-    tutorial information, TinyMCE configuration, and character selection widgets
-    for the relationship editing interface.
-
-    Args:
-        ctx: Context dictionary to populate with relationship data. Expected to
-            contain 'features', 'event', and optionally 'character' keys.
-
-    Returns:
-        None: Modifies the context dictionary in place.
-
-    Note:
-        Requires the 'relationships' feature to be enabled in ctx['features'].
-        If no character is present in context, only basic setup is performed.
-    """
-    # Initialize relationships data structure
+    Args:
+        ctx: Context dictionary to populate with relationship data
+    """
     ctx["relationships"] = {}
-
-    # Early return if relationships feature is not enabled
     if "relationships" not in ctx["features"]:
         return
 
-    # Attempt to load tutorial content for relationships feature
     try:
         ctx["rel_tutorial"] = Feature.objects.get(slug="relationships").tutorial
     except ObjectDoesNotExist:
         pass
 
-    # Configure TinyMCE editor settings for rich text editing
     ctx["TINYMCE_DEFAULT_CONFIG"] = conf_settings.TINYMCE_DEFAULT_CONFIG
-
-    # Create and configure character selection widget for new relationships
     widget = EventCharacterS2Widget(attrs={"id": "new_rel_select"})
     widget.set_event(ctx["event"])
     ctx["new_rel"] = widget.render(name="new_rel_select", value="")
 
-    # Process existing relationships if character is present in context
     if "character" in ctx:
         rels = {}
 
-        # Fetch direct relationships where current character is the source
         direct_rels = Relationship.objects.filter(source=ctx["character"]).select_related("target")
 
-        # Process direct relationships and populate relationship data
         for rel in direct_rels:
             if rel.target.id not in rels:
                 rels[rel.target.id] = {"char": rel.target}
             rels[rel.target.id]["direct"] = rel.text
 
-        # Fetch inverse relationships where current character is the target
         inverse_rels = Relationship.objects.filter(target=ctx["character"]).select_related("source")
 
-        # Process inverse relationships and merge with existing data
         for rel in inverse_rels:
             if rel.source.id not in rels:
                 rels[rel.source.id] = {"char": rel.source}
             rels[rel.source.id]["inverse"] = rel.text
 
-        # Sort relationships by total text length (direct + inverse) in descending order
         sorted_rels = sorted(
             rels.items(),
             key=lambda item: len(item[1].get("direct", "")) + len(item[1].get("inverse", "")),
             reverse=True,
         )
-        # Update context with sorted relationship data
         ctx["relationships"] = dict(sorted_rels)
 
 
@@ -269,44 +204,19 @@
 
 
 @login_required
-def orga_characters_relationships(request: HttpRequest, s: str, num: int) -> HttpResponse:
-    """
-    Display character relationships for event organizers.
-
-    Shows both direct relationships (where this character is the source) and
-    inverse relationships (where this character is the target).
-
-    Args:
-        request: The HTTP request object
-        s: Event slug identifier
-        num: Character number identifier
-
-    Returns:
-        HttpResponse: Rendered template with character relationships data
-    """
-    # Check event permissions and get base context
+def orga_characters_relationships(request, s, num):
     ctx = check_event_permission(request, s, "orga_characters")
-
-    # Retrieve the specific character and add to context
     get_char(ctx, num)
-
-    # Get direct relationships where this character is the source
-    # Ordered by text length (shortest first) then by target character number
     ctx["direct"] = (
         Relationship.objects.filter(source=ctx["character"])
         .select_related("target")
         .order_by(Length("text").asc(), "target__number")
     )
-
-    # Get inverse relationships where this character is the target
-    # Ordered by text length (shortest first) then by source character number
     ctx["inverse"] = (
         Relationship.objects.filter(target=ctx["character"])
         .select_related("source")
         .order_by(Length("text").asc(), "source__number")
     )
-
-    # Render the relationships template with complete context
     return render(request, "larpmanager/orga/characters/relationships.html", ctx)
 
 
@@ -326,38 +236,18 @@
 
 
 @login_required
-def orga_characters_summary(request, s: str, num: int) -> HttpResponse:
-    """Display character summary with factions and plots for event organizers.
-
-    Args:
-        request: The HTTP request object
-        s: Event slug identifier
-        num: Character number/ID
-
-    Returns:
-        HttpResponse: Rendered character summary template
-    """
-    # Check permissions and get event context
+def orga_characters_summary(request, s, num):
     ctx = check_event_permission(request, s, "orga_characters")
-
-    # Retrieve character data and add to context
     get_char(ctx, num)
-
-    # Initialize factions list for character
     ctx["factions"] = []
 
-    # Fetch and process all factions associated with character
     for p in ctx["character"].factions_list.all().prefetch_related("characters"):
         ctx["factions"].append(p.show_complete())
-
-    # Initialize plots list for character
     ctx["plots"] = []
 
-    # Fetch and process all plots associated with character
     for p in ctx["character"].plots.all().prefetch_related("characters"):
         ctx["plots"].append(p.show_complete())
 
-    # Render template with complete character context
     return render(request, "larpmanager/orga/characters_summary.html", ctx)
 
 
@@ -531,43 +421,6 @@
 
 
 @login_required
-<<<<<<< HEAD
-def orga_writing_form(request, s: str, typ: str) -> HttpResponse:
-    """Display and manage writing form questions for character creation.
-
-    This view handles the display of writing form questions for character creation
-    and other writing-related forms. It supports downloading form data and manages
-    form permissions and configurations.
-
-    Args:
-        request: The HTTP request object containing user data and form submissions.
-        s: The event slug identifier used to locate the specific event.
-        typ: The writing form type identifier (e.g., 'character', 'background').
-
-    Returns:
-        HttpResponse: Either a rendered form page template or a file download response
-        depending on the request method and parameters.
-
-    Raises:
-        PermissionDenied: If user lacks required permissions for the event.
-        Http404: If the event or writing form type is not found.
-    """
-    # Check user permissions and get event context
-    ctx = check_event_permission(request, s, "orga_character_form")
-
-    # Validate the writing form type exists for this event
-    check_writing_form_type(ctx, typ)
-
-    # Handle download request for character form data
-    if request.method == "POST" and request.POST.get("download") == "1":
-        return orga_character_form_download(ctx)
-
-    # Set upload and download configuration for the template
-    ctx["upload"] = "character_form"
-    ctx["download"] = 1
-
-    # Fetch writing questions for the specified type, ordered and with options
-=======
 def orga_writing_form(request: HttpRequest, s: str, typ: str) -> HttpResponse:
     """Display and manage writing form questions for character creation.
 
@@ -603,7 +456,6 @@
     ctx["download"] = 1
 
     # Retrieve and order writing questions for the specified form type
->>>>>>> 7ec28e8e
     ctx["list"] = (
         ctx["event"]
         .get_elements(WritingQuestion)
@@ -612,19 +464,11 @@
         .prefetch_related("options")
     )
 
-<<<<<<< HEAD
-    # Sort options for each question by their display order
-    for el in ctx["list"]:
-        el.options_list = el.options.order_by("order")
-
-    # Get approval settings and feature status for character forms
-=======
     # Pre-process question options to ensure proper ordering
     for el in ctx["list"]:
         el.options_list = el.options.order_by("order")
 
     # Set approval configuration and status flags for template rendering
->>>>>>> 7ec28e8e
     ctx["approval"] = ctx["event"].get_config("user_character_approval", False)
     ctx["status"] = "user_character" in ctx["features"] and typ.lower() == "character"
 
@@ -807,174 +651,107 @@
     return render(request, "larpmanager/orga/writing/check.html", ctx)
 
 
-def check_relations(cache: dict, checks: dict, chs_numbers: set, ctx: dict, number_map: dict) -> None:
+def check_relations(cache, checks, chs_numbers, ctx, number_map):
     """Check character relationships for missing and extinct references.
 
-    This function validates character relationships by checking for:
-    1. References to non-existent characters (extinct)
-    2. One-way relationships that should be bidirectional (missing)
-
-    Args:
-        cache: Dictionary to store relationship data for each character.
-            Will be populated with character_id -> (name, relations) mappings.
-        checks: Dictionary to accumulate validation errors.
-            Will be updated with 'relat_missing' and 'relat_extinct' keys.
-        chs_numbers: Set of valid character numbers in the current event.
-        ctx: Context dictionary containing character data under 'chars' key.
-        number_map: Mapping from character IDs to their numbers.
-
-    Returns:
-        None: Function modifies input dictionaries in place.
-
-    Side Effects:
-        - Updates checks with relat_missing and relat_extinct validation errors
-        - Populates cache with character relationship data for further processing
-    """
-    # Initialize validation error lists
+    Args:
+        cache: Dictionary to store relationship data for each character
+        checks: Dictionary to accumulate validation errors
+        chs_numbers: Set of valid character numbers in the event
+        ctx: Context dictionary containing character data
+        number_map: Mapping from character IDs to numbers
+
+    Side effects:
+        Updates checks with relat_missing and relat_extinct validation errors
+        Populates cache with character relationship data
+    """
     checks["relat_missing"] = []
     checks["relat_extinct"] = []
-
-    # First pass: extract relationships and check for extinct references
     for c in ctx["chars"]:
         ch = ctx["chars"][c]
-        # Parse character text to find relationships and extinct references
         (from_text, extinct) = get_chars_relations(ch.get("text", ""), chs_numbers)
         name = f"#{ch['number']} {ch['name']}"
-
-        # Collect extinct relationship references
         for e in extinct:
             checks["relat_extinct"].append((name, e))
-
-        # Cache character name and their relationships for second pass
         cache[c] = (name, from_text)
-
-    # Second pass: check for missing bidirectional relationships
     for c, content in cache.items():
         (first, first_rel) = content
-
-        # For each character this one has a relationship with
         for oth in first_rel:
             (second, second_rel) = cache[oth]
-
-            # Check if the relationship is bidirectional
             if c not in second_rel:
                 checks["relat_missing"].append(
                     {"f_id": number_map[c], "f_name": first, "s_id": number_map[oth], "s_name": second}
                 )
 
 
-def check_writings(cache: dict, checks: dict, chs_numbers: set, ctx: dict, id_number_map: dict) -> None:
+def check_writings(cache, checks, chs_numbers, ctx, id_number_map):
     """Validate writing submissions and requirements for different element types.
 
-    This function checks for inconsistencies between character references in writing
-    elements (text content) and their actual character relationships. It identifies
-    extinct characters (referenced but not valid), missing relationships, and
-    interloper characters (related but not referenced in text).
-
-    Args:
-        cache: Dictionary to store validation results for each element type
-        checks: Dictionary to store validation issues found during processing
-        chs_numbers: Set of valid character numbers for the current event
-        ctx: Context dictionary containing event data and available features
-        id_number_map: Mapping from character database IDs to character numbers
-
-    Side Effects:
-        Updates the checks dictionary with three types of issues for each element:
-        - {element}_extinct: Characters referenced in text but not valid
-        - {element}_missing: Characters that should be related but aren't
-        - {element}_interloper: Characters that are related but not in text
-    """
-    # Iterate through all writing element types (Faction, Plot, Prologue, SpeedLarp)
+    Args:
+        cache: Dictionary to store validation results
+        checks: Dictionary to store validation issues found
+        chs_numbers: Set of valid character numbers
+        ctx: Context with event and features data
+        id_number_map: Mapping from character IDs to numbers
+
+    Side effects:
+        Updates checks with extinct, missing, and interloper character issues
+    """
     for el in [Faction, Plot, Prologue, SpeedLarp]:
         nm = str(el.__name__).lower()
-
-        # Skip element types not enabled in current context features
         if nm not in ctx["features"]:
             continue
-
-        # Initialize validation tracking structures for this element type
         checks[nm + "_extinct"] = []
         checks[nm + "_missing"] = []
         checks[nm + "_interloper"] = []
         cache[nm] = {}
-
-        # Process all elements of this type for the current event
-        # Annotate with character mappings and prefetch relationships for efficiency
+        # check s: all characters currently listed has
         for f in (
             ctx["event"].get_elements(el).annotate(characters_map=ArrayAgg("characters")).prefetch_related("characters")
         ):
-            # Extract character references from element text and identify extinct ones
             (from_text, extinct) = get_chars_relations(f.text, chs_numbers)
-
-            # Record any extinct character references found in the text
             for e in extinct:
                 checks[nm + "_extinct"].append((f, e))
 
-            # Build set of character numbers from actual database relationships
             from_rels = set()
             for ch_id in f.characters_map:
-                # Only include characters that have valid number mappings
                 if ch_id not in id_number_map:
                     continue
                 from_rels.add(id_number_map[ch_id])
 
-            # Identify missing relationships: characters in text but not in database relations
             for e in list(set(from_text) - set(from_rels)):
                 checks[nm + "_missing"].append((f, e))
-
-            # Identify interloper relationships: characters in database but not in text
             for e in list(set(from_rels) - set(from_text)):
                 checks[nm + "_interloper"].append((f, e))
                 # cache[nm][f.number] = (str(f), from_text)
 
 
-def check_speedlarp(checks: dict, ctx: dict, id_number_map: dict) -> None:
+def check_speedlarp(checks, ctx, id_number_map):
     """Validate speedlarp character configurations.
 
-    Checks for double assignments and missing configurations in speedlarp
-    character assignments across different types.
-
-    Args:
-        checks: Dictionary to store validation issues. Will be updated with
-            'speed_larps_double' and 'speed_larps_missing' keys.
-        ctx: Context dictionary containing:
-            - 'features': Available event features
-            - 'event': Event object with speedlarp elements
-            - 'chars': Character data indexed by character number
-        id_number_map: Mapping from character IDs to character numbers.
-
-    Returns:
-        None: Function modifies checks dictionary in-place.
-
-    Side Effects:
-        Updates checks dictionary with speedlarp validation results:
-        - speed_larps_double: List of (type, character) tuples with multiple assignments
-        - speed_larps_missing: List of (type, character) tuples with missing assignments
-    """
-    # Early return if speedlarp feature is not enabled
+    Args:
+        checks: Dictionary to store validation issues
+        ctx: Context with event features and character data
+        id_number_map: Mapping from character IDs to numbers
+
+    Side effects:
+        Updates checks with speedlarp double assignments and missing configurations
+    """
     if "speedlarp" not in ctx["features"]:
         return
 
-    # Initialize validation result containers
     checks["speed_larps_double"] = []
     checks["speed_larps_missing"] = []
-
-    # Get maximum speedlarp type number from event elements
     max_typ = ctx["event"].get_elements(SpeedLarp).aggregate(Max("typ"))["typ__max"]
     if not max_typ or max_typ == 0:
         return
 
-    # Build speedlarp assignments mapping: character_num -> {type -> [assignments]}
     speeds = {}
     for el in ctx["event"].get_elements(SpeedLarp).annotate(characters_map=ArrayAgg("characters")):
         check_speedlarp_prepare(el, id_number_map, speeds)
-
-    # Validate each character's speedlarp assignments
     for chnum, c in ctx["chars"].items():
         if chnum not in speeds:
             continue
-
-        # Check each speedlarp type for missing or double assignments
         for typ in range(1, max_typ + 1):
             if typ not in speeds[chnum]:
                 checks["speed_larps_missing"].append((typ, c))
@@ -1086,53 +863,31 @@
 
 
 @require_POST
-def orga_writing_excel_submit(request: HttpRequest, s: str, typ: str) -> JsonResponse:
+def orga_writing_excel_submit(request, s, typ):
     """Handle Excel submission for writing data with validation.
 
-    Parameters
-    ----------
-    request : HttpRequest
-        HTTP request object containing form data and user information
-    s : str
-        Event slug identifier for the specific event
-    typ : str
-        Writing type identifier specifying the category of writing
-
-    Returns
-    -------
-    JsonResponse
-        JSON response containing:
-        - Success status (k=1 for success, k=0 for not found, k=2 for validation errors)
-        - Element updates for successful submissions
-        - Validation errors for failed submissions
-        - Warning messages for authorization issues
-
-    Raises
-    ------
-    ObjectDoesNotExist
-        When the specified event or writing type cannot be found
-    """
-    # Retrieve Excel form context with validation
+    Args:
+        request: HTTP request with form data
+        s: Event slug
+        typ: Writing type identifier
+
+    Returns:
+        JsonResponse: Success status, element updates, or validation errors
+    """
     try:
         ctx = _get_excel_form(request, s, typ, submit=True)
     except ObjectDoesNotExist:
         return JsonResponse({"k": 0})
 
-    # Handle auto-submission mode with permission checks
     ctx["auto"] = int(request.POST.get("auto"))
     if ctx["auto"]:
-        # Allow superusers to bypass working ticket validation
         if request.user.is_superuser:
             return JsonResponse({"k": 1})
-
-        # Validate working ticket for non-superusers
         msg = _check_working_ticket(request, ctx, request.POST["token"])
         if msg:
             return JsonResponse({"warn": msg})
 
-    # Process valid form submissions
     if ctx["form"].is_valid():
-        # Save form data and prepare success response
         obj = ctx["form"].save()
         response = {
             "k": 1,
@@ -1142,7 +897,6 @@
         }
         return JsonResponse(response)
     else:
-        # Return validation errors for invalid forms
         return JsonResponse({"k": 2, "errors": ctx["form"].errors})
 
 
