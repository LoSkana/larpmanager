--- conflicted
+++ resolved
@@ -217,38 +217,6 @@
 @login_required
 def orga_payments(request, s):
     ctx = check_event_permission(request, s, "orga_payments")
-<<<<<<< HEAD
-    sr = ("reg__member", "reg__run", "inv", "inv__method")
-    orga_paginate(request, ctx, AccountingItemPayment, selrel=sr, afield="reg")
-    assign_payment_fee(ctx)
-    return render(request, "larpmanager/orga/accounting/payments.html", ctx)
-
-
-def assign_payment_fee(ctx):
-    """Calculate and assign payment transaction fees to accounting items.
-
-    Args:
-        ctx: Context dictionary containing list of AccountingItemPayment objects
-    """
-    inv_ids = set()
-    for el in ctx["list"]:
-        if el.inv_id:
-            inv_ids.add(el.inv_id)
-    cache = {}
-    for el in AccountingItemTransaction.objects.filter(inv_id__in=inv_ids):
-        cache[el.inv_id] = el.value
-    for el in ctx["list"]:
-        el.net = el.value
-
-        if el.inv_id not in cache:
-            continue
-
-        if cache[el.inv_id] == 0:
-            continue
-
-        el.trans = cache[el.inv_id]
-        el.net -= el.trans
-=======
     fields = [
         ("member", _("Member")),
         ("method", _("Method")),
@@ -280,7 +248,6 @@
     return orga_paginate(
         request, ctx, AccountingItemPayment, "larpmanager/orga/accounting/payments.html", "orga_payments_edit"
     )
->>>>>>> 4e6e0249
 
 
 @login_required
@@ -349,12 +316,7 @@
 @login_required
 def orga_expenses(request, s):
     ctx = check_event_permission(request, s, "orga_expenses")
-<<<<<<< HEAD
     ctx["disable_approval"] = get_assoc_config(ctx["event"].assoc_id, "expense_disable_orga", False)
-    orga_paginate(request, ctx, AccountingItemExpense, selrel=("run", "run__event"))
-    return render(request, "larpmanager/orga/accounting/expenses.html", ctx)
-=======
-    ctx["disable_approval"] = ctx["event"].assoc.get_config("expense_disable_orga", False)
     approve = _("Approve")
     ctx.update(
         {
@@ -381,7 +343,6 @@
     return orga_paginate(
         request, ctx, AccountingItemExpense, "larpmanager/orga/accounting/expenses.html", "orga_expenses_edit"
     )
->>>>>>> 4e6e0249
 
 
 @login_required
