# LarpManager - https://larpmanager.com
# Copyright (C) 2025 Scanagatta Mauro
#
# This file is part of LarpManager and is dual-licensed:
#
# 1. Under the terms of the GNU Affero General Public License (AGPL) version 3,
#    as published by the Free Software Foundation. You may use, modify, and
#    distribute this file under those terms.
#
# 2. Under a commercial license, allowing use in closed-source or proprietary
#    environments without the obligations of the AGPL.
#
# If you have obtained this file under the AGPL, and you make it available over
# a network, you must also make the complete source code available under the same license.
#
# For more information or to purchase a commercial license, contact:
# commercial@larpmanager.com
#
# SPDX-License-Identifier: AGPL-3.0-or-later OR Proprietary

from django.contrib import messages
from django.contrib.auth.decorators import login_required
<<<<<<< HEAD
from django.http import Http404, HttpRequest, HttpResponse, HttpResponseRedirect
=======
from django.http import Http404, HttpRequest, HttpResponse
>>>>>>> 7ec28e8e
from django.shortcuts import redirect, render
from django.urls import reverse
from django.utils.translation import gettext_lazy as _

from larpmanager.accounting.balance import get_run_accounting
from larpmanager.cache.config import get_assoc_config
from larpmanager.forms.accounting import (
    OrgaCreditForm,
    OrgaDiscountForm,
    OrgaExpenseForm,
    OrgaInflowForm,
    OrgaOutflowForm,
    OrgaPaymentForm,
    OrgaPersonalExpenseForm,
    OrgaTokenForm,
)
from larpmanager.models.accounting import (
    AccountingItemExpense,
    AccountingItemInflow,
    AccountingItemOther,
    AccountingItemOutflow,
    AccountingItemPayment,
    Discount,
    PaymentInvoice,
    PaymentStatus,
)
from larpmanager.templatetags.show_tags import format_decimal
from larpmanager.utils.edit import backend_get, orga_edit
from larpmanager.utils.event import check_event_permission
from larpmanager.utils.paginate import orga_paginate


@login_required
def orga_discounts(request, s):
    ctx = check_event_permission(request, s, "orga_discounts")
    ctx["list"] = Discount.objects.filter(event=ctx["event"]).order_by("number")
    return render(request, "larpmanager/orga/accounting/discounts.html", ctx)


@login_required
def orga_discounts_edit(request, s, num):
    return orga_edit(request, s, "orga_discounts", OrgaDiscountForm, num)


@login_required
def orga_expenses_my(request, s):
    ctx = check_event_permission(request, s, "orga_expenses_my")
    ctx["list"] = AccountingItemExpense.objects.filter(run=ctx["run"], member=request.user.member).order_by("-created")
    return render(request, "larpmanager/orga/accounting/expenses_my.html", ctx)


@login_required
def orga_expenses_my_new(request: HttpRequest, s: str) -> HttpResponse:
    """Create a new personal expense reimbursement request.

    This view handles both GET and POST requests for creating new personal
    expense reimbursement items. On GET, it displays an empty form. On POST,
    it validates and saves the expense, then redirects appropriately.

    Args:
        request: Django HTTP request object containing user data and form submission
        s: Event slug identifier used to identify the specific event/run

    Returns:
        HttpResponse: Rendered form template for GET requests or redirect response
        for successful POST requests. Returns form with validation errors on
        invalid POST submissions.

    Raises:
        PermissionDenied: If user lacks required permissions for the event
    """
    # Check user permissions and get event context
    ctx = check_event_permission(request, s, "orga_expenses_my")

    if request.method == "POST":
        # Process form submission with uploaded files
        form = OrgaPersonalExpenseForm(request.POST, request.FILES, ctx=ctx)

        if form.is_valid():
            # Save expense without committing to add additional fields
            exp = form.save(commit=False)

            # Set required relationship fields from context and user
            exp.run = ctx["run"]
            exp.member = request.user.member
            exp.assoc_id = request.assoc["id"]
            exp.save()

            # Show success message to user
            messages.success(request, _("Reimbursement request item added"))

            # Redirect based on user's choice to continue or finish
            if "continue" in request.POST:
                return redirect("orga_expenses_my_new", s=ctx["run"].get_slug())
            return redirect("orga_expenses_my", s=ctx["run"].get_slug())
    else:
        # Create empty form for GET request
        form = OrgaPersonalExpenseForm(ctx=ctx)

    # Add form to context and render template
    ctx["form"] = form
    return render(request, "larpmanager/orga/accounting/expenses_my_new.html", ctx)


@login_required
def orga_invoices(request: HttpRequest, s: str) -> HttpResponse:
    """
    Display payment invoices awaiting confirmation for event organizers.

    This view shows submitted payment invoices for the current event run with
    optimized database queries to prevent N+1 query problems. Results are
    filtered to show only invoices with SUBMITTED status.

    Args:
        request: Django HTTP request object containing user session and data
        s: Event slug identifier used to determine the current event context

    Returns:
        HttpResponse: Rendered template with paginated invoice list and context data

    Raises:
        PermissionDenied: If user lacks 'orga_invoices' permission for the event
        Http404: If event with given slug does not exist
    """
    # Check user permissions and get event context
    ctx = check_event_permission(request, s, "orga_invoices")

    # Build optimized query with select_related to prevent N+1 queries
    que = (
        PaymentInvoice.objects.filter(reg__run=ctx["run"], status=PaymentStatus.SUBMITTED)
        .select_related(
            "member",  # For {{ el.member }} in template
            "method",  # For {{ el.method }} in template
            "reg",  # For confirmation URL generation
            "reg__run",  # For run.get_slug() in confirmation URL
        )
        .order_by("-created")  # Show newest invoices first
    )

    # Add invoice list to template context
    ctx["list"] = que

    # Render template with invoice data
    return render(request, "larpmanager/orga/accounting/invoices.html", ctx)


@login_required
def orga_invoices_confirm(request: HttpRequest, s: str, num: int) -> HttpResponse:
    """Confirm a payment invoice for an organization event.

    This function allows organizers to confirm payment invoices that are in
    CREATED or SUBMITTED status. Once confirmed, the invoice status is updated
    to CONFIRMED and the user is redirected back to the invoices list.

    Args:
        request: The HTTP request object containing user and session data
        s: The event slug identifier for URL routing
        num: The invoice number/ID to confirm

    Returns:
        HttpResponse: Redirect to the invoices list page with success/warning message

    Raises:
        Http404: If the invoice doesn't belong to the current event
        PermissionDenied: If user lacks orga_invoices permission (via check_event_permission)
    """
    # Check user permissions and get event context
    ctx = check_event_permission(request, s, "orga_invoices")

    # Retrieve the payment invoice by number
    backend_get(ctx, PaymentInvoice, num)

    # Verify invoice belongs to the current event run
    if ctx["el"].reg.run != ctx["run"]:
        raise Http404("i'm sorry, what?")

    # Check if invoice can be confirmed (must be CREATED or SUBMITTED)
    if ctx["el"].status == PaymentStatus.CREATED or ctx["el"].status == PaymentStatus.SUBMITTED:
        # Update status to confirmed and save
        ctx["el"].status = PaymentStatus.CONFIRMED
    else:
        # Invoice already processed - show warning and redirect
        messages.warning(request, _("Receipt already confirmed") + ".")
        return redirect("orga_invoices", s=ctx["run"].get_slug())

    # Save the updated invoice status
    ctx["el"].save()

    # Show success message and redirect to invoices list
    messages.success(request, _("Element approved") + "!")
    return redirect("orga_invoices", s=ctx["run"].get_slug())


@login_required
def orga_accounting(request, s):
    ctx = check_event_permission(request, s, "orga_accounting")
    ctx["dc"] = get_run_accounting(ctx["run"], ctx)
    return render(request, "larpmanager/orga/accounting/accounting.html", ctx)


@login_required
def orga_tokens(request: HttpRequest, s) -> dict:
    """
    Display and manage accounting tokens for an organization's events.

    This view handles the display of accounting tokens (credits/debits) for events
    within an organization, providing a paginated interface for token management.

    Args:
        request: The HTTP request object containing user and session data
        s: The organization slug identifier for context resolution

    Returns:
        dict: Rendered response containing the tokens page with pagination

    Raises:
        PermissionDenied: If user lacks 'orga_tokens' permission for the event
    """
    # Check user permissions for token management in the specified event
    ctx = check_event_permission(request, s, "orga_tokens")

    # Configure context with relationship selectors and display metadata
    # 'selrel' defines the database relationships to follow for data retrieval
    # 'subtype' categorizes this view as a token management interface
    ctx.update(
        {
            "selrel": ("run", "run__event"),  # Follow run -> event relationships
            "subtype": "tokens",  # Mark as token management subtype
            # Define table columns with localized headers for the token list
            "fields": [
                ("member", _("Member")),  # Token holder/user
                ("run", _("Event")),  # Associated event run
                ("descr", _("Description")),  # Token description/purpose
                ("value", _("Value")),  # Token monetary value
                ("created", _("Date")),  # Token creation timestamp
            ],
        }
    )

    # Return paginated view of AccountingItemOther objects (tokens)
    # Uses the organization accounting tokens template and edit route
    return orga_paginate(
        request, ctx, AccountingItemOther, "larpmanager/orga/accounting/tokens.html", "orga_tokens_edit"
    )


@login_required
def orga_tokens_edit(request, s, num):
    return orga_edit(request, s, "orga_tokens", OrgaTokenForm, num)


@login_required
def orga_credits(request: HttpRequest, s: str) -> HttpResponse:
    """View for displaying and managing organization credits.

    Args:
        request: The HTTP request object containing user information and parameters
        s: The organization slug identifier for permission checking

    Returns:
        HttpResponse: Rendered paginated credits page with accounting items
    """
    # Check user permissions for accessing organization credits functionality
    ctx = check_event_permission(request, s, "orga_credits")

    # Configure context with relationship selectors and field definitions
    ctx.update(
        {
            "selrel": ("run", "run__event"),  # Database relationship path for filtering
            "subtype": "credits",  # Accounting item subtype identifier
            # Define display fields with their localized labels
            "fields": [
                ("member", _("Member")),
                ("run", _("Event")),
                ("descr", _("Description")),
                ("value", _("Value")),
                ("created", _("Date")),
            ],
        }
    )

    # Return paginated view of accounting items using the configured context
    return orga_paginate(
        request, ctx, AccountingItemOther, "larpmanager/orga/accounting/credits.html", "orga_credits_edit"
    )


@login_required
def orga_credits_edit(request, s, num):
    return orga_edit(request, s, "orga_credits", OrgaCreditForm, num)


@login_required
def orga_payments(request: HttpRequest, s: str) -> HttpResponse:
    """
<<<<<<< HEAD
    Handle organization payments view with filtering and pagination.

    Displays a paginated list of accounting item payments for an event,
    with configurable fields based on organization features and proper
    formatting for display values.

    Args:
        request: HTTP request object containing user and session data
        s: Event slug identifier for accessing specific event data

    Returns:
        HttpResponse: Rendered template with payment data and pagination
    """
    # Check user permissions for accessing payment management
    ctx = check_event_permission(request, s, "orga_payments")

    # Define base fields for payment display table
=======
    Display organization payments page with filterable payment data.

    Args:
        request: HTTP request object containing user session and form data
        s: Event slug identifier for permission checking and context

    Returns:
        HttpResponse: Rendered payments page with paginated payment data
    """
    # Check user permissions for accessing organization payments
    ctx = check_event_permission(request, s, "orga_payments")

    # Define base table fields for payment display
>>>>>>> 7ec28e8e
    fields = [
        ("member", _("Member")),
        ("method", _("Method")),
        ("type", _("Type")),
        ("status", _("Status")),
        ("net", _("Net")),
        ("trans", _("Fee")),
        ("created", _("Date")),
    ]

<<<<<<< HEAD
    # Add VAT-related fields if VAT feature is enabled
=======
    # Add VAT fields if VAT feature is enabled
>>>>>>> 7ec28e8e
    if "vat" in ctx["features"]:
        fields.append(("vat_ticket", _("VAT (Ticket)")))
        fields.append(("vat_options", _("VAT (Options)")))

<<<<<<< HEAD
    # Configure context with database relationships and field mappings
=======
    # Configure context with database relations and field callbacks
>>>>>>> 7ec28e8e
    ctx.update(
        {
            # Define select_related fields for efficient database queries
            "selrel": ("reg__member", "reg__run", "inv", "inv__method"),
            "afield": "reg",
            "fields": fields,
<<<<<<< HEAD
            # Define callbacks for formatting display values
=======
            # Define callback functions for data formatting
>>>>>>> 7ec28e8e
            "callbacks": {
                "member": lambda row: str(row.reg.member) if row.reg and row.reg.member else "",
                "method": lambda el: str(el.inv.method) if el.inv else "",
                "type": lambda el: el.get_pay_display(),
                "status": lambda el: el.inv.get_status_display() if el.inv else "",
                "net": lambda el: format_decimal(el.net),
                "trans": lambda el: format_decimal(el.trans) if el.trans else "",
            },
        }
    )

<<<<<<< HEAD
    # Return paginated view with AccountingItemPayment model data
=======
    # Return paginated payment data with configured template
>>>>>>> 7ec28e8e
    return orga_paginate(
        request, ctx, AccountingItemPayment, "larpmanager/orga/accounting/payments.html", "orga_payments_edit"
    )


@login_required
def orga_payments_edit(request, s, num):
    return orga_edit(request, s, "orga_payments", OrgaPaymentForm, num)


@login_required
def orga_outflows(request: HttpRequest, s: str) -> HttpResponse:
    """
    Display paginated outflow accounting items for event organizers.

    Args:
        request: HTTP request object containing user authentication and parameters
        s: Event slug identifier for permission checking and data filtering

    Returns:
        HTTP response with rendered outflows template and pagination context

    Raises:
        PermissionDenied: If user lacks 'orga_outflows' permission for the event
    """
    # Check user permissions for accessing outflow data in the specified event
    ctx = check_event_permission(request, s, "orga_outflows")

    # Configure context with table display settings and field definitions
    ctx.update(
        {
            # Define related fields for database query optimization
            "selrel": ("run", "run__event"),
            # Configure table columns with localized headers
            "fields": [
                ("run", _("Event")),
                ("type", _("Type")),
                ("descr", _("Description")),
                ("value", _("Value")),
                ("payment_date", _("Date")),
                ("statement", _("Statement")),
            ],
            # Define custom display callbacks for specific fields
            "callbacks": {
                # Create download link for statement documents
                "statement": lambda el: f"<a href='{el.download()}'>Download</a>",
                # Display human-readable type labels
                "type": lambda el: el.get_exp_display(),
            },
        }
    )

    # Render paginated table with outflow data and edit functionality
    return orga_paginate(
        request, ctx, AccountingItemOutflow, "larpmanager/orga/accounting/outflows.html", "orga_outflows_edit"
    )


@login_required
def orga_outflows_edit(request, s, num):
    return orga_edit(request, s, "orga_outflows", OrgaOutflowForm, num)


@login_required
def orga_inflows(request: HttpRequest, s: str) -> dict:
    """Display paginated list of accounting inflows for organization event management.

    This function handles the organization view for accounting inflows, providing
    a paginated table with download links for statements and proper permission checking.

    Args:
        request: Django HTTP request object containing user session and data
        s: String identifier for the event slug used for permission checking

    Returns:
        dict: Rendered HTTP response with paginated inflows table and context data
    """
    # Check user permissions for accessing organization inflow data
    ctx = check_event_permission(request, s, "orga_inflows")

    # Configure context with table display settings and field definitions
    ctx.update(
        {
            # Define related model relationships for efficient database queries
            "selrel": ("run", "run__event"),
            # Configure table columns with localized headers for display
            "fields": [
                ("run", _("Event")),
                ("descr", _("Description")),
                ("value", _("Value")),
                ("payment_date", _("Date")),
                ("statement", _("Statement")),
            ],
            # Define custom callback functions for rendering specific table cells
            "callbacks": {
                "statement": lambda el: f"<a href='{el.download()}'>Download</a>",
            },
        }
    )

    # Return paginated view with configured context and template rendering
    return orga_paginate(
        request, ctx, AccountingItemInflow, "larpmanager/orga/accounting/inflows.html", "orga_inflows_edit"
    )


@login_required
def orga_inflows_edit(request, s, num):
    return orga_edit(request, s, "orga_inflows", OrgaInflowForm, num)


@login_required
def orga_expenses(request: HttpRequest, s: str) -> HttpResponse:
    """
    Display and manage organization expenses for a specific event.

    This view provides paginated expense management functionality for event organizers,
    including approval actions and statement downloads when permissions allow.

    Args:
        request: The HTTP request object containing user and session data
        s: The event slug identifier used for URL routing and permission checks

    Returns:
        HttpResponse: Rendered template with expense data and pagination controls
    """
    # Check user permissions for expense management and initialize context
    ctx = check_event_permission(request, s, "orga_expenses")

    # Determine if approval functionality should be disabled for this organization
    ctx["disable_approval"] = get_assoc_config(ctx["event"].assoc_id, "expense_disable_orga", False)

    # Cache the translated approval text for callback usage
    approve = _("Approve")

    # Configure table display settings including related field prefetching
    # and column definitions with their respective labels
    ctx.update(
        {
            "selrel": ("run", "run__event"),
            "fields": [
                ("member", _("Member")),
                ("type", _("Type")),
                ("run", _("Event")),
                ("descr", _("Description")),
                ("value", _("Value")),
                ("created", _("Date")),
                ("statement", _("Statement")),
                ("action", _("Action")),
            ],
            # Define callback functions for custom column rendering
            "callbacks": {
                # Generate download link for expense statement documents
                "statement": lambda el: f"<a href='{el.download()}'>Download</a>",
                # Show approval link only for unapproved items when approval is enabled
                "action": lambda el: f"<a href='{reverse('orga_expenses_approve', args=[ctx['run'].get_slug(), el.id])}'>{approve}</a>"
                if not el.is_approved and not ctx["disable_approval"]
                else "",
                # Display human-readable expense type from model choices
                "type": lambda el: el.get_exp_display(),
            },
        }
    )

    # Render paginated expense list using the organization template
    return orga_paginate(
        request, ctx, AccountingItemExpense, "larpmanager/orga/accounting/expenses.html", "orga_expenses_edit"
    )


@login_required
def orga_expenses_edit(request, s, num):
    return orga_edit(request, s, "orga_expenses", OrgaExpenseForm, num)


@login_required
def orga_expenses_approve(request: HttpRequest, s: str, num: int) -> HttpResponseRedirect:
    """Approve an expense request for an event.

    This function handles the approval of expense requests by organization
    administrators. It validates permissions, checks if expenses are enabled,
    and updates the expense approval status.

    Args:
        request: The HTTP request object containing user and session data
        s: The event slug identifier used for URL routing
        num: The primary key ID of the expense to be approved

    Returns:
        HttpResponseRedirect: Redirect response to the expenses list page

    Raises:
        Http404: If expenses are disabled, expense doesn't exist, or user
                lacks permission for the event
    """
    # Check user permissions for expense management on this event
    ctx = check_event_permission(request, s, "orga_expenses")

    # Verify that expense functionality is enabled for this association
    if get_assoc_config(ctx["event"].assoc_id, "expense_disable_orga", False):
        raise Http404("eh no caro mio")

    # Retrieve the expense object or raise 404 if not found
    try:
        exp = AccountingItemExpense.objects.get(pk=num)
    except Exception as err:
        raise Http404("no id expense") from err

    # Ensure the expense belongs to the current event
    if exp.run.event != ctx["event"]:
        raise Http404("not your orga")

    # Update expense approval status and save to database
    exp.is_approved = True
    exp.save()

    # Display success message and redirect to expenses list
    messages.success(request, _("Request approved"))
    return redirect("orga_expenses", s=ctx["run"].get_slug())<|MERGE_RESOLUTION|>--- conflicted
+++ resolved
@@ -20,11 +20,7 @@
 
 from django.contrib import messages
 from django.contrib.auth.decorators import login_required
-<<<<<<< HEAD
 from django.http import Http404, HttpRequest, HttpResponse, HttpResponseRedirect
-=======
-from django.http import Http404, HttpRequest, HttpResponse
->>>>>>> 7ec28e8e
 from django.shortcuts import redirect, render
 from django.urls import reverse
 from django.utils.translation import gettext_lazy as _
@@ -320,25 +316,6 @@
 @login_required
 def orga_payments(request: HttpRequest, s: str) -> HttpResponse:
     """
-<<<<<<< HEAD
-    Handle organization payments view with filtering and pagination.
-
-    Displays a paginated list of accounting item payments for an event,
-    with configurable fields based on organization features and proper
-    formatting for display values.
-
-    Args:
-        request: HTTP request object containing user and session data
-        s: Event slug identifier for accessing specific event data
-
-    Returns:
-        HttpResponse: Rendered template with payment data and pagination
-    """
-    # Check user permissions for accessing payment management
-    ctx = check_event_permission(request, s, "orga_payments")
-
-    # Define base fields for payment display table
-=======
     Display organization payments page with filterable payment data.
 
     Args:
@@ -352,7 +329,6 @@
     ctx = check_event_permission(request, s, "orga_payments")
 
     # Define base table fields for payment display
->>>>>>> 7ec28e8e
     fields = [
         ("member", _("Member")),
         ("method", _("Method")),
@@ -363,31 +339,19 @@
         ("created", _("Date")),
     ]
 
-<<<<<<< HEAD
-    # Add VAT-related fields if VAT feature is enabled
-=======
     # Add VAT fields if VAT feature is enabled
->>>>>>> 7ec28e8e
     if "vat" in ctx["features"]:
         fields.append(("vat_ticket", _("VAT (Ticket)")))
         fields.append(("vat_options", _("VAT (Options)")))
 
-<<<<<<< HEAD
-    # Configure context with database relationships and field mappings
-=======
     # Configure context with database relations and field callbacks
->>>>>>> 7ec28e8e
     ctx.update(
         {
             # Define select_related fields for efficient database queries
             "selrel": ("reg__member", "reg__run", "inv", "inv__method"),
             "afield": "reg",
             "fields": fields,
-<<<<<<< HEAD
-            # Define callbacks for formatting display values
-=======
             # Define callback functions for data formatting
->>>>>>> 7ec28e8e
             "callbacks": {
                 "member": lambda row: str(row.reg.member) if row.reg and row.reg.member else "",
                 "method": lambda el: str(el.inv.method) if el.inv else "",
@@ -399,11 +363,7 @@
         }
     )
 
-<<<<<<< HEAD
-    # Return paginated view with AccountingItemPayment model data
-=======
     # Return paginated payment data with configured template
->>>>>>> 7ec28e8e
     return orga_paginate(
         request, ctx, AccountingItemPayment, "larpmanager/orga/accounting/payments.html", "orga_payments_edit"
     )
