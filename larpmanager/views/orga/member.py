# LarpManager - https://larpmanager.com
# Copyright (C) 2025 Scanagatta Mauro
#
# This file is part of LarpManager and is dual-licensed:
#
# 1. Under the terms of the GNU Affero General Public License (AGPL) version 3,
#    as published by the Free Software Foundation. You may use, modify, and
#    distribute this file under those terms.
#
# 2. Under a commercial license, allowing use in closed-source or proprietary
#    environments without the obligations of the AGPL.
#
# If you have obtained this file under the AGPL, and you make it available over
# a network, you must also make the complete source code available under the same license.
#
# For more information or to purchase a commercial license, contact:
# commercial@larpmanager.com
#
# SPDX-License-Identifier: AGPL-3.0-or-later OR Proprietary

from datetime import date

from django.contrib import messages
from django.contrib.auth.decorators import login_required
from django.db.models import Count
from django.http import HttpRequest, HttpResponse
from django.shortcuts import redirect, render
from django.utils.safestring import mark_safe
from django.utils.translation import gettext_lazy as _

from larpmanager.cache.character import get_event_cache_all
from larpmanager.forms.miscellanea import OrgaHelpQuestionForm, SendMailForm
from larpmanager.models.access import get_event_staffers
from larpmanager.models.event import PreRegistration
from larpmanager.models.member import FirstAidChoices, Member, Membership, MembershipStatus, NewsletterChoices
from larpmanager.models.miscellanea import Email, HelpQuestion
from larpmanager.models.registration import Registration, TicketTier
from larpmanager.utils.common import _get_help_questions, format_email_body
from larpmanager.utils.event import check_event_permission
from larpmanager.utils.member import get_mail
from larpmanager.utils.paginate import orga_paginate
from larpmanager.utils.tasks import send_mail_exec


@login_required
def orga_newsletter(request, s):
    ctx = check_event_permission(request, s, "orga_newsletter")
    que = Registration.objects.filter(run=ctx["run"], cancellation_date__isnull=True)
    que = que.exclude(ticket__tier=TicketTier.WAITING).select_related("member")
    ctx["list"] = que.values_list("member__id", "member__email", "member__name", "member__surname")
    return render(request, "larpmanager/orga/users/newsletter.html", ctx)


@login_required
def orga_safety(request: HttpRequest, s: str) -> HttpResponse:
<<<<<<< HEAD
    """Process safety-related member data forms for event organizers.

    Retrieves and displays safety information for registered members who have
    provided safety data for a specific event run. Groups characters by player
    and filters out members with insufficient safety information.
=======
    """Process safety-related member data forms.
>>>>>>> 7ec28e8e

    Retrieves and displays safety information for all registered members
    who have provided safety data longer than the minimum required length.
    Associates each member with their character information.

    Args:
        request: HTTP request object containing user session and form data
        s: Event slug identifier for the specific event

    Returns:
        HttpResponse: Rendered safety information template containing member
<<<<<<< HEAD
                     data, associated characters, and safety details

    Raises:
        PermissionDenied: If user lacks 'orga_safety' permission for the event
=======
                     data and their associated characters

    Note:
        Only includes members with safety information longer than min_length
        and excludes cancelled registrations.
>>>>>>> 7ec28e8e
    """
    # Check user permissions and get event context
    ctx = check_event_permission(request, s, "orga_safety")
    get_event_cache_all(ctx)
    min_length = 3

<<<<<<< HEAD
    # Group characters by their player ID
=======
    # Build mapping of member IDs to their character list
>>>>>>> 7ec28e8e
    member_chars = {}
    for _num, el in ctx["chars"].items():
        if "player_id" not in el:
            continue
<<<<<<< HEAD
        # Initialize player character list if not exists
=======
        # Initialize member's character list if not exists
>>>>>>> 7ec28e8e
        if el["player_id"] not in member_chars:
            member_chars[el["player_id"]] = []
        # Add formatted character info to member's list
        member_chars[el["player_id"]].append(f"#{el['number']} {el['name']}")

    # Query registered members with safety information
    ctx["list"] = []
    que = Registration.objects.filter(run=ctx["run"], cancellation_date__isnull=True)
    # Exclude members without safety data and optimize with select_related
    que = que.exclude(member__safety__isnull=True).select_related("member")

    # Filter members with sufficient safety information length
    for el in que:
        if len(el.member.safety) > min_length:
<<<<<<< HEAD
            # Attach character list to member if they have characters
=======
            # Attach character list to member if available
>>>>>>> 7ec28e8e
            if el.member_id in member_chars:
                el.member.chars = member_chars[el.member_id]
            ctx["list"].append(el.member)

    # Sort members alphabetically by display name
    ctx["list"] = sorted(ctx["list"], key=lambda x: x.display_member())

    return render(request, "larpmanager/orga/users/safety.html", ctx)


@login_required
def orga_diet(request: HttpRequest, s: str) -> HttpResponse:
    """Handle dietary preference management forms.

<<<<<<< HEAD
    This function retrieves and displays dietary preferences for all registered
    members of an event, along with their associated characters.

    Args:
        request: The HTTP request object containing user and session data
        s: The event slug identifier used to locate the specific event

    Returns:
        HttpResponse: Rendered template displaying diet preferences with member
        data and their associated characters

    Note:
        Only processes members with dietary preferences longer than 3 characters
        and excludes cancelled registrations.
    """
    # Check permissions and initialize context with event data
=======
    This view collects and displays dietary preferences for all registered
    members of an event, along with their associated characters.

    Args:
        request: HTTP request object containing user session and form data
        s: Event slug identifier for the specific event

    Returns:
        HttpResponse: Rendered template displaying diet preferences with
                     member data and their associated characters

    Note:
        Only shows members with dietary preferences longer than min_length
        characters and excludes cancelled registrations.
    """
    # Check user permissions and get event context
>>>>>>> 7ec28e8e
    ctx = check_event_permission(request, s, "orga_diet")
    get_event_cache_all(ctx)
    min_length = 3

    # Build mapping of member IDs to their character names and numbers
    member_chars = {}
    for _num, el in ctx["chars"].items():
        if "player_id" not in el:
            continue
        # Group characters by player ID for easy lookup
        if el["player_id"] not in member_chars:
            member_chars[el["player_id"]] = []
        member_chars[el["player_id"]].append(f"#{el['number']} {el['name']}")

<<<<<<< HEAD
    # Query active registrations with dietary preferences
=======
    # Query all non-cancelled registrations with dietary preferences
>>>>>>> 7ec28e8e
    ctx["list"] = []
    que = Registration.objects.filter(run=ctx["run"], cancellation_date__isnull=True)
    que = que.exclude(member__diet__isnull=True).select_related("member")

<<<<<<< HEAD
    # Filter members with meaningful dietary information and attach character data
=======
    # Filter members with substantial dietary info and attach character data
>>>>>>> 7ec28e8e
    for el in que:
        if len(el.member.diet) > min_length:
            # Attach character list to member if they have characters
            if el.member_id in member_chars:
                el.member.chars = member_chars[el.member_id]
            ctx["list"].append(el.member)

<<<<<<< HEAD
    # Sort members alphabetically by display name for consistent presentation
=======
    # Sort members alphabetically by display name
>>>>>>> 7ec28e8e
    ctx["list"] = sorted(ctx["list"], key=lambda x: x.display_member())

    return render(request, "larpmanager/orga/users/diet.html", ctx)


@login_required
def orga_spam(request: HttpRequest, s: str) -> HttpResponse:
<<<<<<< HEAD
    """Manage spam/newsletter preference settings.
=======
    """Manage spam/newsletter preference settings for event organizers.

    This function retrieves members who have opted into newsletters, excludes those
    already registered for current/future event runs or are event staff, and groups
    the remaining members by language for targeted email campaigns.
>>>>>>> 7ec28e8e

    Retrieves members who are subscribed to newsletters and not already registered
    for current/future runs of the event, then groups them by language for
    targeted newsletter distribution.

    Args:
<<<<<<< HEAD
        request: HTTP request object containing user session and data
        s: Event slug identifier for the specific event

    Returns:
        HttpResponse: Rendered newsletter management template with email lists
        grouped by member language preferences
    """
    # Check user permissions for spam management functionality
    ctx = check_event_permission(request, s, "orga_spam")

    # Get members already registered for current/future runs of this event
=======
        request: The HTTP request object containing user session and data
        s: The event slug identifier used to look up the specific event

    Returns:
        HttpResponse: Rendered template with newsletter management interface
        containing email lists grouped by member language preferences
    """
    # Check user permissions for spam management feature
    ctx = check_event_permission(request, s, "orga_spam")

    # Get members already registered for current or future runs
>>>>>>> 7ec28e8e
    already = list(
        Registration.objects.filter(run__event=ctx["event"], run__end__gte=date.today()).values_list(
            "member_id", flat=True
        )
    )

    # Add event staff members to exclusion list
    already.extend([mb.id for mb in get_event_staffers(ctx["event"])])

<<<<<<< HEAD
    # Get active members of the association (excluding empty memberships)
    members = Membership.objects.filter(assoc_id=ctx["a_id"])
    members = members.exclude(status=MembershipStatus.EMPTY).values_list("member_id", flat=True)

    # Build email lists grouped by language preference
=======
    # Get all active association members (exclude empty memberships)
    members = Membership.objects.filter(assoc_id=ctx["a_id"])
    members = members.exclude(status=MembershipStatus.EMPTY).values_list("member_id", flat=True)

    # Build language-grouped email lists for newsletter subscribers
>>>>>>> 7ec28e8e
    lst = {}
    # Query members who want all newsletters and are association members
    que = Member.objects.filter(newsletter=NewsletterChoices.ALL)
    que = que.filter(id__in=members)
    # Exclude already registered members and staff
    que = que.exclude(id__in=already)

    # Group email addresses by member language preference
    for m in que.values_list("language", "email"):
        language = m[0]
        if language not in lst:
            lst[language] = []
        lst[language].append(m[1])

    # Add grouped email lists to template context
    ctx["lst"] = lst
    return render(request, "larpmanager/orga/users/spam.html", ctx)


@login_required
def orga_persuade(request, s: str) -> HttpResponse:
    """Display members who can be persuaded to register for the event.

    Shows association members who haven't registered yet, excluding current
    registrants and staff, with pre-registration status and event history.

    Args:
        request: Django HTTP request object
        s: Event slug identifier

    Returns:
        HttpResponse: Rendered template with member persuasion data
    """
    # Check permissions and get event context
    ctx = check_event_permission(request, s, "orga_persuade")

    # Get list of members already registered for current/future runs
    already = list(
        Registration.objects.filter(run__event=ctx["event"], run__end__gte=date.today()).values_list(
            "member_id", flat=True
        )
    )

    # Add event staff members to exclusion list
    already.extend([mb.id for mb in get_event_staffers(ctx["event"])])

    # Get active association members
    members = Membership.objects.filter(assoc_id=ctx["a_id"])
    members = members.exclude(status=MembershipStatus.EMPTY).values_list("member_id", flat=True)

    # Filter out already registered/staff members
    que = Member.objects.filter(id__in=members)
    que = que.exclude(id__in=already)

    # Get pre-registration status for all members
    pre_regs = set(PreRegistration.objects.filter(event=ctx["event"]).values_list("member_id", flat=True))

    # Calculate registration counts for each member
    reg_counts = {}
    for el in (
        Registration.objects.filter(member_id__in=members, cancellation_date__isnull=True)
        .exclude(member_id__in=already)
        .values("member_id")
        .annotate(Count("member_id"))
    ):
        reg_counts[el["member_id"]] = el["member_id__count"]

    # Build final member list with pre-registration and count data
    ctx["lst"] = []
    for m in que.values_list("id", "name", "surname", "nickname"):
        pre_reg = m[0] in pre_regs
        reg_count = 0
        if m[0] in reg_counts:
            reg_count = reg_counts[m[0]]
        ctx["lst"].append((m[0], m[1], m[2], m[3], pre_reg, reg_count))

    return render(request, "larpmanager/orga/users/persuade.html", ctx)


@login_required
def orga_questions(request, s):
    ctx = check_event_permission(request, s, "orga_questions")

    ctx["closed"], ctx["open"] = _get_help_questions(ctx, request)

    ctx["open"].sort(key=lambda x: x.created)
    ctx["closed"].sort(key=lambda x: x.created, reverse=True)

    return render(request, "larpmanager/orga/users/questions.html", ctx)


@login_required
def orga_questions_answer(request: HttpRequest, s: str, r: int) -> HttpResponse:
    """Handle organizer responses to member help questions.

    This view allows organizers to respond to help questions submitted by members
    for a specific event. It displays the member's information, their characters,
    and the conversation history of help questions.

    Args:
        request: HTTP request object containing POST data for form submission
        s: Event/run identifier (slug or ID)
        r: Member ID who submitted the question

    Returns:
        HttpResponse: Rendered template for answering help questions or redirect
            to questions list after successful submission

    Raises:
        Member.DoesNotExist: If the specified member ID doesn't exist
        PermissionDenied: If user lacks required event permissions
    """
    # Check organizer permissions for this event and get context
    ctx = check_event_permission(request, s, "orga_questions")

    # Get the member who submitted the question
    member = Member.objects.get(pk=r)

    # Handle form submission for organizer's answer
    if request.method == "POST":
        form = OrgaHelpQuestionForm(request.POST, request.FILES)
        if form.is_valid():
            # Create new help question entry as organizer response
            hp = form.save(commit=False)
            hp.member = member
            hp.is_user = False  # Mark as organizer response
            hp.assoc_id = ctx["a_id"]
            hp.run = ctx["run"]
            hp.save()

            # Show success message and redirect back to questions list
            messages.success(request, _("Answer submitted!"))
            return redirect("orga_questions", s=s)
    else:
        # Initialize empty form for GET requests
        form = OrgaHelpQuestionForm()

    # Add form and member to template context
    ctx["form"] = form
    ctx["member"] = member

    # Get cached event data (characters, factions, etc.)
    get_event_cache_all(ctx)

    # Find characters and factions associated with this member
    ctx["reg_characters"] = []
    ctx["reg_factions"] = []
    for _num, char in ctx["chars"].items():
        # Skip characters without assigned players
        if "player_id" not in char:
            continue

        # Add character if it belongs to the current member
        if char["player_id"] == member.id:
            ctx["reg_characters"].append(char)
            # Collect all factions for this member's characters
            for fnum in char["factions"]:
                ctx["reg_factions"].append(ctx["factions"][fnum])

    # Get all help questions for this member in this event, newest first
    ctx["list"] = HelpQuestion.objects.filter(member_id=r, assoc_id=ctx["a_id"], run_id=ctx["run"]).order_by("-created")

    return render(request, "larpmanager/orga/users/questions_answer.html", ctx)


@login_required
def orga_questions_close(request, s, r):
    ctx = check_event_permission(request, s, "orga_questions")

    h = HelpQuestion.objects.filter(member_id=r, assoc_id=ctx["a_id"], run_id=ctx["run"]).order_by("-created").first()
    h.closed = True
    h.save()
    return redirect("orga_questions", s=s)


def send_mail_batch(request, assoc_id=None, run_id=None):
    players = request.POST["players"]
    subj = request.POST["subject"]
    body = request.POST["body"]
    raw = request.POST["raw"]
    reply_to = request.POST["reply_to"]
    if raw:
        body = raw

    send_mail_exec(players, subj, body, assoc_id, run_id, reply_to)


@login_required
def orga_send_mail(request: HttpRequest, s: str) -> HttpResponse:
    """Send mail to event participants through batch processing.

    This view handles the display and processing of a mail sending form for event
    organizers. It validates permissions, processes form submissions, and queues
    emails for batch delivery.

    Args:
        request: The HTTP request object containing user data and form submission
        s: String identifier for the event/run context

    Returns:
        HttpResponse: Rendered template with form or redirect after successful submission
    """
    # Check if user has permission to send mail for this event
    ctx = check_event_permission(request, s, "orga_send_mail")

    if request.method == "POST":
        # Process form submission for mail sending
        form = SendMailForm(request.POST)
        if form.is_valid():
            # Queue the mail batch for processing
            send_mail_batch(request, run_id=ctx["run"].id)
            # Notify user of successful queue addition
            messages.success(request, _("Mail added to queue!"))
            return redirect(request.path_info)
    else:
        # Display empty form for GET requests
        form = SendMailForm()

    # Add form to context and render template
    ctx["form"] = form
    return render(request, "larpmanager/exe/users/send_mail.html", ctx)


@login_required
def orga_archive_email(request: HttpRequest, s: str) -> HttpResponse:
    """Display paginated archive of emails for event organizers.

    Args:
        request: The HTTP request object containing user and session data
        s: Event slug identifier for permission checking and context

    Returns:
        HttpResponse: Rendered template with paginated email archive data
    """
    # Check user permissions for accessing email archive functionality
    ctx = check_event_permission(request, s, "orga_archive_email")

    # Define table fields configuration for email display
    # Maps database fields to human-readable column headers
    ctx.update(
        {
            "fields": [
                ("recipient", _("Recipient")),
                ("subj", _("Subject")),
                ("body", _("Body")),
                ("sent", _("Sent")),
            ],
            # Configure data formatting callbacks for each field
            # Handles proper display of email body, timestamps, and run references
            "callbacks": {
                "body": format_email_body,
                "sent": lambda el: el.sent.strftime("%d/%m/%Y %H:%M") if el.sent else "",
                "run": lambda el: str(el.run) if el.run else "",
                "recipient": lambda el: str(el.recipient),
                "subj": lambda el: str(el.subj),
            },
        }
    )

    # Render paginated email archive using the configured context
    return orga_paginate(request, ctx, Email, "larpmanager/exe/users/archive_mail.html", "orga_read_mail")


@login_required
def orga_read_mail(request, s, nm):
    ctx = check_event_permission(request, s, "orga_archive_email")
    ctx["email"] = get_mail(request, ctx, nm)
    return render(request, "larpmanager/exe/users/read_mail.html", ctx)


@login_required
def orga_sensitive(request: HttpRequest, s: str) -> HttpResponse:
    """Display sensitive member information for event organizers.

    This view allows event organizers to access sensitive member information
    for registered participants and staff members. It includes character
    assignments and configurable member fields.

    Args:
        request: HTTP request object containing user and association data
        s: Event/run identifier string used to locate the specific event

    Returns:
        HttpResponse: Rendered template with member sensitive data and character assignments

    Note:
        Requires 'orga_sensitive' permission for the specified event.
        Displays only non-cancelled registrations and event staff members.
    """
    # Check user permissions for accessing sensitive data
    ctx = check_event_permission(request, s, "orga_sensitive")

    # Load all event-related cache data
    get_event_cache_all(ctx)

    # Build mapping of member IDs to their character assignments
    member_chars = {}
    for _num, el in ctx["chars"].items():
        if "player_id" not in el:
            continue
        if el["player_id"] not in member_chars:
            member_chars[el["player_id"]] = []
        member_chars[el["player_id"]].append(f"#{el['number']} {el['name']}")

    # Collect all relevant member IDs (registered participants + staff)
    member_list = list(
        Registration.objects.filter(run=ctx["run"], cancellation_date__isnull=True).values_list("member_id", flat=True)
    )
    member_list.extend([mb.id for mb in get_event_staffers(ctx["run"].event)])

    # Define member model and fields to display
    member_cls: type[Member] = Member
    member_fields = ["name", "surname"] + sorted(request.assoc["members_fields"])

    # Query and process member data
    ctx["list"] = Member.objects.filter(id__in=member_list).order_by("created")
    for el in ctx["list"]:
        # Attach character assignments to each member
        if el.id in member_chars:
            el.chars = member_chars[el.id]

        # Apply field corrections/formatting
        member_field_correct(el, member_fields)

    # Build field metadata for template display
    ctx["fields"] = {}
    for field_name in member_fields:
        if not field_name:
            continue
        # Skip fields that shouldn't be displayed in sensitive view
        if field_name in ["diet", "safety", "profile", "newsletter", "language"]:
            continue
        # noinspection PyUnresolvedReferences, PyProtectedMember
        ctx["fields"][field_name] = member_cls._meta.get_field(field_name).verbose_name

    # Sort members by display name for consistent ordering
    ctx["list"] = sorted(ctx["list"], key=lambda x: x.display_member())

    return render(request, "larpmanager/orga/users/sensitive.html", ctx)


def member_field_correct(el: object, member_fields: list[str]) -> None:
    """Correct and format member fields for display purposes.

    Args:
        el: Member object to modify fields on
        member_fields: List of field names to process and format

    Returns:
        None: Modifies the el object in place
    """
    # Format residence address field if requested
    if "residence_address" in member_fields:
        el.residence_address = el.get_residence()

    # Format first aid field with check icon for YES responses
    if "first_aid" in member_fields:
        if el.first_aid == FirstAidChoices.YES:
            el.first_aid = mark_safe('<i class="fa-solid fa-check"></i>')
        else:
            el.first_aid = ""

    # Format document type field with human-readable display value
    if "document_type" in member_fields:
        el.document_type = el.get_document_type_display()

    # Format gender field with human-readable display value
    if "gender" in member_fields:
        el.gender = el.get_gender_display()<|MERGE_RESOLUTION|>--- conflicted
+++ resolved
@@ -53,15 +53,7 @@
 
 @login_required
 def orga_safety(request: HttpRequest, s: str) -> HttpResponse:
-<<<<<<< HEAD
-    """Process safety-related member data forms for event organizers.
-
-    Retrieves and displays safety information for registered members who have
-    provided safety data for a specific event run. Groups characters by player
-    and filters out members with insufficient safety information.
-=======
     """Process safety-related member data forms.
->>>>>>> 7ec28e8e
 
     Retrieves and displays safety information for all registered members
     who have provided safety data longer than the minimum required length.
@@ -73,38 +65,23 @@
 
     Returns:
         HttpResponse: Rendered safety information template containing member
-<<<<<<< HEAD
-                     data, associated characters, and safety details
-
-    Raises:
-        PermissionDenied: If user lacks 'orga_safety' permission for the event
-=======
                      data and their associated characters
 
     Note:
         Only includes members with safety information longer than min_length
         and excludes cancelled registrations.
->>>>>>> 7ec28e8e
     """
     # Check user permissions and get event context
     ctx = check_event_permission(request, s, "orga_safety")
     get_event_cache_all(ctx)
     min_length = 3
 
-<<<<<<< HEAD
-    # Group characters by their player ID
-=======
     # Build mapping of member IDs to their character list
->>>>>>> 7ec28e8e
     member_chars = {}
     for _num, el in ctx["chars"].items():
         if "player_id" not in el:
             continue
-<<<<<<< HEAD
-        # Initialize player character list if not exists
-=======
         # Initialize member's character list if not exists
->>>>>>> 7ec28e8e
         if el["player_id"] not in member_chars:
             member_chars[el["player_id"]] = []
         # Add formatted character info to member's list
@@ -119,11 +96,7 @@
     # Filter members with sufficient safety information length
     for el in que:
         if len(el.member.safety) > min_length:
-<<<<<<< HEAD
-            # Attach character list to member if they have characters
-=======
             # Attach character list to member if available
->>>>>>> 7ec28e8e
             if el.member_id in member_chars:
                 el.member.chars = member_chars[el.member_id]
             ctx["list"].append(el.member)
@@ -138,24 +111,6 @@
 def orga_diet(request: HttpRequest, s: str) -> HttpResponse:
     """Handle dietary preference management forms.
 
-<<<<<<< HEAD
-    This function retrieves and displays dietary preferences for all registered
-    members of an event, along with their associated characters.
-
-    Args:
-        request: The HTTP request object containing user and session data
-        s: The event slug identifier used to locate the specific event
-
-    Returns:
-        HttpResponse: Rendered template displaying diet preferences with member
-        data and their associated characters
-
-    Note:
-        Only processes members with dietary preferences longer than 3 characters
-        and excludes cancelled registrations.
-    """
-    # Check permissions and initialize context with event data
-=======
     This view collects and displays dietary preferences for all registered
     members of an event, along with their associated characters.
 
@@ -172,7 +127,6 @@
         characters and excludes cancelled registrations.
     """
     # Check user permissions and get event context
->>>>>>> 7ec28e8e
     ctx = check_event_permission(request, s, "orga_diet")
     get_event_cache_all(ctx)
     min_length = 3
@@ -182,37 +136,23 @@
     for _num, el in ctx["chars"].items():
         if "player_id" not in el:
             continue
-        # Group characters by player ID for easy lookup
         if el["player_id"] not in member_chars:
             member_chars[el["player_id"]] = []
         member_chars[el["player_id"]].append(f"#{el['number']} {el['name']}")
 
-<<<<<<< HEAD
-    # Query active registrations with dietary preferences
-=======
     # Query all non-cancelled registrations with dietary preferences
->>>>>>> 7ec28e8e
     ctx["list"] = []
     que = Registration.objects.filter(run=ctx["run"], cancellation_date__isnull=True)
     que = que.exclude(member__diet__isnull=True).select_related("member")
 
-<<<<<<< HEAD
-    # Filter members with meaningful dietary information and attach character data
-=======
     # Filter members with substantial dietary info and attach character data
->>>>>>> 7ec28e8e
     for el in que:
         if len(el.member.diet) > min_length:
-            # Attach character list to member if they have characters
             if el.member_id in member_chars:
                 el.member.chars = member_chars[el.member_id]
             ctx["list"].append(el.member)
 
-<<<<<<< HEAD
-    # Sort members alphabetically by display name for consistent presentation
-=======
     # Sort members alphabetically by display name
->>>>>>> 7ec28e8e
     ctx["list"] = sorted(ctx["list"], key=lambda x: x.display_member())
 
     return render(request, "larpmanager/orga/users/diet.html", ctx)
@@ -220,34 +160,13 @@
 
 @login_required
 def orga_spam(request: HttpRequest, s: str) -> HttpResponse:
-<<<<<<< HEAD
-    """Manage spam/newsletter preference settings.
-=======
     """Manage spam/newsletter preference settings for event organizers.
 
     This function retrieves members who have opted into newsletters, excludes those
     already registered for current/future event runs or are event staff, and groups
     the remaining members by language for targeted email campaigns.
->>>>>>> 7ec28e8e
-
-    Retrieves members who are subscribed to newsletters and not already registered
-    for current/future runs of the event, then groups them by language for
-    targeted newsletter distribution.
 
     Args:
-<<<<<<< HEAD
-        request: HTTP request object containing user session and data
-        s: Event slug identifier for the specific event
-
-    Returns:
-        HttpResponse: Rendered newsletter management template with email lists
-        grouped by member language preferences
-    """
-    # Check user permissions for spam management functionality
-    ctx = check_event_permission(request, s, "orga_spam")
-
-    # Get members already registered for current/future runs of this event
-=======
         request: The HTTP request object containing user session and data
         s: The event slug identifier used to look up the specific event
 
@@ -259,7 +178,6 @@
     ctx = check_event_permission(request, s, "orga_spam")
 
     # Get members already registered for current or future runs
->>>>>>> 7ec28e8e
     already = list(
         Registration.objects.filter(run__event=ctx["event"], run__end__gte=date.today()).values_list(
             "member_id", flat=True
@@ -269,24 +187,14 @@
     # Add event staff members to exclusion list
     already.extend([mb.id for mb in get_event_staffers(ctx["event"])])
 
-<<<<<<< HEAD
-    # Get active members of the association (excluding empty memberships)
-    members = Membership.objects.filter(assoc_id=ctx["a_id"])
-    members = members.exclude(status=MembershipStatus.EMPTY).values_list("member_id", flat=True)
-
-    # Build email lists grouped by language preference
-=======
     # Get all active association members (exclude empty memberships)
     members = Membership.objects.filter(assoc_id=ctx["a_id"])
     members = members.exclude(status=MembershipStatus.EMPTY).values_list("member_id", flat=True)
 
     # Build language-grouped email lists for newsletter subscribers
->>>>>>> 7ec28e8e
     lst = {}
-    # Query members who want all newsletters and are association members
     que = Member.objects.filter(newsletter=NewsletterChoices.ALL)
     que = que.filter(id__in=members)
-    # Exclude already registered members and staff
     que = que.exclude(id__in=already)
 
     # Group email addresses by member language preference
@@ -470,57 +378,23 @@
 
 
 @login_required
-def orga_send_mail(request: HttpRequest, s: str) -> HttpResponse:
-    """Send mail to event participants through batch processing.
-
-    This view handles the display and processing of a mail sending form for event
-    organizers. It validates permissions, processes form submissions, and queues
-    emails for batch delivery.
-
-    Args:
-        request: The HTTP request object containing user data and form submission
-        s: String identifier for the event/run context
-
-    Returns:
-        HttpResponse: Rendered template with form or redirect after successful submission
-    """
-    # Check if user has permission to send mail for this event
+def orga_send_mail(request, s):
     ctx = check_event_permission(request, s, "orga_send_mail")
-
     if request.method == "POST":
-        # Process form submission for mail sending
         form = SendMailForm(request.POST)
         if form.is_valid():
-            # Queue the mail batch for processing
             send_mail_batch(request, run_id=ctx["run"].id)
-            # Notify user of successful queue addition
             messages.success(request, _("Mail added to queue!"))
             return redirect(request.path_info)
     else:
-        # Display empty form for GET requests
         form = SendMailForm()
-
-    # Add form to context and render template
     ctx["form"] = form
     return render(request, "larpmanager/exe/users/send_mail.html", ctx)
 
 
 @login_required
-def orga_archive_email(request: HttpRequest, s: str) -> HttpResponse:
-    """Display paginated archive of emails for event organizers.
-
-    Args:
-        request: The HTTP request object containing user and session data
-        s: Event slug identifier for permission checking and context
-
-    Returns:
-        HttpResponse: Rendered template with paginated email archive data
-    """
-    # Check user permissions for accessing email archive functionality
+def orga_archive_email(request, s):
     ctx = check_event_permission(request, s, "orga_archive_email")
-
-    # Define table fields configuration for email display
-    # Maps database fields to human-readable column headers
     ctx.update(
         {
             "fields": [
@@ -529,8 +403,6 @@
                 ("body", _("Body")),
                 ("sent", _("Sent")),
             ],
-            # Configure data formatting callbacks for each field
-            # Handles proper display of email body, timestamps, and run references
             "callbacks": {
                 "body": format_email_body,
                 "sent": lambda el: el.sent.strftime("%d/%m/%Y %H:%M") if el.sent else "",
@@ -540,8 +412,6 @@
             },
         }
     )
-
-    # Render paginated email archive using the configured context
     return orga_paginate(request, ctx, Email, "larpmanager/exe/users/archive_mail.html", "orga_read_mail")
 
 
@@ -623,31 +493,15 @@
     return render(request, "larpmanager/orga/users/sensitive.html", ctx)
 
 
-def member_field_correct(el: object, member_fields: list[str]) -> None:
-    """Correct and format member fields for display purposes.
-
-    Args:
-        el: Member object to modify fields on
-        member_fields: List of field names to process and format
-
-    Returns:
-        None: Modifies the el object in place
-    """
-    # Format residence address field if requested
+def member_field_correct(el, member_fields):
     if "residence_address" in member_fields:
         el.residence_address = el.get_residence()
-
-    # Format first aid field with check icon for YES responses
     if "first_aid" in member_fields:
         if el.first_aid == FirstAidChoices.YES:
             el.first_aid = mark_safe('<i class="fa-solid fa-check"></i>')
         else:
             el.first_aid = ""
-
-    # Format document type field with human-readable display value
     if "document_type" in member_fields:
         el.document_type = el.get_document_type_display()
-
-    # Format gender field with human-readable display value
     if "gender" in member_fields:
         el.gender = el.get_gender_display()