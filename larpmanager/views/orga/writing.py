--- conflicted
+++ resolved
@@ -108,41 +108,16 @@
 
 
 @login_required
-def orga_plots_rels_order(request: HttpRequest, s: str, num: int, order: str) -> HttpResponse:
-    """Reorder plot character relationships within a character's plot list.
-
-    Args:
-        request: HTTP request object
-        s: Event/run slug identifier
-        num: Primary key of the PlotCharacterRel to reorder
-        order: Direction to move the relationship ('up' or 'down')
-
-    Returns:
-        HttpResponse: Redirect to character edit page
-
-    Raises:
-        Http404: If plot relationship not found or belongs to wrong event
-    """
-    # Check user permissions for plot management
+def orga_plots_rels_order(request, s, num, order):
     ctx = check_event_permission(request, s, "orga_plots")
-
-    # Retrieve the specific plot character relationship
     try:
         rel = PlotCharacterRel.objects.get(pk=num)
     except ObjectDoesNotExist as err:
         raise Http404("plot rel not found") from err
-
-    # Verify relationship belongs to current event
     if rel.character.event != ctx["event"]:
         raise Http404("plot rel wrong event")
-
-    # Get all relationships for this character to determine reorder scope
     elements = PlotCharacterRel.objects.filter(character_id=rel.character_id)
-
-    # Execute the order exchange operation
     exchange_order(ctx, PlotCharacterRel, num, order, elements)
-
-    # Redirect back to character edit page
     return redirect("orga_characters_edit", s=ctx["run"].get_slug(), num=rel.character_id)
 
 
@@ -230,35 +205,17 @@
 
 
 @login_required
-def orga_quests_edit(request: HttpRequest, s: str, num: int) -> HttpResponse:
-    """Edit or create a quest for an organization's event.
-
-    This view handles both creating new quests and editing existing ones.
-    It ensures that quest types exist before allowing quest creation.
-
-    Args:
-        request: The HTTP request object containing user and session data
-        s: The event slug identifier for the specific event
-        num: The quest ID (0 for new quest, >0 for editing existing quest)
-
-    Returns:
-        HttpResponse: Redirect to quest types page if no quest types exist,
-                     otherwise returns the quest editing form response
-    """
-    # Verify user has permission to edit quests for this event
+def orga_quests_edit(request, s, num):
     ctx = check_event_permission(request, s, "orga_quests")
 
-    # Check if quest types exist - required before creating quests
+    # Check if quest types exist
     if not ctx["event"].get_elements(QuestType).exists():
         # Add warning message and redirect to quest types adding page
         messages.warning(request, _("You must create at least one quest type before you can create quests"))
         return redirect("orga_quest_types_edit", s=s, num=0)
 
-    # If editing existing quest (num > 0), load the quest object into context
     if num != 0:
         get_element(ctx, num, "quest", Quest)
-
-    # Delegate to the generic writing edit handler with quest-specific parameters
     return writing_edit(request, ctx, QuestForm, "quest", TextVersionChoices.QUEST)
 
 
@@ -283,37 +240,17 @@
 
 
 @login_required
-def orga_traits_edit(request, s: str, num: int) -> HttpResponse:
-    """Edit or create a trait for an event.
-
-    This view handles both trait creation (num=0) and editing (num>0).
-    Requires at least one quest to exist before traits can be created.
-
-    Args:
-        request: The HTTP request object
-        s: The event slug identifier
-        num: The trait number (0 for new trait, >0 for existing)
-
-    Returns:
-        HttpResponse: Rendered trait edit form or redirect response
-
-    Raises:
-        Http404: If trait with given num doesn't exist (handled by get_trait)
-    """
-    # Check user permissions for trait management
+def orga_traits_edit(request, s, num):
     ctx = check_event_permission(request, s, "orga_traits")
 
-    # Verify at least one quest exists before allowing trait creation
+    # Check if quests exist
     if not ctx["event"].get_elements(Quest).exists():
-        # Notify user and redirect to quest creation page
+        # Add warning message and redirect to quests adding page
         messages.warning(request, _("You must create at least one quest before you can create traits"))
         return redirect("orga_quests_edit", s=s, num=0)
 
-    # Load existing trait data if editing (num != 0)
     if num != 0:
         get_trait(ctx, num)
-
-    # Delegate to generic writing edit handler with trait-specific form
     return writing_edit(request, ctx, TraitForm, "trait", TextVersionChoices.TRAIT)
 
 
@@ -353,40 +290,17 @@
 
 
 @login_required
-def orga_handouts_edit(request: HttpRequest, s: str, num: int) -> HttpResponse:
-    """Edit handouts for an organization event.
-
-    Allows organizers to create and edit handouts for their events. Validates that
-    handout templates exist before allowing handout creation and handles both new
-    handout creation (num=0) and existing handout editing (num>0).
-
-    Args:
-        request (HttpRequest): The Django HTTP request object
-        s (str): The organization slug identifier
-        num (int): The handout ID (0 for new handout creation)
-
-    Returns:
-        HttpResponse: Redirect to handout templates page if no templates exist,
-                     otherwise returns the handout edit form response
-
-    Raises:
-        PermissionDenied: If user lacks orga_handouts permission for the event
-    """
-    # Check user permissions for handout management
+def orga_handouts_edit(request, s, num):
     ctx = check_event_permission(request, s, "orga_handouts")
 
-    # Validate that handout templates exist before proceeding
+    # Check if handout templates exist
     if not ctx["event"].get_elements(HandoutTemplate).exists():
-        # Display warning message to user about missing templates
+        # Add warning message and redirect to handout templates adding page
         messages.warning(request, _("You must create at least one handout template before you can create handouts"))
-        # Redirect to handout template creation page
         return redirect("orga_handout_templates_edit", s=s, num=0)
 
-    # Load existing handout data if editing (num != 0)
     if num != 0:
         get_handout(ctx, num)
-
-    # Render the handout edit form using the generic writing edit function
     return writing_edit(request, ctx, HandoutForm, "handout", TextVersionChoices.HANDOUT)
 
 
@@ -439,34 +353,17 @@
 
 
 @login_required
-def orga_prologues_edit(request: HttpRequest, s: str, num: int) -> HttpResponse:
-    """Edit prologues for an event organization.
-
-    Handles editing of prologues for an event, ensuring that prologue types exist
-    before allowing prologue creation. Redirects to prologue type creation if none exist.
-
-    Args:
-        request: The HTTP request object containing user and session data.
-        s: The event slug identifier for URL routing.
-        num: The prologue number to edit (0 for new prologue creation).
-
-    Returns:
-        HttpResponse: Either a redirect to prologue types creation or the prologue edit form.
-    """
-    # Check user permissions for prologue management
+def orga_prologues_edit(request, s, num):
     ctx = check_event_permission(request, s, "orga_prologues")
 
-    # Verify that prologue types exist before allowing prologue creation
+    # Check if prologue types exist
     if not ctx["event"].get_elements(PrologueType).exists():
-        # Display warning and redirect to prologue type creation page
+        # Add warning message and redirect to prologue types adding page
         messages.warning(request, _("You must create at least one prologue type before you can create prologues"))
         return redirect("orga_prologue_types_edit", s=s, num=0)
 
-    # Load existing prologue if editing (num != 0), otherwise prepare for new prologue
     if num != 0:
         get_prologue(ctx, num)
-
-    # Delegate to generic writing edit handler with prologue-specific configuration
     return writing_edit(request, ctx, PrologueForm, "prologue", TextVersionChoices.PROLOGUE)
 
 
@@ -606,37 +503,18 @@
 def orga_factions_available(request: HttpRequest, s: str) -> JsonResponse:
     """Return available factions for character assignment via AJAX.
 
-    Filters factions based on organizer permissions and excludes factions
-    already assigned to a specific character if provided.
-
     Args:
         request: HTTP POST request containing orga and eid parameters
         s: Event slug string identifying the event
 
     Returns:
-<<<<<<< HEAD
-        JsonResponse: JSON response with available factions list in format
-                     {"res": [(id, name), ...]} or {"res": "ko"} on error
-=======
         JsonResponse: JSON response with available factions list or error status
             - Success: {"res": [[faction_id, faction_name], ...]}
             - Error: {"res": "ko"}
->>>>>>> 7ec28e8e
 
     Raises:
         Http404: If request method is not POST
     """
-<<<<<<< HEAD
-    # Validate request method
-    if not request.method == "POST":
-        return Http404()
-
-    # Get event context and base faction queryset
-    ctx = get_event_run(request, s)
-    ctx["list"] = ctx["event"].get_elements(Faction).order_by("number")
-
-    # Filter by organizer permissions - non-orga users see only selectable factions
-=======
     # Validate request method - only POST allowed
     if not request.method == "POST":
         return Http404()
@@ -648,16 +526,11 @@
     ctx["list"] = ctx["event"].get_elements(Faction).order_by("number")
 
     # Filter by selectable factions if not orga user
->>>>>>> 7ec28e8e
     orga = int(request.POST.get("orga", "0"))
     if not orga:
         ctx["list"] = ctx["list"].filter(selectable=True)
 
-<<<<<<< HEAD
-    # Exclude factions already assigned to specified character
-=======
     # Exclude factions already assigned to character if eid provided
->>>>>>> 7ec28e8e
     eid = int(request.POST.get("eid", "0"))
     if eid:
         # Get character by ID and validate existence
@@ -669,11 +542,7 @@
         taken_factions = chars.first().factions_list.values_list("id", flat=True)
         ctx["list"] = ctx["list"].exclude(pk__in=taken_factions)
 
-<<<<<<< HEAD
-    # Format response as list of (id, string_representation) tuples
-=======
     # Convert queryset to list of tuples (id, name) for JSON response
->>>>>>> 7ec28e8e
     res = [(el.id, str(el)) for el in ctx["list"]]
     return JsonResponse({"res": res})
 
@@ -704,27 +573,6 @@
 def orga_reading(request: HttpRequest, s: str) -> HttpResponse:
     """Display all writing elements for organizer reading/review.
 
-<<<<<<< HEAD
-    Retrieves and displays all writing elements (characters, plots, factions, etc.)
-    for event organizers to read and review. Elements are filtered based on
-    available features and organized into a unified list.
-
-    Args:
-        request: The HTTP request object containing user and session data.
-        s: The event slug string used to identify the specific event.
-
-    Returns:
-        HttpResponse: Rendered reading.html template containing all writing elements
-        with their associated metadata and URLs.
-    """
-    # Check permissions and get base context with event/run information
-    ctx = check_event_permission(request, s, "orga_reading")
-
-    # Define text fields that should be cached for performance
-    text_fields = ["teaser", "text"]
-
-    # Initialize list to collect all writing elements across types
-=======
     This function retrieves and displays all writing elements (characters, plots,
     factions, etc.) for an event organizer to read and review. It checks permissions
     and filters elements based on enabled features.
@@ -747,21 +595,11 @@
     text_fields = ["teaser", "text"]
 
     # Initialize list to store all writing elements
->>>>>>> 7ec28e8e
     ctx["alls"] = []
 
     # Get mapping of model names to their corresponding features
     mapping = _get_writing_mapping()
 
-<<<<<<< HEAD
-    # Iterate through all supported writing element types
-    for typ in [Character, Plot, Faction, Quest, Trait, Prologue, SpeedLarp]:
-        # Extract model name for feature checking and URL generation
-        # noinspection PyUnresolvedReferences, PyProtectedMember
-        model_name = typ._meta.model_name
-
-        # Skip this type if its feature is not enabled for this event
-=======
     # Iterate through all writing element types to collect enabled ones
     for typ in [Character, Plot, Faction, Quest, Trait, Prologue, SpeedLarp]:
         # Get model name from Django model metadata
@@ -769,7 +607,6 @@
         model_name = typ._meta.model_name
 
         # Skip this type if its feature is not enabled for the event
->>>>>>> 7ec28e8e
         if mapping.get(model_name) not in ctx["features"]:
             continue
 
@@ -779,22 +616,12 @@
         # Cache text fields for performance optimization
         retrieve_cache_text_field(ctx, text_fields, typ)
 
-<<<<<<< HEAD
-        # Process each element to add display metadata
-=======
         # Process each element: set display type and generate view URL
->>>>>>> 7ec28e8e
         for el in ctx["list"]:
-            # Add translated type name for display purposes
             el.type = _(model_name)
-            # Generate URL for viewing this specific element
             el.url = reverse(f"orga_{model_name}s_view", args=[ctx["run"].get_slug(), el.id])
 
-<<<<<<< HEAD
-        # Add all elements of this type to the unified collection
-=======
         # Add all elements of this type to the combined list
->>>>>>> 7ec28e8e
         ctx["alls"].extend(ctx["list"])
 
     return render(request, "larpmanager/orga/reading.html", ctx)