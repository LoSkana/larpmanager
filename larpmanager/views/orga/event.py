# LarpManager - https://larpmanager.com
# Copyright (C) 2025 Scanagatta Mauro
#
# This file is part of LarpManager and is dual-licensed:
#
# 1. Under the terms of the GNU Affero General Public License (AGPL) version 3,
#    as published by the Free Software Foundation. You may use, modify, and
#    distribute this file under those terms.
#
# 2. Under a commercial license, allowing use in closed-source or proprietary
#    environments without the obligations of the AGPL.
#
# If you have obtained this file under the AGPL, and you make it available over
# a network, you must also make the complete source code available under the same license.
#
# For more information or to purchase a commercial license, contact:
# commercial@larpmanager.com
#
# SPDX-License-Identifier: AGPL-3.0-or-later OR Proprietary
import traceback
from collections import defaultdict

from django.contrib import messages
from django.contrib.auth.decorators import login_required
<<<<<<< HEAD
from django.db.models import F, Prefetch, QuerySet
=======
from django.db.models import F, Prefetch
>>>>>>> 7ec28e8e
from django.http import Http404, HttpRequest, HttpResponse, HttpResponseRedirect
from django.shortcuts import redirect, render
from django.urls import reverse
from django.utils.translation import gettext_lazy as _

from larpmanager.cache.character import clear_run_cache_and_media
from larpmanager.cache.run import get_cache_run
from larpmanager.forms.event import (
    OrgaAppearanceForm,
    OrgaConfigForm,
    OrgaEventButtonForm,
    OrgaEventForm,
    OrgaEventRoleForm,
    OrgaEventTextForm,
    OrgaFeatureForm,
    OrgaPreferencesForm,
    OrgaQuickSetupForm,
    OrgaRunForm,
)
from larpmanager.forms.writing import UploadElementsForm
from larpmanager.models.access import EventPermission, EventRole
from larpmanager.models.base import Feature
from larpmanager.models.casting import Quest, QuestType, Trait
from larpmanager.models.event import Event, EventButton, EventText, Run
from larpmanager.models.form import BaseQuestionType, QuestionApplicable, RegistrationQuestionType, WritingQuestionType
from larpmanager.models.registration import Registration
from larpmanager.models.writing import Character, Faction, Plot
from larpmanager.utils.common import clear_messages, get_feature
from larpmanager.utils.deadlines import check_run_deadlines
from larpmanager.utils.download import (
    _get_column_names,
    export_abilities,
    export_character_form,
    export_data,
    export_event,
    export_registration_form,
    export_tickets,
    zip_exports,
)
from larpmanager.utils.edit import backend_edit, orga_edit
from larpmanager.utils.event import check_event_permission, get_index_event_permissions
from larpmanager.utils.upload import go_upload


@login_required
def orga_event(request, s):
    ctx = check_event_permission(request, s, "orga_event")
    return full_event_edit(ctx, request, ctx["event"], ctx["run"], exe=False)


def full_event_edit(ctx: dict, request: HttpRequest, event: Event, run: Run, exe: bool = False) -> HttpResponse:
    """Comprehensive event editing with validation.

<<<<<<< HEAD
    Handles both GET and POST requests for editing event and run data.
    Validates both forms and saves changes on successful submission.
=======
    Handles both GET requests for displaying edit forms and POST requests for
    processing form submissions. Validates and saves both event and run forms
    when submitted.
>>>>>>> 7ec28e8e

    Args:
        ctx: Context dictionary for template rendering
        request: HTTP request object containing form data
        event: Event instance to edit
        run: Run instance associated with the event
        exe: Whether this is an executive-level edit, defaults to False

    Returns:
<<<<<<< HEAD
        HttpResponse: Edit form template or redirect after successful save

    Raises:
        ValidationError: If form validation fails
    """
    # Disable automatic numbering in template
    ctx["nonum"] = 1

    if request.method == "POST":
        # Create forms with POST data and file uploads
=======
        HttpResponse: Either the edit form template for GET requests or a
        redirect response after successful form submission
    """
    # Disable numbering in the template context
    ctx["nonum"] = 1

    if request.method == "POST":
        # Create form instances with POST data and file uploads
>>>>>>> 7ec28e8e
        form_event = OrgaEventForm(request.POST, request.FILES, instance=event, ctx=ctx, prefix="form1")
        form_run = OrgaRunForm(request.POST, request.FILES, instance=run, ctx=ctx, prefix="form2")

        # Validate both forms before saving
        if form_event.is_valid() and form_run.is_valid():
<<<<<<< HEAD
            # Save both forms atomically
            form_event.save()
            form_run.save()

            # Show success message and redirect based on user level
=======
            # Save both forms to database
            form_event.save()
            form_run.save()

            # Show success message and redirect based on access level
>>>>>>> 7ec28e8e
            messages.success(request, _("Operation completed") + "!")
            if exe:
                return redirect("manage")
            else:
                return redirect("manage", s=run.get_slug())
    else:
<<<<<<< HEAD
        # Create forms with existing instance data for GET requests
=======
        # Create empty forms for GET requests
>>>>>>> 7ec28e8e
        form_event = OrgaEventForm(instance=event, ctx=ctx, prefix="form1")
        form_run = OrgaRunForm(instance=run, ctx=ctx, prefix="form2")

    # Add forms and metadata to template context
    ctx["form1"] = form_event
    ctx["form2"] = form_run
    ctx["num"] = event.id
    ctx["type"] = "event"

    # Render the multi-form edit template
    return render(request, "larpmanager/orga/edit_multi.html", ctx)


@login_required
def orga_roles(request, s):
    ctx = check_event_permission(request, s, "orga_roles")

    def def_callback(ctx):
        return EventRole.objects.create(event=ctx["event"], number=1, name="Organizer")

    prepare_roles_list(ctx, EventPermission, EventRole.objects.filter(event=ctx["event"]), def_callback)

    return render(request, "larpmanager/orga/roles.html", ctx)


def prepare_roles_list(ctx: dict, permission_typ: type, role_query: QuerySet, def_callback: callable) -> None:
    """Prepare role list with permissions organized by module for display.

    Builds a formatted list of roles with their members and grouped permissions,
    handling special formatting for administrator roles and module organization.

    Args:
        ctx: Context dictionary to store the prepared role list
        permission_typ: Permission model class for querying permissions
        role_query: QuerySet of roles to process
        def_callback: Callback function to generate default role when no roles exist

    Returns:
        None: Modifies ctx dictionary in-place by adding 'list' key
    """
    # Build optimized queryset for permissions with related data and proper ordering
    qs_perm = permission_typ.objects.select_related("feature", "feature__module").order_by(
        F("feature__module__order").asc(nulls_last=True),
        F("feature__order").asc(nulls_last=True),
        "feature__name",
        "name",
    )

    # Fetch roles with prefetched permissions to avoid N+1 queries
    roles = role_query.order_by("number").prefetch_related(Prefetch("permissions", queryset=qs_perm))

    # Initialize the context list
    ctx["list"] = []

    # Handle case when no roles exist - use default callback
    if not roles:
        ctx["list"].append(def_callback(ctx))

    # Process each role to format members and permissions
    for role in roles:
        # Format members list as comma-separated string
        role.members_list = ", ".join([str(mb) for mb in role.members.all()])

        # Special handling for administrator role (number "1")
        if role.number == "1":
            role.perms_list = "All"
        else:
            # Group permissions by their feature module
            buckets = defaultdict(list)
            for p in role.permissions.all():
                buckets[p.feature.module].append(p)

            # Sort modules by order (nulls last) then by name
            modules = sorted(
                buckets.keys(),
                key=lambda m: (
                    float("inf") if m is None else (m.order if m.order is not None else float("inf")),
                    "" if m is None else m.name,
                ),
            )

            # Build formatted permission list grouped by module
            aux = []
            for module in modules:
                # Sort permissions within each module by number
                perms_sorted = sorted(buckets[module], key=lambda p: p.number)
                # Create comma-separated list of translated permission names
                perms = ", ".join([str(_(ep.name)) for ep in perms_sorted])
                # Format as "Module (perm1, perm2, ...)"
                aux.append(f"<b>{module}</b> ({perms})")

            # Join all module groups with commas
            role.perms_list = ", ".join(aux)

        # Add processed role to the context list
        ctx["list"].append(role)


@login_required
def orga_roles_edit(request, s, num):
    return orga_edit(request, s, "orga_roles", OrgaEventRoleForm, num)


@login_required
def orga_appearance(request, s):
    return orga_edit(request, s, "orga_appearance", OrgaAppearanceForm, None, "manage", add_ctx={"add_another": False})


@login_required
def orga_run(request, s):
    run = get_cache_run(request.assoc["id"], s)
    return orga_edit(request, s, "orga_event", OrgaRunForm, run, "manage", add_ctx={"add_another": False})


@login_required
def orga_texts(request, s):
    ctx = check_event_permission(request, s, "orga_texts")
    ctx["list"] = EventText.objects.filter(event_id=ctx["event"].id).order_by("typ", "default", "language")
    return render(request, "larpmanager/orga/texts.html", ctx)


@login_required
def orga_texts_edit(request, s, num):
    return orga_edit(request, s, "orga_texts", OrgaEventTextForm, num)


@login_required
def orga_buttons(request, s):
    ctx = check_event_permission(request, s, "orga_buttons")
    ctx["list"] = EventButton.objects.filter(event_id=ctx["event"].id).order_by("number")
    return render(request, "larpmanager/orga/buttons.html", ctx)


@login_required
def orga_buttons_edit(request, s, num):
    return orga_edit(request, s, "orga_buttons", OrgaEventButtonForm, num)


@login_required
def orga_config(request, s, section=None):
    add_ctx = {"jump_section": section} if section else {}
    add_ctx["add_another"] = False
    return orga_edit(request, s, "orga_config", OrgaConfigForm, None, "manage", add_ctx=add_ctx)


@login_required
def orga_features(request: HttpRequest, s: str) -> HttpResponse:
    """Manage event features activation and configuration.

    This view handles the activation and configuration of event features. When features
    are successfully activated, it may redirect to post-activation pages or show a
    confirmation page for multiple features.

    Args:
        request: The HTTP request object containing user data and form submission
        s: The event slug identifier used to locate the specific event

    Returns:
        HttpResponse: Either a rendered features form page, redirect to event management,
                     or redirect to post-activation feature configuration pages

    Raises:
        PermissionDenied: If user lacks 'orga_features' permission for this event
    """
    # Check user permissions and initialize context
    ctx = check_event_permission(request, s, "orga_features")
    ctx["add_another"] = False

    # Process form submission using backend edit helper
    if backend_edit(request, ctx, OrgaFeatureForm, None, afield=None, assoc=False):
        # Get newly activated features that have post-activation links
        ctx["new_features"] = Feature.objects.filter(pk__in=ctx["form"].added_features, after_link__isnull=False)

        # If no features need post-activation setup, redirect to event management
        if not ctx["new_features"]:
            return redirect("manage", s=ctx["run"].get_slug())

        # Generate follow-up links for each activated feature
        for el in ctx["new_features"]:
            el.follow_link = _orga_feature_after_link(el, s)

        # Handle single feature activation - show success message and redirect
        if len(ctx["new_features"]) == 1:
            feature = ctx["new_features"][0]
            msg = _("Feature %(name)s activated") % {"name": feature.name} + "! " + feature.after_text
            clear_messages(request)
            messages.success(request, msg)
            return redirect(feature.follow_link)

        # Handle multiple features - show features page with options
        get_index_event_permissions(ctx, request, s)
        return render(request, "larpmanager/manage/features.html", ctx)

    # Render initial form or form with validation errors
    return render(request, "larpmanager/orga/edit.html", ctx)


def orga_features_go(request: HttpRequest, ctx: dict, slug: str, on: bool = True) -> object:
    """Toggle a feature on/off for an event.

    Args:
        request: The HTTP request object
        ctx: Context dictionary containing event and feature information
        slug: The feature slug identifier
        on: Whether to turn the feature on (True) or off (False)

    Returns:
        The feature object that was toggled

    Raises:
        Http404: If the feature is an overall feature (not event-specific)
    """
    # Get the feature from context using the slug
    get_feature(ctx, slug)

    # Raise 404 if this is an overall feature (not event-specific)
    if ctx["feature"].overall:
        raise Http404("overall feature!")

    # Get list of current feature IDs for this event
    feat_id = list(ctx["event"].features.values_list("id", flat=True))
    f_id = ctx["feature"].id

    # Clear cache and media for the current run
    clear_run_cache_and_media(ctx["run"])

    # Handle feature activation/deactivation logic
    if on:
        if f_id not in feat_id:
            ctx["event"].features.add(f_id)
            msg = _("Feature %(name)s activated") + "!"
        else:
            msg = _("Feature %(name)s already activated") + "!"
    elif f_id not in feat_id:
        msg = _("Feature %(name)s already deactivated") + "!"
    else:
        ctx["event"].features.remove(f_id)
        msg = _("Feature %(name)s deactivated") + "!"

    # Save the event to persist changes
    ctx["event"].save()

    # Update cached event features for parent-child event relationships
    for ev in Event.objects.filter(parent=ctx["event"]):
        ev.save()

    # Format the success message with feature name and optional after_text
    msg = msg % {"name": _(ctx["feature"].name)}
    if ctx["feature"].after_text:
        msg += " " + ctx["feature"].after_text
    messages.success(request, msg)

    return ctx["feature"]


def _orga_feature_after_link(feature, s):
    after_link = feature.after_link
    if after_link and after_link.startswith("orga"):
        return reverse(after_link, kwargs={"s": s})
    return reverse("manage", kwargs={"s": s}) + (after_link or "")


@login_required
def orga_features_on(request, s, slug):
    ctx = check_event_permission(request, s, "orga_features")
    feature = orga_features_go(request, ctx, slug, on=True)
    return redirect(_orga_feature_after_link(feature, s))


@login_required
def orga_features_off(request, s, slug):
    ctx = check_event_permission(request, s, "orga_features")
    orga_features_go(request, ctx, slug, on=False)
    return redirect("manage", s=s)


@login_required
def orga_deadlines(request, s):
    ctx = check_event_permission(request, s, "orga_deadlines")
    ctx["res"] = check_run_deadlines([ctx["run"]])[0]
    return render(request, "larpmanager/orga/deadlines.html", ctx)


@login_required
def orga_quick(request, s):
    return orga_edit(request, s, "orga_quick", OrgaQuickSetupForm, None, "manage", add_ctx={"add_another": False})


@login_required
def orga_preferences(request, s):
    m_id = request.user.member.id
    return orga_edit(request, s, None, OrgaPreferencesForm, m_id, "manage", add_ctx={"add_another": False})


@login_required
def orga_backup(request, s):
    ctx = check_event_permission(request, s, "orga_event")

    return _prepare_backup(ctx)


def _prepare_backup(ctx: dict) -> HttpResponse:
    """
    Prepare comprehensive event data backup by exporting various components.

    Creates a ZIP file containing exported event data including registrations,
<<<<<<< HEAD
    characters, factions, plots, and other feature-specific data based on
    enabled features in the event context.

    Args:
        ctx: Context dictionary containing event information and enabled features.
             Must include 'features' key with list of enabled feature names.

    Returns:
        HttpResponse containing a ZIP file with all exported event data.

    Note:
        The function conditionally exports data based on enabled features:
        - character: Character data and forms
        - faction: Faction data
        - plot: Plot data
        - px: Abilities data
        - questbuilder: Quest types, quests, and traits
=======
    characters, factions, plots, abilities, and quest builder components based
    on enabled features.

    Args:
        ctx: Context dictionary containing:
            - event: Event object to backup
            - features: Dict of enabled feature flags
            - Other context data required by export functions

    Returns:
        HttpResponse: ZIP file response containing all exported event data

    Raises:
        KeyError: If required context keys are missing
        Exception: If export or ZIP creation fails
>>>>>>> 7ec28e8e
    """
    exports = []

    # Export core event data
    exports.extend(export_event(ctx))

    # Export registration-related data
    exports.extend(export_data(ctx, Registration))
    exports.extend(export_registration_form(ctx))
    exports.extend(export_tickets(ctx))

    # Export character data if feature is enabled
    if "character" in ctx["features"]:
        exports.extend(export_data(ctx, Character))
        exports.extend(export_character_form(ctx))

    # Export faction data if feature is enabled
    if "faction" in ctx["features"]:
        exports.extend(export_data(ctx, Faction))

    # Export plot data if feature is enabled
    if "plot" in ctx["features"]:
        exports.extend(export_data(ctx, Plot))

<<<<<<< HEAD
    # Export abilities data if px feature is enabled
    if "px" in ctx["features"]:
        exports.extend(export_abilities(ctx))

    # Export quest-related data if questbuilder feature is enabled
=======
    # Export experience/abilities data if feature is enabled
    if "px" in ctx["features"]:
        exports.extend(export_abilities(ctx))

    # Export quest builder data if feature is enabled
>>>>>>> 7ec28e8e
    if "questbuilder" in ctx["features"]:
        exports.extend(export_data(ctx, QuestType))
        exports.extend(export_data(ctx, Quest))
        exports.extend(export_data(ctx, Trait))

    # Create and return ZIP file with all exports
    return zip_exports(ctx, exports, "backup")


@login_required
def orga_upload(request: HttpRequest, s: str, typ: str) -> HttpResponse:
    """
    Handle file uploads for organizers with element processing.

<<<<<<< HEAD
    This function manages the upload workflow for various element types in LARP events,
    including form validation, file processing, and user feedback.

    Args:
        request: HTTP request object containing file data and form information
=======
    This function manages the upload process for various types of elements
    (characters, items, etc.) in LARP events. It validates permissions,
    processes uploaded files, and returns appropriate responses.

    Args:
        request: Django HTTP request object containing file data and POST parameters
>>>>>>> 7ec28e8e
        s: Event slug identifier for the specific event
        typ: Type of elements to upload (e.g., 'characters', 'items')

    Returns:
        HttpResponse: Either the upload form page or processing results page

    Raises:
        Exception: Any error during file processing is caught and displayed to user
    """
<<<<<<< HEAD
    # Check user permissions and initialize context for the event
=======
    # Check user permissions and get event context
>>>>>>> 7ec28e8e
    ctx = check_event_permission(request, s, f"orga_{typ}")
    ctx["typ"] = typ.rstrip("s")
    ctx["name"] = ctx["typ"]

    # Get column names for the upload template
    _get_column_names(ctx)

    # Handle POST request (file upload submission)
    if request.POST:
        form = UploadElementsForm(request.POST, request.FILES)

        # Prepare redirect URL for after processing
        redr = reverse(f"orga_{typ}", args=[ctx["run"].get_slug()])

<<<<<<< HEAD
        # Validate form and process upload
        if form.is_valid():
            try:
                # Process the uploaded file and generate logs
                # print(request.FILES)
=======
        if form.is_valid():
            try:
                # Process the uploaded file and get processing logs
>>>>>>> 7ec28e8e
                ctx["logs"] = go_upload(request, ctx, form)
                ctx["redr"] = redr

                # Show success message and render results page
                messages.success(request, _("Elements uploaded") + "!")
                return render(request, "larpmanager/orga/uploads.html", ctx)

            except Exception as exp:
<<<<<<< HEAD
                # Log error details and show user-friendly message
                print(traceback.format_exc())
                messages.error(request, _("Unknow error on upload") + f": {exp}")

            # Redirect back to main page on error
            return HttpResponseRedirect(redr)
    else:
        # Initialize empty form for GET request
=======
                # Log the full traceback and show error to user
                print(traceback.format_exc())
                messages.error(request, _("Unknow error on upload") + f": {exp}")

            # Redirect back to the main page on error or completion
            return HttpResponseRedirect(redr)
    else:
        # Handle GET request (show upload form)
>>>>>>> 7ec28e8e
        form = UploadElementsForm()

    # Add form to context and render upload page
    ctx["form"] = form
    return render(request, "larpmanager/orga/upload.html", ctx)


@login_required
def orga_upload_template(request, s: str, typ: str) -> HttpResponse:
    """Generate and download template files for data upload.

    Args:
        request: HTTP request object containing user session and metadata
        s: Event or run identifier string used to locate the specific event
        typ: Template type specifying which template to generate. Valid values:
            - 'writing': Character writing elements template
            - 'registration': Event registration template
            - 'px_abilitie': Player experience abilities template
            - 'form': Generic form template

    Returns:
        HttpResponse: ZIP file download response containing the generated template files

    Raises:
        PermissionDenied: If user lacks permission to access the specified event
        ValidationError: If template type is invalid or event not found
    """
    # Check user permissions and get event context
    ctx = check_event_permission(request, s)
    ctx["typ"] = typ

    # Extract and set column names for template generation
    _get_column_names(ctx)

    # Define value mappings for different question types and their expected formats
    value_mapping = {
        BaseQuestionType.SINGLE: "option name",
        BaseQuestionType.MULTIPLE: "option names (comma separated)",
        BaseQuestionType.TEXT: "field text",
        BaseQuestionType.PARAGRAPH: "field long text",
        BaseQuestionType.EDITOR: "field html text",
        WritingQuestionType.NAME: "element name",
        WritingQuestionType.TEASER: "element presentation",
        WritingQuestionType.SHEET: "element text",
        WritingQuestionType.COVER: "element cover (utils path)",
        WritingQuestionType.FACTIONS: "faction names (comma separated)",
        WritingQuestionType.TITLE: "title short text",
        WritingQuestionType.MIRROR: "name of mirror character",
        WritingQuestionType.HIDE: "hide (true or false)",
        WritingQuestionType.PROGRESS: "name of progress step",
        WritingQuestionType.ASSIGNED: "name of assigned staff",
        RegistrationQuestionType.TICKET: "name of the ticket",
        RegistrationQuestionType.ADDITIONAL: "number of additional tickets",
        RegistrationQuestionType.PWYW: "amount of free donation",
        RegistrationQuestionType.QUOTA: "number of quotas to split the fee",
        RegistrationQuestionType.SURCHARGE: "surcharge applied",
    }

    # Generate appropriate template based on type
    if ctx.get("writing_typ"):
        # Generate writing elements template for character backgrounds
        exports = _writing_template(ctx, typ, value_mapping)
    elif typ == "registration":
        # Generate registration template for event signup data
        exports = _reg_template(ctx, typ, value_mapping)
    elif typ == "px_abilitie":
        # Generate abilities template for player experience tracking
        exports = _ability_template(ctx)
    else:
        # Generate generic form template for other data types
        exports = _form_template(ctx)

    # Package exports into ZIP file and return as download response
    return zip_exports(ctx, exports, "template")


def _ability_template(ctx: dict) -> list[tuple[str, list[str], list[list[str]]]]:
    """Generate template for ability uploads with example data.

    Creates a template structure for ability data import containing predefined
    example values that demonstrate the expected format for each field.

    Args:
        ctx: Context dictionary containing column definitions with structure:
            - columns: List of dictionaries with ability field names as keys

    Returns:
        List containing a single tuple with format:
            - ("abilities", field_names, [example_values])
        Where field_names are the column headers and example_values are
        sample data for each corresponding field.

    Example:
        >>> ctx = {"columns": [{"name": "", "cost": "", "typ": ""}]}
        >>> result = _ability_template(ctx)
        >>> result[0][0]  # Returns "abilities"
    """
    exports = []

    # Define example values for each ability field
    defs = {
        "name": "Ability name",
        "cost": "Ability cost",
        "typ": "Ability type",
        "descr": "Ability description",
        "prerequisites": "Ability prerequisite, comma-separated",
        "requirements": "Character options, comma-separated",
    }

    # Extract column keys from context
    keys = list(ctx["columns"][0].keys())
    vals = []

    # Build example values list matching available columns
    for field, value in defs.items():
        if field not in keys:
            continue
        vals.append(value)

    # Create export structure with template data
    exports.append(("abilities", keys, [vals]))
    return exports


def _form_template(ctx: dict) -> list[tuple[str, list[str], list[list[str]]]]:
    """Generate template files for form questions and options upload.

    Creates sample data templates for both questions and options that can be used
    for bulk upload functionality. The templates include predefined values that
    serve as examples for users.

    Args:
        ctx: Context dictionary containing column definitions with the structure:
            - columns[0]: Dictionary with question field definitions
            - columns[1]: Dictionary with option field definitions

    Returns:
        List of tuples where each tuple contains:
            - str: Template type ("questions" or "options")
            - list[str]: Column headers/keys
            - list[list[str]]: Sample data rows
    """
    exports = []

    # Define sample data for questions template
    defs = {
        "name": "Question Name",
        "typ": "multi-choice",
        "description": "Question Description",
        "status": "optional",
        "applicable": "character",
        "visibility": "public",
        "max_length": "1",
    }

    # Extract available question fields from context
    keys = list(ctx["columns"][0].keys())
    vals = []

    # Build values list matching available fields
    for field, value in defs.items():
        if field not in keys:
            continue
        vals.append(value)

    # Add questions template to exports
    exports.append(("questions", keys, [vals]))

    # Define sample data for options template
    defs = {
        "question": "Question Name",
        "name": "Option Name",
        "description": "Option description",
        "max_available": "2",
        "price": "10",
    }

    # Extract available option fields from context
    keys = list(ctx["columns"][1].keys())
    vals = []

    # Build values list matching available fields
    for field, value in defs.items():
        if field not in keys:
            continue
        vals.append(value)

    # Add options template to exports
    exports.append(("options", keys, [vals]))

    return exports


def _reg_template(ctx: dict, typ: str, value_mapping: dict) -> list[tuple[str, list[str], list[list[str]]]]:
    """Generate registration template data for export.

    Args:
        ctx: Context dictionary containing columns and fields data
        typ: Template type identifier string
        value_mapping: Mapping of field types to default values

    Returns:
        List of tuples containing template name, column headers, and sample data rows
    """
    # Extract available column keys from context
    keys = list(ctx["columns"][0].keys())
    vals = []

    # Define default values for standard registration fields
    defs = {"email": "user@test.it", "ticket": "Standard", "characters": "Test Character", "donation": "5"}

    # Add default values for existing standard fields
    for field, value in defs.items():
        if field not in keys:
            continue
        vals.append(value)

    # Extend headers with custom field names
    keys.extend(ctx["fields"])

    # Add mapped values for each custom field type
    for _field, field_typ in ctx["fields"].items():
        vals.append(value_mapping[field_typ])

    # Return formatted export data structure
    exports = [(f"{typ} - template", keys, [vals])]
    return exports


def _writing_template(ctx: dict, typ: str, value_mapping: dict) -> list[tuple[str, list[str], list[list[str]]]]:
    """Generate template data for writing export with field mappings.

    Creates export templates for different writing types including base templates
    and conditional templates for relationships and roles based on features.

    Args:
        ctx: Context dictionary containing:
            - fields: Dict mapping field names to field types
            - writing_typ: QuestionApplicable enum value for writing type
            - features: Set of enabled feature names
            - columns: Dict containing column definitions (when applicable)
        typ: Type string used as prefix for the template name
        value_mapping: Dictionary mapping field types to their example values

    Returns:
        List of tuples containing template data where each tuple is:
        (template_name, column_keys, row_values_list)
    """
    # Extract non-skipped fields and their corresponding example values
    keys = [k for k, v in ctx["fields"].items() if v != "skip"]
    vals = [value_mapping[field_typ] for _field, field_typ in ctx["fields"].items() if field_typ != "skip"]

    # Add type-specific prefix fields based on writing type
    if ctx["writing_typ"] == QuestionApplicable.QUEST:
        keys.insert(0, "typ")
        vals.insert(0, "name of quest type")
    elif ctx["writing_typ"] == QuestionApplicable.TRAIT:
        keys.insert(0, "quest")
        vals.insert(0, "name of quest")

    # Create base template export
    exports = [(f"{typ} - template", keys, [vals])]

    # Add relationships template for character writing when feature is enabled
    if ctx["writing_typ"] == QuestionApplicable.CHARACTER and "relationships" in ctx["features"]:
        exports.append(
            (
                "relationships - template",
                list(ctx["columns"][1].keys()),
                [["Test Character", "Another Character", "Super pals"]],
            )
        )

    # Add roles template for plot writing
    if ctx["writing_typ"] == QuestionApplicable.PLOT:
        exports.append(
            (
                "roles - template",
                list(ctx["columns"][1].keys()),
                [["Test Plot", "Test Character", "Gonna be a super star"]],
            )
        )
    return exports<|MERGE_RESOLUTION|>--- conflicted
+++ resolved
@@ -22,11 +22,7 @@
 
 from django.contrib import messages
 from django.contrib.auth.decorators import login_required
-<<<<<<< HEAD
-from django.db.models import F, Prefetch, QuerySet
-=======
 from django.db.models import F, Prefetch
->>>>>>> 7ec28e8e
 from django.http import Http404, HttpRequest, HttpResponse, HttpResponseRedirect
 from django.shortcuts import redirect, render
 from django.urls import reverse
@@ -80,14 +76,9 @@
 def full_event_edit(ctx: dict, request: HttpRequest, event: Event, run: Run, exe: bool = False) -> HttpResponse:
     """Comprehensive event editing with validation.
 
-<<<<<<< HEAD
-    Handles both GET and POST requests for editing event and run data.
-    Validates both forms and saves changes on successful submission.
-=======
     Handles both GET requests for displaying edit forms and POST requests for
     processing form submissions. Validates and saves both event and run forms
     when submitted.
->>>>>>> 7ec28e8e
 
     Args:
         ctx: Context dictionary for template rendering
@@ -97,18 +88,6 @@
         exe: Whether this is an executive-level edit, defaults to False
 
     Returns:
-<<<<<<< HEAD
-        HttpResponse: Edit form template or redirect after successful save
-
-    Raises:
-        ValidationError: If form validation fails
-    """
-    # Disable automatic numbering in template
-    ctx["nonum"] = 1
-
-    if request.method == "POST":
-        # Create forms with POST data and file uploads
-=======
         HttpResponse: Either the edit form template for GET requests or a
         redirect response after successful form submission
     """
@@ -117,36 +96,23 @@
 
     if request.method == "POST":
         # Create form instances with POST data and file uploads
->>>>>>> 7ec28e8e
         form_event = OrgaEventForm(request.POST, request.FILES, instance=event, ctx=ctx, prefix="form1")
         form_run = OrgaRunForm(request.POST, request.FILES, instance=run, ctx=ctx, prefix="form2")
 
         # Validate both forms before saving
         if form_event.is_valid() and form_run.is_valid():
-<<<<<<< HEAD
-            # Save both forms atomically
-            form_event.save()
-            form_run.save()
-
-            # Show success message and redirect based on user level
-=======
             # Save both forms to database
             form_event.save()
             form_run.save()
 
             # Show success message and redirect based on access level
->>>>>>> 7ec28e8e
             messages.success(request, _("Operation completed") + "!")
             if exe:
                 return redirect("manage")
             else:
                 return redirect("manage", s=run.get_slug())
     else:
-<<<<<<< HEAD
-        # Create forms with existing instance data for GET requests
-=======
         # Create empty forms for GET requests
->>>>>>> 7ec28e8e
         form_event = OrgaEventForm(instance=event, ctx=ctx, prefix="form1")
         form_run = OrgaRunForm(instance=run, ctx=ctx, prefix="form2")
 
@@ -156,7 +122,6 @@
     ctx["num"] = event.id
     ctx["type"] = "event"
 
-    # Render the multi-form edit template
     return render(request, "larpmanager/orga/edit_multi.html", ctx)
 
 
@@ -172,54 +137,31 @@
     return render(request, "larpmanager/orga/roles.html", ctx)
 
 
-def prepare_roles_list(ctx: dict, permission_typ: type, role_query: QuerySet, def_callback: callable) -> None:
+def prepare_roles_list(ctx, permission_typ, role_query, def_callback):
     """Prepare role list with permissions organized by module for display.
 
     Builds a formatted list of roles with their members and grouped permissions,
     handling special formatting for administrator roles and module organization.
-
-    Args:
-        ctx: Context dictionary to store the prepared role list
-        permission_typ: Permission model class for querying permissions
-        role_query: QuerySet of roles to process
-        def_callback: Callback function to generate default role when no roles exist
-
-    Returns:
-        None: Modifies ctx dictionary in-place by adding 'list' key
-    """
-    # Build optimized queryset for permissions with related data and proper ordering
+    """
     qs_perm = permission_typ.objects.select_related("feature", "feature__module").order_by(
         F("feature__module__order").asc(nulls_last=True),
         F("feature__order").asc(nulls_last=True),
         "feature__name",
         "name",
     )
-
-    # Fetch roles with prefetched permissions to avoid N+1 queries
     roles = role_query.order_by("number").prefetch_related(Prefetch("permissions", queryset=qs_perm))
-
-    # Initialize the context list
     ctx["list"] = []
-
-    # Handle case when no roles exist - use default callback
     if not roles:
         ctx["list"].append(def_callback(ctx))
-
-    # Process each role to format members and permissions
     for role in roles:
-        # Format members list as comma-separated string
         role.members_list = ", ".join([str(mb) for mb in role.members.all()])
-
-        # Special handling for administrator role (number "1")
         if role.number == "1":
             role.perms_list = "All"
         else:
-            # Group permissions by their feature module
             buckets = defaultdict(list)
             for p in role.permissions.all():
                 buckets[p.feature.module].append(p)
 
-            # Sort modules by order (nulls last) then by name
             modules = sorted(
                 buckets.keys(),
                 key=lambda m: (
@@ -228,20 +170,13 @@
                 ),
             )
 
-            # Build formatted permission list grouped by module
             aux = []
             for module in modules:
-                # Sort permissions within each module by number
                 perms_sorted = sorted(buckets[module], key=lambda p: p.number)
-                # Create comma-separated list of translated permission names
                 perms = ", ".join([str(_(ep.name)) for ep in perms_sorted])
-                # Format as "Module (perm1, perm2, ...)"
                 aux.append(f"<b>{module}</b> ({perms})")
-
-            # Join all module groups with commas
             role.perms_list = ", ".join(aux)
 
-        # Add processed role to the context list
         ctx["list"].append(role)
 
 
@@ -293,42 +228,24 @@
 
 
 @login_required
-def orga_features(request: HttpRequest, s: str) -> HttpResponse:
+def orga_features(request, s):
     """Manage event features activation and configuration.
 
-    This view handles the activation and configuration of event features. When features
-    are successfully activated, it may redirect to post-activation pages or show a
-    confirmation page for multiple features.
-
-    Args:
-        request: The HTTP request object containing user data and form submission
-        s: The event slug identifier used to locate the specific event
-
-    Returns:
-        HttpResponse: Either a rendered features form page, redirect to event management,
-                     or redirect to post-activation feature configuration pages
-
-    Raises:
-        PermissionDenied: If user lacks 'orga_features' permission for this event
-    """
-    # Check user permissions and initialize context
+    Args:
+        request: HTTP request object
+        s: Event slug
+
+    Returns:
+        HttpResponse: Rendered features form or redirect after activation
+    """
     ctx = check_event_permission(request, s, "orga_features")
     ctx["add_another"] = False
-
-    # Process form submission using backend edit helper
     if backend_edit(request, ctx, OrgaFeatureForm, None, afield=None, assoc=False):
-        # Get newly activated features that have post-activation links
         ctx["new_features"] = Feature.objects.filter(pk__in=ctx["form"].added_features, after_link__isnull=False)
-
-        # If no features need post-activation setup, redirect to event management
         if not ctx["new_features"]:
             return redirect("manage", s=ctx["run"].get_slug())
-
-        # Generate follow-up links for each activated feature
         for el in ctx["new_features"]:
             el.follow_link = _orga_feature_after_link(el, s)
-
-        # Handle single feature activation - show success message and redirect
         if len(ctx["new_features"]) == 1:
             feature = ctx["new_features"][0]
             msg = _("Feature %(name)s activated") % {"name": feature.name} + "! " + feature.after_text
@@ -336,44 +253,18 @@
             messages.success(request, msg)
             return redirect(feature.follow_link)
 
-        # Handle multiple features - show features page with options
         get_index_event_permissions(ctx, request, s)
         return render(request, "larpmanager/manage/features.html", ctx)
-
-    # Render initial form or form with validation errors
     return render(request, "larpmanager/orga/edit.html", ctx)
 
 
-def orga_features_go(request: HttpRequest, ctx: dict, slug: str, on: bool = True) -> object:
-    """Toggle a feature on/off for an event.
-
-    Args:
-        request: The HTTP request object
-        ctx: Context dictionary containing event and feature information
-        slug: The feature slug identifier
-        on: Whether to turn the feature on (True) or off (False)
-
-    Returns:
-        The feature object that was toggled
-
-    Raises:
-        Http404: If the feature is an overall feature (not event-specific)
-    """
-    # Get the feature from context using the slug
+def orga_features_go(request, ctx, slug, on=True):
     get_feature(ctx, slug)
-
-    # Raise 404 if this is an overall feature (not event-specific)
     if ctx["feature"].overall:
         raise Http404("overall feature!")
-
-    # Get list of current feature IDs for this event
     feat_id = list(ctx["event"].features.values_list("id", flat=True))
     f_id = ctx["feature"].id
-
-    # Clear cache and media for the current run
     clear_run_cache_and_media(ctx["run"])
-
-    # Handle feature activation/deactivation logic
     if on:
         if f_id not in feat_id:
             ctx["event"].features.add(f_id)
@@ -386,14 +277,11 @@
         ctx["event"].features.remove(f_id)
         msg = _("Feature %(name)s deactivated") + "!"
 
-    # Save the event to persist changes
     ctx["event"].save()
-
-    # Update cached event features for parent-child event relationships
+    # update cached event features, for itself, and the events for which they are parent
     for ev in Event.objects.filter(parent=ctx["event"]):
         ev.save()
 
-    # Format the success message with feature name and optional after_text
     msg = msg % {"name": _(ctx["feature"].name)}
     if ctx["feature"].after_text:
         msg += " " + ctx["feature"].after_text
@@ -453,25 +341,6 @@
     Prepare comprehensive event data backup by exporting various components.
 
     Creates a ZIP file containing exported event data including registrations,
-<<<<<<< HEAD
-    characters, factions, plots, and other feature-specific data based on
-    enabled features in the event context.
-
-    Args:
-        ctx: Context dictionary containing event information and enabled features.
-             Must include 'features' key with list of enabled feature names.
-
-    Returns:
-        HttpResponse containing a ZIP file with all exported event data.
-
-    Note:
-        The function conditionally exports data based on enabled features:
-        - character: Character data and forms
-        - faction: Faction data
-        - plot: Plot data
-        - px: Abilities data
-        - questbuilder: Quest types, quests, and traits
-=======
     characters, factions, plots, abilities, and quest builder components based
     on enabled features.
 
@@ -487,7 +356,6 @@
     Raises:
         KeyError: If required context keys are missing
         Exception: If export or ZIP creation fails
->>>>>>> 7ec28e8e
     """
     exports = []
 
@@ -512,19 +380,11 @@
     if "plot" in ctx["features"]:
         exports.extend(export_data(ctx, Plot))
 
-<<<<<<< HEAD
-    # Export abilities data if px feature is enabled
-    if "px" in ctx["features"]:
-        exports.extend(export_abilities(ctx))
-
-    # Export quest-related data if questbuilder feature is enabled
-=======
     # Export experience/abilities data if feature is enabled
     if "px" in ctx["features"]:
         exports.extend(export_abilities(ctx))
 
     # Export quest builder data if feature is enabled
->>>>>>> 7ec28e8e
     if "questbuilder" in ctx["features"]:
         exports.extend(export_data(ctx, QuestType))
         exports.extend(export_data(ctx, Quest))
@@ -539,20 +399,12 @@
     """
     Handle file uploads for organizers with element processing.
 
-<<<<<<< HEAD
-    This function manages the upload workflow for various element types in LARP events,
-    including form validation, file processing, and user feedback.
-
-    Args:
-        request: HTTP request object containing file data and form information
-=======
     This function manages the upload process for various types of elements
     (characters, items, etc.) in LARP events. It validates permissions,
     processes uploaded files, and returns appropriate responses.
 
     Args:
         request: Django HTTP request object containing file data and POST parameters
->>>>>>> 7ec28e8e
         s: Event slug identifier for the specific event
         typ: Type of elements to upload (e.g., 'characters', 'items')
 
@@ -562,11 +414,7 @@
     Raises:
         Exception: Any error during file processing is caught and displayed to user
     """
-<<<<<<< HEAD
-    # Check user permissions and initialize context for the event
-=======
     # Check user permissions and get event context
->>>>>>> 7ec28e8e
     ctx = check_event_permission(request, s, f"orga_{typ}")
     ctx["typ"] = typ.rstrip("s")
     ctx["name"] = ctx["typ"]
@@ -581,17 +429,9 @@
         # Prepare redirect URL for after processing
         redr = reverse(f"orga_{typ}", args=[ctx["run"].get_slug()])
 
-<<<<<<< HEAD
-        # Validate form and process upload
-        if form.is_valid():
-            try:
-                # Process the uploaded file and generate logs
-                # print(request.FILES)
-=======
         if form.is_valid():
             try:
                 # Process the uploaded file and get processing logs
->>>>>>> 7ec28e8e
                 ctx["logs"] = go_upload(request, ctx, form)
                 ctx["redr"] = redr
 
@@ -600,16 +440,6 @@
                 return render(request, "larpmanager/orga/uploads.html", ctx)
 
             except Exception as exp:
-<<<<<<< HEAD
-                # Log error details and show user-friendly message
-                print(traceback.format_exc())
-                messages.error(request, _("Unknow error on upload") + f": {exp}")
-
-            # Redirect back to main page on error
-            return HttpResponseRedirect(redr)
-    else:
-        # Initialize empty form for GET request
-=======
                 # Log the full traceback and show error to user
                 print(traceback.format_exc())
                 messages.error(request, _("Unknow error on upload") + f": {exp}")
@@ -618,7 +448,6 @@
             return HttpResponseRedirect(redr)
     else:
         # Handle GET request (show upload form)
->>>>>>> 7ec28e8e
         form = UploadElementsForm()
 
     # Add form to context and render upload page
@@ -695,30 +524,16 @@
     return zip_exports(ctx, exports, "template")
 
 
-def _ability_template(ctx: dict) -> list[tuple[str, list[str], list[list[str]]]]:
+def _ability_template(ctx):
     """Generate template for ability uploads with example data.
 
-    Creates a template structure for ability data import containing predefined
-    example values that demonstrate the expected format for each field.
-
-    Args:
-        ctx: Context dictionary containing column definitions with structure:
-            - columns: List of dictionaries with ability field names as keys
-
-    Returns:
-        List containing a single tuple with format:
-            - ("abilities", field_names, [example_values])
-        Where field_names are the column headers and example_values are
-        sample data for each corresponding field.
-
-    Example:
-        >>> ctx = {"columns": [{"name": "", "cost": "", "typ": ""}]}
-        >>> result = _ability_template(ctx)
-        >>> result[0][0]  # Returns "abilities"
+    Args:
+        ctx: Context dictionary containing column definitions
+
+    Returns:
+        list: Export data containing ability template with example values
     """
     exports = []
-
-    # Define example values for each ability field
     defs = {
         "name": "Ability name",
         "cost": "Ability cost",
@@ -727,18 +542,12 @@
         "prerequisites": "Ability prerequisite, comma-separated",
         "requirements": "Character options, comma-separated",
     }
-
-    # Extract column keys from context
     keys = list(ctx["columns"][0].keys())
     vals = []
-
-    # Build example values list matching available columns
     for field, value in defs.items():
         if field not in keys:
             continue
         vals.append(value)
-
-    # Create export structure with template data
     exports.append(("abilities", keys, [vals]))
     return exports
 
@@ -812,38 +621,17 @@
     return exports
 
 
-def _reg_template(ctx: dict, typ: str, value_mapping: dict) -> list[tuple[str, list[str], list[list[str]]]]:
-    """Generate registration template data for export.
-
-    Args:
-        ctx: Context dictionary containing columns and fields data
-        typ: Template type identifier string
-        value_mapping: Mapping of field types to default values
-
-    Returns:
-        List of tuples containing template name, column headers, and sample data rows
-    """
-    # Extract available column keys from context
+def _reg_template(ctx, typ, value_mapping):
     keys = list(ctx["columns"][0].keys())
     vals = []
-
-    # Define default values for standard registration fields
     defs = {"email": "user@test.it", "ticket": "Standard", "characters": "Test Character", "donation": "5"}
-
-    # Add default values for existing standard fields
     for field, value in defs.items():
         if field not in keys:
             continue
         vals.append(value)
-
-    # Extend headers with custom field names
     keys.extend(ctx["fields"])
-
-    # Add mapped values for each custom field type
     for _field, field_typ in ctx["fields"].items():
         vals.append(value_mapping[field_typ])
-
-    # Return formatted export data structure
     exports = [(f"{typ} - template", keys, [vals])]
     return exports
 
