# LarpManager - https://larpmanager.com
# Copyright (C) 2025 Scanagatta Mauro
#
# This file is part of LarpManager and is dual-licensed:
#
# 1. Under the terms of the GNU Affero General Public License (AGPL) version 3,
#    as published by the Free Software Foundation. You may use, modify, and
#    distribute this file under those terms.
#
# 2. Under a commercial license, allowing use in closed-source or proprietary
#    environments without the obligations of the AGPL.
#
# If you have obtained this file under the AGPL, and you make it available over
# a network, you must also make the complete source code available under the same license.
#
# For more information or to purchase a commercial license, contact:
# commercial@larpmanager.com
#
# SPDX-License-Identifier: AGPL-3.0-or-later OR Proprietary
import traceback
from collections import defaultdict

from django.contrib import messages
from django.contrib.auth.decorators import login_required
from django.db.models import F, Prefetch
from django.http import Http404, HttpResponseRedirect
from django.shortcuts import redirect, render
from django.urls import reverse
from django.utils.translation import gettext_lazy as _

from larpmanager.cache.character import reset_run
from larpmanager.cache.run import get_cache_run
from larpmanager.forms.event import (
    OrgaAppearanceForm,
    OrgaConfigForm,
    OrgaEventButtonForm,
    OrgaEventForm,
    OrgaEventRoleForm,
    OrgaEventTextForm,
    OrgaFeatureForm,
    OrgaPreferencesForm,
    OrgaQuickSetupForm,
    OrgaRunForm,
)
from larpmanager.forms.writing import UploadElementsForm
from larpmanager.models.access import EventPermission, EventRole
from larpmanager.models.base import Feature
from larpmanager.models.casting import Quest, QuestType, Trait
from larpmanager.models.event import Event, EventButton, EventText
from larpmanager.models.form import BaseQuestionType, QuestionApplicable, RegistrationQuestionType, WritingQuestionType
from larpmanager.models.registration import Registration
from larpmanager.models.writing import Character, Faction, Plot
from larpmanager.utils.common import clear_messages, get_feature
from larpmanager.utils.deadlines import check_run_deadlines
from larpmanager.utils.download import (
    _get_column_names,
    export_abilities,
    export_character_form,
    export_data,
    export_event,
    export_registration_form,
    export_tickets,
    zip_exports,
)
from larpmanager.utils.edit import backend_edit, orga_edit
from larpmanager.utils.event import check_event_permission, get_index_event_permissions
from larpmanager.utils.upload import go_upload


@login_required
def orga_event(request, s):
    ctx = check_event_permission(request, s, "orga_event")
    return full_event_edit(ctx, request, ctx["event"], ctx["run"], exe=False)


def full_event_edit(ctx, request, event, run, exe=False):
    """Comprehensive event editing with validation.

    Args:
        ctx: Context dictionary for template rendering
        request: HTTP request object
        event: Event instance to edit
        run: Run instance associated with the event
        exe: Whether this is an executive-level edit

    Returns:
        HttpResponse: Edit form template or redirect after successful save
    """
    ctx["nonum"] = 1
    if request.method == "POST":
        form_event = OrgaEventForm(request.POST, request.FILES, instance=event, ctx=ctx, prefix="form1")
        form_run = OrgaRunForm(request.POST, request.FILES, instance=run, ctx=ctx, prefix="form2")
        if form_event.is_valid() and form_run.is_valid():
            form_event.save()
            form_run.save()
            messages.success(request, _("Operation completed") + "!")
            if exe:
                return redirect("manage")
            else:
                return redirect("manage", s=run.get_slug())
    else:
        form_event = OrgaEventForm(instance=event, ctx=ctx, prefix="form1")
        form_run = OrgaRunForm(instance=run, ctx=ctx, prefix="form2")

    ctx["form1"] = form_event
    ctx["form2"] = form_run
    ctx["num"] = event.id
    ctx["type"] = "event"

    return render(request, "larpmanager/orga/edit_multi.html", ctx)


@login_required
def orga_roles(request, s):
    ctx = check_event_permission(request, s, "orga_roles")

    def def_callback(ctx):
        return EventRole.objects.create(event=ctx["event"], number=1, name="Organizer")

    prepare_roles_list(ctx, EventPermission, EventRole.objects.filter(event=ctx["event"]), def_callback)

    return render(request, "larpmanager/orga/roles.html", ctx)


def prepare_roles_list(ctx, permission_typ, role_query, def_callback):
    """Prepare role list with permissions organized by module for display.

    Builds a formatted list of roles with their members and grouped permissions,
    handling special formatting for administrator roles and module organization.
    """
    qs_perm = permission_typ.objects.select_related("feature", "feature__module").order_by(
        F("feature__module__order").asc(nulls_last=True),
        F("feature__order").asc(nulls_last=True),
        "feature__name",
        "name",
    )
    roles = role_query.order_by("number").prefetch_related(Prefetch("permissions", queryset=qs_perm))
    ctx["list"] = []
    if not roles:
        ctx["list"].append(def_callback(ctx))
    for role in roles:
        role.members_list = ", ".join([str(mb) for mb in role.members.all()])
        if role.number == "1":
            role.perms_list = "All"
        else:
            buckets = defaultdict(list)
            for p in role.permissions.all():
                buckets[p.feature.module].append(p)

            modules = sorted(
                buckets.keys(),
                key=lambda m: (
                    float("inf") if m is None else (m.order if m.order is not None else float("inf")),
                    "" if m is None else m.name,
                ),
            )

            aux = []
            for module in modules:
                perms_sorted = sorted(buckets[module], key=lambda p: p.number)
                perms = ", ".join([str(_(ep.name)) for ep in perms_sorted])
                aux.append(f"<b>{module}</b> ({perms})")
            role.perms_list = ", ".join(aux)

        ctx["list"].append(role)


@login_required
def orga_roles_edit(request, s, num):
    return orga_edit(request, s, "orga_roles", OrgaEventRoleForm, num)


@login_required
def orga_appearance(request, s):
    return orga_edit(request, s, "orga_appearance", OrgaAppearanceForm, None, "manage", add_ctx={"add_another": False})


@login_required
def orga_run(request, s):
    run = get_cache_run(request.assoc["id"], s)
    return orga_edit(request, s, "orga_event", OrgaRunForm, run, "manage", add_ctx={"add_another": False})


@login_required
def orga_texts(request, s):
    ctx = check_event_permission(request, s, "orga_texts")
    ctx["list"] = EventText.objects.filter(event_id=ctx["event"].id).order_by("typ", "default", "language")
    return render(request, "larpmanager/orga/texts.html", ctx)


@login_required
def orga_texts_edit(request, s, num):
    return orga_edit(request, s, "orga_texts", OrgaEventTextForm, num)


@login_required
def orga_buttons(request, s):
    ctx = check_event_permission(request, s, "orga_buttons")
    ctx["list"] = EventButton.objects.filter(event_id=ctx["event"].id).order_by("number")
    return render(request, "larpmanager/orga/buttons.html", ctx)


@login_required
def orga_buttons_edit(request, s, num):
    return orga_edit(request, s, "orga_buttons", OrgaEventButtonForm, num)


@login_required
def orga_config(request, s, section=None):
    add_ctx = {"jump_section": section} if section else {}
    add_ctx["add_another"] = False
    return orga_edit(request, s, "orga_config", OrgaConfigForm, None, "manage", add_ctx=add_ctx)


@login_required
def orga_features(request, s):
    ctx = check_event_permission(request, s, "orga_features")
    ctx["add_another"] = False
    if backend_edit(request, ctx, OrgaFeatureForm, None, afield=None, assoc=False):
        ctx["new_features"] = Feature.objects.filter(pk__in=ctx["form"].added_features, after_link__isnull=False)
        if not ctx["new_features"]:
            return redirect("manage", s=ctx["run"].get_slug())
        for el in ctx["new_features"]:
            el.follow_link = _orga_feature_after_link(el, s)
        if len(ctx["new_features"]) == 1:
            feature = ctx["new_features"][0]
            msg = _("Feature %(name)s activated") % {"name": feature.name} + "! " + feature.after_text
            clear_messages(request)
            messages.success(request, msg)
            return redirect(feature.follow_link)

        get_index_event_permissions(ctx, request, s)
        return render(request, "larpmanager/manage/features.html", ctx)
    return render(request, "larpmanager/orga/edit.html", ctx)


<<<<<<< HEAD
def orga_features_go(request, ctx, slug, on=True):
    get_feature(ctx, slug)
=======
def orga_features_go(request, ctx, num, on=True):
    """Activate or deactivate a feature for an event.

    Args:
        request: HTTP request object
        ctx: Context dictionary containing event and run data
        num: Feature number/ID to toggle
        on: Boolean indicating whether to activate (True) or deactivate (False) the feature

    Returns:
        The feature object that was toggled
    """
    get_feature(ctx, num)
    if ctx["feature"].overall:
        raise Http404("overall feature!")
>>>>>>> cf32a6b9
    feat_id = list(ctx["event"].features.values_list("id", flat=True))
    f_id = ctx["feature"].id
    reset_run(ctx["run"])
    if on:
        if f_id not in feat_id:
            ctx["event"].features.add(f_id)
            msg = _("Feature %(name)s activated") + "!"
        else:
            msg = _("Feature %(name)s already activated") + "!"
    elif f_id not in feat_id:
        msg = _("Feature %(name)s already deactivated") + "!"
    else:
        ctx["event"].features.remove(f_id)
        msg = _("Feature %(name)s deactivated") + "!"

    ctx["event"].save()
    # update cached event features, for itself, and the events for which they are parent
    for ev in Event.objects.filter(parent=ctx["event"]):
        ev.save()

    msg = msg % {"name": _(ctx["feature"].name)}
    if ctx["feature"].after_text:
        msg += " " + ctx["feature"].after_text
    messages.success(request, msg)

    return ctx["feature"]


def _orga_feature_after_link(feature, s):
    after_link = feature.after_link
    if after_link and after_link.startswith("orga"):
        return reverse(after_link, kwargs={"s": s})
    return reverse("manage", kwargs={"s": s}) + (after_link or "")


@login_required
def orga_features_on(request, s, slug):
    ctx = check_event_permission(request, s, "orga_features")
    feature = orga_features_go(request, ctx, slug, on=True)
    return redirect(_orga_feature_after_link(feature, s))


@login_required
def orga_features_off(request, s, slug):
    ctx = check_event_permission(request, s, "orga_features")
    orga_features_go(request, ctx, slug, on=False)
    return redirect("manage", s=s)


@login_required
def orga_deadlines(request, s):
    ctx = check_event_permission(request, s, "orga_deadlines")
    ctx["res"] = check_run_deadlines([ctx["run"]])[0]
    return render(request, "larpmanager/orga/deadlines.html", ctx)


@login_required
def orga_quick(request, s):
    return orga_edit(request, s, "orga_quick", OrgaQuickSetupForm, None, "manage", add_ctx={"add_another": False})


@login_required
def orga_preferences(request, s):
    m_id = request.user.member.id
    return orga_edit(request, s, None, OrgaPreferencesForm, m_id, "manage", add_ctx={"add_another": False})


@login_required
def orga_backup(request, s):
    ctx = check_event_permission(request, s, "orga_event")

    return _prepare_backup(ctx)


def _prepare_backup(ctx):
    """
    Prepare comprehensive event data backup by exporting various components.

    Args:
        ctx: Context dictionary with event and feature information

    Returns:
        HttpResponse: ZIP file containing exported event data
    """
    exports = []

    exports.extend(export_event(ctx))

    exports.extend(export_data(ctx, Registration))
    exports.extend(export_registration_form(ctx))
    exports.extend(export_tickets(ctx))

    if "character" in ctx["features"]:
        exports.extend(export_data(ctx, Character))
        exports.extend(export_character_form(ctx))

    if "faction" in ctx["features"]:
        exports.extend(export_data(ctx, Faction))

    if "plot" in ctx["features"]:
        exports.extend(export_data(ctx, Plot))

    if "px" in ctx["features"]:
        exports.extend(export_abilities(ctx))

    if "questbuilder" in ctx["features"]:
        exports.extend(export_data(ctx, QuestType))
        exports.extend(export_data(ctx, Quest))
        exports.extend(export_data(ctx, Trait))

    return zip_exports(ctx, exports, "backup")


@login_required
def orga_upload(request, s, typ):
    """
    Handle file uploads for organizers with element processing.

    Args:
        request: HTTP request object with file data
        s: Event slug
        typ: Type of elements to upload

    Returns:
        HttpResponse: Upload form or processing results page
    """
    ctx = check_event_permission(request, s, f"orga_{typ}")
    ctx["typ"] = typ.rstrip("s")
    ctx["name"] = ctx["typ"]
    _get_column_names(ctx)

    if request.POST:
        form = UploadElementsForm(request.POST, request.FILES)
        redr = reverse(f"orga_{typ}", args=[ctx["run"].get_slug()])
        if form.is_valid():
            try:
                # print(request.FILES)
                ctx["logs"] = go_upload(request, ctx, form)
                ctx["redr"] = redr
                messages.success(request, _("Elements uploaded") + "!")
                return render(request, "larpmanager/orga/uploads.html", ctx)

            except Exception as exp:
                print(traceback.format_exc())
                messages.error(request, _("Unknow error on upload") + f": {exp}")
            return HttpResponseRedirect(redr)
    else:
        form = UploadElementsForm()

    ctx["form"] = form

    return render(request, "larpmanager/orga/upload.html", ctx)


@login_required
def orga_upload_template(request, s, typ):
    """Generate and download template files for data upload.

    Args:
        request: HTTP request object
        s: Event/run identifier
        typ: Template type (writing, registration, px_abilitie, form)

    Returns:
        ZIP file response containing template files
    """
    ctx = check_event_permission(request, s)
    ctx["typ"] = typ
    _get_column_names(ctx)
    value_mapping = {
        BaseQuestionType.SINGLE: "option name",
        BaseQuestionType.MULTIPLE: "option names (comma separated)",
        BaseQuestionType.TEXT: "field text",
        BaseQuestionType.PARAGRAPH: "field long text",
        BaseQuestionType.EDITOR: "field html text",
        WritingQuestionType.NAME: "element name",
        WritingQuestionType.TEASER: "element presentation",
        WritingQuestionType.SHEET: "element text",
        WritingQuestionType.COVER: "element cover (utils path)",
        WritingQuestionType.FACTIONS: "faction names (comma separated)",
        WritingQuestionType.TITLE: "title short text",
        WritingQuestionType.MIRROR: "name of mirror character",
        WritingQuestionType.HIDE: "hide (true or false)",
        WritingQuestionType.PROGRESS: "name of progress step",
        WritingQuestionType.ASSIGNED: "name of assigned staff",
        RegistrationQuestionType.TICKET: "name of the ticket",
        RegistrationQuestionType.ADDITIONAL: "number of additional tickets",
        RegistrationQuestionType.PWYW: "amount of free donation",
        RegistrationQuestionType.QUOTA: "number of quotas to split the fee",
        RegistrationQuestionType.SURCHARGE: "surcharge applied",
    }
    if ctx.get("writing_typ"):
        exports = _writing_template(ctx, typ, value_mapping)
    elif typ == "registration":
        exports = _reg_template(ctx, typ, value_mapping)
    elif typ == "px_abilitie":
        exports = _ability_template(ctx)
    else:
        exports = _form_template(ctx)

    return zip_exports(ctx, exports, "template")


def _ability_template(ctx):
    exports = []
    defs = {
        "name": "Ability name",
        "cost": "Ability cost",
        "typ": "Ability type",
        "descr": "Ability description",
        "prerequisites": "Ability prerequisite, comma-separated",
        "requirements": "Character options, comma-separated",
    }
    keys = list(ctx["columns"][0].keys())
    vals = []
    for field, value in defs.items():
        if field not in keys:
            continue
        vals.append(value)
    exports.append(("abilities", keys, [vals]))
    return exports


def _form_template(ctx):
    """Generate template files for form questions and options upload.

    Args:
        ctx: Context dictionary with column definitions

    Returns:
        List of tuples containing template data for questions and options
    """
    exports = []
    defs = {
        "name": "Question Name",
        "typ": "multi-choice",
        "description": "Question Description",
        "status": "optional",
        "applicable": "character",
        "visibility": "public",
        "max_length": "1",
    }
    keys = list(ctx["columns"][0].keys())
    vals = []
    for field, value in defs.items():
        if field not in keys:
            continue
        vals.append(value)
    exports.append(("questions", keys, [vals]))
    defs = {
        "question": "Question Name",
        "name": "Option Name",
        "description": "Option description",
        "max_available": "2",
        "price": "10",
    }
    keys = list(ctx["columns"][1].keys())
    vals = []
    for field, value in defs.items():
        if field not in keys:
            continue
        vals.append(value)
    exports.append(("options", keys, [vals]))
    return exports


def _reg_template(ctx, typ, value_mapping):
    keys = list(ctx["columns"][0].keys())
    vals = []
    defs = {"email": "user@test.it", "ticket": "Standard", "characters": "Test Character", "donation": "5"}
    for field, value in defs.items():
        if field not in keys:
            continue
        vals.append(value)
    keys.extend(ctx["fields"])
    for _field, field_typ in ctx["fields"].items():
        vals.append(value_mapping[field_typ])
    exports = [(f"{typ} - template", keys, [vals])]
    return exports


def _writing_template(ctx, typ, value_mapping):
    """Generate template data for writing export with field mappings.

    Args:
        ctx: Context dictionary containing fields, writing type, and features
        typ: Type string for the template name
        value_mapping: Dictionary mapping field types to example values

    Returns:
        List of tuples containing template data (name, keys, values)
    """
    keys = [k for k, v in ctx["fields"].items() if v != "skip"]
    vals = [value_mapping[field_typ] for _field, field_typ in ctx["fields"].items() if field_typ != "skip"]

    if ctx["writing_typ"] == QuestionApplicable.QUEST:
        keys.insert(0, "typ")
        vals.insert(0, "name of quest type")
    elif ctx["writing_typ"] == QuestionApplicable.TRAIT:
        keys.insert(0, "quest")
        vals.insert(0, "name of quest")

    exports = [(f"{typ} - template", keys, [vals])]

    if ctx["writing_typ"] == QuestionApplicable.CHARACTER and "relationships" in ctx["features"]:
        exports.append(
            (
                "relationships - template",
                list(ctx["columns"][1].keys()),
                [["Test Character", "Another Character", "Super pals"]],
            )
        )
    if ctx["writing_typ"] == QuestionApplicable.PLOT:
        exports.append(
            (
                "roles - template",
                list(ctx["columns"][1].keys()),
                [["Test Plot", "Test Character", "Gonna be a super star"]],
            )
        )
    return exports<|MERGE_RESOLUTION|>--- conflicted
+++ resolved
@@ -234,26 +234,10 @@
     return render(request, "larpmanager/orga/edit.html", ctx)
 
 
-<<<<<<< HEAD
 def orga_features_go(request, ctx, slug, on=True):
     get_feature(ctx, slug)
-=======
-def orga_features_go(request, ctx, num, on=True):
-    """Activate or deactivate a feature for an event.
-
-    Args:
-        request: HTTP request object
-        ctx: Context dictionary containing event and run data
-        num: Feature number/ID to toggle
-        on: Boolean indicating whether to activate (True) or deactivate (False) the feature
-
-    Returns:
-        The feature object that was toggled
-    """
-    get_feature(ctx, num)
     if ctx["feature"].overall:
         raise Http404("overall feature!")
->>>>>>> cf32a6b9
     feat_id = list(ctx["event"].features.values_list("id", flat=True))
     f_id = ctx["feature"].id
     reset_run(ctx["run"])
