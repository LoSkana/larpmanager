--- conflicted
+++ resolved
@@ -47,7 +47,7 @@
 from larpmanager.models.base import Feature
 from larpmanager.models.casting import Quest, QuestType, Trait
 from larpmanager.models.event import Event, EventButton, EventText
-from larpmanager.models.form import QuestionApplicable, WritingQuestionType, BaseQuestionType, RegistrationQuestionType
+from larpmanager.models.form import BaseQuestionType, QuestionApplicable, RegistrationQuestionType, WritingQuestionType
 from larpmanager.models.registration import Registration
 from larpmanager.models.writing import Character, Faction, Plot
 from larpmanager.utils.common import clear_messages, get_feature
@@ -153,9 +153,7 @@
 
 @login_required
 def orga_appearance(request, s):
-    return orga_edit(
-        request, s, "orga_appearance", OrgaAppearanceForm, None, "manage", add_ctx={"add_another": False}
-    )
+    return orga_edit(request, s, "orga_appearance", OrgaAppearanceForm, None, "manage", add_ctx={"add_another": False})
 
 
 @login_required
@@ -255,31 +253,17 @@
 
 
 @login_required
-<<<<<<< HEAD
-def orga_features_on(request, s, n, slug):
-    ctx = check_event_permission(request, s, n, "orga_features")
+def orga_features_on(request, s, slug):
+    ctx = check_event_permission(request, s, "orga_features")
     feature = orga_features_go(request, ctx, slug, on=True)
-    return redirect(_orga_feature_after_link(feature, s, n))
-
-
-@login_required
-def orga_features_off(request, s, n, slug):
-    ctx = check_event_permission(request, s, n, "orga_features")
+    return redirect(_orga_feature_after_link(feature, s))
+
+
+@login_required
+def orga_features_off(request, s, slug):
+    ctx = check_event_permission(request, s, "orga_features")
     orga_features_go(request, ctx, slug, on=False)
-    return redirect("manage", s=s, n=n)
-=======
-def orga_features_on(request, s, num):
-    ctx = check_event_permission(request, s, "orga_features")
-    feature = orga_features_go(request, ctx, num, on=True)
-    return redirect(_orga_feature_after_link(feature, s))
-
-
-@login_required
-def orga_features_off(request, s, num):
-    ctx = check_event_permission(request, s, "orga_features")
-    orga_features_go(request, ctx, num, on=False)
     return redirect("manage", s=s)
->>>>>>> baaea63d
 
 
 @login_required
@@ -386,7 +370,7 @@
         RegistrationQuestionType.ADDITIONAL: "number of additional tickets",
         RegistrationQuestionType.PWYW: "amount of free donation",
         RegistrationQuestionType.QUOTA: "number of quotas to split the fee",
-        RegistrationQuestionType.SURCHARGE: "surcharge applied"
+        RegistrationQuestionType.SURCHARGE: "surcharge applied",
     }
     if ctx.get("writing_typ"):
         exports = _writing_template(ctx, typ, value_mapping)
