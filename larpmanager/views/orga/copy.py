--- conflicted
+++ resolved
@@ -276,23 +276,7 @@
                     raise
 
 
-<<<<<<< HEAD
-def copy(request, ctx, parent, event, element):
-    """Copy specified elements from a parent event to a target event.
-
-    Args:
-        request: Django HTTP request object
-        ctx: Context dictionary with event data
-        parent: Source event to copy from
-        event: Target event to copy to
-        element: Element type to copy ('all' or specific type)
-
-    Returns:
-        None or error message if parent is empty or events are the same
-    """
-=======
 def copy(request, ctx, parent, event, targets):
->>>>>>> 4e6e0249
     if not parent:
         return messages.error(request, _("Parent empty"))
 
