# LarpManager - https://larpmanager.com
# Copyright (C) 2025 Scanagatta Mauro
#
# This file is part of LarpManager and is dual-licensed:
#
# 1. Under the terms of the GNU Affero General Public License (AGPL) version 3,
#    as published by the Free Software Foundation. You may use, modify, and
#    distribute this file under those terms.
#
# 2. Under a commercial license, allowing use in closed-source or proprietary
#    environments without the obligations of the AGPL.
#
# If you have obtained this file under the AGPL, and you make it available over
# a network, you must also make the complete source code available under the same license.
#
# For more information or to purchase a commercial license, contact:
# commercial@larpmanager.com
#
# SPDX-License-Identifier: AGPL-3.0-or-later OR Proprietary

import time
from random import shuffle

from django.contrib import messages
from django.contrib.auth.decorators import login_required
from django.contrib.postgres.aggregates import ArrayAgg
from django.core.exceptions import ObjectDoesNotExist
from django.db.models.functions import Substr
from django.http import Http404, HttpRequest, HttpResponse, JsonResponse
from django.shortcuts import get_object_or_404, redirect, render
from django.utils.translation import gettext_lazy as _
from django.views.decorators.http import require_POST
from slugify import slugify

from larpmanager.accounting.base import is_reg_provisional
from larpmanager.accounting.registration import (
    cancel_reg,
    check_reg_bkg,
    get_accounting_refund,
    get_reg_payments,
)
from larpmanager.cache.character import clear_run_cache_and_media, get_event_cache_all
from larpmanager.cache.config import get_assoc_config
from larpmanager.cache.feature import clear_event_features_cache
from larpmanager.cache.fields import clear_event_fields_cache
from larpmanager.cache.links import clear_run_event_links_cache
from larpmanager.cache.registration import clear_registration_counts_cache
from larpmanager.cache.rels import clear_event_relationships_cache
from larpmanager.cache.role import has_event_permission
from larpmanager.cache.run import reset_cache_run
from larpmanager.cache.text_fields import get_cache_reg_field
from larpmanager.forms.registration import (
    OrgaRegistrationForm,
    RegistrationCharacterRelForm,
)
from larpmanager.models.accounting import (
    AccountingItemDiscount,
    AccountingItemOther,
    AccountingItemPayment,
    OtherChoices,
)
from larpmanager.models.casting import AssignmentTrait, QuestType
from larpmanager.models.event import PreRegistration
from larpmanager.models.form import (
    BaseQuestionType,
    RegistrationAnswer,
    RegistrationChoice,
    RegistrationOption,
    RegistrationQuestion,
)
from larpmanager.models.member import Member, Membership, get_user_membership
from larpmanager.models.registration import (
    Registration,
    RegistrationCharacterRel,
    RegistrationTicket,
    TicketTier,
)
from larpmanager.utils.common import (
    get_char,
    get_discount,
    get_registration,
    get_time_diff,
)
from larpmanager.utils.download import _orga_registrations_acc, download
from larpmanager.utils.event import check_event_permission
from larpmanager.views.orga.member import member_field_correct


def check_time(times, step, start=None):
    """Record timing information for performance monitoring.

    Args:
        times: Dictionary to store timing data
        step: Current step name
        start: Start time reference

    Returns:
        float: Current time
    """
    if step not in times:
        times[step] = []
    now = time.time()
    times[step].append(now - start)
    return now


def _orga_registrations_traits(r, ctx):
    """Process and organize character traits for registration display.

    Args:
        r: Registration instance to process
        ctx: Context dictionary with traits and quest data
    """
    if "questbuilder" not in ctx["features"]:
        return

    r.traits = {}
    if not hasattr(r, "chars"):
        return
    for char in r.chars:
        if "traits" not in char:
            continue
        for tr_num in char["traits"]:
            trait = ctx["traits"][tr_num]
            quest = ctx["quests"][trait["quest"]]
            typ = ctx["quest_types"][quest["typ"]]
            typ_num = typ["number"]
            if typ_num not in r.traits:
                r.traits[typ_num] = []
            r.traits[typ_num].append(f"{quest['name']} - {trait['name']}")

    for typ in r.traits:
        r.traits[typ] = ",".join(r.traits[typ])


def _orga_registrations_tickets(reg, ctx):
    """Process registration ticket information and categorize by type.

    Args:
        reg: Registration instance to process
        ctx: Context dictionary containing ticket and feature data
    """
    default_typ = ("1", _("Participant"))

    ticket_types = {
        TicketTier.FILLER: ("2", _("Filler")),
        TicketTier.WAITING: ("3", _("Waiting")),
        TicketTier.LOTTERY: ("4", _("Lottery")),
        TicketTier.NPC: ("5", _("NPC")),
        TicketTier.COLLABORATOR: ("6", _("Collaborator")),
        TicketTier.STAFF: ("7", _("Staff")),
        TicketTier.SELLER: ("8", _("Seller")),
    }

    typ = default_typ

    if not reg.ticket_id or reg.ticket_id not in ctx["reg_tickets"]:
        regs_list_add(ctx, "list_tickets", "e", reg.member)
    else:
        ticket = ctx["reg_tickets"][reg.ticket_id]
        regs_list_add(ctx, "list_tickets", ticket.name, reg.member)
        reg.ticket_show = ticket.name

        if is_reg_provisional(reg, ctx["features"]):
            typ = ("0", _("Provisional"))
        elif ticket.tier in ticket_types:
            typ = ticket_types[ticket.tier]

    for key in [default_typ, typ]:
        if key[0] not in ctx["reg_all"]:
            ctx["reg_all"][key[0]] = {"count": 0, "type": key[1], "list": []}

    # update count
    ctx["reg_all"][typ[0]]["count"] += 1

    # if grouping has been disabled, simply add them to the default type
    if ctx["no_grouping"]:
        typ = default_typ

    ctx["reg_all"][typ[0]]["list"].append(reg)


def orga_registrations_membership(r, ctx):
    """Process membership status for registration display.

    Args:
        r: Registration instance
        ctx: Context dictionary with membership data
    """
    member = r.member
    if member.id in ctx["memberships"]:
        member.membership = ctx["memberships"][member.id]
    else:
        get_user_membership(member, ctx["a_id"])
    nm = member.membership.get_status_display()
    regs_list_add(ctx, "list_membership", nm, r.member)
    r.membership = member.membership.get_status_display


def regs_list_add(ctx, list, name, member):
    """Add member to categorized registration lists.

    Args:
        ctx: Context dictionary containing lists
        list: List key to add to
        name: Category name
        member: Member instance to add
    """
    key = slugify(name)
    if list not in ctx:
        ctx[list] = {}
    if key not in ctx[list]:
        ctx[list][key] = {"name": name, "emails": [], "players": []}
    if member.email not in ctx[list][key]["emails"]:
        ctx[list][key]["emails"].append(member.email)
        ctx[list][key]["players"].append(member.display_member())


def _orga_registrations_standard(reg, ctx):
    """Process standard registration data including characters and membership.

    Args:
        reg: Registration instance to process
        ctx: Context dictionary with event data
    """
    # skip if it is gift
    if reg.redeem_code:
        return

    regs_list_add(ctx, "list_all", "all", reg.member)

    _orga_registration_character(ctx, reg)

    # membership status
    if "membership" in ctx["features"]:
        orga_registrations_membership(reg, ctx)

    # age at run
    if ctx["registration_reg_que_age"]:
        if reg.member.birth_date and ctx["run"].start:
            reg.age = calculate_age(reg.member.birth_date, ctx["run"].start)


def _orga_registration_character(ctx, reg):
    """Process character data for registration including factions and customizations.

    Args:
        ctx: Context dictionary with character data
        reg: Registration instance to update
    """
    if reg.member_id not in ctx["reg_chars"]:
        return

    reg.factions = []
    reg.chars = ctx["reg_chars"][reg.member_id]
    for char in reg.chars:
        if "factions" in char:
            reg.factions.extend(char["factions"])
            for fnum in char["factions"]:
                if fnum in ctx["factions"]:
                    regs_list_add(ctx, "list_factions", ctx["factions"][fnum]["name"], reg.member)

        if "custom_character" in ctx["features"]:
            orga_registrations_custom(reg, ctx, char)

    if "custom_character" in ctx["features"] and reg.custom:
        for s in ctx["custom_info"]:
            if not reg.custom[s]:
                continue
            reg.custom[s] = ", ".join(reg.custom[s])


def orga_registrations_custom(r, ctx, char):
    """Process custom character information for registration.

    Args:
        r: Registration instance
        ctx: Context dictionary with custom field info
        char: Character data dictionary
    """
    if not hasattr(r, "custom"):
        r.custom = {}

    for s in ctx["custom_info"]:
        if s not in r.custom:
            r.custom[s] = []
        v = ""
        if s in char:
            v = char[s]
        if s == "profile" and v:
            v = f"<img src='{v}' class='reg_profile' />"
        if v:
            r.custom[s].append(v)


def registrations_popup(request, ctx):
    """Handle AJAX popup requests for registration details.

    Args:
        request: HTTP request with popup parameters
        ctx: Context dictionary with registration data

    Returns:
        dict: Response data for popup
    """
    idx = int(request.POST.get("idx", ""))
    tp = request.POST.get("tp", "")

    try:
        reg = Registration.objects.get(pk=idx, run=ctx["run"])
        question = RegistrationQuestion.objects.get(pk=tp, event=ctx["event"].get_class_parent(RegistrationQuestion))
        el = RegistrationAnswer.objects.get(reg=reg, question=question)
        tx = f"<h2>{reg} - {question.name}</h2>" + el.text
        return JsonResponse({"k": 1, "v": tx})
    except ObjectDoesNotExist:
        return JsonResponse({"k": 0})


def _orga_registrations_custom_character(ctx):
    """
    Prepare custom character information for registration display.

    Args:
        ctx: Context dictionary to populate with custom character info
    """
    if "custom_character" not in ctx["features"]:
        return
    ctx["custom_info"] = []
    for field in ["pronoun", "song", "public", "private", "profile"]:
        if not ctx["event"].get_config("custom_character_" + field, False):
            continue
        ctx["custom_info"].append(field)


def _orga_registrations_prepare(ctx, request):
    """
    Prepare registration data including characters, tickets, and questions.

    Args:
        ctx: Context dictionary to populate with registration data
        request: HTTP request object
    """
    ctx["reg_chars"] = {}
    for _chnum, char in ctx["chars"].items():
        if "player_id" not in char:
            continue
        if char["player_id"] not in ctx["reg_chars"]:
            ctx["reg_chars"][char["player_id"]] = []
        ctx["reg_chars"][char["player_id"]].append(char)
    ctx["reg_tickets"] = {}
    for t in RegistrationTicket.objects.filter(event=ctx["event"]).order_by("-price"):
        t.emails = []
        ctx["reg_tickets"][t.id] = t
    ctx["reg_questions"] = _get_registration_fields(ctx, request.user.member)

    ctx["no_grouping"] = ctx["event"].get_config("registration_no_grouping", False)


def _get_registration_fields(ctx, member):
    reg_questions = {}
    que = RegistrationQuestion.get_instance_questions(ctx["event"], ctx["features"])
    for q in que:
        if "reg_que_allowed" in ctx["features"] and q.allowed_map[0]:
            run_id = ctx["run"].id
            organizer = run_id in ctx["all_runs"] and 1 in ctx["all_runs"][run_id]
            if not organizer and member.id not in q.allowed_map:
                continue
        reg_questions[q.id] = q
    return reg_questions


def _orga_registrations_discount(ctx):
    if "discount" not in ctx["features"]:
        return
    ctx["reg_discounts"] = {}
    que = AccountingItemDiscount.objects.filter(run=ctx["run"])
    for aid in que.select_related("member", "disc").exclude(hide=True):
        regs_list_add(ctx, "list_discount", aid.disc.name, aid.member)
        if aid.member_id not in ctx["reg_discounts"]:
            ctx["reg_discounts"][aid.member_id] = []
        ctx["reg_discounts"][aid.member_id].append(aid.disc.name)


def _orga_registrations_text_fields(ctx):
    """Process editor-type registration questions and add them to context.

    Args:
        ctx: Context dictionary containing event and registration data
    """
    # add editor type questions
    text_fields = []
    que = RegistrationQuestion.objects.filter(event=ctx["event"])
    for que_id in que.filter(typ=BaseQuestionType.EDITOR).values_list("pk", flat=True):
        text_fields.append(str(que_id))

    gctf = get_cache_reg_field(ctx["run"])
    for el in ctx["reg_list"]:
        if el.id not in gctf:
            continue
        for f in text_fields:
            if f not in gctf[el.id]:
                continue
            (red, ln) = gctf[el.id][f]
            setattr(el, f + "_red", red)
            setattr(el, f + "_ln", ln)


@login_required
def orga_registrations(request: HttpRequest, s: str) -> HttpResponse:
    """Display and manage comprehensive event registration list for organizers.

    Provides detailed registration management interface with filtering, grouping,
    character assignments, ticket types, membership status, accounting info, and
    custom form responses. Supports CSV download and AJAX popup details.

    Args:
        request: HTTP request object with user authentication
        s: Event/run slug identifier

    Returns:
        HttpResponse: Rendered registrations table template
        JsonResponse: AJAX popup content or download file on POST

    Side effects:
        - Caches character and registration data
        - Processes membership statuses for batch operations
        - Calculates accounting totals and payment status
    """
    # Verify user has permission to view registrations
    ctx = check_event_permission(request, s, "orga_registrations")

    # Handle AJAX and download POST requests
    if request.method == "POST":
        # Return popup detail view for specific registration/question
        if request.POST.get("popup") == "1":
            return registrations_popup(request, ctx)

        # Generate and return CSV download of all registrations
        if request.POST.get("download") == "1":
            return download(ctx, Registration, "registration")

    # Load all cached character, faction, and event data
    get_event_cache_all(ctx)

    # Prepare registration context with characters, tickets, and questions
    _orga_registrations_prepare(ctx, request)

    # Load discount information for all registered members
    _orga_registrations_discount(ctx)

    # Configure custom character fields if feature enabled
    _orga_registrations_custom_character(ctx)

    # Check if age-based question filtering is enabled
    ctx["registration_reg_que_age"] = ctx["event"].get_config("registration_reg_que_age", False)

    # Initialize registration grouping dictionary
    ctx["reg_all"] = {}

    # Query active (non-cancelled) registrations ordered by last update
    que = Registration.objects.filter(run=ctx["run"], cancellation_date__isnull=True).order_by("-updated")
    ctx["reg_list"] = que.select_related("member")

    # Batch-load membership statuses for all registered members
    ctx["memberships"] = {}
    if "membership" in ctx["features"]:
        members_id = []
        for r in ctx["reg_list"]:
            members_id.append(r.member_id)
        # Create lookup dictionary for efficient membership access
        for el in Membership.objects.filter(assoc_id=ctx["a_id"], member_id__in=members_id):
            ctx["memberships"][el.member_id] = el

    # Process each registration to add computed fields
    for r in ctx["reg_list"]:
        # Add standard fields: characters, membership status, age
        _orga_registrations_standard(r, ctx)

        # Add discount information if available
        if "discount" in ctx["features"]:
            if r.member_id in ctx["reg_discounts"]:
                r.discounts = ctx["reg_discounts"][r.member_id]

        # Add questbuilder trait information
        _orga_registrations_traits(r, ctx)

        # Categorize by ticket type and add to appropriate group
        _orga_registrations_tickets(r, ctx)

    # Sort registration groups for consistent display
    ctx["reg_all"] = sorted(ctx["reg_all"].items())

    # Process editor-type question responses for popup display
    _orga_registrations_text_fields(ctx)

    # Enable bulk upload functionality
    ctx["upload"] = "registrations"
    ctx["download"] = 1
    # Enable export view if configured
    if ctx["event"].get_config("show_export", False):
        ctx["export"] = "registration"

    # Load user's saved column visibility preferences
    ctx["default_fields"] = request.user.member.get_config(f"open_registration_{ctx['event'].id}", "[]")

    return render(request, "larpmanager/orga/registration/registrations.html", ctx)


@login_required
def orga_registrations_accounting(request, s):
    ctx = check_event_permission(request, s, "orga_registrations")
    res = _orga_registrations_acc(ctx)
    return JsonResponse(res)


@login_required
def orga_registration_form_list(request, s):
    """Handle registration form list management for event organizers.

    Args:
        request: Django HTTP request object
        s: Event slug identifier

    Returns:
        JsonResponse: Registration form data for organizer interface
    """
    ctx = check_event_permission(request, s, "orga_registrations")

    eid = request.POST.get("num")

    q = RegistrationQuestion.objects
    if "reg_que_allowed" in ctx["features"]:
        q = q.annotate(allowed_map=ArrayAgg("allowed"))
    q = q.get(event=ctx["event"], pk=eid)

    if "reg_que_allowed" in ctx["features"] and q.allowed_map[0]:
        run_id = ctx["run"].id
        organizer = run_id in ctx["all_runs"] and 1 in ctx["all_runs"][run_id]
        if not organizer and request.user.member.id not in q.allowed_map:
            return

    res = {}
    popup = []

    max_length = 100

    if q.typ in [BaseQuestionType.SINGLE, BaseQuestionType.MULTIPLE]:
        cho = {}
        for opt in RegistrationOption.objects.filter(question=q):
            cho[opt.id] = opt.get_form_text()

        for el in RegistrationChoice.objects.filter(question=q, reg__run=ctx["run"]):
            if el.reg_id not in res:
                res[el.reg_id] = []
            res[el.reg_id].append(cho[el.option_id])

    elif q.typ in [BaseQuestionType.TEXT, BaseQuestionType.PARAGRAPH]:
        que = RegistrationAnswer.objects.filter(question=q, reg__run=ctx["run"])
        que = que.annotate(short_text=Substr("text", 1, max_length))
        que = que.values("reg_id", "short_text")
        for el in que:
            answer = el["short_text"]
            if len(answer) == max_length:
                popup.append(el["reg_id"])
            res[el["reg_id"]] = answer

    return JsonResponse({"res": res, "popup": popup, "num": q.id})


@login_required
def orga_registration_form_email(request, s):
    """Generate email lists for registration question choices in JSON format.

    Returns email addresses and names of registrants grouped by their
    answers to single or multiple choice registration questions.
    """
    ctx = check_event_permission(request, s, "orga_registrations")

    eid = request.POST.get("num")

    q = RegistrationQuestion.objects
    if "reg_que_allowed" in ctx["features"]:
        q = q.annotate(allowed_map=ArrayAgg("allowed"))
    q = q.get(event=ctx["event"], pk=eid)

    if "reg_que_allowed" in ctx["features"] and q.allowed_map[0]:
        run_id = ctx["run"].id
        organizer = run_id in ctx["all_runs"] and 1 in ctx["all_runs"][run_id]
        if not organizer and request.user.member.id not in q.allowed_map:
            return

    res = {}

    if q.typ not in [BaseQuestionType.SINGLE, BaseQuestionType.MULTIPLE]:
        return

    cho = {}
    for opt in RegistrationOption.objects.filter(question=q):
        cho[opt.id] = opt.name

    que = RegistrationChoice.objects.filter(question=q, reg__run=ctx["run"], reg__cancellation_date__isnull=True)
    for el in que.select_related("reg", "reg__member"):
        if el.option_id not in res:
            res[el.option_id] = {"emails": [], "names": []}
        res[el.option_id]["emails"].append(el.reg.member.email)
        res[el.option_id]["names"].append(el.reg.member.display_member())

    n_res = {}
    for opt_id, value in res.items():
        n_res[cho[opt_id]] = value

    return JsonResponse(n_res)


@login_required
def orga_registrations_edit(request, s, num):
    """Edit or create a registration for an event.

    Args:
        request: HTTP request object
        s: Event/run identifier
        num: Registration ID (0 for new registration)

    Returns:
        Rendered registration edit form or redirect on success
    """
    ctx = check_event_permission(request, s, "orga_registrations")
    get_event_cache_all(ctx)
    ctx["orga_characters"] = has_event_permission(request, ctx, ctx["event"].slug, "orga_characters")
    ctx["continue_add"] = "continue" in request.POST
    if num != 0:
        get_registration(ctx, num)
    if request.method == "POST":
        if num != 0:
            form = OrgaRegistrationForm(request.POST, instance=ctx["registration"], ctx=ctx, request=request)
        else:
            form = OrgaRegistrationForm(request.POST, ctx=ctx)
        if form.is_valid():
            reg = form.save()

            if "delete" in request.POST and request.POST["delete"] == "1":
                cancel_reg(reg)
                messages.success(request, _("Registration cancelled"))
                return redirect("orga_registrations", s=ctx["run"].get_slug())

            # Registration questions
            form.save_reg_questions(reg)

            if "questbuilder" in ctx["features"]:
                _save_questbuilder(ctx, form, reg)

            if ctx["continue_add"]:
                return redirect("orga_registrations_edit", s=ctx["run"].get_slug(), num=0)

            return redirect("orga_registrations", s=ctx["run"].get_slug())
    elif num != 0:
        form = OrgaRegistrationForm(instance=ctx["registration"], ctx=ctx)
    else:
        form = OrgaRegistrationForm(ctx=ctx)

    ctx["form"] = form
    ctx["add_another"] = 1

    return render(request, "larpmanager/orga/edit.html", ctx)


def _save_questbuilder(ctx, form, reg):
    """Save quest type assignments from questbuilder form.

    Args:
        ctx: Context dictionary containing event and run data
        form: Form containing quest type selections
        reg: Registration object for the member
    """
    for qt in QuestType.objects.filter(event=ctx["event"]):
        qt_id = f"qt_{qt.number}"
        tid = int(form.cleaned_data[qt_id])
        base_kwargs = {"run": ctx["run"], "member": reg.member, "typ": qt.number}

        if tid:
            ait = AssignmentTrait.objects.filter(**base_kwargs).first()

            if ait and ait.trait_id != tid:
                ait.delete()
                ait = None

            if not ait:
                AssignmentTrait.objects.create(**base_kwargs, trait_id=tid)
        else:
            AssignmentTrait.objects.filter(**base_kwargs).delete()


@login_required
def orga_registrations_customization(request, s, num):
    """Handle organization customization of player registration character relationships.

    Args:
        request: HTTP request object
        s: Event slug string
        num: Character number identifier

    Returns:
        HttpResponse: Rendered edit form or redirect to registrations page
    """
    ctx = check_event_permission(request, s, "orga_registrations")
    get_event_cache_all(ctx)
    get_char(ctx, num)
    rcr = RegistrationCharacterRel.objects.get(
        character_id=ctx["character"].id, reg__run_id=ctx["run"].id, reg__cancellation_date__isnull=True
    )

    if request.method == "POST":
        form = RegistrationCharacterRelForm(request.POST, ctx=ctx, instance=rcr)
        if form.is_valid():
            form.save()
            messages.success(request, _("Player customisation updated") + "!")
            return redirect("orga_registrations", s=ctx["run"].get_slug())
    else:
        form = RegistrationCharacterRelForm(instance=rcr, ctx=ctx)

    ctx["form"] = form
    return render(request, "larpmanager/orga/edit.html", ctx)


@login_required
def orga_registrations_reload(request, s):
    ctx = check_event_permission(request, s, "orga_registrations")
    reg_ids = []
    for reg in Registration.objects.filter(run=ctx["run"]):
        reg_ids.append(str(reg.id))
    check_reg_bkg(reg_ids)
    # print(f"@@@@ orga_registrations_reload {request} {datetime.now()}")
    return redirect("orga_registrations", s=ctx["run"].get_slug())


@login_required
def orga_registration_discounts(request, s, num):
    ctx = check_event_permission(request, s, "orga_registrations")
    get_registration(ctx, num)
    # get active discounts
    ctx["active"] = AccountingItemDiscount.objects.filter(run=ctx["run"], member=ctx["registration"].member)
    # get available discounts
    ctx["available"] = ctx["run"].discounts.all()
    return render(request, "larpmanager/orga/registration/discounts.html", ctx)


@login_required
def orga_registration_discount_add(request, s, num, dis):
    """Add a discount to a member's registration.

    Args:
        request: HTTP request object
        s: Event slug
        num: Registration ID
        dis: Discount ID

    Returns:
        HttpResponseRedirect: Redirect to registration discounts page
    """
    ctx = check_event_permission(request, s, "orga_registrations")
    get_registration(ctx, num)
    get_discount(ctx, dis)
    AccountingItemDiscount.objects.create(
        value=ctx["discount"].value,
        member=ctx["registration"].member,
        disc=ctx["discount"],
        run=ctx["run"],
        assoc_id=ctx["a_id"],
    )
    ctx["registration"].save()
    return redirect(
        "orga_registration_discounts",
        s=ctx["run"].get_slug(),
        num=ctx["registration"].id,
    )


@login_required
def orga_registration_discount_del(request, s, num, dis):
    ctx = check_event_permission(request, s, "orga_registrations")
    get_registration(ctx, num)
    AccountingItemDiscount.objects.get(pk=dis).delete()
    ctx["registration"].save()
    return redirect(
        "orga_registration_discounts",
        s=ctx["run"].get_slug(),
        num=ctx["registration"].id,
    )


@login_required
def orga_cancellations(request, s):
    """Display cancelled registrations for event organizers.

    Args:
        request: Django HTTP request object
        s: Event slug identifier

    Returns:
        HttpResponse: Rendered cancellations page with cancelled registration list
    """
    ctx = check_event_permission(request, s, "orga_cancellations")
    ctx["list"] = (
        Registration.objects.filter(run=ctx["run"])
        .exclude(cancellation_date__isnull=True)
        .order_by("-cancellation_date")
        .select_related("member")
    )
    regs_id = []
    members_map = {}
    for r in ctx["list"]:
        regs_id.append(r.id)
        members_map[r.member_id] = r.id

    payments = {}
    for el in AccountingItemPayment.objects.filter(member_id__in=members_map.keys(), reg__run=ctx["run"]):
        reg_id = members_map[el.member_id]
        if reg_id not in payments:
            payments[reg_id] = []
        payments[reg_id].append(el)

    refunds = {}
    for el in AccountingItemOther.objects.filter(run_id=ctx["run"].id, cancellation=True):
        reg_id = members_map[el.member_id]
        if reg_id not in refunds:
            refunds[reg_id] = []
        refunds[reg_id].append(el)

    # Check if payed, check if already approved reimburse
    for r in ctx["list"]:
        acc_payments = None
        if r.id in payments:
            acc_payments = payments[r.id]
        get_reg_payments(r, acc_payments)

        r.acc_refunds = None
        if r.id in refunds:
            r.acc_refunds = refunds[r.id]
        get_accounting_refund(r)

        r.days = get_time_diff(ctx["run"].end, r.cancellation_date.date())
    return render(request, "larpmanager/orga/accounting/cancellations.html", ctx)


@login_required
def orga_cancellation_refund(request, s, num):
    """Handle cancellation refunds for tokens and credits.

    Processes refund requests for cancelled registrations, creating accounting
    entries for token and credit refunds and marking registration as refunded.
    """
    ctx = check_event_permission(request, s, "orga_cancellations")
    get_registration(ctx, num)
    if request.method == "POST":
        ref_token = int(request.POST["inp_token"])
        ref_credit = int(request.POST["inp_credit"])

        if ref_token > 0:
            AccountingItemOther.objects.create(
                oth=OtherChoices.TOKEN,
                run=ctx["run"],
                descr="Refund",
                member=ctx["registration"].member,
                assoc_id=ctx["a_id"],
                value=ref_token,
                cancellation=True,
            )
        if ref_credit > 0:
            AccountingItemOther.objects.create(
                oth=OtherChoices.CREDIT,
                run=ctx["run"],
                descr="Refund",
                member=ctx["registration"].member,
                assoc_id=ctx["a_id"],
                value=ref_credit,
                cancellation=True,
            )

        ctx["registration"].refunded = True
        ctx["registration"].save()

        return redirect("orga_cancellations", s=ctx["run"].get_slug())

    get_reg_payments(ctx["registration"])

    return render(request, "larpmanager/orga/accounting/cancellation_refund.html", ctx)


def get_pre_registration(event):
    dc = {"list": [], "pred": []}
    signed = set(Registration.objects.filter(run__event=event).values_list("member_id", flat=True))
    que = PreRegistration.objects.filter(event=event).order_by("pref", "created")
    for p in que.select_related("member"):
        if p.member_id not in signed:
            dc["pred"].append(p)
        else:
            p.signed = True

        dc["list"].append(p)
        if p.pref not in dc:
            dc[p.pref] = 0
        dc[p.pref] += 1
    return dc


@login_required
def orga_pre_registrations(request, s):
    ctx = check_event_permission(request, s, "orga_pre_registrations")
    ctx["dc"] = get_pre_registration(ctx["event"])

    ctx["preferences"] = get_assoc_config(request.assoc["id"], "pre_reg_preferences", False)

    return render(request, "larpmanager/orga/registration/pre_registrations.html", ctx)


@login_required
def orga_reload_cache(request, s):
    ctx = check_event_permission(request, s)
    clear_run_cache_and_media(ctx["run"])
    reset_cache_run(ctx["event"].assoc_id, ctx["run"].get_slug())
<<<<<<< HEAD
    clear_event_features_cache(ctx["event"].id)
    clear_run_event_links_cache(ctx["event"])
    clear_registration_counts_cache(ctx["run"])
    clear_event_fields_cache(ctx["event"].id)
    clear_event_relationships_cache(ctx["event"].id)
=======
    reset_event_features(ctx["event"].id)
    reset_run_event_links(ctx["event"])
    reset_cache_reg_counts(ctx["run"].id)
    reset_event_fields_cache(ctx["event"].id)
    reset_event_rels_cache(ctx["event"].id)
>>>>>>> 1291ae09
    messages.success(request, _("Cache reset!"))
    return redirect("manage", s=ctx["run"].get_slug())


def lottery_info(request, ctx):
    ctx["num_draws"] = int(ctx["event"].get_config("lottery_num_draws", 0))
    ctx["ticket"] = ctx["event"].get_config("lottery_ticket", "")
    ctx["num_lottery"] = Registration.objects.filter(
        run=ctx["run"],
        ticket__tier=TicketTier.LOTTERY,
        cancellation_date__isnull=True,
    ).count()
    ctx["num_def"] = (
        Registration.objects.filter(run=ctx["run"], cancellation_date__isnull=True)
        .exclude(ticket__tier__in=[TicketTier.LOTTERY, TicketTier.STAFF, TicketTier.NPC, TicketTier.WAITING])
        .count()
    )


@login_required
def orga_lottery(request, s):
    """Manage registration lottery system.

    Args:
        request: HTTP request object
        s: Event slug

    Returns:
        HttpResponse: Lottery template with chosen registrations or form
    """
    ctx = check_event_permission(request, s, "orga_lottery")

    if request.method == "POST" and request.POST.get("submit"):
        lottery_info(request, ctx)
        to_upgrade = ctx["num_draws"] - ctx["num_def"]
        if to_upgrade <= 0:
            raise Http404("already filled!")
        # do assignment
        regs = Registration.objects.filter(run=ctx["run"], ticket__tier=TicketTier.LOTTERY)
        regs = list(regs)
        shuffle(regs)
        chosen = regs[0:to_upgrade]
        ticket = get_object_or_404(RegistrationTicket, event=ctx["run"].event, name=ctx["ticket"])
        for el in chosen:
            el.ticket = ticket
            el.save()
            # send mail?
        ctx["chosen"] = chosen

    lottery_info(request, ctx)
    return render(request, "larpmanager/orga/registration/lottery.html", ctx)


def calculate_age(born, today):
    return today.year - born.year - ((today.month, today.day) < (born.month, born.day))


@require_POST
def orga_registration_member(request, s):
    """Handle member registration actions from organizer interface.

    Processes member assignment to events and manages registration status
    changes including validation and permission checks.
    """
    ctx = check_event_permission(request, s, "orga_registrations")
    member_id = request.POST.get("mid")

    # check it's a member
    try:
        member = Member.objects.get(pk=member_id)
    except ObjectDoesNotExist:
        return JsonResponse({"k": 0})

    # check they have a registration it this event
    try:
        Registration.objects.filter(member=member, run=ctx["run"]).first()
    except ObjectDoesNotExist:
        return JsonResponse({"k": 0})

    text = f"<h2>{member.display_real()}</h2>"

    if member.profile:
        text += f"<img src='{member.profile_thumb.url}' style='width: 15em; margin: 1em; border-radius: 5%;' />"

    text += f"<p><b>Email</b>: {member.email}</p>"

    # check if the user can see sensitive data
    exclude = ["profile", "newsletter", "language", "presentation"]
    if not has_event_permission(request, ctx, s, "orga_sensitive"):
        exclude.extend(
            [
                "diet",
                "safety",
                "legal_name",
                "birth_date",
                "birth_place",
                "fiscal_code",
                "document_type",
                "document",
                "document_issued",
                "document_expiration",
                "accessibility",
                "residence_address",
            ]
        )

    member_cls: type[Member] = Member
    member_fields = sorted(request.assoc["members_fields"])
    member_field_correct(member, member_fields)
    for field_name in member_fields:
        if not field_name:
            continue

        if field_name in exclude:
            continue
        # noinspection PyUnresolvedReferences, PyProtectedMember
        field_label = member_cls._meta.get_field(field_name).verbose_name
        value = getattr(member, field_name)
        if not value:
            continue
        text += f"<p><b>{field_label}</b>: {value}</p>"

    return JsonResponse({"k": 1, "v": text})<|MERGE_RESOLUTION|>--- conflicted
+++ resolved
@@ -918,19 +918,11 @@
     ctx = check_event_permission(request, s)
     clear_run_cache_and_media(ctx["run"])
     reset_cache_run(ctx["event"].assoc_id, ctx["run"].get_slug())
-<<<<<<< HEAD
     clear_event_features_cache(ctx["event"].id)
     clear_run_event_links_cache(ctx["event"])
-    clear_registration_counts_cache(ctx["run"])
+    clear_registration_counts_cache(ctx["run"].id)
     clear_event_fields_cache(ctx["event"].id)
     clear_event_relationships_cache(ctx["event"].id)
-=======
-    reset_event_features(ctx["event"].id)
-    reset_run_event_links(ctx["event"])
-    reset_cache_reg_counts(ctx["run"].id)
-    reset_event_fields_cache(ctx["event"].id)
-    reset_event_rels_cache(ctx["event"].id)
->>>>>>> 1291ae09
     messages.success(request, _("Cache reset!"))
     return redirect("manage", s=ctx["run"].get_slug())
 
