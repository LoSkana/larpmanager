from datetime import datetime

from django.contrib import messages
from django.contrib.auth.decorators import login_required
from django.db.models import Count
from django.http import HttpRequest, HttpResponse, HttpResponsePermanentRedirect
from django.shortcuts import redirect, render
from django.urls import reverse
from django.utils.translation import gettext_lazy as _

from larpmanager.accounting.balance import assoc_accounting, get_run_accounting
from larpmanager.cache.config import get_assoc_config
from larpmanager.cache.feature import get_assoc_features, get_event_features
from larpmanager.cache.registration import get_reg_counts
from larpmanager.cache.role import has_assoc_permission, has_event_permission
from larpmanager.models.access import AssocPermission, EventPermission
from larpmanager.models.accounting import (
    AccountingItemExpense,
    PaymentInvoice,
    PaymentStatus,
    RefundRequest,
    RefundStatus,
)
from larpmanager.models.association import AssocTextType
from larpmanager.models.casting import Quest, QuestType
from larpmanager.models.event import DevelopStatus, Event, Run
from larpmanager.models.experience import AbilityTypePx, DeliveryPx
from larpmanager.models.form import BaseQuestionType, RegistrationQuestion, WritingQuestion
from larpmanager.models.member import Membership, MembershipStatus
from larpmanager.models.registration import RegistrationInstallment, RegistrationQuota, RegistrationTicket
from larpmanager.models.writing import Character, CharacterStatus
from larpmanager.utils.base import check_assoc_permission, def_user_ctx, get_index_assoc_permissions
from larpmanager.utils.common import _get_help_questions, format_datetime
from larpmanager.utils.edit import set_suggestion
from larpmanager.utils.event import check_event_permission, get_event_run, get_index_event_permissions
from larpmanager.utils.registration import registration_available
from larpmanager.utils.text import get_assoc_text


@login_required
def manage(request: HttpRequest, s: str | None = None) -> HttpResponse:
    """Main management dashboard routing.

    Routes to either executive management or organizer management
    based on whether an event slug is provided.

    Args:
        request: Django HTTP request object (must be authenticated)
        s: Optional event slug for organizer management

    Returns:
        HttpResponse: Redirect to home or appropriate management view
    """
    # Check if user has access to any association
    if request.assoc["id"] == 0:
        return redirect("home")

    # Route based on presence of event slug
    if s:
        # Event-specific organizer management
        return _orga_manage(request, s)
    else:
        # Executive management for entire association
        return _exe_manage(request)


def _get_registration_status_code(run):
    """Get registration status code for a run with additional value.

    Args:
        run: Run instance to check status for

    Returns:
        tuple: (status_code, additional_value) where:
            - external: (code, register_link)
            - future: (code, registration_open)
            - primary/filler/waiting: (code, remaining_count)
            - others: (code, None)
    """
    features = get_event_features(run.event_id)

    # Check external registration link
    if "register_link" in features and run.event.register_link:
        return "external", run.event.register_link

    # Check pre-registration
    if not run.registration_open and run.event.get_config("pre_register_active", False):
        return "preregister", None

    # Check registration opening time
    dt = datetime.today()
    if "registration_open" in features:
        if not run.registration_open:
            return "not_set", None
        if run.registration_open > dt:
            return "future", run.registration_open

    # Check registration availability
    run.status = {}
    registration_available(run, features)
    status = run.status

    # Determine status based on availability
    status_priority = ["primary", "filler", "waiting"]
    for status_type in status_priority:
        if status_type in status:
            return status_type, status.get("count")

    return "closed", None


def _get_registration_status(run) -> str:
    """Get human-readable registration status for a run.

    This function retrieves the registration status code and returns a localized,
    user-friendly message describing the current registration state for the given run.

    Args:
        run: Run instance to check status for. Expected to have registration-related
             attributes that can be processed by _get_registration_status_code().

    Returns:
        str: Localized status message describing registration state. Returns one of
             several predefined messages or a formatted datetime string for future
             registrations.

    Note:
        Depends on _get_registration_status_code() to provide the status code and
        any additional values (like datetime for future registrations).
    """
    # Get the current status code and any additional data from the run
    status_code, additional_value = _get_registration_status_code(run)

    # Define mapping of status codes to localized human-readable messages
    status_messages = {
        "external": _("Registrations on external link"),
        "preregister": _("Pre-registration active"),
        "not_set": _("Registrations opening not set"),
        "primary": _("Registrations open"),
        "filler": _("Filler registrations"),
        "waiting": _("Waiting list registrations"),
        "closed": _("Registration closed"),
    }

    # Special handling for future registrations with datetime formatting
    if status_code == "future":
        # Check if we have a valid datetime to format
        if additional_value:
            formatted_date = additional_value.strftime(format_datetime)
            return _("Registrations opening at: %(date)s") % {"date": formatted_date}
        else:
            # Fallback when datetime is not available
            return _("Registrations opening not set")

    # Return the appropriate status message or default to closed
    return status_messages.get(status_code, _("Registration closed"))


def _exe_manage(request: HttpRequest) -> HttpResponse:
    """Executive management dashboard view.

    Displays association-level management interface with events,
    suggestions, actions, and accounting information.

    Args:
        request: Django HTTP request object containing user and association data

    Returns:
        HttpResponse: Rendered executive management dashboard template or redirect response

    Redirects:
        - To event creation if no events exist and exe_events feature is available
        - To quick setup if not completed
    """
    # Initialize context and permissions for the current user and association
    ctx = def_user_ctx(request)
    get_index_assoc_permissions(ctx, request, request.assoc["id"])
    ctx["exe_page"] = 1
    ctx["manage"] = 1

    # Get available features for this association
    features = get_assoc_features(ctx["a_id"])

    # Check if association has any events
    ctx["event_counts"] = Event.objects.filter(assoc_id=ctx["a_id"]).count()

    # Redirect to event creation if no events exist and feature is available
    if not ctx["event_counts"] and "exe_events" in features:
        msg = (
            _("Welcome")
            + "! "
            + _("You don't have any events yet")
            + ". "
            + _("Please create your first event to get started")
            + "!"
        )
        messages.success(request, msg)
        return redirect("exe_events_edit", num=0)

    # Redirect to quick setup if not completed
    if not get_assoc_config(ctx["a_id"], "exe_quick_suggestion", False):
        msg = _(
            "Before accessing the organization dashboard, please complete the quick setup by selecting "
            "the features most useful for your organization"
        )
        messages.success(request, msg)
        return redirect("exe_quick")

    # Get ongoing runs (events in START or SHOW development status)
    que = Run.objects.filter(event__assoc_id=ctx["a_id"], development__in=[DevelopStatus.START, DevelopStatus.SHOW])
    ctx["ongoing_runs"] = que.select_related("event").order_by("end")

    # Add registration status and counts for each ongoing run
    for run in ctx["ongoing_runs"]:
        run.registration_status = _get_registration_status(run)
        run.counts = get_reg_counts(run)

    # Add accounting information if user has permission
    if has_assoc_permission(request, ctx, "exe_accounting"):
        assoc_accounting(ctx)

    # Suggest creating an event if no runs are active
    if not ctx["ongoing_runs"]:
        _add_priority(
            ctx,
            _("No events are present, create one"),
            "exe_events",
        )

    # Add dashboard actions and suggestions
    _exe_actions(request, ctx, features)
    _exe_suggestions(ctx)

    # Compile final context and check for intro driver
    _compile(request, ctx)
    _check_intro_driver(request, ctx)

    return render(request, "larpmanager/manage/exe.html", ctx)


def _exe_suggestions(ctx: dict) -> None:
    """Add priority tasks and suggestions to the executive management context.

    This function provides contextual suggestions for executive management tasks
    that haven't been completed yet, helping guide administrators through
    platform setup and configuration.

    Args:
        ctx: Context dictionary containing association ID ('a_id') and other data
            used for rendering the executive dashboard.

    Returns:
        None: Modifies the context dictionary in-place by adding suggestions.
    """
    # Define mapping of permission keys to their descriptive suggestion texts
    suggestions = {
        "exe_methods": _("Set up the payment methods available to participants"),
        "exe_profile": _("Define which data will be asked in the profile form to the users once they sign up"),
        "exe_roles": _(
            "Grant access to organization management for other users and define roles with specific permissions"
        ),
        "exe_appearance": _(
            "Customize the appearance of all organizational pages, including colors, fonts, and images"
        ),
        "exe_features": _("Activate new features and enhance the functionality of the platform"),
        "exe_config": _("Set up specific values for the interface configuration or features"),
    }

    # Iterate through each suggestion and check if it should be displayed
    for perm, text in suggestions.items():
        # Skip suggestions that have already been completed/dismissed
        if get_assoc_config(ctx["a_id"], f"{perm}_suggestion"):
            continue

        # Add the suggestion to the context for display
        _add_suggestion(ctx, text, perm)


def _exe_actions(request, ctx: dict, features: dict = None) -> None:
    """Determine available executive actions based on association features.

    Adds action items to the management dashboard based on user permissions
    and association configuration settings.

    Args:
        request: HTTP request object
        ctx: Context dictionary containing association ID and other data
        features: Dictionary of association features, defaults to None

    Returns:
        None: Modifies ctx in place by adding action items
    """
    # Get association features if not provided
    if not features:
        features = get_assoc_features(ctx["a_id"])

    # Check for runs that should be concluded
    runs_conclude = Run.objects.filter(
        event__assoc_id=ctx["a_id"], development__in=[DevelopStatus.START, DevelopStatus.SHOW], end__lt=datetime.today()
    ).values_list("search", flat=True)

    # Add action for past runs still open
    if runs_conclude:
        _add_action(
            ctx,
            _(
                "There are past runs still open: <b>%(list)s</b>. Once all tasks (accounting, etc.) are finished, mark them as completed"
            )
            % {"list": ", ".join(runs_conclude)},
            "exe_events",
        )

    # Check for pending expense approvals
    expenses_approve = AccountingItemExpense.objects.filter(run__event__assoc_id=ctx["a_id"], is_approved=False).count()
    if expenses_approve:
        _add_action(
            ctx,
            _("There are <b>%(number)s</b> expenses to approve") % {"number": expenses_approve},
            "exe_expenses",
        )

    # Check for pending payment approvals
    payments_approve = PaymentInvoice.objects.filter(assoc_id=ctx["a_id"], status=PaymentStatus.SUBMITTED).count()
    if payments_approve:
        _add_action(
            ctx,
            _("There are <b>%(number)s</b> payments to approve") % {"number": payments_approve},
            "exe_invoices",
        )

    # Check for pending refund approvals
    refund_approve = RefundRequest.objects.filter(assoc_id=ctx["a_id"], status=RefundStatus.REQUEST).count()
    if refund_approve:
        _add_action(
            ctx,
            _("There are <b>%(number)s</b> refunds to deliver") % {"number": refund_approve},
            "exe_refunds",
        )

    # Check for pending member approvals
    members_approve = Membership.objects.filter(assoc_id=ctx["a_id"], status=MembershipStatus.SUBMITTED).count()
    if members_approve:
        _add_action(
            ctx,
            _("There are <b>%(number)s</b> members to approve") % {"number": members_approve},
            "exe_membership",
        )

    # Process accounting-specific actions
    _exe_accounting_actions(request, ctx, features)

    # Process user-specific actions
    _exe_users_actions(request, ctx, features)


def _exe_users_actions(request: object, ctx: dict, features: set) -> None:
    """
    Process user management actions and setup tasks for executives.

    Analyzes available features and adds priority tasks or actions to the context
    based on missing configurations or pending items that require executive attention.

    Args:
        request: HTTP request object containing association data
        ctx: Context dictionary to populate with actions and priorities
        features: Set of enabled feature names for the association

    Returns:
        None: Modifies ctx dictionary in-place
    """
    # Handle membership feature configuration
    if "membership" in features:
        # Check if membership request text is configured
        if not get_assoc_text(ctx["a_id"], AssocTextType.MEMBERSHIP):
            _add_priority(ctx, _("Set up the membership request text"), "exe_membership", "texts")

        # Verify membership fee configuration exists
        if len(get_assoc_config(request.assoc["id"], "membership_fee", "")) == 0:
            _add_priority(ctx, _("Set up the membership configuration"), "exe_membership", "config/membership")

    # Handle voting feature configuration
    if "vote" in features:
        # Check if voting candidates are configured
        if not get_assoc_config(request.assoc["id"], "vote_candidates", ""):
            _add_priority(
                ctx,
                _("Set up the voting configuration"),
                "exe_config",
            )

    # Handle help/questions feature
    if "help" in features:
        # Get help questions status and check for pending items
        _closed_q, open_q = _get_help_questions(ctx, request)
        if open_q:
            # Add action for unanswered questions
            _add_action(
                ctx,
                _("There are <b>%(number)s</b> questions to answer") % {"number": len(open_q)},
                "exe_questions",
            )


def _exe_accounting_actions(request: HttpRequest, ctx: dict, features: set) -> None:
    """
    Process accounting-related setup actions for executives.

    Checks for required configurations in payment methods, organization tax,
    and VAT settings. Adds priority actions to the context when configurations
    are missing or incomplete.

    Args:
        request: HTTP request instance containing association data
        ctx: Context dictionary to populate with priority actions
        features: Set of enabled features for the association

    Returns:
        None: Function modifies ctx dictionary in-place
    """
    # Check if payment methods are configured when payment feature is enabled
    if "payment" in features:
        if not request.assoc.get("methods", ""):
            _add_priority(
                ctx,
                _("Set up payment methods"),
                "exe_methods",
            )

    # Verify organization tax configuration is set up
    if "organization_tax" in features:
        if not get_assoc_config(request.assoc["id"], "organization_tax_perc", ""):
            _add_priority(
                ctx,
                _("Set up the organization tax configuration"),
                "exe_accounting",
                "config/organization_tax",
            )

    # Check VAT configuration completeness (both ticket and options required)
    if "vat" in features:
        if not get_assoc_config(request.assoc["id"], "vat_ticket", "") or not get_assoc_config(
            request.assoc["id"], "vat_options", ""
        ):
            _add_priority(
                ctx,
                _("Set up the taxes configuration"),
                "exe_accounting",
                "config/vat",
            )


def _orga_manage(request: HttpRequest, s: str) -> HttpResponse:
    """Event organizer management dashboard view.

    Args:
        request: HTTP request
        s: Event slug

    Returns:
        Rendered dashboard
    """
    ctx = get_event_run(request, s)

    # Ensure run dates are set
    if not ctx["run"].start or not ctx["run"].end:
        msg = _("Last step, please complete the event setup by adding the start and end dates")
        messages.success(request, msg)
        return redirect("orga_run", s=s)

    # Ensure quick setup is complete
    if not ctx["event"].get_config("orga_quick_suggestion", False):
        msg = _(
            "Before accessing the event dashboard, please complete the quick setup by selecting "
            "the features most useful for your event"
        )
        messages.success(request, msg)
        return redirect("orga_quick", s=s)

    # Set page context
    ctx["orga_page"] = 1
    ctx["manage"] = 1

    # Load permissions and navigation
    get_index_event_permissions(ctx, request, s)
    if get_assoc_config(request.assoc["id"], "interface_admin_links", False):
        get_index_assoc_permissions(ctx, request, request.assoc["id"], check=False)

    # Load registration status
    ctx["registration_status"] = _get_registration_status(ctx["run"])

    # Load registration counts if permitted
    if has_event_permission(request, ctx, s, "orga_registrations"):
        ctx["counts"] = get_reg_counts(ctx["run"])
        ctx["reg_counts"] = {}
        for tier in ["player", "staff", "wait", "fill", "seller", "npc", "collaborator"]:
            key = f"count_{tier}"
            if key in ctx["counts"]:
                ctx["reg_counts"][_(tier.capitalize())] = ctx["counts"][key]

    # Load accounting if permitted
    if has_event_permission(request, ctx, s, "orga_accounting"):
        ctx["dc"] = get_run_accounting(ctx["run"], ctx, perform_update=False)

    # Build action lists
    _exe_actions(request, ctx)
    if "actions_list" in ctx:
        del ctx["actions_list"]

    _orga_actions_priorities(request, ctx)
    _orga_suggestions(ctx)
    _compile(request, ctx)

    # Mobile shortcuts handling
    if ctx["event"].get_config("show_shortcuts_mobile", False):
        origin_id = request.GET.get("origin", "")
        should_open = False
        if origin_id:
            should_open = str(ctx["run"].id) != origin_id
        ctx["open_shortcuts"] = should_open

    _check_intro_driver(request, ctx)

    return render(request, "larpmanager/manage/orga.html", ctx)


def _orga_actions_priorities(request: HttpRequest, ctx: dict) -> None:
    """Determine priority actions for event organizers based on event state.

    Analyzes event features and configuration to suggest next steps in
    event setup workflow, checking for missing required configurations.
    Populates ctx with priority actions and regular actions for the organizer dashboard.

    Args:
        request: Django HTTP request object
        ctx: Context dictionary containing 'event' and 'run' keys. Will be updated
             with priority and action lists

    Side effects:
        Modifies ctx by calling _add_priority() and _add_action() which populate
        action lists for the organizer dashboard
    """
    # Load feature flags to determine which checks to perform
    features = get_event_features(ctx["event"].id)

    # Check if character feature is properly configured
    if "character" in features:
        # Prompt to create first character if none exist
        if not Character.objects.filter(event=ctx["event"]).count():
            _add_priority(
                ctx,
                _("Create the first character of the event"),
                "orga_characters",
            )
    # Check for feature dependencies on character feature
    elif set(features) & {"faction", "plot", "casting", "user_character", "px", "custom_character", "questbuilder"}:
        _add_priority(
            ctx,
            _("Some activated features need the 'Character' feature, but it isn't active"),
            "orga_features",
        )

    # Check if user_character feature needs configuration
    if "user_character" in features and ctx["event"].get_config("user_character_max", "") == "":
        _add_priority(
            ctx,
            _("Set up the configuration for the creation or editing of characters by the participants"),
            "orga_character",
            "config/user_character",
        )

    # Check for features that depend on token_credit
    if "token_credit" not in features and set(features) & {"expense", "refund", "collection"}:
        _add_priority(
            ctx,
            _("Some activated features need the 'Token / Credit' feature, but it isn't active"),
            "orga_features",
        )

    # Check for pending character approvals
    char_proposed = ctx["event"].get_elements(Character).filter(status=CharacterStatus.PROPOSED).count()
    if char_proposed:
        _add_action(
            ctx,
            _("There are <b>%(number)s</b> characters to approve") % {"number": char_proposed},
            "orga_characters",
        )

    # Check for pending expense approvals (if not disabled for organizers)
    if not get_assoc_config(ctx["event"].assoc_id, "expense_disable_orga", False):
        expenses_approve = AccountingItemExpense.objects.filter(run=ctx["run"], is_approved=False).count()
        if expenses_approve:
            _add_action(
                ctx,
                _("There are <b>%(number)s</b> expenses to approve") % {"number": expenses_approve},
                "orga_expenses",
            )

    # Check for pending payment approvals
    payments_approve = PaymentInvoice.objects.filter(reg__run=ctx["run"], status=PaymentStatus.SUBMITTED).count()
    if payments_approve:
        _add_action(
            ctx,
            _("There are <b>%(number)s</b> payments to approve") % {"number": payments_approve},
            "orga_invoices",
        )

    # Check for incomplete registration form questions (missing options)
    empty_reg_questions = (
        ctx["event"]
        .get_elements(RegistrationQuestion)
        .filter(typ__in=[BaseQuestionType.SINGLE, BaseQuestionType.MULTIPLE])
        .annotate(quest_count=Count("options"))
        .filter(quest_count=0)
    )
    if empty_reg_questions.count():
        _add_priority(
            ctx,
            _("There are registration questions without options: %(list)s")
            % {"list": ", ".join([obj.name for obj in empty_reg_questions])},
            "orga_registration_form",
        )

    # Check for incomplete writing form questions (missing options)
    empty_char_questions = (
        ctx["event"]
        .get_elements(WritingQuestion)
        .filter(typ__in=[BaseQuestionType.SINGLE, BaseQuestionType.MULTIPLE])
        .annotate(quest_count=Count("options"))
        .filter(quest_count=0)
    )
    if empty_char_questions.count():
        _add_priority(
            ctx,
            _("There are writing fields without options: %(list)s")
            % {"list": ", ".join([obj.name for obj in empty_char_questions])},
            "orga_character_form",
        )

    # Delegate to sub-functions for additional action checks
    _orga_user_actions(ctx, features, request)

    _orga_reg_acc_actions(ctx, features)

    _orga_reg_actions(ctx, features)

    _orga_px_actions(ctx, features)

    _orga_casting_actions(ctx, features)


def _orga_user_actions(ctx, features, request):
    if "help" in features:
        _closed_q, open_q = _get_help_questions(ctx, request)
        if open_q:
            _add_action(
                ctx,
                _("There are <b>%(number)s</b> questions to answer") % {"number": len(open_q)},
                "exe_questions",
            )


def _orga_casting_actions(ctx: dict, features: list[str]) -> None:
    """Add priority actions related to casting and quest builder setup.

    Checks for missing casting configurations and quest/trait relationships,
    adding appropriate priority suggestions for event organizers.

    Args:
        ctx: Context dictionary containing event data and other view context
        features: List of feature names enabled for the current event

    Returns:
        None: Function modifies ctx in place by adding priority actions
    """
    # Check if casting feature is enabled and needs configuration
    if "casting" in features:
        if not ctx["event"].get_config("casting_min", 0):
            _add_priority(
                ctx,
                _("Set the casting options in the configuration panel"),
                "orga_casting",
                "config/casting",
            )

    # Check if questbuilder feature is enabled and needs setup
    if "questbuilder" in features:
        # Verify quest types exist for the event
        if not ctx["event"].get_elements(QuestType).count():
            _add_priority(
                ctx,
                _("Set up quest types"),
                "orga_quest_types",
            )

        # Find quest types that don't have any associated quests
        unused_quest_types = (
            ctx["event"].get_elements(QuestType).annotate(quest_count=Count("quests")).filter(quest_count=0)
        )
        if unused_quest_types.count():
            _add_priority(
                ctx,
                _("There are quest types without quests: %(list)s")
                % {"list": ", ".join([obj.name for obj in unused_quest_types])},
                "orga_quests",
            )

        # Find quests that don't have any associated traits
        unused_quests = ctx["event"].get_elements(Quest).annotate(trait_count=Count("traits")).filter(trait_count=0)
        if unused_quests.count():
            _add_priority(
                ctx,
                _("There are quests without traits: %(list)s")
                % {"list": ", ".join([obj.name for obj in unused_quests])},
                "orga_traits",
            )


def _orga_px_actions(ctx: dict, features: dict) -> None:
    """Add priority actions for experience points system setup.

    Checks for missing PX configurations, ability types, and deliveries,
    adding appropriate priority suggestions for event organizers.

    Args:
<<<<<<< HEAD
        ctx: Context dictionary containing event and other data
        features: Dictionary of available features for the event

    Returns:
        None: Function modifies ctx in place by adding priority actions
=======
        ctx: Context dictionary containing event and other relevant data
        features: Dictionary of enabled features for the current context

    Returns:
        None: Function modifies ctx in place by adding priority suggestions
>>>>>>> 7ec28e8e
    """
    # Early return if PX feature is not enabled
    if "px" not in features:
        return

<<<<<<< HEAD
    # Check if experience points are configured for the event
=======
    # Check if experience points configuration is missing
>>>>>>> 7ec28e8e
    if not ctx["event"].get_config("px_start", 0):
        _add_priority(
            ctx,
            _("Set the experience points configuration"),
            "orga_px_abilities",
            "config/px",
        )

<<<<<<< HEAD
    # Verify that ability types exist for the event
=======
    # Verify that ability types have been set up
>>>>>>> 7ec28e8e
    if not ctx["event"].get_elements(AbilityTypePx).count():
        _add_priority(
            ctx,
            _("Set up ability types"),
            "orga_px_ability_types",
        )

<<<<<<< HEAD
    # Find ability types that have no associated abilities
    unused_ability_types = (
        ctx["event"].get_elements(AbilityTypePx).annotate(ability_count=Count("abilities")).filter(ability_count=0)
    )
    # Alert if there are unused ability types
=======
    # Find ability types that don't have any associated abilities
    unused_ability_types = (
        ctx["event"].get_elements(AbilityTypePx).annotate(ability_count=Count("abilities")).filter(ability_count=0)
    )
    # Add priority if there are unused ability types
>>>>>>> 7ec28e8e
    if unused_ability_types.count():
        _add_priority(
            ctx,
            _("There are ability types without abilities: %(list)s")
            % {"list": ", ".join([ability.name for ability in unused_ability_types])},
            "orga_px_abilities",
        )

<<<<<<< HEAD
    # Check if delivery methods are configured for experience points
=======
    # Check if delivery methods for experience points are configured
>>>>>>> 7ec28e8e
    if not ctx["event"].get_elements(DeliveryPx).count():
        _add_priority(
            ctx,
            _("Set up delivery for experience points"),
            "orga_px_deliveries",
        )


def _orga_reg_acc_actions(ctx: dict, features: list[str]) -> None:
    """Add priority actions related to registration and accounting setup.

    Checks for required configurations when certain features are enabled,
    such as installments, quotas, and accounting systems for events.

    Args:
        ctx: Context dictionary containing event and other data
        features: List of enabled feature names

    Returns:
        None: Modifies ctx in place by adding priority actions
    """
    # Check for conflicting installment features
    if "reg_installments" in features and "reg_quotas" in features:
        _add_priority(
            ctx,
            _(
                "You have activated both fixed and dynamic installments; they are not meant to be used together, "
                "deactivate one of the two in the features management panel"
            ),
            "orga_features",
        )

    # Handle dynamic installments (quotas) setup
    if "reg_quotas" in features and not ctx["event"].get_elements(RegistrationQuota).count():
        _add_priority(
            ctx,
            _("Set up dynamic installments"),
            "orga_registration_quotas",
        )

    # Handle fixed installments feature
    if "reg_installments" in features:
        # Check if installments are configured
        if not ctx["event"].get_elements(RegistrationInstallment).count():
            _add_priority(
                ctx,
                _("Set up fixed installments"),
                "orga_registration_installments",
            )
        else:
            # Validate installment configuration - check for conflicting deadline settings
            both_set = (
                ctx["event"]
                .get_elements(RegistrationInstallment)
                .filter(date_deadline__isnull=False, days_deadline__isnull=False)
            )
            if both_set:
                _add_priority(
                    ctx,
                    _(
                        "You have some fixed installments with both date and days set, but those values cannot be set at the same time: %(list)s"
                    )
                    % {"list": ", ".join([str(obj) for obj in both_set])},
                    "orga_registration_installments",
                )

            # Check for missing final installments (amount = 0)
            missing_final = ctx["event"].get_elements(RegistrationTicket).exclude(installments__amount=0)
            if missing_final:
                _add_priority(
                    ctx,
                    _("You have some tickets without a final installment (with 0 amount): %(list)s")
                    % {"list": ", ".join([obj.name for obj in missing_final])},
                    "orga_registration_installments",
                )

    # Handle reduced tickets feature configuration
    if "reduced" in features:
        if not ctx["event"].get_config("reduced_ratio", 0):
            _add_priority(
                ctx,
                _("Set up configuration for Patron and Reduced tickets"),
                "orga_registration_tickets",
                "config/reduced",
            )


def _orga_reg_actions(ctx: dict, features: list[str]) -> None:
    """Add priority actions for registration management setup.

    Checks registration status, required tickets, and registration features
    to provide guidance for event organizers.

    Args:
        ctx: Context dictionary containing event and run data
        features: List of feature names enabled for the organization

    Returns:
        None: Modifies ctx in place by adding priority actions
    """
    # Check if registration opening date needs to be configured
    if "registration_open" in features and not ctx["run"].registration_open:
        _add_priority(
            ctx,
            _("Set up a value for registration opening date"),
            "orga_event",
        )

    # Check if registration secret link needs to be configured
    if "registration_secret" in features and not ctx["run"].registration_secret:
        _add_priority(
            ctx,
            _("Set up a value for registration secret link"),
            "orga_event",
        )

    # Check if external registration link needs to be configured
    if "register_link" in features and not ctx["event"].register_link:
        _add_priority(
            ctx,
            _("Set up a value for registration external link"),
            "orga_event",
        )

    # Check custom character configuration if feature is enabled
    if "custom_character" in features:
        configured = False
        # Check if any custom character fields are configured
        for field in ["pronoun", "song", "public", "private", "profile"]:
            if ctx["event"].get_config("custom_character_" + field, False):
                configured = True

        # Add priority action if no custom character fields are configured
        if not configured:
            _add_priority(
                ctx,
                _("Set up character customization configuration"),
                "orga_characters",
                "config/custom_character",
            )


def _orga_suggestions(ctx: dict) -> None:
    """Add priority suggestions for event organization.

    This function adds both priority and regular suggestions to the context based on
    event configuration settings. Priority suggestions are shown first and include
    the most important organizational tasks.

    Args:
        ctx: Context dictionary containing event information and suggestions list.
             Must contain an 'event' key with an object that has get_config method.

    Returns:
        None: Modifies the ctx dictionary in place by adding suggestions.
    """
    # Define high-priority suggestions for critical event setup tasks
    priorities = {
        "orga_quick": _("Quickly configure your events's most important settings"),
        "orga_registration_tickets": _("Set up the tickets that users can select during registration"),
    }

    # Add priority suggestions if they haven't been dismissed
    for perm, text in priorities.items():
        if ctx["event"].get_config(f"{perm}_suggestion"):
            continue
        _add_priority(ctx, text, perm)

    # Define regular suggestions for additional event configuration
    suggestions = {
        "orga_registration_form": _(
            "Define the registration form, and set up any number of registration questions and their options"
        ),
        "orga_roles": _("Grant access to event management for other users and define roles with specific permissions"),
        "orga_appearance": _("Customize the appearance of all event pages, including colors, fonts, and images"),
        "orga_features": _("Activate new features and enhance the functionality of the event"),
        "orga_config": _("Set specific values for configuration of features of the event"),
    }

    # Add regular suggestions if they haven't been dismissed
    for perm, text in suggestions.items():
        if ctx["event"].get_config(f"{perm}_suggestion"):
            continue
        _add_suggestion(ctx, text, perm)


def _add_item(ctx: dict, list_name: str, text: str, perm: str, link: str | None) -> None:
    """Add item to specific list in management context.

    Args:
        ctx: Context dictionary to modify in-place
        list_name: Name of the list to add the item to
        text: Display text for the item
        perm: Permission key required for the item
        link: Optional custom link URL for the item

    Returns:
        None: Modifies the context dictionary in-place
    """
    # Initialize list if it doesn't exist in context
    if list_name not in ctx:
        ctx[list_name] = []

    # Append new item tuple to the specified list
    ctx[list_name].append((text, perm, link))


def _add_priority(ctx, text, perm, link=None):
    """Add priority item to management dashboard.

    Args:
        ctx: Context dictionary to modify
        text: Priority message text
        perm: Permission key for the action
        link: Optional custom link
    """
    _add_item(ctx, "priorities_list", text, perm, link)


def _add_action(ctx, text, perm, link=None):
    """Add action item to management dashboard.

    Args:
        ctx: Context dictionary to modify
        text: Action message text
        perm: Permission key for the action
        link: Optional custom link
    """
    _add_item(ctx, "actions_list", text, perm, link)


def _add_suggestion(ctx, text, perm, link=None):
    """Add suggestion item to management dashboard.

    Args:
        ctx: Context dictionary to modify
        text: Suggestion message text
        perm: Permission key for the action
        link: Optional custom link
    """
    _add_item(ctx, "suggestions_list", text, perm, link)


def _has_permission(request: HttpRequest, ctx: dict, perm: str) -> bool:
    """Check if user has required permission for action.

    This function determines whether a user has the necessary permissions
    to perform a specific action by checking either association-level or
    event-level permissions based on the permission string prefix.

    Args:
        request: Django HTTP request object containing user information
        ctx: Context dictionary containing event and other relevant data
        perm: Permission string to check (e.g., 'exe_view' or 'orga_edit')

    Returns:
        True if user has the required permission, False otherwise

    Note:
        Permissions starting with "exe" are checked at association level,
        all other permissions are checked at event level.
    """
    # Check if this is an association-level permission (exe prefix)
    if perm.startswith("exe"):
        return has_assoc_permission(request, ctx, perm)

    # Otherwise, check event-level permission using event slug from context
    return has_event_permission(request, ctx, ctx["event"].slug, perm)


def _get_href(ctx: dict, perm: str, name: str, custom_link: str | None) -> tuple[str, str]:
    """Generate href and title for management dashboard links.

    Creates appropriate URL links and display titles for dashboard navigation
    based on permissions and optional custom link suffixes.

    Args:
        ctx: Context dictionary containing request and navigation data
        perm: Permission string identifier for the dashboard section
        name: Display name to be used as the link title
        custom_link: Optional custom link suffix to append to base URL

    Returns:
        A tuple containing:
            - title (str): Translated display title for the link
            - href (str): Complete URL for the dashboard link
    """
    # Handle custom link configuration with standardized title
    if custom_link:
        return _("Configuration"), _get_perm_link(ctx, perm, "manage") + custom_link

    # Default case: use permission name for both title and link generation
    return _(name), _get_perm_link(ctx, perm, perm)


def _get_perm_link(ctx, perm, view):
    if perm.startswith("exe"):
        return reverse(view)
    return reverse(view, args=[ctx["run"].get_slug()])


def _compile(request: HttpRequest, ctx: dict) -> None:
    """Compile management dashboard with suggestions, actions, and priorities.

    Processes and organizes management content sections, handling empty states
    and providing appropriate user messaging. Populates context with formatted
    dashboard items including links, tutorials, and permissions.

    Args:
        request: Django HTTP request object containing user and session data
        ctx: Context dictionary to populate with dashboard sections and items

    Returns:
        None: Modifies ctx dictionary in-place, returns early if no content
    """
    # Define the main dashboard sections to process
    section_list = ["suggestions", "actions", "priorities"]
    empty = True

    # Initialize empty lists for each section and check if any content exists
    for section in section_list:
        ctx[section] = []
        if f"{section}_list" in ctx:
            empty = False

    # Early return if no content is available for any section
    if empty:
        return

    # Build cache of permission data and collect all slugs that need permission checks
    cache = {}
    perm_list = []
    for section in section_list:
        if f"{section}_list" not in ctx:
            continue

        # Extract slugs from section items and filter by permissions
        perm_list.extend([slug for _n, slug, _u in ctx[f"{section}_list"] if _has_permission(request, ctx, slug)])

    # Query both permission models to build cache of names and tutorials
    for model in (EventPermission, AssocPermission):
        queryset = model.objects.filter(slug__in=perm_list).select_related("feature")
        for slug, name, tutorial in queryset.values_list("slug", "name", "feature__tutorial"):
            cache[slug] = (name, tutorial)

    # Process each section and build final dashboard items with links and metadata
    for section in section_list:
        if f"{section}_list" not in ctx:
            continue

        # Transform raw section data into formatted dashboard items
        for text, slug, custom_link in ctx[f"{section}_list"]:
            if slug not in cache:
                continue

            # Extract cached permission data and generate appropriate links
            (name, tutorial) = cache[slug]
            link_name, link_url = _get_href(ctx, slug, name, custom_link)
            ctx[section].append({"text": text, "link": link_name, "href": link_url, "tutorial": tutorial, "slug": slug})


def exe_close_suggestion(request, perm):
    ctx = check_assoc_permission(request, perm)
    set_suggestion(ctx, perm)
    return redirect("manage")


def orga_close_suggestion(request, s, perm):
    ctx = check_event_permission(request, s, perm)
    set_suggestion(ctx, perm)
    return redirect("manage", s=s)


def _check_intro_driver(request, ctx):
    member = request.user.member
    config_name = "intro_driver"
    if member.get_config(config_name, False):
        return

    ctx["intro_driver"] = True


<<<<<<< HEAD
def orga_redirect(request: HttpRequest, s: str, n: int, p: str = None) -> HttpResponsePermanentRedirect:
=======
def orga_redirect(request, s: str, n: int, p: str = None) -> HttpResponsePermanentRedirect:
>>>>>>> 7ec28e8e
    """
    Optimized redirect from /slug/number/path to /slug-number/path format.

    Redirects URLs like /event-slug/2/some/path to /event-slug-2/some/path.
    Uses permanent redirect (301) for better SEO and caching.

    Args:
        request: Django HTTP request object (not used in redirect logic)
<<<<<<< HEAD
        s: Event slug
        n: Run number
        p: Additional path components

    Returns:
        301 redirect to normalized URL format
    """

    # Build path components efficiently starting with event slug
    path_parts = [s]

    # Only add suffix for run numbers > 1 to avoid redundant "-1" suffix
    if n > 1:
        path_parts.append(f"-{n}")

    # Join slug and number components, add trailing slash for consistency
=======
        s: Event slug identifier
        n: Run number for the event
        p: Additional path components, defaults to None

    Returns:
        HttpResponsePermanentRedirect: 301 redirect to normalized URL format
    """
    # Initialize path components list with base slug
    path_parts = [s]

    # Only add suffix for run numbers > 1 to keep URLs clean
    if n > 1:
        path_parts.append(f"-{n}")

    # Join slug and number components, add trailing slash
>>>>>>> 7ec28e8e
    base_path = "".join(path_parts) + "/"

    # Append additional path if provided (p already includes leading slash if needed)
    if p:
        base_path += p

<<<<<<< HEAD
    # Use permanent redirect (301) for better caching and SEO optimization
=======
    # Return permanent redirect (301) for better caching and SEO
>>>>>>> 7ec28e8e
    return HttpResponsePermanentRedirect("/" + base_path)<|MERGE_RESOLUTION|>--- conflicted
+++ resolved
@@ -38,7 +38,7 @@
 
 
 @login_required
-def manage(request: HttpRequest, s: str | None = None) -> HttpResponse:
+def manage(request, s=None):
     """Main management dashboard routing.
 
     Routes to either executive management or organizer management
@@ -51,16 +51,12 @@
     Returns:
         HttpResponse: Redirect to home or appropriate management view
     """
-    # Check if user has access to any association
     if request.assoc["id"] == 0:
         return redirect("home")
 
-    # Route based on presence of event slug
     if s:
-        # Event-specific organizer management
         return _orga_manage(request, s)
     else:
-        # Executive management for entire association
         return _exe_manage(request)
 
 
@@ -238,21 +234,12 @@
     return render(request, "larpmanager/manage/exe.html", ctx)
 
 
-def _exe_suggestions(ctx: dict) -> None:
+def _exe_suggestions(ctx):
     """Add priority tasks and suggestions to the executive management context.
 
-    This function provides contextual suggestions for executive management tasks
-    that haven't been completed yet, helping guide administrators through
-    platform setup and configuration.
-
-    Args:
-        ctx: Context dictionary containing association ID ('a_id') and other data
-            used for rendering the executive dashboard.
-
-    Returns:
-        None: Modifies the context dictionary in-place by adding suggestions.
-    """
-    # Define mapping of permission keys to their descriptive suggestion texts
+    Args:
+        ctx: Context dictionary containing association ID and other data
+    """
     suggestions = {
         "exe_methods": _("Set up the payment methods available to participants"),
         "exe_profile": _("Define which data will be asked in the profile form to the users once they sign up"),
@@ -266,13 +253,9 @@
         "exe_config": _("Set up specific values for the interface configuration or features"),
     }
 
-    # Iterate through each suggestion and check if it should be displayed
     for perm, text in suggestions.items():
-        # Skip suggestions that have already been completed/dismissed
         if get_assoc_config(ctx["a_id"], f"{perm}_suggestion"):
             continue
-
-        # Add the suggestion to the context for display
         _add_suggestion(ctx, text, perm)
 
 
@@ -353,34 +336,24 @@
     _exe_users_actions(request, ctx, features)
 
 
-def _exe_users_actions(request: object, ctx: dict, features: set) -> None:
+def _exe_users_actions(request, ctx, features):
     """
     Process user management actions and setup tasks for executives.
 
-    Analyzes available features and adds priority tasks or actions to the context
-    based on missing configurations or pending items that require executive attention.
-
-    Args:
-        request: HTTP request object containing association data
-        ctx: Context dictionary to populate with actions and priorities
-        features: Set of enabled feature names for the association
-
-    Returns:
-        None: Modifies ctx dictionary in-place
-    """
-    # Handle membership feature configuration
+    Args:
+        request: HTTP request object
+        assoc: Association instance
+        ctx: Context dictionary to populate with actions
+        features: Set of enabled features
+    """
     if "membership" in features:
-        # Check if membership request text is configured
         if not get_assoc_text(ctx["a_id"], AssocTextType.MEMBERSHIP):
             _add_priority(ctx, _("Set up the membership request text"), "exe_membership", "texts")
 
-        # Verify membership fee configuration exists
         if len(get_assoc_config(request.assoc["id"], "membership_fee", "")) == 0:
             _add_priority(ctx, _("Set up the membership configuration"), "exe_membership", "config/membership")
 
-    # Handle voting feature configuration
     if "vote" in features:
-        # Check if voting candidates are configured
         if not get_assoc_config(request.assoc["id"], "vote_candidates", ""):
             _add_priority(
                 ctx,
@@ -388,12 +361,9 @@
                 "exe_config",
             )
 
-    # Handle help/questions feature
     if "help" in features:
-        # Get help questions status and check for pending items
         _closed_q, open_q = _get_help_questions(ctx, request)
         if open_q:
-            # Add action for unanswered questions
             _add_action(
                 ctx,
                 _("There are <b>%(number)s</b> questions to answer") % {"number": len(open_q)},
@@ -401,23 +371,15 @@
             )
 
 
-def _exe_accounting_actions(request: HttpRequest, ctx: dict, features: set) -> None:
+def _exe_accounting_actions(request, ctx, features):
     """
     Process accounting-related setup actions for executives.
 
-    Checks for required configurations in payment methods, organization tax,
-    and VAT settings. Adds priority actions to the context when configurations
-    are missing or incomplete.
-
-    Args:
-        request: HTTP request instance containing association data
+    Args:
+        request: request instance
         ctx: Context dictionary to populate with priority actions
         features: Set of enabled features for the association
-
-    Returns:
-        None: Function modifies ctx dictionary in-place
-    """
-    # Check if payment methods are configured when payment feature is enabled
+    """
     if "payment" in features:
         if not request.assoc.get("methods", ""):
             _add_priority(
@@ -426,7 +388,6 @@
                 "exe_methods",
             )
 
-    # Verify organization tax configuration is set up
     if "organization_tax" in features:
         if not get_assoc_config(request.assoc["id"], "organization_tax_perc", ""):
             _add_priority(
@@ -436,7 +397,6 @@
                 "config/organization_tax",
             )
 
-    # Check VAT configuration completeness (both ticket and options required)
     if "vat" in features:
         if not get_assoc_config(request.assoc["id"], "vat_ticket", "") or not get_assoc_config(
             request.assoc["id"], "vat_options", ""
@@ -659,20 +619,12 @@
             )
 
 
-def _orga_casting_actions(ctx: dict, features: list[str]) -> None:
+def _orga_casting_actions(ctx, features):
     """Add priority actions related to casting and quest builder setup.
 
     Checks for missing casting configurations and quest/trait relationships,
     adding appropriate priority suggestions for event organizers.
-
-    Args:
-        ctx: Context dictionary containing event data and other view context
-        features: List of feature names enabled for the current event
-
-    Returns:
-        None: Function modifies ctx in place by adding priority actions
-    """
-    # Check if casting feature is enabled and needs configuration
+    """
     if "casting" in features:
         if not ctx["event"].get_config("casting_min", 0):
             _add_priority(
@@ -682,9 +634,7 @@
                 "config/casting",
             )
 
-    # Check if questbuilder feature is enabled and needs setup
     if "questbuilder" in features:
-        # Verify quest types exist for the event
         if not ctx["event"].get_elements(QuestType).count():
             _add_priority(
                 ctx,
@@ -692,7 +642,6 @@
                 "orga_quest_types",
             )
 
-        # Find quest types that don't have any associated quests
         unused_quest_types = (
             ctx["event"].get_elements(QuestType).annotate(quest_count=Count("quests")).filter(quest_count=0)
         )
@@ -704,7 +653,6 @@
                 "orga_quests",
             )
 
-        # Find quests that don't have any associated traits
         unused_quests = ctx["event"].get_elements(Quest).annotate(trait_count=Count("traits")).filter(trait_count=0)
         if unused_quests.count():
             _add_priority(
@@ -722,29 +670,17 @@
     adding appropriate priority suggestions for event organizers.
 
     Args:
-<<<<<<< HEAD
-        ctx: Context dictionary containing event and other data
-        features: Dictionary of available features for the event
-
-    Returns:
-        None: Function modifies ctx in place by adding priority actions
-=======
         ctx: Context dictionary containing event and other relevant data
         features: Dictionary of enabled features for the current context
 
     Returns:
         None: Function modifies ctx in place by adding priority suggestions
->>>>>>> 7ec28e8e
     """
     # Early return if PX feature is not enabled
     if "px" not in features:
         return
 
-<<<<<<< HEAD
-    # Check if experience points are configured for the event
-=======
     # Check if experience points configuration is missing
->>>>>>> 7ec28e8e
     if not ctx["event"].get_config("px_start", 0):
         _add_priority(
             ctx,
@@ -753,11 +689,7 @@
             "config/px",
         )
 
-<<<<<<< HEAD
-    # Verify that ability types exist for the event
-=======
     # Verify that ability types have been set up
->>>>>>> 7ec28e8e
     if not ctx["event"].get_elements(AbilityTypePx).count():
         _add_priority(
             ctx,
@@ -765,19 +697,11 @@
             "orga_px_ability_types",
         )
 
-<<<<<<< HEAD
-    # Find ability types that have no associated abilities
-    unused_ability_types = (
-        ctx["event"].get_elements(AbilityTypePx).annotate(ability_count=Count("abilities")).filter(ability_count=0)
-    )
-    # Alert if there are unused ability types
-=======
     # Find ability types that don't have any associated abilities
     unused_ability_types = (
         ctx["event"].get_elements(AbilityTypePx).annotate(ability_count=Count("abilities")).filter(ability_count=0)
     )
     # Add priority if there are unused ability types
->>>>>>> 7ec28e8e
     if unused_ability_types.count():
         _add_priority(
             ctx,
@@ -786,11 +710,7 @@
             "orga_px_abilities",
         )
 
-<<<<<<< HEAD
-    # Check if delivery methods are configured for experience points
-=======
     # Check if delivery methods for experience points are configured
->>>>>>> 7ec28e8e
     if not ctx["event"].get_elements(DeliveryPx).count():
         _add_priority(
             ctx,
@@ -878,20 +798,12 @@
             )
 
 
-def _orga_reg_actions(ctx: dict, features: list[str]) -> None:
+def _orga_reg_actions(ctx, features):
     """Add priority actions for registration management setup.
 
     Checks registration status, required tickets, and registration features
     to provide guidance for event organizers.
-
-    Args:
-        ctx: Context dictionary containing event and run data
-        features: List of feature names enabled for the organization
-
-    Returns:
-        None: Modifies ctx in place by adding priority actions
-    """
-    # Check if registration opening date needs to be configured
+    """
     if "registration_open" in features and not ctx["run"].registration_open:
         _add_priority(
             ctx,
@@ -899,7 +811,6 @@
             "orga_event",
         )
 
-    # Check if registration secret link needs to be configured
     if "registration_secret" in features and not ctx["run"].registration_secret:
         _add_priority(
             ctx,
@@ -907,7 +818,6 @@
             "orga_event",
         )
 
-    # Check if external registration link needs to be configured
     if "register_link" in features and not ctx["event"].register_link:
         _add_priority(
             ctx,
@@ -915,15 +825,12 @@
             "orga_event",
         )
 
-    # Check custom character configuration if feature is enabled
     if "custom_character" in features:
         configured = False
-        # Check if any custom character fields are configured
         for field in ["pronoun", "song", "public", "private", "profile"]:
             if ctx["event"].get_config("custom_character_" + field, False):
                 configured = True
 
-        # Add priority action if no custom character fields are configured
         if not configured:
             _add_priority(
                 ctx,
@@ -933,33 +840,22 @@
             )
 
 
-def _orga_suggestions(ctx: dict) -> None:
+def _orga_suggestions(ctx):
     """Add priority suggestions for event organization.
 
-    This function adds both priority and regular suggestions to the context based on
-    event configuration settings. Priority suggestions are shown first and include
-    the most important organizational tasks.
-
-    Args:
-        ctx: Context dictionary containing event information and suggestions list.
-             Must contain an 'event' key with an object that has get_config method.
-
-    Returns:
-        None: Modifies the ctx dictionary in place by adding suggestions.
-    """
-    # Define high-priority suggestions for critical event setup tasks
+    Args:
+        ctx: Context dictionary to add suggestions to
+    """
     priorities = {
         "orga_quick": _("Quickly configure your events's most important settings"),
         "orga_registration_tickets": _("Set up the tickets that users can select during registration"),
     }
 
-    # Add priority suggestions if they haven't been dismissed
     for perm, text in priorities.items():
         if ctx["event"].get_config(f"{perm}_suggestion"):
             continue
         _add_priority(ctx, text, perm)
 
-    # Define regular suggestions for additional event configuration
     suggestions = {
         "orga_registration_form": _(
             "Define the registration form, and set up any number of registration questions and their options"
@@ -970,31 +866,25 @@
         "orga_config": _("Set specific values for configuration of features of the event"),
     }
 
-    # Add regular suggestions if they haven't been dismissed
     for perm, text in suggestions.items():
         if ctx["event"].get_config(f"{perm}_suggestion"):
             continue
         _add_suggestion(ctx, text, perm)
 
 
-def _add_item(ctx: dict, list_name: str, text: str, perm: str, link: str | None) -> None:
+def _add_item(ctx, list_name, text, perm, link):
     """Add item to specific list in management context.
 
     Args:
-        ctx: Context dictionary to modify in-place
-        list_name: Name of the list to add the item to
-        text: Display text for the item
-        perm: Permission key required for the item
-        link: Optional custom link URL for the item
-
-    Returns:
-        None: Modifies the context dictionary in-place
-    """
-    # Initialize list if it doesn't exist in context
+        ctx: Context dictionary to modify
+        list_name: Name of list to add item to
+        text: Item message text
+        perm: Permission key
+        link: Optional custom link
+    """
     if list_name not in ctx:
         ctx[list_name] = []
 
-    # Append new item tuple to the specified list
     ctx[list_name].append((text, perm, link))
 
 
@@ -1034,55 +924,37 @@
     _add_item(ctx, "suggestions_list", text, perm, link)
 
 
-def _has_permission(request: HttpRequest, ctx: dict, perm: str) -> bool:
+def _has_permission(request, ctx, perm):
     """Check if user has required permission for action.
 
-    This function determines whether a user has the necessary permissions
-    to perform a specific action by checking either association-level or
-    event-level permissions based on the permission string prefix.
-
-    Args:
-        request: Django HTTP request object containing user information
-        ctx: Context dictionary containing event and other relevant data
-        perm: Permission string to check (e.g., 'exe_view' or 'orga_edit')
+    Args:
+        request: Django HTTP request object
+        ctx: Context dictionary
+        perm: Permission string to check
 
     Returns:
-        True if user has the required permission, False otherwise
-
-    Note:
-        Permissions starting with "exe" are checked at association level,
-        all other permissions are checked at event level.
-    """
-    # Check if this is an association-level permission (exe prefix)
+        bool: True if user has permission
+    """
     if perm.startswith("exe"):
         return has_assoc_permission(request, ctx, perm)
-
-    # Otherwise, check event-level permission using event slug from context
     return has_event_permission(request, ctx, ctx["event"].slug, perm)
 
 
-def _get_href(ctx: dict, perm: str, name: str, custom_link: str | None) -> tuple[str, str]:
+def _get_href(ctx, perm, name, custom_link):
     """Generate href and title for management dashboard links.
 
-    Creates appropriate URL links and display titles for dashboard navigation
-    based on permissions and optional custom link suffixes.
-
-    Args:
-        ctx: Context dictionary containing request and navigation data
-        perm: Permission string identifier for the dashboard section
-        name: Display name to be used as the link title
-        custom_link: Optional custom link suffix to append to base URL
+    Args:
+        ctx: Context dictionary
+        perm: Permission string
+        name: Display name
+        custom_link: Optional custom link suffix
 
     Returns:
-        A tuple containing:
-            - title (str): Translated display title for the link
-            - href (str): Complete URL for the dashboard link
-    """
-    # Handle custom link configuration with standardized title
+        tuple: (title, href) for dashboard link
+    """
     if custom_link:
         return _("Configuration"), _get_perm_link(ctx, perm, "manage") + custom_link
 
-    # Default case: use permission name for both title and link generation
     return _(name), _get_perm_link(ctx, perm, perm)
 
 
@@ -1092,61 +964,43 @@
     return reverse(view, args=[ctx["run"].get_slug()])
 
 
-def _compile(request: HttpRequest, ctx: dict) -> None:
+def _compile(request, ctx):
     """Compile management dashboard with suggestions, actions, and priorities.
 
     Processes and organizes management content sections, handling empty states
-    and providing appropriate user messaging. Populates context with formatted
-    dashboard items including links, tutorials, and permissions.
-
-    Args:
-        request: Django HTTP request object containing user and session data
-        ctx: Context dictionary to populate with dashboard sections and items
-
-    Returns:
-        None: Modifies ctx dictionary in-place, returns early if no content
-    """
-    # Define the main dashboard sections to process
+    and providing appropriate user messaging.
+    """
     section_list = ["suggestions", "actions", "priorities"]
     empty = True
-
-    # Initialize empty lists for each section and check if any content exists
     for section in section_list:
         ctx[section] = []
         if f"{section}_list" in ctx:
             empty = False
 
-    # Early return if no content is available for any section
     if empty:
         return
 
-    # Build cache of permission data and collect all slugs that need permission checks
     cache = {}
     perm_list = []
     for section in section_list:
         if f"{section}_list" not in ctx:
             continue
 
-        # Extract slugs from section items and filter by permissions
         perm_list.extend([slug for _n, slug, _u in ctx[f"{section}_list"] if _has_permission(request, ctx, slug)])
 
-    # Query both permission models to build cache of names and tutorials
     for model in (EventPermission, AssocPermission):
         queryset = model.objects.filter(slug__in=perm_list).select_related("feature")
         for slug, name, tutorial in queryset.values_list("slug", "name", "feature__tutorial"):
             cache[slug] = (name, tutorial)
 
-    # Process each section and build final dashboard items with links and metadata
     for section in section_list:
         if f"{section}_list" not in ctx:
             continue
 
-        # Transform raw section data into formatted dashboard items
         for text, slug, custom_link in ctx[f"{section}_list"]:
             if slug not in cache:
                 continue
 
-            # Extract cached permission data and generate appropriate links
             (name, tutorial) = cache[slug]
             link_name, link_url = _get_href(ctx, slug, name, custom_link)
             ctx[section].append({"text": text, "link": link_name, "href": link_url, "tutorial": tutorial, "slug": slug})
@@ -1173,11 +1027,7 @@
     ctx["intro_driver"] = True
 
 
-<<<<<<< HEAD
-def orga_redirect(request: HttpRequest, s: str, n: int, p: str = None) -> HttpResponsePermanentRedirect:
-=======
 def orga_redirect(request, s: str, n: int, p: str = None) -> HttpResponsePermanentRedirect:
->>>>>>> 7ec28e8e
     """
     Optimized redirect from /slug/number/path to /slug-number/path format.
 
@@ -1186,24 +1036,6 @@
 
     Args:
         request: Django HTTP request object (not used in redirect logic)
-<<<<<<< HEAD
-        s: Event slug
-        n: Run number
-        p: Additional path components
-
-    Returns:
-        301 redirect to normalized URL format
-    """
-
-    # Build path components efficiently starting with event slug
-    path_parts = [s]
-
-    # Only add suffix for run numbers > 1 to avoid redundant "-1" suffix
-    if n > 1:
-        path_parts.append(f"-{n}")
-
-    # Join slug and number components, add trailing slash for consistency
-=======
         s: Event slug identifier
         n: Run number for the event
         p: Additional path components, defaults to None
@@ -1219,16 +1051,11 @@
         path_parts.append(f"-{n}")
 
     # Join slug and number components, add trailing slash
->>>>>>> 7ec28e8e
     base_path = "".join(path_parts) + "/"
 
     # Append additional path if provided (p already includes leading slash if needed)
     if p:
         base_path += p
 
-<<<<<<< HEAD
-    # Use permanent redirect (301) for better caching and SEO optimization
-=======
     # Return permanent redirect (301) for better caching and SEO
->>>>>>> 7ec28e8e
     return HttpResponsePermanentRedirect("/" + base_path)