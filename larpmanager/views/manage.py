--- conflicted
+++ resolved
@@ -723,16 +723,9 @@
     save_single_config(member, config_name, True)
 
 @login_required
-<<<<<<< HEAD
 def orga_redirect(request, s, n, p=None):
     suffix = f"-{n}" if n > 1 else ""
     path = f"/{s}{suffix}/"
     if p:
         path += f"{p}"
-    return redirect(path)
-=======
-def orga_redirect(request, s, n, p):
-    if n > 1:
-        s += f"-{n}"
-    return redirect(f"/{s}/{p}")
->>>>>>> 6a8e6293
+    return redirect(path)