# LarpManager - https://larpmanager.com
# Copyright (C) 2025 Scanagatta Mauro
#
# This file is part of LarpManager and is dual-licensed:
#
# 1. Under the terms of the GNU Affero General Public License (AGPL) version 3,
#    as published by the Free Software Foundation. You may use, modify, and
#    distribute this file under those terms.
#
# 2. Under a commercial license, allowing use in closed-source or proprietary
#    environments without the obligations of the AGPL.
#
# If you have obtained this file under the AGPL, and you make it available over
# a network, you must also make the complete source code available under the same license.
#
# For more information or to purchase a commercial license, contact:
# commercial@larpmanager.com
#
# SPDX-License-Identifier: AGPL-3.0-or-later OR Proprietary

import random
from datetime import date, datetime, timedelta
from typing import Optional, Union

from django.conf import settings as conf_settings
from django.contrib import messages
from django.contrib.auth import login
from django.contrib.auth.decorators import login_required
from django.contrib.auth.models import User
from django.core.exceptions import ObjectDoesNotExist
from django.db.models import Avg, Count, Min, Sum
from django.http import Http404, HttpRequest, HttpResponse, HttpResponseForbidden, HttpResponseRedirect, JsonResponse
from django.shortcuts import get_object_or_404, redirect, render
from django.urls import reverse
from django.utils.translation import gettext_lazy as _
from django.utils.translation import override
from django.views.decorators.cache import cache_page
from django.views.decorators.csrf import csrf_exempt
from django_ratelimit.decorators import ratelimit

from larpmanager.cache.feature import get_assoc_features, get_event_features
from larpmanager.cache.larpmanager import get_cache_lm_home
from larpmanager.cache.role import has_assoc_permission, has_event_permission
from larpmanager.forms.association import FirstAssociationForm
from larpmanager.forms.larpmanager import LarpManagerCheck, LarpManagerContact, LarpManagerTicketForm
from larpmanager.forms.miscellanea import SendMailForm
from larpmanager.forms.utils import RedirectForm
from larpmanager.mail.base import join_email
from larpmanager.mail.remind import remember_membership, remember_membership_fee, remember_pay, remember_profile
from larpmanager.models.access import AssocRole, EventRole
from larpmanager.models.association import Association, AssociationPlan, AssocTextType
from larpmanager.models.base import Feature
from larpmanager.models.event import Run
from larpmanager.models.larpmanager import (
    LarpManagerDiscover,
    LarpManagerGuide,
    LarpManagerProfiler,
    LarpManagerTutorial,
)
from larpmanager.models.member import Member, MembershipStatus, get_user_membership
from larpmanager.models.registration import Registration, TicketTier
from larpmanager.utils.auth import check_lm_admin
from larpmanager.utils.event import get_event_run
from larpmanager.utils.exceptions import MainPageError, PermissionError
from larpmanager.utils.tasks import my_send_mail, send_mail_exec
from larpmanager.utils.text import get_assoc_text
from larpmanager.views.user.member import get_user_backend


def lm_home(request: HttpRequest) -> HttpResponse:
    """Display the LarpManager home page with promoters and reviews.

    This function renders the main landing page for LarpManager, including
    promotional content and user reviews. Special handling is provided for
    the ludomanager.it domain.

    Args:
        request: Django HTTP request object containing user and session data

    Returns:
        HttpResponse: Rendered home page template with context containing
            promoters, reviews, and contact information
    """
    # Initialize context with contact information and mark as index page
    ctx = get_lm_contact(request)
    ctx["index"] = True

    # Handle special case for ludomanager.it domain
    if request.assoc["base_domain"] == "ludomanager.it":
        return ludomanager(ctx, request)

    # Load cached home page data (promoters and reviews)
    ctx.update(get_cache_lm_home())

    # Randomize order of promoters and reviews for variety
    random.shuffle(ctx["promoters"])
    random.shuffle(ctx["reviews"])

    # Render and return the home page template
    return render(request, "larpmanager/larpmanager/home.html", ctx)


def ludomanager(ctx: dict, request) -> HttpResponse:
    """Render the LudoManager skin version of the home page.

    This function configures the context for the LudoManager skin variant
    and renders the appropriate template with the updated context.

    Args:
        ctx (dict): Context dictionary to update with skin-specific values
        request: Django HTTP request object for rendering

    Returns:
        HttpResponse: Rendered LudoManager template response

    Note:
        Sets both assoc_skin and platform to "LudoManager" for consistency
        across the application's theming system.
    """
    # Configure skin-specific context variables
    ctx["assoc_skin"] = "LudoManager"
    ctx["platform"] = "LudoManager"

    # Render and return the LudoManager-specific template
    return render(request, "larpmanager/larpmanager/skin/ludomanager.html", ctx)


@csrf_exempt
def contact(request: HttpRequest) -> HttpResponse:
    """Handle contact form submissions and display contact page.

    Processes contact form data and sends emails to administrators when valid
    submissions are received. For GET requests, displays an empty contact form.
    For POST requests, validates the form and sends notification emails to all
    configured administrators.

    Args:
        request: Django HTTP request object containing form data or GET request

    Returns:
        HttpResponse: Rendered contact template with form context or success state

    Note:
        Uses LarpManagerContact form for validation and my_send_mail for email delivery.
        Email subject includes the sender's email address for identification.
    """
    # Initialize context and completion flag
    ctx = {}
    done = False

    if request.POST:
        # Process POST request with form validation
        form = LarpManagerContact(request.POST, request=request)
        if form.is_valid():
            # Extract validated form data
            ct = form.cleaned_data["email"]

            # Send notification email to all administrators
            for _name, email in conf_settings.ADMINS:
                subj = "LarpManager contact - " + ct
                body = form.cleaned_data["content"]
                my_send_mail(subj, body, email)
                done = True
    else:
        # Create empty form for GET requests
        form = LarpManagerContact(request=request)

    # Add form to context only if submission not completed
    if not done:
        ctx["form"] = form

    return render(request, "larpmanager/larpmanager/contact.html", ctx)


def go_redirect(request, slug: str | None, p: str | None, base_domain: str = "larpmanager.com") -> HttpResponseRedirect:
    """Redirect user to association-specific subdomain or main domain.

    Handles environment-specific redirects for development/test environments
    and constructs appropriate URLs for production with optional subdomains.

    Args:
        request: Django HTTP request object containing environment info
        slug: Association slug for subdomain creation, None for main domain
        p: URL path to append after domain, None for root path
        base_domain: Base domain name for URL construction

    Returns:
        HttpResponseRedirect object pointing to the constructed URL

    Examples:
        >>> go_redirect(request, "myassoc", "events/", "example.com")
        # Returns redirect to https://myassoc.example.com/events/

        >>> go_redirect(request, None, "about/", "example.com")
        # Returns redirect to https://example.com/about/
    """
    # Handle development and test environments with localhost redirect
    if request.enviro in ["dev", "test"]:
        return redirect("http://127.0.0.1:8000/")

    # Construct base URL with subdomain if slug provided
    if slug:
        n_p = f"https://{slug}.{base_domain}/"
    else:
        n_p = f"https://{base_domain}/"

    # Append path if provided
    if p:
        n_p += p

    # Return redirect response to constructed URL
    return redirect(n_p)


def choose_assoc(request, p: str, slugs: list[str]) -> HttpResponse:
    """Handle association selection when multiple associations are available.

    This function manages the logic for redirecting users when they have access
    to multiple associations. It handles three scenarios: no associations available,
    single association (direct redirect), or multiple associations (selection form).

    Args:
        request: Django HTTP request object containing user session and POST data.
        p: URL path to redirect to after association selection.
        slugs: List of association slugs available to the current user.

    Returns:
        HttpResponse: Either a redirect to the selected association or a rendered
        selection form template.

    Raises:
        No explicit exceptions, but may raise Django form validation errors.
    """
    # Handle case where user has no available associations
    if len(slugs) == 0:
        return render(request, "larpmanager/larpmanager/na_assoc.html")

    # Single association available - redirect directly
    elif len(slugs) == 1:
        return go_redirect(request, slugs[0], p)

    # Multiple associations - show selection form
    else:
        # Process form submission with selected association
        if request.POST:
            form = RedirectForm(request.POST, slugs=slugs)
            if form.is_valid():
                counter = int(form.cleaned_data["slug"])

                # Validate selection index and redirect to chosen association
                if counter < len(slugs):
                    return go_redirect(request, slugs[counter], p)

        # Display empty form for association selection
        else:
            form = RedirectForm(slugs=slugs)

        # Render the association selection template
        return render(
            request,
            "larpmanager/larpmanager/redirect.html",
            {"form": form, "name": "association"},
        )


def go_redirect_run(run: Run, p: str) -> HttpResponseRedirect:
    """Redirect to a specific run's URL on its association's domain.

    Constructs a URL using the run's association domain and slug, then
    redirects the user to that URL with the specified path appended.

    Args:
        run: Run object containing event and association information
        p: URL path segment to append after the run slug

    Returns:
        HttpResponseRedirect object that redirects to the constructed URL

    Example:
        >>> run = Run.objects.get(id=1)
        >>> redirect_response = go_redirect_run(run, "participants")
        >>> # Redirects to https://myassoc.example.com/run-slug/participants
    """
    # Construct the full URL using association domain and run slug
    n_p = f"https://{run.event.assoc.slug}.{run.event.assoc.skin.domain}/{run.get_slug()}/{p}"

    # Return the redirect response
    return redirect(n_p)


def choose_run(request: HttpRequest, p: str, event_ids: list[int]) -> HttpResponse:
    """Handle run selection when multiple runs are available.

    Args:
        request: Django HTTP request object containing POST data and user info
        p: URL path to redirect to after run selection is complete
        event_ids: List of event IDs to filter runs from active events

    Returns:
        HttpResponse: Either a redirect to the selected run, a form for run selection,
                     or a "no events available" page

    Raises:
        None: Function handles all error cases internally with appropriate responses
    """
    # Initialize collections for runs and their display slugs
    runs = []
    slugs = []

    # Filter active runs from provided event IDs and build display options
    for r in Run.objects.filter(event_id__in=event_ids, end__gte=datetime.now()):
        runs.append(r)
        slugs.append(f"{r.search} - {r.event.assoc.slug}")

    # Handle case where no active runs are found
    if len(slugs) == 0:
        return render(request, "larpmanager/larpmanager/na_event.html")

    # Direct redirect if only one run is available
    elif len(slugs) == 1:
        return go_redirect_run(runs[0], p)

    # Handle multiple runs - show selection form or process selection
    else:
        # Process form submission for run selection
        if request.POST:
            form = RedirectForm(request.POST, slugs=slugs)
            if form.is_valid():
                counter = int(form.cleaned_data["slug"])
                # Validate selection index and redirect to chosen run
                if counter < len(slugs):
                    return go_redirect_run(runs[counter], p)
        else:
            # Display form for run selection
            form = RedirectForm(slugs=slugs)

        # Render selection page with form and context
        return render(
            request,
            "larpmanager/larpmanager/redirect.html",
            {"form": form, "name": "event"},
        )


@login_required
def redr(request: HttpRequest, p: str) -> HttpResponse:
    """Handle redirects based on user roles and permissions.

    Redirects users to appropriate associations or events based on their
    assigned roles and the requested path. If the path doesn't start with
    'event/', redirects to association selection. Otherwise, redirects to
    event/run selection.

    Args:
        request: Django HTTP request object (must be authenticated)
        p: URL path to redirect to

    Returns:
        HttpResponse: Redirect to appropriate association or event selection

    Raises:
        AttributeError: If request.user.member is not available
    """
    # Handle non-event paths - redirect to association selection
    if not p.startswith("event/"):
        slugs = set()

        # Collect all association slugs where user has roles
        for ar in AssocRole.objects.filter(members=request.user.member).select_related("assoc"):
            slugs.add(ar.assoc.slug)

        # Redirect to association chooser with collected slugs
        return choose_assoc(request, p, list(slugs))

    # Handle event paths - extract event identifier and redirect to event selection
    p = p.replace("event/", "")
    ids = set()

    # Collect all event IDs where user has roles
    for er in EventRole.objects.filter(members=request.user.member):
        ids.add(er.event_id)

    # Redirect to run chooser with collected event IDs
    return choose_run(request, p, list(ids))


<<<<<<< HEAD
def activate_feature_assoc(request: HttpRequest, cod: str, p: str = None) -> HttpResponseRedirect:
    """Activate a feature for an association.

    This function enables a specific feature for an association by adding it to
    the association's features many-to-many relationship. Only overall features
    can be activated at the association level.

    Args:
        request: Django HTTP request object containing user and association context
        cod: Feature slug/code identifying the feature to activate
        p: Optional URL path to redirect to after successful activation.
           If not provided, redirects to the feature's default view.

    Returns:
        HttpResponseRedirect: Redirect response to either the specified path
        or the feature's associated permission view.

    Raises:
        Http404: If the feature doesn't exist or is not marked as 'overall'
        PermissionError: If the user lacks the 'exe_features' permission
    """
    # Retrieve the feature or return 404 if not found
    feature = get_object_or_404(Feature, slug=cod)

    # Ensure the feature is available at association level
=======
def activate_feature_assoc(request: HttpRequest, cod: str, p: Optional[str] = None) -> HttpResponseRedirect:
    """Activate a feature for an association.

    Activates a feature by adding it to the association's features and redirects
    to either a specified path or the feature's default view.

    Args:
        request: Django HTTP request object containing user and association context
        cod: Feature slug/code to activate
        p: Optional URL path to redirect to after activation. If None, redirects
           to the feature's default view based on associated permissions

    Returns:
        HttpResponseRedirect to the specified path or feature's default view

    Raises:
        Http404: If feature doesn't exist or isn't marked as overall
        PermissionError: If user lacks exe_features permission for the association
    """
    # Retrieve the feature by slug, ensuring it exists
    feature = get_object_or_404(Feature, slug=cod)

    # Validate that this is an organization-wide feature
>>>>>>> 7ec28e8e
    if not feature.overall:
        raise Http404("feature not overall")

    # Verify user has permission to manage association features
    if not has_assoc_permission(request, {}, "exe_features"):
        raise PermissionError()

<<<<<<< HEAD
    # Get the current association and add the feature to it
=======
    # Get the association from request context and activate the feature
>>>>>>> 7ec28e8e
    assoc = get_object_or_404(Association, pk=request.assoc["id"])
    assoc.features.add(feature)
    assoc.save()

<<<<<<< HEAD
    # Display success message to the user
=======
    # Display success message to user
>>>>>>> 7ec28e8e
    messages.success(request, _("Feature activated") + ":" + feature.name)

    # Redirect to specified path or feature's default view
    if p:
        return redirect("/" + p)

<<<<<<< HEAD
    # Get the first associated permission's view name for redirection
=======
    # Use the first associated permission's slug as the default view
>>>>>>> 7ec28e8e
    view_name = feature.assoc_permissions.first().slug
    return redirect(reverse(view_name))


def activate_feature_event(request: HttpRequest, s: str, cod: str, p: str = None) -> HttpResponseRedirect:
    """Activate a feature for a specific event.

<<<<<<< HEAD
    Activates a feature for an event by adding it to the event's features collection.
    Only non-overall features can be activated for specific events. Requires orga_features
    permission for the event.
=======
    Enables a non-overall feature for the specified event and redirects the user
    to either a custom path or the feature's default view.
>>>>>>> 7ec28e8e

    Args:
        request: Django HTTP request object containing user and session data
        s: Event slug identifier used to locate the target event
<<<<<<< HEAD
        cod: Feature slug/code identifying the feature to activate
        p: Optional URL path to redirect to after successful activation.
           If not provided, redirects to the feature's default view.

    Returns:
        HttpResponseRedirect: Redirect response to either the specified path
        or the feature's default event view.

    Raises:
        Http404: If the feature doesn't exist or is marked as overall
                (organization-wide rather than event-specific)
        PermissionError: If the user lacks orga_features permission for the event
    """
    # Retrieve the feature object or return 404 if not found
    feature = get_object_or_404(Feature, slug=cod)

    # Prevent activation of overall features at event level
=======
        cod: Feature slug/code identifying which feature to activate
        p: Optional URL path to redirect to after successful activation.
           If None, redirects to the feature's default event view.

    Returns:
        HttpResponseRedirect: Redirect response to specified path or feature view

    Raises:
        Http404: If feature doesn't exist or is marked as overall (organization-wide)
        PermissionError: If user lacks orga_features permission for the event
    """
    # Retrieve the feature by slug, raise 404 if not found
    feature = get_object_or_404(Feature, slug=cod)

    # Ensure this is an event-specific feature, not organization-wide
>>>>>>> 7ec28e8e
    if feature.overall:
        raise Http404("feature overall")

    # Get event context and verify user has permission to manage features
    ctx = get_event_run(request, s)
    if not has_event_permission(request, {}, ctx["event"].slug, "orga_features"):
        raise PermissionError()

<<<<<<< HEAD
    # Add the feature to the event's features collection
    ctx["event"].features.add(feature)
    ctx["event"].save()

    # Display success message to user
    messages.success(request, _("Feature activated") + ":" + feature.name)

    # Redirect to specified path or feature's default view
    if p:
        return redirect("/" + p)

    # Get the default view name from feature's event permissions
=======
    # Add the feature to the event's feature set and persist changes
    ctx["event"].features.add(feature)
    ctx["event"].save()

    # Display success message to user with feature name
    messages.success(request, _("Feature activated") + ":" + feature.name)

    # Redirect to custom path if provided, otherwise use feature's default view
    if p:
        return redirect("/" + p)

    # Get the first event permission's slug as the default view name
>>>>>>> 7ec28e8e
    view_name = feature.event_permissions.first().slug
    return redirect(reverse(view_name, kwargs={"s": s}))


def toggle_sidebar(request: HttpRequest) -> JsonResponse:
    """Toggle the sidebar open/closed state in user session.

    Args:
        request: Django HTTP request object containing session data.

    Returns:
        JsonResponse: Status response indicating successful toggle operation.
    """
    # Define session key for sidebar state
    key = "is_sidebar_open"

    # Toggle existing state or set default to True if not present
    if key in request.session:
        request.session[key] = not request.session[key]
    else:
        request.session[key] = True

    # Return success response
    return JsonResponse({"status": "success"})


def debug_mail(request: HttpRequest) -> HttpResponseRedirect:
    """Send reminder emails to all registrations for debugging purposes.

    This function is designed for development and testing environments only.
    It iterates through all registrations and sends various types of reminder
    emails including profile completion, membership status, membership fees,
    and payment reminders.

    Args:
        request (HttpRequest): The Django HTTP request object containing
            environment information and user context.

    Returns:
        HttpResponseRedirect: Redirect response to the home page after
            processing all reminder emails.

    Raises:
        Http404: If the current environment is not 'dev' or 'test',
            preventing execution in production environments.

    Note:
        This function processes ALL registrations in the database, which
        could result in a large number of emails being sent. Use with caution
        even in development environments.
    """
    # Security check: only allow execution in development/test environments
    if request.enviro not in ["dev", "test"]:
        raise Http404()

    # Iterate through all registrations and send reminder emails
    # This includes profile, membership, fee, and payment reminders
    for reg in Registration.objects.all():
        # Send profile completion reminder
        remember_profile(reg)

        # Send membership status reminder
        remember_membership(reg)

        # Send membership fee reminder
        remember_membership_fee(reg)

        # Send payment reminder
        remember_pay(reg)

    # Redirect to home page after processing all reminders
    return redirect("home")


def debug_slug(request: HttpRequest, s: str = "") -> HttpResponseRedirect:
    """Set debug slug in session for development testing.

    This function allows setting a debug slug in the user's session for testing
    purposes. It's restricted to development and test environments only to prevent
    misuse in production.

    Args:
        request (HttpRequest): Django HTTP request object containing session data
        s (str, optional): Debug slug string to store in session. Defaults to "".

    Returns:
        HttpResponseRedirect: Redirect response to the home page after setting slug.

    Raises:
        Http404: If the current environment is not 'dev' or 'test'.

    Example:
        >>> debug_slug(request, "test-org")  # Sets debug slug to "test-org"
        >>> debug_slug(request)  # Sets debug slug to empty string
    """
    # Check if current environment allows debug functionality
    if request.enviro not in ["dev", "test"]:
        raise Http404()

    # Store the debug slug in the user's session
    request.session["debug_slug"] = s

    # Redirect user back to home page
    return redirect("home")


def ticket(request: HttpRequest, s: str = "") -> HttpResponse:
    """Handle support ticket creation and submission.

    Displays ticket form and processes ticket submissions.
    Associates tickets with current association and user if authenticated.

    Args:
        request: Django HTTP request object containing POST data and user info
        s: Optional reason/category for the ticket, defaults to empty string

    Returns:
        HttpResponse: Rendered ticket form template or redirect to home after
                     successful submission

    Note:
        - Requires request.assoc to be set by middleware
        - Auto-associates authenticated users with their member profile
        - Shows success message and redirects to home on valid submission
    """
    # Initialize context with reason parameter
    ctx = {"reason": s}

    # Handle POST request - form submission
    if request.POST:
        form = LarpManagerTicketForm(request.POST, request.FILES, request=request, ctx=ctx)

        # Process valid form submission
        if form.is_valid():
            # Create ticket instance without saving to DB yet
            lm_ticket = form.save(commit=False)

            # Associate ticket with current organization
            lm_ticket.assoc_id = request.assoc["id"]

            # Set reason if provided in URL parameter
            if s:
                lm_ticket.reason = s

            # Link authenticated user to their member profile
            if request.user.is_authenticated:
                lm_ticket.member = request.user.member

            # Save ticket to database
            lm_ticket.save()

            # Show success message and redirect
            messages.success(request, _("Your request has been sent, we will reply as soon as possible!"))
            return redirect("home")
    else:
        # Handle GET request - display empty form
        form = LarpManagerTicketForm(request=request, ctx=ctx)

    # Add form to context and render template
    ctx["form"] = form
    return render(request, "larpmanager/member/ticket.html", ctx)


def is_suspicious_user_agent(user_agent: str) -> bool:
    """Check if a user agent string appears to be from a bot.

    This function performs a case-insensitive search for known bot keywords
    in the provided user agent string to identify automated requests.

    Args:
        user_agent: User agent string to check for bot indicators.

    Returns:
        True if user agent appears to be from a bot, False otherwise.

    Example:
        >>> is_suspicious_user_agent("Mozilla/5.0 (compatible; Googlebot/2.1)")
        True
        >>> is_suspicious_user_agent("Mozilla/5.0 (Windows NT 10.0; Win64; x64)")
        False
    """
    # Define common bot identifiers found in user agent strings
    known_bots = ["bot", "crawler", "spider", "http", "archive", "wget", "curl"]

    # Check if any bot keyword exists in the lowercase user agent string
    return any(bot in user_agent.lower() for bot in known_bots)


@ratelimit(key="ip", rate="5/m", block=True)
def discord(request: HttpRequest) -> Union[HttpResponse, HttpResponseRedirect, HttpResponseForbidden]:
    """Handle Discord invite page with bot protection.

    This endpoint is rate-limited and provides protection against bots by checking
    user agents and requiring form validation before redirecting to the Discord server.

    Args:
        request (HttpRequest): Django HTTP request object containing user agent
            and POST data for form validation.

    Returns:
        HttpResponse: Rendered Discord form template when GET request or invalid form.
        HttpResponseRedirect: Redirect to Discord server URL when form is valid.
        HttpResponseForbidden: Error response when suspicious bot is detected.

    Raises:
        None: Function handles all error cases internally.
    """
    # Extract user agent from request headers for bot detection
    user_agent = request.META.get("HTTP_USER_AGENT", "")

    # Block suspicious bots based on user agent analysis
    if is_suspicious_user_agent(user_agent):
        return HttpResponseForbidden("Bots not allowed.")

    # Handle POST request with form validation
    if request.POST:
        form = LarpManagerCheck(request.POST, request=request)

        # Redirect to Discord server if form validation passes
        if form.is_valid():
            return redirect("https://discord.gg/C4KuyQbuft")
    else:
        # Initialize empty form for GET requests
        form = LarpManagerCheck(request=request)

    # Prepare template context and render Discord form page
    ctx = {"form": form}
    return render(request, "larpmanager/larpmanager/discord.html", ctx)


@login_required
def join(request: HttpRequest) -> HttpResponse:
    """Handle user joining an association.

    Processes association joining form and sends welcome messages
    and emails upon successful joining.

    Args:
        request: Django HTTP request object (must be authenticated)

    Returns:
        Rendered join form template or redirect response after successful joining

    Raises:
        Redirect: If context contains redirect URL or after successful joining
    """
    # Get context and check for redirect requirements
    ctx = get_lm_contact(request)
    if "red" in ctx:
        return redirect(ctx["red"])

    # Process the join form and attempt to join association
    assoc = _join_form(ctx, request)

    # Handle successful association joining
    if assoc:
        # Display success message to user
        messages.success(request, _("Welcome to %(name)s!") % {"name": request.assoc["name"]})

        # Send welcome email for default skin associations
        if request.assoc["skin_id"] == 1:
            join_email(assoc)

        # Redirect to management page for the joined association
        return redirect("after_login", subdomain=assoc.slug, path="manage")

    # Render join form template if joining was not successful
    return render(request, "larpmanager/larpmanager/join.html", ctx)


def _join_form(ctx: dict, request) -> Association | None:
    """Process association creation form for new users.

    Handles form validation, association creation, user role assignment,
    and admin notifications for new organizations.

    Args:
        ctx: Context dictionary to update with form data.
        request: Django HTTP request object containing POST data and user info.

    Returns:
        Created Association object if form submission is successful and valid,
        None if GET request or form validation fails.

    Note:
        Updates ctx dictionary with form instance for template rendering.
        Sends email notifications to all configured admins upon successful creation.
    """
    if request.method == "POST":
        # Initialize and validate the association creation form
        form = FirstAssociationForm(request.POST, request.FILES)
        if form.is_valid():
            # Create association with inherited skin from request context
            assoc = form.save(commit=False)
            assoc.skin_id = request.assoc["skin_id"]
            assoc.save()

            # Create admin role for the new association and assign creator
            (ar, created) = AssocRole.objects.get_or_create(assoc=assoc, number=1, name="Admin")
            ar.members.add(request.user.member)
            ar.save()

            # Update membership status to joined for the creator
            el = get_user_membership(request.user.member, assoc.id)
            el.status = MembershipStatus.JOINED
            el.save()

            # Send notification emails to all configured administrators
            for _name, email in conf_settings.ADMINS:
                subj = _("New organization created")
                body = _("Name: %(name)s, slug: %(slug)s, creator: %(user)s %(email)s") % {
                    "name": assoc.name,
                    "slug": assoc.slug,
                    "user": request.user.member,
                    "email": request.user.member.email,
                }
                my_send_mail(subj, body, email)

            # return redirect('first', assoc=assoc.slug)
            return assoc
    else:
        # Initialize empty form for GET requests
        form = FirstAssociationForm()

    # Add form to context for template rendering
    ctx["form"] = form
    return None


@cache_page(60 * 15)
def discover(request: HttpRequest) -> HttpResponse:
    """Display discovery page with featured content.

    Shows the LarpManager discovery page with featured items ordered by their
    specified order value. The page includes contact information and is marked
    as an index page for navigation purposes.

    Args:
        request (HttpRequest): Django HTTP request object containing user session
            and request metadata.

    Returns:
        HttpResponse: Rendered discover page template with context containing
            contact information, index flag, and ordered discover items.

    Note:
        The docstring mentions 15-minute caching but no caching is currently
        implemented in this function.
    """
    # Get base context with LarpManager contact information
    ctx = get_lm_contact(request)

    # Mark this page as an index page for navigation
    ctx["index"] = True

    # Fetch and order all discover items by their order field
    ctx["discover"] = LarpManagerDiscover.objects.order_by("order")

    # Render the discover template with the prepared context
    return render(request, "larpmanager/larpmanager/discover.html", ctx)


@override("en")
def tutorials(request: HttpRequest, slug: Optional[str] = None) -> HttpResponse:
    """Display tutorial pages with navigation.

    Shows individual tutorials with previous/next navigation.
    Always rendered in English locale.

    Args:
        request: Django HTTP request object.
        slug: Optional tutorial slug, defaults to first tutorial if None.

    Returns:
        HttpResponse: Rendered tutorial page with navigation context.

    Raises:
        Http404: If tutorial with specified slug doesn't exist.
    """
    # Initialize base context with contact information
    ctx = get_lm_contact(request)
    ctx["index"] = True

    try:
        # Get tutorial by slug or fetch first tutorial by order
        if slug:
            tutorial = LarpManagerTutorial.objects.get(slug=slug)
        else:
            tutorial = LarpManagerTutorial.objects.order_by("order").first()
            ctx["intro"] = True
    except ObjectDoesNotExist as err:
        raise Http404("tutorial not found") from err

    if tutorial:
        # Set current tutorial order for navigation
        order = tutorial.order
        ctx["seq"] = order

        # Get all tutorials ordered by sequence for navigation
        que = LarpManagerTutorial.objects.order_by("order")
        ctx["list"] = que.values_list("name", "order", "slug")

        # Initialize navigation links
        ctx["next"] = None
        ctx["prev"] = None

        # Find previous and next tutorials based on order
        for el in ctx["list"]:
            if el[1] < order:
                ctx["prev"] = el
            if el[1] > order and not ctx["next"]:
                ctx["next"] = el

    # Check if page should be displayed in iframe
    ctx["iframe"] = request.GET.get("in_iframe") == "1"
    ctx["opened"] = tutorial

    return render(request, "larpmanager/larpmanager/tutorials.html", ctx)


@cache_page(60 * 15)
def guides(request: HttpRequest) -> HttpResponse:
    """Display list of published guides for LarpManager users.

    Renders a template showing all published LarpManager guides ordered by
    their number field. Includes standard LarpManager contact information
    in the template context.

    Args:
        request: The Django HTTP request object containing user session
                and request metadata.

    Returns:
        An HttpResponse object with the rendered guides template containing
        the list of published guides and contact information.
    """
    # Get base context with LarpManager contact information
    ctx = get_lm_contact(request)

    # Retrieve all published guides ordered by number field
    ctx["list"] = LarpManagerGuide.objects.filter(published=True).order_by("number")

    # Set index flag for template rendering
    ctx["index"] = True

    # Render and return the guides template with context
    return render(request, "larpmanager/larpmanager/guides.html", ctx)


def guide(request: HttpRequest, slug: str) -> HttpResponse:
    """Display a specific guide article by slug.

    Retrieves and displays a published LarpManager guide article based on the
    provided slug. Sets up Open Graph metadata for social media sharing.

    Args:
        request: Django HTTP request object containing user session and metadata
        slug: URL slug identifier of the guide article to display

    Returns:
        HttpResponse: Rendered guide template with article content and metadata

    Raises:
        Http404: If guide with given slug is not found or not published
    """
    # Initialize context with base LarpManager contact information
    ctx = get_lm_contact(request)
    ctx["index"] = True

    # Retrieve the published guide article by slug
    try:
        ctx["guide"] = LarpManagerGuide.objects.get(slug=slug, published=True)
    except ObjectDoesNotExist as err:
        raise Http404("guide not found") from err

    # Set up Open Graph metadata for social media sharing
    ctx["og_image"] = ctx["guide"].thumb.url
    ctx["og_title"] = f"{ctx['guide'].title} - LarpManager"
    ctx["og_description"] = f"{ctx['guide'].description} - LarpManager"

    # Render and return the guide template with populated context
    return render(request, "larpmanager/larpmanager/guide.html", ctx)


@cache_page(60 * 15)
def privacy(request: HttpRequest) -> HttpResponse:
    """Display privacy policy page.

    Shows association-specific privacy text with 15-minute caching.

    Args:
        request (HttpRequest): Django HTTP request object containing
            association information in request.assoc

    Returns:
        HttpResponse: Rendered privacy policy page with association
            contact information and privacy text
    """
    # Get base context with association contact information
    ctx = get_lm_contact(request)

    # Add association-specific privacy policy text to context
    ctx.update({"text": get_assoc_text(request.assoc["id"], AssocTextType.PRIVACY)})

    # Render and return the privacy policy template
    return render(request, "larpmanager/larpmanager/privacy.html", ctx)


@cache_page(60 * 15)
def usage(request: HttpRequest) -> HttpResponse:
    """Display usage/terms page with cached content.

    This view renders the usage guidelines and terms page for the application.
    The page content is cached for 15 minutes to improve performance.

    Parameters
    ----------
    request : HttpRequest
        The Django HTTP request object containing user session and metadata.

    Returns
    -------
    HttpResponse
        Rendered HTML response containing the usage/terms page with context data.

    Notes
    -----
    The view automatically includes contact information and sets index flag to True
    for navigation purposes.
    """
    # Get contact information and base context for the organization
    ctx = get_lm_contact(request)

    # Set index flag to True for proper navigation highlighting
    ctx["index"] = True

    # Render the usage template with the prepared context
    return render(request, "larpmanager/larpmanager/usage.html", ctx)


@cache_page(60 * 15)
def about_us(request: HttpRequest) -> HttpResponse:
    """Display about us page with platform information.

    This view renders the about us page for the platform, providing general
    information about the service. The response is cached for 15 minutes
    to improve performance.

    Args:
        request (HttpRequest): Django HTTP request object containing
            request metadata and user information.

    Returns:
        HttpResponse: Rendered HTML response containing the about us page
            with platform contact information and index context.

    Note:
        The page includes contact information retrieved via get_lm_contact()
        and sets index=True for navigation context.
    """
    # Get platform contact information and base context
    ctx = get_lm_contact(request)

    # Set index flag for navigation context
    ctx["index"] = True

    # Render and return the about us template with context
    return render(request, "larpmanager/larpmanager/about_us.html", ctx)


def get_lm_contact(request: HttpRequest, check: bool = True) -> dict:
    """Get base context for LarpManager contact pages.

    This function creates a context dictionary for rendering LarpManager contact
    pages. It validates that the user is accessing the main site (not an
    association-specific site) when check=True.

    Args:
        request: Django HTTP request object containing user and site information
        check: Whether to verify user is on main site. Defaults to True.

    Returns:
        Dictionary containing:
            - lm: Integer flag (1) indicating LarpManager context
            - contact_form: Initialized LarpManagerContact form instance
            - platform: String identifier for the platform name

    Raises:
        MainPageError: When check=True and user is accessing an association site
            (request.assoc["id"] > 0)

    Example:
        >>> context = get_lm_contact(request)
        >>> # Returns: {'lm': 1, 'contact_form': <form>, 'platform': 'LarpManager'}
    """
    # Validate user is on main site if check is enabled
    if check and request.assoc["id"] > 0:
        raise MainPageError(request)

    # Build base context dictionary with form and platform info
    ctx = {"lm": 1, "contact_form": LarpManagerContact(request=request), "platform": "LarpManager"}

    return ctx


@login_required
def lm_list(request: HttpRequest) -> HttpResponse:
    """Display list of associations for admin users.

    Shows associations ordered by total registrations count.
    Requires admin permissions.

    Args:
        request (HttpRequest): Django HTTP request object (must be authenticated admin)

    Returns:
        HttpResponse: Rendered association list page with association context

    Raises:
        PermissionDenied: If user lacks admin permissions
    """
    # Check admin permissions and get base context
    ctx = check_lm_admin(request)

    # Query associations with registration count annotation
    # Order by total registrations descending to show most active first
    ctx["list"] = Association.objects.annotate(total_registrations=Count("events__runs__registrations")).order_by(
        "-total_registrations"
    )

    # Render the association list template with context
    return render(request, "larpmanager/larpmanager/list.html", ctx)


@login_required
def lm_payments(request: HttpRequest) -> HttpResponse:
    """Display payment management page for admin users.

    Shows unpaid runs with minimum registration requirements and calculates
    payment totals by year for administrative oversight.

    Args:
        request: Django HTTP request object. Must be from authenticated admin user.

    Returns:
        HttpResponse: Rendered payments management page with unpaid runs list,
                     total unpaid amount, and yearly payment totals.

    Raises:
        PermissionDenied: If user lacks admin permissions (handled by check_lm_admin).
    """
    # Verify admin permissions and get base context
    ctx = check_lm_admin(request)
    min_registrations = 5

    # Get all unpaid runs ordered by start date
    que = Run.objects.filter(paid__isnull=True).order_by("start")

    # Initialize lists and totals for unpaid runs
    ctx["list"] = []
    ctx["total"] = 0

    # Process each unpaid run
    for el in que:
        # Skip runs without a plan
        if not el.plan:
            continue

        # Calculate payment details for this run
        get_run_lm_payment(el)

        # Skip runs with insufficient registrations
        if el.active_registrations < min_registrations:
            continue

        # Add qualifying run to list and update total
        ctx["list"].append(el)
        ctx["total"] += el.total

    # Get the oldest run date to determine year range
    que = Run.objects.aggregate(oldest_date=Min("start"))
    ctx["totals"] = {}

    # Calculate yearly payment totals from current year to oldest
    for year in list(range(datetime.today().year, que["oldest_date"].year - 1, -1)):
        start_of_year = date(year, 1, 1)
        end_of_year = date(year, 12, 31)

        # Sum all paid amounts for runs in this year
        total_paid = Run.objects.filter(start__range=(start_of_year, end_of_year)).aggregate(total=Sum("paid"))["total"]
        ctx["totals"][year] = total_paid

    return render(request, "larpmanager/larpmanager/payments.html", ctx)


def get_run_lm_payment(el) -> None:
    """Calculate payment details for a run based on features and registrations.

    This function computes the total number of features (association + event level),
    counts active registrations excluding staff/waiting/NPC tiers, and calculates
    the total payment amount based on the association's plan type.

    Args:
        el: Run object to calculate payment for. Must have event attribute with
            assoc_id and event_id properties, and plan attribute.

    Returns:
        None: Function modifies the input object in-place.

    Side Effects:
        Modifies the el object by setting:
        - features: Total count of association and event features
        - active_registrations: Count of non-staff/waiting/NPC registrations
        - total: Payment amount based on plan type
    """
    # Calculate total features from both association and event levels
    el.features = len(get_assoc_features(el.event.assoc_id)) + len(get_event_features(el.event_id))

    # Count active registrations excluding staff, waiting list, and NPC tiers
    el.active_registrations = (
        Registration.objects.filter(run__id=el.id, cancellation_date__isnull=True)
        .exclude(ticket__tier__in=[TicketTier.STAFF, TicketTier.WAITING, TicketTier.NPC])
        .count()
    )

    # Calculate total payment based on association plan
    if el.plan == AssociationPlan.FREE:
        el.total = 0
    elif el.plan == AssociationPlan.SUPPORT:
        el.total = el.active_registrations


@login_required
def lm_payments_confirm(request: HttpRequest, r: int) -> HttpResponseRedirect:
    """Confirm payment for a specific run.

    This function marks a run as paid by setting the paid amount to the calculated
    total. It requires admin permissions to execute.

    Args:
        request (HttpRequest): Django HTTP request object. Must be from an
            authenticated admin user.
        r (int): Primary key of the Run instance to confirm payment for.

    Returns:
        HttpResponseRedirect: Redirect response to the payments list page.

    Raises:
        PermissionDenied: If the user doesn't have admin permissions.
        Run.DoesNotExist: If no run exists with the given primary key.
    """
    # Verify admin permissions before proceeding
    check_lm_admin(request)

    # Retrieve the run instance by primary key
    run = Run.objects.get(pk=r)

    # Calculate and update run payment details
    get_run_lm_payment(run)

    # Mark run as fully paid with the calculated total
    run.paid = run.total
    run.save()

    # Redirect back to the payments overview page
    return redirect("lm_payments")


@login_required
def lm_send(request: HttpRequest) -> HttpResponse:
    """Send bulk email to users.

    Provides a form interface for sending emails to multiple recipients.
    Requires admin permissions to access this functionality.

    Args:
        request (HttpRequest): Django HTTP request object containing user session
            and form data. Must be from an authenticated admin user.

    Returns:
        HttpResponse: Either a rendered email form template for GET requests,
            or a redirect response after successful email queue submission for
            valid POST requests.

    Raises:
        PermissionDenied: If user lacks admin permissions (handled by check_lm_admin).
    """
    # Verify admin permissions and get base context
    ctx = check_lm_admin(request)

    # Handle form submission
    if request.method == "POST":
        form = SendMailForm(request.POST)

        # Process valid form data
        if form.is_valid():
            # Extract email parameters from form
            players = request.POST["players"]
            subj = request.POST["subject"]
            body = request.POST["body"]

            # Queue email for background processing
            send_mail_exec(players, subj, body)
            messages.success(request, _("Mail added to queue!"))

            # Redirect to prevent duplicate submissions
            return redirect(request.path_info)
    else:
        # Initialize empty form for GET requests
        form = SendMailForm()

    # Add form to template context and render
    ctx["form"] = form
    return render(request, "larpmanager/exe/users/send_mail.html", ctx)


@login_required
def lm_profile(request: HttpRequest) -> HttpResponse:
    """Display performance profiling data aggregated by domain and view function.

    Shows view function performance metrics computed from individual executions.
    Calculates average duration and total calls for each domain/view combination.
    Requires admin permissions.

    Args:
        request: Django HTTP request object (must be authenticated admin)

    Returns:
<<<<<<< HEAD
        HttpResponse: Rendered profiling data page with aggregated metrics

    Note:
        Only shows data from the last 168 hours (7 days) and limits results to top 50
        entries ordered by total duration.
=======
        HttpResponse: Rendered profiling data page with performance metrics

    Note:
        Only shows data from the last 168 hours (7 days) and limits results to top 50
        entries by total duration.
>>>>>>> 7ec28e8e
    """
    # Check admin permissions and get base context
    ctx = check_lm_admin(request)

    # Set time threshold to 7 days ago (168 hours)
    st = datetime.now() - timedelta(hours=168)

    # Aggregate data from individual executions by domain and view_func_name
    # Calculate average duration and total calls directly from execution records
    # Order by total duration descending and limit to top 50 results
    ctx["res"] = (
        LarpManagerProfiler.objects.filter(created__gte=st)
        .values("domain", "view_func_name")
        .annotate(
            # Count total number of executions for each domain/view combination
            total_calls=Count("id"),
            # Calculate average execution duration across all calls
            avg_duration=Avg("duration"),
            # Sum total time spent in this view across all executions
            total_duration=Sum("duration"),
        )
        # Order by total duration descending to show most time-consuming views first
        .order_by("-total_duration")[:50]
    )

<<<<<<< HEAD
    # Render the profiling template with aggregated data
=======
    # Render the profiling template with aggregated performance data
>>>>>>> 7ec28e8e
    return render(request, "larpmanager/larpmanager/profile.html", ctx)


@ratelimit(key="ip", rate="5/m", block=True)
def donate(request: HttpRequest) -> Union[HttpResponse, HttpResponseRedirect, HttpResponseForbidden]:
    """Handle donation page with bot protection.

    This rate-limited endpoint blocks suspicious bots and provides a form-protected
    redirect to the PayPal donation page. Users must pass bot detection and submit
    a valid form to access the donation link.

    Args:
        request (HttpRequest): Django HTTP request object containing user agent
            and POST data for form validation.

    Returns:
        HttpResponseForbidden: If suspicious bot activity is detected based on
            user agent analysis.
        HttpResponseRedirect: If form is valid, redirects to PayPal donation page.
        HttpResponse: Renders donation form template for GET requests or invalid
            form submissions.

    Note:
        Uses LarpManagerCheck form for additional bot protection and CSRF validation.
    """
    # Extract and validate user agent to detect suspicious bot activity
    user_agent = request.META.get("HTTP_USER_AGENT", "")
    if is_suspicious_user_agent(user_agent):
        return HttpResponseForbidden("Bots not allowed.")

    # Handle form submission and validation for POST requests
    if request.POST:
        form = LarpManagerCheck(request.POST, request=request)
        # Redirect to PayPal donation page if form passes all validations
        if form.is_valid():
            return redirect("https://www.paypal.com/paypalme/mscanagatta")
    else:
        # Initialize empty form for GET requests
        form = LarpManagerCheck(request=request)

    # Render donation template with form context
    ctx = {"form": form}
    return render(request, "larpmanager/larpmanager/donate.html", ctx)


def debug_user(request: HttpRequest, mid: int) -> None:
    """Login as a specific user for debugging purposes.

    Allows admin users to login as another user for debugging.
    Requires admin permissions.

    Args:
        request: Django HTTP request object
        mid: Member ID to login as

    Raises:
        PermissionDenied: If user doesn't have admin permissions
        Member.DoesNotExist: If member with given ID doesn't exist

    Side Effects:
        Logs in as the specified user, replacing current session
    """
    # Verify admin permissions before proceeding
    check_lm_admin(request)

    # Retrieve the target member object
    member = Member.objects.get(pk=mid)

    # Perform login with appropriate backend
    login(request, member.user, backend=get_user_backend())


@ratelimit(key="ip", rate="5/m", block=True)
def demo(request: HttpRequest) -> HttpResponse:
    """Handle demo organization creation with bot protection.

    This rate-limited endpoint blocks suspicious bots and creates demo
    organizations for testing purposes. It validates user agents and
    processes form submissions to generate temporary demo environments.

    Args:
        request (HttpRequest): Django HTTP request object containing
            user agent headers and potential POST data

    Returns:
        HttpResponse: Rendered demo form template or redirect to the
            newly created demo organization
        HttpResponseForbidden: Response with 403 status if bot is detected
            based on suspicious user agent patterns

    Raises:
        ValidationError: When form validation fails during POST processing
    """
    # Extract and validate user agent to detect potential bots
    user_agent = request.META.get("HTTP_USER_AGENT", "")
    if is_suspicious_user_agent(user_agent):
        return HttpResponseForbidden("Bots not allowed.")

    # Process form submission for demo creation
    if request.POST:
        form = LarpManagerCheck(request.POST, request=request)
        # Validate form data and create demo if valid
        if form.is_valid():
            return _create_demo(request)
    else:
        # Initialize empty form for GET requests
        form = LarpManagerCheck(request=request)

    # Prepare template context and render demo form
    ctx = {"form": form}
    return render(request, "larpmanager/larpmanager/demo.html", ctx)


def _create_demo(request: HttpRequest) -> HttpResponseRedirect:
    """Create a demo organization with test user.

    Creates a new demo association with a test admin user and logs the user
    in automatically. The demo organization is created with a unique slug
    and configured with default settings for testing purposes.

    Args:
        request: Django HTTP request object containing user session data
            and association context information.

    Returns:
        HttpResponseRedirect: Redirect response to the demo organization's
            management dashboard where the newly created admin user can
            begin using the system.

    Note:
        The created demo organization inherits the skin configuration from
        the current request's association context.
    """
    # Generate unique primary key for new association
    new_pk = Association.objects.order_by("-pk").values_list("pk", flat=True).first()
    new_pk += 1

    # Create demo association with unique slug and inherited skin
    assoc = Association.objects.create(
        slug=f"test{new_pk}", name="Demo Organization", skin_id=request.assoc["skin_id"], demo=True
    )

    # Create test admin user with demo credentials
    (user, cr) = User.objects.get_or_create(email=f"test{new_pk}@demo.it", username=f"test{new_pk}")
    user.password = "pippo"
    user.save()

    # Configure member profile with demo information
    member = user.member
    member.name = "Demo"
    member.surname = "Admin"
    member.save()

    # Create admin role and assign member with full permissions
    (ar, created) = AssocRole.objects.get_or_create(assoc=assoc, number=1, name="Admin")
    ar.members.add(member)
    ar.save()

    # Set membership status to active/joined
    el = get_user_membership(member, assoc.id)
    el.status = MembershipStatus.JOINED
    el.save()

    # Authenticate and log in the demo user
    login(request, user, backend=get_user_backend())

    return redirect("after_login", subdomain=assoc.slug, path="manage")<|MERGE_RESOLUTION|>--- conflicted
+++ resolved
@@ -20,7 +20,7 @@
 
 import random
 from datetime import date, datetime, timedelta
-from typing import Optional, Union
+from typing import Optional
 
 from django.conf import settings as conf_settings
 from django.contrib import messages
@@ -67,195 +67,127 @@
 from larpmanager.views.user.member import get_user_backend
 
 
-def lm_home(request: HttpRequest) -> HttpResponse:
+def lm_home(request):
     """Display the LarpManager home page with promoters and reviews.
 
-    This function renders the main landing page for LarpManager, including
-    promotional content and user reviews. Special handling is provided for
-    the ludomanager.it domain.
-
-    Args:
-        request: Django HTTP request object containing user and session data
-
-    Returns:
-        HttpResponse: Rendered home page template with context containing
-            promoters, reviews, and contact information
-    """
-    # Initialize context with contact information and mark as index page
+    Args:
+        request: Django HTTP request object
+
+    Returns:
+        HttpResponse: Rendered home page template with context data
+    """
     ctx = get_lm_contact(request)
     ctx["index"] = True
 
-    # Handle special case for ludomanager.it domain
     if request.assoc["base_domain"] == "ludomanager.it":
         return ludomanager(ctx, request)
 
-    # Load cached home page data (promoters and reviews)
     ctx.update(get_cache_lm_home())
-
-    # Randomize order of promoters and reviews for variety
     random.shuffle(ctx["promoters"])
     random.shuffle(ctx["reviews"])
 
-    # Render and return the home page template
     return render(request, "larpmanager/larpmanager/home.html", ctx)
 
 
-def ludomanager(ctx: dict, request) -> HttpResponse:
+def ludomanager(ctx, request):
     """Render the LudoManager skin version of the home page.
 
-    This function configures the context for the LudoManager skin variant
-    and renders the appropriate template with the updated context.
-
-    Args:
-        ctx (dict): Context dictionary to update with skin-specific values
-        request: Django HTTP request object for rendering
-
-    Returns:
-        HttpResponse: Rendered LudoManager template response
-
-    Note:
-        Sets both assoc_skin and platform to "LudoManager" for consistency
-        across the application's theming system.
-    """
-    # Configure skin-specific context variables
+    Args:
+        ctx: Context dictionary to update
+        request: Django HTTP request object
+
+    Returns:
+        HttpResponse: Rendered LudoManager template
+    """
     ctx["assoc_skin"] = "LudoManager"
     ctx["platform"] = "LudoManager"
-
-    # Render and return the LudoManager-specific template
     return render(request, "larpmanager/larpmanager/skin/ludomanager.html", ctx)
 
 
 @csrf_exempt
-def contact(request: HttpRequest) -> HttpResponse:
+def contact(request):
     """Handle contact form submissions and display contact page.
 
     Processes contact form data and sends emails to administrators when valid
-    submissions are received. For GET requests, displays an empty contact form.
-    For POST requests, validates the form and sends notification emails to all
-    configured administrators.
-
-    Args:
-        request: Django HTTP request object containing form data or GET request
-
-    Returns:
-        HttpResponse: Rendered contact template with form context or success state
-
-    Note:
-        Uses LarpManagerContact form for validation and my_send_mail for email delivery.
-        Email subject includes the sender's email address for identification.
-    """
-    # Initialize context and completion flag
+    submissions are received.
+
+    Args:
+        request: Django HTTP request object
+
+    Returns:
+        HttpResponse: Rendered contact template with form or success state
+    """
     ctx = {}
     done = False
-
     if request.POST:
-        # Process POST request with form validation
         form = LarpManagerContact(request.POST, request=request)
         if form.is_valid():
-            # Extract validated form data
             ct = form.cleaned_data["email"]
-
-            # Send notification email to all administrators
             for _name, email in conf_settings.ADMINS:
                 subj = "LarpManager contact - " + ct
                 body = form.cleaned_data["content"]
                 my_send_mail(subj, body, email)
                 done = True
     else:
-        # Create empty form for GET requests
         form = LarpManagerContact(request=request)
 
-    # Add form to context only if submission not completed
     if not done:
         ctx["form"] = form
 
     return render(request, "larpmanager/larpmanager/contact.html", ctx)
 
 
-def go_redirect(request, slug: str | None, p: str | None, base_domain: str = "larpmanager.com") -> HttpResponseRedirect:
+def go_redirect(request, slug, p, base_domain="larpmanager.com"):
     """Redirect user to association-specific subdomain or main domain.
 
-    Handles environment-specific redirects for development/test environments
-    and constructs appropriate URLs for production with optional subdomains.
-
-    Args:
-        request: Django HTTP request object containing environment info
-        slug: Association slug for subdomain creation, None for main domain
-        p: URL path to append after domain, None for root path
-        base_domain: Base domain name for URL construction
-
-    Returns:
-        HttpResponseRedirect object pointing to the constructed URL
-
-    Examples:
-        >>> go_redirect(request, "myassoc", "events/", "example.com")
-        # Returns redirect to https://myassoc.example.com/events/
-
-        >>> go_redirect(request, None, "about/", "example.com")
-        # Returns redirect to https://example.com/about/
-    """
-    # Handle development and test environments with localhost redirect
+    Args:
+        request: Django HTTP request object
+        slug: Association slug for subdomain
+        p: Path to append to URL
+        base_domain: Base domain name (default: "larpmanager.com")
+
+    Returns:
+        HttpResponseRedirect: Redirect to appropriate URL
+    """
     if request.enviro in ["dev", "test"]:
         return redirect("http://127.0.0.1:8000/")
 
-    # Construct base URL with subdomain if slug provided
     if slug:
         n_p = f"https://{slug}.{base_domain}/"
     else:
         n_p = f"https://{base_domain}/"
 
-    # Append path if provided
     if p:
         n_p += p
 
-    # Return redirect response to constructed URL
     return redirect(n_p)
 
 
-def choose_assoc(request, p: str, slugs: list[str]) -> HttpResponse:
+def choose_assoc(request, p, slugs):
     """Handle association selection when multiple associations are available.
 
-    This function manages the logic for redirecting users when they have access
-    to multiple associations. It handles three scenarios: no associations available,
-    single association (direct redirect), or multiple associations (selection form).
-
-    Args:
-        request: Django HTTP request object containing user session and POST data.
-        p: URL path to redirect to after association selection.
-        slugs: List of association slugs available to the current user.
-
-    Returns:
-        HttpResponse: Either a redirect to the selected association or a rendered
-        selection form template.
-
-    Raises:
-        No explicit exceptions, but may raise Django form validation errors.
-    """
-    # Handle case where user has no available associations
+    Args:
+        request: Django HTTP request object
+        p: URL path to redirect to after selection
+        slugs: List of association slugs to choose from
+
+    Returns:
+        HttpResponse: Redirect to selected association or selection form
+    """
     if len(slugs) == 0:
         return render(request, "larpmanager/larpmanager/na_assoc.html")
-
-    # Single association available - redirect directly
     elif len(slugs) == 1:
         return go_redirect(request, slugs[0], p)
-
-    # Multiple associations - show selection form
     else:
-        # Process form submission with selected association
+        # show page to choose them
         if request.POST:
             form = RedirectForm(request.POST, slugs=slugs)
             if form.is_valid():
                 counter = int(form.cleaned_data["slug"])
-
-                # Validate selection index and redirect to chosen association
                 if counter < len(slugs):
                     return go_redirect(request, slugs[counter], p)
-
-        # Display empty form for association selection
         else:
             form = RedirectForm(slugs=slugs)
-
-        # Render the association selection template
         return render(
             request,
             "larpmanager/larpmanager/redirect.html",
@@ -263,78 +195,53 @@
         )
 
 
-def go_redirect_run(run: Run, p: str) -> HttpResponseRedirect:
+def go_redirect_run(run, p):
     """Redirect to a specific run's URL on its association's domain.
 
-    Constructs a URL using the run's association domain and slug, then
-    redirects the user to that URL with the specified path appended.
-
-    Args:
-        run: Run object containing event and association information
-        p: URL path segment to append after the run slug
-
-    Returns:
-        HttpResponseRedirect object that redirects to the constructed URL
-
-    Example:
-        >>> run = Run.objects.get(id=1)
-        >>> redirect_response = go_redirect_run(run, "participants")
-        >>> # Redirects to https://myassoc.example.com/run-slug/participants
-    """
-    # Construct the full URL using association domain and run slug
+    Args:
+        run: Run object to redirect to
+        p: URL path to append after the run slug
+
+    Returns:
+        HttpResponseRedirect: Redirect to the run's URL
+    """
     n_p = f"https://{run.event.assoc.slug}.{run.event.assoc.skin.domain}/{run.get_slug()}/{p}"
-
-    # Return the redirect response
     return redirect(n_p)
 
 
-def choose_run(request: HttpRequest, p: str, event_ids: list[int]) -> HttpResponse:
+def choose_run(request, p, event_ids):
     """Handle run selection when multiple runs are available.
 
     Args:
-        request: Django HTTP request object containing POST data and user info
-        p: URL path to redirect to after run selection is complete
-        event_ids: List of event IDs to filter runs from active events
-
-    Returns:
-        HttpResponse: Either a redirect to the selected run, a form for run selection,
-                     or a "no events available" page
-
-    Raises:
-        None: Function handles all error cases internally with appropriate responses
-    """
-    # Initialize collections for runs and their display slugs
+        request: Django HTTP request object
+        p: URL path to redirect to after selection
+        event_ids: List of event IDs to get runs from
+
+    Returns:
+        HttpResponse: Redirect to selected run or selection form
+    """
     runs = []
     slugs = []
 
-    # Filter active runs from provided event IDs and build display options
     for r in Run.objects.filter(event_id__in=event_ids, end__gte=datetime.now()):
         runs.append(r)
         slugs.append(f"{r.search} - {r.event.assoc.slug}")
 
-    # Handle case where no active runs are found
     if len(slugs) == 0:
         return render(request, "larpmanager/larpmanager/na_event.html")
-
-    # Direct redirect if only one run is available
     elif len(slugs) == 1:
         return go_redirect_run(runs[0], p)
 
-    # Handle multiple runs - show selection form or process selection
     else:
-        # Process form submission for run selection
+        # show page to choose them
         if request.POST:
             form = RedirectForm(request.POST, slugs=slugs)
             if form.is_valid():
                 counter = int(form.cleaned_data["slug"])
-                # Validate selection index and redirect to chosen run
                 if counter < len(slugs):
                     return go_redirect_run(runs[counter], p)
         else:
-            # Display form for run selection
             form = RedirectForm(slugs=slugs)
-
-        # Render selection page with form and context
         return render(
             request,
             "larpmanager/larpmanager/redirect.html",
@@ -343,13 +250,11 @@
 
 
 @login_required
-def redr(request: HttpRequest, p: str) -> HttpResponse:
+def redr(request, p):
     """Handle redirects based on user roles and permissions.
 
     Redirects users to appropriate associations or events based on their
-    assigned roles and the requested path. If the path doesn't start with
-    'event/', redirects to association selection. Otherwise, redirects to
-    event/run selection.
+    assigned roles and the requested path.
 
     Args:
         request: Django HTTP request object (must be authenticated)
@@ -357,60 +262,23 @@
 
     Returns:
         HttpResponse: Redirect to appropriate association or event selection
-
-    Raises:
-        AttributeError: If request.user.member is not available
-    """
-    # Handle non-event paths - redirect to association selection
+    """
     if not p.startswith("event/"):
         slugs = set()
-
-        # Collect all association slugs where user has roles
         for ar in AssocRole.objects.filter(members=request.user.member).select_related("assoc"):
             slugs.add(ar.assoc.slug)
-
-        # Redirect to association chooser with collected slugs
+        # get all events where they have assoc role
         return choose_assoc(request, p, list(slugs))
 
-    # Handle event paths - extract event identifier and redirect to event selection
     p = p.replace("event/", "")
     ids = set()
-
-    # Collect all event IDs where user has roles
     for er in EventRole.objects.filter(members=request.user.member):
         ids.add(er.event_id)
 
-    # Redirect to run chooser with collected event IDs
+    # get all events where they have event role
     return choose_run(request, p, list(ids))
 
 
-<<<<<<< HEAD
-def activate_feature_assoc(request: HttpRequest, cod: str, p: str = None) -> HttpResponseRedirect:
-    """Activate a feature for an association.
-
-    This function enables a specific feature for an association by adding it to
-    the association's features many-to-many relationship. Only overall features
-    can be activated at the association level.
-
-    Args:
-        request: Django HTTP request object containing user and association context
-        cod: Feature slug/code identifying the feature to activate
-        p: Optional URL path to redirect to after successful activation.
-           If not provided, redirects to the feature's default view.
-
-    Returns:
-        HttpResponseRedirect: Redirect response to either the specified path
-        or the feature's associated permission view.
-
-    Raises:
-        Http404: If the feature doesn't exist or is not marked as 'overall'
-        PermissionError: If the user lacks the 'exe_features' permission
-    """
-    # Retrieve the feature or return 404 if not found
-    feature = get_object_or_404(Feature, slug=cod)
-
-    # Ensure the feature is available at association level
-=======
 def activate_feature_assoc(request: HttpRequest, cod: str, p: Optional[str] = None) -> HttpResponseRedirect:
     """Activate a feature for an association.
 
@@ -434,7 +302,6 @@
     feature = get_object_or_404(Feature, slug=cod)
 
     # Validate that this is an organization-wide feature
->>>>>>> 7ec28e8e
     if not feature.overall:
         raise Http404("feature not overall")
 
@@ -442,31 +309,19 @@
     if not has_assoc_permission(request, {}, "exe_features"):
         raise PermissionError()
 
-<<<<<<< HEAD
-    # Get the current association and add the feature to it
-=======
     # Get the association from request context and activate the feature
->>>>>>> 7ec28e8e
     assoc = get_object_or_404(Association, pk=request.assoc["id"])
     assoc.features.add(feature)
     assoc.save()
 
-<<<<<<< HEAD
-    # Display success message to the user
-=======
     # Display success message to user
->>>>>>> 7ec28e8e
     messages.success(request, _("Feature activated") + ":" + feature.name)
 
     # Redirect to specified path or feature's default view
     if p:
         return redirect("/" + p)
 
-<<<<<<< HEAD
-    # Get the first associated permission's view name for redirection
-=======
     # Use the first associated permission's slug as the default view
->>>>>>> 7ec28e8e
     view_name = feature.assoc_permissions.first().slug
     return redirect(reverse(view_name))
 
@@ -474,37 +329,12 @@
 def activate_feature_event(request: HttpRequest, s: str, cod: str, p: str = None) -> HttpResponseRedirect:
     """Activate a feature for a specific event.
 
-<<<<<<< HEAD
-    Activates a feature for an event by adding it to the event's features collection.
-    Only non-overall features can be activated for specific events. Requires orga_features
-    permission for the event.
-=======
     Enables a non-overall feature for the specified event and redirects the user
     to either a custom path or the feature's default view.
->>>>>>> 7ec28e8e
 
     Args:
         request: Django HTTP request object containing user and session data
         s: Event slug identifier used to locate the target event
-<<<<<<< HEAD
-        cod: Feature slug/code identifying the feature to activate
-        p: Optional URL path to redirect to after successful activation.
-           If not provided, redirects to the feature's default view.
-
-    Returns:
-        HttpResponseRedirect: Redirect response to either the specified path
-        or the feature's default event view.
-
-    Raises:
-        Http404: If the feature doesn't exist or is marked as overall
-                (organization-wide rather than event-specific)
-        PermissionError: If the user lacks orga_features permission for the event
-    """
-    # Retrieve the feature object or return 404 if not found
-    feature = get_object_or_404(Feature, slug=cod)
-
-    # Prevent activation of overall features at event level
-=======
         cod: Feature slug/code identifying which feature to activate
         p: Optional URL path to redirect to after successful activation.
            If None, redirects to the feature's default event view.
@@ -520,7 +350,6 @@
     feature = get_object_or_404(Feature, slug=cod)
 
     # Ensure this is an event-specific feature, not organization-wide
->>>>>>> 7ec28e8e
     if feature.overall:
         raise Http404("feature overall")
 
@@ -529,20 +358,6 @@
     if not has_event_permission(request, {}, ctx["event"].slug, "orga_features"):
         raise PermissionError()
 
-<<<<<<< HEAD
-    # Add the feature to the event's features collection
-    ctx["event"].features.add(feature)
-    ctx["event"].save()
-
-    # Display success message to user
-    messages.success(request, _("Feature activated") + ":" + feature.name)
-
-    # Redirect to specified path or feature's default view
-    if p:
-        return redirect("/" + p)
-
-    # Get the default view name from feature's event permissions
-=======
     # Add the feature to the event's feature set and persist changes
     ctx["event"].features.add(feature)
     ctx["event"].save()
@@ -555,239 +370,152 @@
         return redirect("/" + p)
 
     # Get the first event permission's slug as the default view name
->>>>>>> 7ec28e8e
     view_name = feature.event_permissions.first().slug
     return redirect(reverse(view_name, kwargs={"s": s}))
 
 
-def toggle_sidebar(request: HttpRequest) -> JsonResponse:
+def toggle_sidebar(request):
     """Toggle the sidebar open/closed state in user session.
 
     Args:
-        request: Django HTTP request object containing session data.
-
-    Returns:
-        JsonResponse: Status response indicating successful toggle operation.
-    """
-    # Define session key for sidebar state
+        request: Django HTTP request object
+
+    Returns:
+        JsonResponse: Status response indicating success
+    """
     key = "is_sidebar_open"
-
-    # Toggle existing state or set default to True if not present
     if key in request.session:
         request.session[key] = not request.session[key]
     else:
         request.session[key] = True
-
-    # Return success response
     return JsonResponse({"status": "success"})
 
 
-def debug_mail(request: HttpRequest) -> HttpResponseRedirect:
-    """Send reminder emails to all registrations for debugging purposes.
-
-    This function is designed for development and testing environments only.
-    It iterates through all registrations and sends various types of reminder
-    emails including profile completion, membership status, membership fees,
-    and payment reminders.
-
-    Args:
-        request (HttpRequest): The Django HTTP request object containing
-            environment information and user context.
-
-    Returns:
-        HttpResponseRedirect: Redirect response to the home page after
-            processing all reminder emails.
+def debug_mail(request):
+    """Send reminder emails to all registrations for debugging.
+
+    Only available in development and test environments.
+    Sends profile, membership, membership fee, and payment reminders.
+
+    Args:
+        request: Django HTTP request object
+
+    Returns:
+        JsonResponse: Status response
 
     Raises:
-        Http404: If the current environment is not 'dev' or 'test',
-            preventing execution in production environments.
-
-    Note:
-        This function processes ALL registrations in the database, which
-        could result in a large number of emails being sent. Use with caution
-        even in development environments.
-    """
-    # Security check: only allow execution in development/test environments
+        Http404: If not in dev or test environment
+    """
     if request.enviro not in ["dev", "test"]:
         raise Http404()
 
-    # Iterate through all registrations and send reminder emails
-    # This includes profile, membership, fee, and payment reminders
     for reg in Registration.objects.all():
-        # Send profile completion reminder
         remember_profile(reg)
-
-        # Send membership status reminder
         remember_membership(reg)
-
-        # Send membership fee reminder
         remember_membership_fee(reg)
-
-        # Send payment reminder
         remember_pay(reg)
 
-    # Redirect to home page after processing all reminders
     return redirect("home")
 
 
-def debug_slug(request: HttpRequest, s: str = "") -> HttpResponseRedirect:
+def debug_slug(request, s=""):
     """Set debug slug in session for development testing.
 
-    This function allows setting a debug slug in the user's session for testing
-    purposes. It's restricted to development and test environments only to prevent
-    misuse in production.
-
-    Args:
-        request (HttpRequest): Django HTTP request object containing session data
-        s (str, optional): Debug slug string to store in session. Defaults to "".
-
-    Returns:
-        HttpResponseRedirect: Redirect response to the home page after setting slug.
+    Only available in development and test environments.
+    Sets a debug slug in the session for testing purposes.
+
+    Args:
+        request: Django HTTP request object
+        s: Debug slug to set in session
+
+    Returns:
+        HttpResponseRedirect: Redirect to home page
 
     Raises:
-        Http404: If the current environment is not 'dev' or 'test'.
-
-    Example:
-        >>> debug_slug(request, "test-org")  # Sets debug slug to "test-org"
-        >>> debug_slug(request)  # Sets debug slug to empty string
-    """
-    # Check if current environment allows debug functionality
+        Http404: If not in dev or test environment
+    """
     if request.enviro not in ["dev", "test"]:
         raise Http404()
 
-    # Store the debug slug in the user's session
     request.session["debug_slug"] = s
-
-    # Redirect user back to home page
     return redirect("home")
 
 
-def ticket(request: HttpRequest, s: str = "") -> HttpResponse:
+def ticket(request, s=""):
     """Handle support ticket creation and submission.
 
     Displays ticket form and processes ticket submissions.
     Associates tickets with current association and user if authenticated.
 
     Args:
-        request: Django HTTP request object containing POST data and user info
-        s: Optional reason/category for the ticket, defaults to empty string
-
-    Returns:
-        HttpResponse: Rendered ticket form template or redirect to home after
-                     successful submission
-
-    Note:
-        - Requires request.assoc to be set by middleware
-        - Auto-associates authenticated users with their member profile
-        - Shows success message and redirects to home on valid submission
-    """
-    # Initialize context with reason parameter
+        request: Django HTTP request object
+        s: Optional reason/category for the ticket
+
+    Returns:
+        HttpResponse: Rendered ticket form or redirect after successful submission
+    """
     ctx = {"reason": s}
-
-    # Handle POST request - form submission
     if request.POST:
         form = LarpManagerTicketForm(request.POST, request.FILES, request=request, ctx=ctx)
-
-        # Process valid form submission
         if form.is_valid():
-            # Create ticket instance without saving to DB yet
             lm_ticket = form.save(commit=False)
-
-            # Associate ticket with current organization
             lm_ticket.assoc_id = request.assoc["id"]
-
-            # Set reason if provided in URL parameter
             if s:
                 lm_ticket.reason = s
-
-            # Link authenticated user to their member profile
             if request.user.is_authenticated:
                 lm_ticket.member = request.user.member
-
-            # Save ticket to database
             lm_ticket.save()
-
-            # Show success message and redirect
             messages.success(request, _("Your request has been sent, we will reply as soon as possible!"))
             return redirect("home")
     else:
-        # Handle GET request - display empty form
         form = LarpManagerTicketForm(request=request, ctx=ctx)
-
-    # Add form to context and render template
     ctx["form"] = form
     return render(request, "larpmanager/member/ticket.html", ctx)
 
 
-def is_suspicious_user_agent(user_agent: str) -> bool:
+def is_suspicious_user_agent(user_agent):
     """Check if a user agent string appears to be from a bot.
 
-    This function performs a case-insensitive search for known bot keywords
-    in the provided user agent string to identify automated requests.
-
-    Args:
-        user_agent: User agent string to check for bot indicators.
-
-    Returns:
-        True if user agent appears to be from a bot, False otherwise.
-
-    Example:
-        >>> is_suspicious_user_agent("Mozilla/5.0 (compatible; Googlebot/2.1)")
-        True
-        >>> is_suspicious_user_agent("Mozilla/5.0 (Windows NT 10.0; Win64; x64)")
-        False
-    """
-    # Define common bot identifiers found in user agent strings
+    Args:
+        user_agent (str): User agent string to check
+
+    Returns:
+        bool: True if user agent appears to be from a bot, False otherwise
+    """
     known_bots = ["bot", "crawler", "spider", "http", "archive", "wget", "curl"]
-
-    # Check if any bot keyword exists in the lowercase user agent string
     return any(bot in user_agent.lower() for bot in known_bots)
 
 
 @ratelimit(key="ip", rate="5/m", block=True)
-def discord(request: HttpRequest) -> Union[HttpResponse, HttpResponseRedirect, HttpResponseForbidden]:
+def discord(request):
     """Handle Discord invite page with bot protection.
 
-    This endpoint is rate-limited and provides protection against bots by checking
-    user agents and requiring form validation before redirecting to the Discord server.
-
-    Args:
-        request (HttpRequest): Django HTTP request object containing user agent
-            and POST data for form validation.
-
-    Returns:
-        HttpResponse: Rendered Discord form template when GET request or invalid form.
-        HttpResponseRedirect: Redirect to Discord server URL when form is valid.
-        HttpResponseForbidden: Error response when suspicious bot is detected.
-
-    Raises:
-        None: Function handles all error cases internally.
-    """
-    # Extract user agent from request headers for bot detection
+    Rate-limited endpoint that blocks bots and provides
+    a form-protected redirect to Discord server.
+
+    Args:
+        request: Django HTTP request object
+
+    Returns:
+        HttpResponse: Rendered Discord form or redirect to Discord server
+        HttpResponseForbidden: If bot detected
+    """
     user_agent = request.META.get("HTTP_USER_AGENT", "")
-
-    # Block suspicious bots based on user agent analysis
     if is_suspicious_user_agent(user_agent):
         return HttpResponseForbidden("Bots not allowed.")
 
-    # Handle POST request with form validation
     if request.POST:
         form = LarpManagerCheck(request.POST, request=request)
-
-        # Redirect to Discord server if form validation passes
         if form.is_valid():
             return redirect("https://discord.gg/C4KuyQbuft")
     else:
-        # Initialize empty form for GET requests
         form = LarpManagerCheck(request=request)
-
-    # Prepare template context and render Discord form page
     ctx = {"form": form}
     return render(request, "larpmanager/larpmanager/discord.html", ctx)
 
 
 @login_required
-def join(request: HttpRequest) -> HttpResponse:
+def join(request):
     """Handle user joining an association.
 
     Processes association joining form and sends welcome messages
@@ -797,32 +525,22 @@
         request: Django HTTP request object (must be authenticated)
 
     Returns:
-        Rendered join form template or redirect response after successful joining
-
-    Raises:
-        Redirect: If context contains redirect URL or after successful joining
-    """
-    # Get context and check for redirect requirements
+        HttpResponse: Rendered join form or redirect after successful joining
+    """
     ctx = get_lm_contact(request)
     if "red" in ctx:
         return redirect(ctx["red"])
 
-    # Process the join form and attempt to join association
     assoc = _join_form(ctx, request)
-
-    # Handle successful association joining
     if assoc:
-        # Display success message to user
+        # send message
         messages.success(request, _("Welcome to %(name)s!") % {"name": request.assoc["name"]})
-
-        # Send welcome email for default skin associations
+        # send email
         if request.assoc["skin_id"] == 1:
             join_email(assoc)
-
-        # Redirect to management page for the joined association
+        # redirect
         return redirect("after_login", subdomain=assoc.slug, path="manage")
 
-    # Render join form template if joining was not successful
     return render(request, "larpmanager/larpmanager/join.html", ctx)
 
 
@@ -886,35 +604,21 @@
 
 
 @cache_page(60 * 15)
-def discover(request: HttpRequest) -> HttpResponse:
+def discover(request):
     """Display discovery page with featured content.
 
-    Shows the LarpManager discovery page with featured items ordered by their
-    specified order value. The page includes contact information and is marked
-    as an index page for navigation purposes.
-
-    Args:
-        request (HttpRequest): Django HTTP request object containing user session
-            and request metadata.
-
-    Returns:
-        HttpResponse: Rendered discover page template with context containing
-            contact information, index flag, and ordered discover items.
-
-    Note:
-        The docstring mentions 15-minute caching but no caching is currently
-        implemented in this function.
-    """
-    # Get base context with LarpManager contact information
+    Cached for 15 minutes. Shows LarpManager discover items
+    ordered by their specified order.
+
+    Args:
+        request: Django HTTP request object
+
+    Returns:
+        HttpResponse: Rendered discover page template
+    """
     ctx = get_lm_contact(request)
-
-    # Mark this page as an index page for navigation
     ctx["index"] = True
-
-    # Fetch and order all discover items by their order field
     ctx["discover"] = LarpManagerDiscover.objects.order_by("order")
-
-    # Render the discover template with the prepared context
     return render(request, "larpmanager/larpmanager/discover.html", ctx)
 
 
@@ -977,216 +681,138 @@
 
 
 @cache_page(60 * 15)
-def guides(request: HttpRequest) -> HttpResponse:
+def guides(request):
     """Display list of published guides for LarpManager users.
 
-    Renders a template showing all published LarpManager guides ordered by
-    their number field. Includes standard LarpManager contact information
-    in the template context.
-
-    Args:
-        request: The Django HTTP request object containing user session
-                and request metadata.
-
-    Returns:
-        An HttpResponse object with the rendered guides template containing
-        the list of published guides and contact information.
-    """
-    # Get base context with LarpManager contact information
+    Args:
+        request: Django HTTP request object
+
+    Returns:
+        HttpResponse: Rendered guides template with list of published guides
+    """
     ctx = get_lm_contact(request)
-
-    # Retrieve all published guides ordered by number field
     ctx["list"] = LarpManagerGuide.objects.filter(published=True).order_by("number")
-
-    # Set index flag for template rendering
     ctx["index"] = True
-
-    # Render and return the guides template with context
     return render(request, "larpmanager/larpmanager/guides.html", ctx)
 
 
-def guide(request: HttpRequest, slug: str) -> HttpResponse:
+def guide(request, slug):
     """Display a specific guide article by slug.
 
-    Retrieves and displays a published LarpManager guide article based on the
-    provided slug. Sets up Open Graph metadata for social media sharing.
-
-    Args:
-        request: Django HTTP request object containing user session and metadata
-        slug: URL slug identifier of the guide article to display
-
-    Returns:
-        HttpResponse: Rendered guide template with article content and metadata
+    Args:
+        request: Django HTTP request object
+        slug: URL slug of the guide to display
+
+    Returns:
+        HttpResponse: Rendered guide template with article content
 
     Raises:
         Http404: If guide with given slug is not found or not published
     """
-    # Initialize context with base LarpManager contact information
     ctx = get_lm_contact(request)
     ctx["index"] = True
 
-    # Retrieve the published guide article by slug
     try:
         ctx["guide"] = LarpManagerGuide.objects.get(slug=slug, published=True)
     except ObjectDoesNotExist as err:
         raise Http404("guide not found") from err
 
-    # Set up Open Graph metadata for social media sharing
     ctx["og_image"] = ctx["guide"].thumb.url
     ctx["og_title"] = f"{ctx['guide'].title} - LarpManager"
     ctx["og_description"] = f"{ctx['guide'].description} - LarpManager"
 
-    # Render and return the guide template with populated context
     return render(request, "larpmanager/larpmanager/guide.html", ctx)
 
 
 @cache_page(60 * 15)
-def privacy(request: HttpRequest) -> HttpResponse:
+def privacy(request):
     """Display privacy policy page.
 
-    Shows association-specific privacy text with 15-minute caching.
-
-    Args:
-        request (HttpRequest): Django HTTP request object containing
-            association information in request.assoc
-
-    Returns:
-        HttpResponse: Rendered privacy policy page with association
-            contact information and privacy text
-    """
-    # Get base context with association contact information
+    Cached for 15 minutes. Shows association-specific privacy text.
+
+    Args:
+        request: Django HTTP request object
+
+    Returns:
+        HttpResponse: Rendered privacy policy page
+    """
     ctx = get_lm_contact(request)
-
-    # Add association-specific privacy policy text to context
     ctx.update({"text": get_assoc_text(request.assoc["id"], AssocTextType.PRIVACY)})
-
-    # Render and return the privacy policy template
     return render(request, "larpmanager/larpmanager/privacy.html", ctx)
 
 
 @cache_page(60 * 15)
-def usage(request: HttpRequest) -> HttpResponse:
-    """Display usage/terms page with cached content.
-
-    This view renders the usage guidelines and terms page for the application.
-    The page content is cached for 15 minutes to improve performance.
-
-    Parameters
-    ----------
-    request : HttpRequest
-        The Django HTTP request object containing user session and metadata.
-
-    Returns
-    -------
-    HttpResponse
-        Rendered HTML response containing the usage/terms page with context data.
-
-    Notes
-    -----
-    The view automatically includes contact information and sets index flag to True
-    for navigation purposes.
-    """
-    # Get contact information and base context for the organization
+def usage(request):
+    """Display usage/terms page.
+
+    Cached for 15 minutes. Shows usage guidelines and terms.
+
+    Args:
+        request: Django HTTP request object
+
+    Returns:
+        HttpResponse: Rendered usage page
+    """
     ctx = get_lm_contact(request)
-
-    # Set index flag to True for proper navigation highlighting
     ctx["index"] = True
-
-    # Render the usage template with the prepared context
     return render(request, "larpmanager/larpmanager/usage.html", ctx)
 
 
 @cache_page(60 * 15)
-def about_us(request: HttpRequest) -> HttpResponse:
-    """Display about us page with platform information.
-
-    This view renders the about us page for the platform, providing general
-    information about the service. The response is cached for 15 minutes
-    to improve performance.
-
-    Args:
-        request (HttpRequest): Django HTTP request object containing
-            request metadata and user information.
-
-    Returns:
-        HttpResponse: Rendered HTML response containing the about us page
-            with platform contact information and index context.
-
-    Note:
-        The page includes contact information retrieved via get_lm_contact()
-        and sets index=True for navigation context.
-    """
-    # Get platform contact information and base context
+def about_us(request):
+    """Display about us page.
+
+    Cached for 15 minutes. Shows information about the platform.
+
+    Args:
+        request: Django HTTP request object
+
+    Returns:
+        HttpResponse: Rendered about us page
+    """
     ctx = get_lm_contact(request)
-
-    # Set index flag for navigation context
     ctx["index"] = True
-
-    # Render and return the about us template with context
     return render(request, "larpmanager/larpmanager/about_us.html", ctx)
 
 
-def get_lm_contact(request: HttpRequest, check: bool = True) -> dict:
+def get_lm_contact(request, check=True):
     """Get base context for LarpManager contact pages.
 
-    This function creates a context dictionary for rendering LarpManager contact
-    pages. It validates that the user is accessing the main site (not an
-    association-specific site) when check=True.
-
-    Args:
-        request: Django HTTP request object containing user and site information
-        check: Whether to verify user is on main site. Defaults to True.
-
-    Returns:
-        Dictionary containing:
-            - lm: Integer flag (1) indicating LarpManager context
-            - contact_form: Initialized LarpManagerContact form instance
-            - platform: String identifier for the platform name
+    Args:
+        request: Django HTTP request object
+        check: Whether to check if user is on main site (default True)
+
+    Returns:
+        dict: Base context with contact form and platform info
 
     Raises:
-        MainPageError: When check=True and user is accessing an association site
-            (request.assoc["id"] > 0)
-
-    Example:
-        >>> context = get_lm_contact(request)
-        >>> # Returns: {'lm': 1, 'contact_form': <form>, 'platform': 'LarpManager'}
-    """
-    # Validate user is on main site if check is enabled
+        MainPageError: If check=True and user is on association site
+    """
     if check and request.assoc["id"] > 0:
         raise MainPageError(request)
-
-    # Build base context dictionary with form and platform info
     ctx = {"lm": 1, "contact_form": LarpManagerContact(request=request), "platform": "LarpManager"}
-
     return ctx
 
 
 @login_required
-def lm_list(request: HttpRequest) -> HttpResponse:
+def lm_list(request):
     """Display list of associations for admin users.
 
     Shows associations ordered by total registrations count.
     Requires admin permissions.
 
     Args:
-        request (HttpRequest): Django HTTP request object (must be authenticated admin)
-
-    Returns:
-        HttpResponse: Rendered association list page with association context
-
-    Raises:
-        PermissionDenied: If user lacks admin permissions
-    """
-    # Check admin permissions and get base context
+        request: Django HTTP request object (must be authenticated admin)
+
+    Returns:
+        HttpResponse: Rendered association list page
+    """
     ctx = check_lm_admin(request)
 
-    # Query associations with registration count annotation
-    # Order by total registrations descending to show most active first
     ctx["list"] = Association.objects.annotate(total_registrations=Count("events__runs__registrations")).order_by(
         "-total_registrations"
     )
 
-    # Render the association list template with context
     return render(request, "larpmanager/larpmanager/list.html", ctx)
 
 
@@ -1251,37 +877,24 @@
     return render(request, "larpmanager/larpmanager/payments.html", ctx)
 
 
-def get_run_lm_payment(el) -> None:
-    """Calculate payment details for a run based on features and registrations.
-
-    This function computes the total number of features (association + event level),
-    counts active registrations excluding staff/waiting/NPC tiers, and calculates
-    the total payment amount based on the association's plan type.
-
-    Args:
-        el: Run object to calculate payment for. Must have event attribute with
-            assoc_id and event_id properties, and plan attribute.
-
-    Returns:
-        None: Function modifies the input object in-place.
-
-    Side Effects:
-        Modifies the el object by setting:
-        - features: Total count of association and event features
-        - active_registrations: Count of non-staff/waiting/NPC registrations
-        - total: Payment amount based on plan type
-    """
-    # Calculate total features from both association and event levels
+def get_run_lm_payment(el):
+    """Calculate payment details for a run.
+
+    Calculates features count, active registrations, and total payment
+    based on association plan.
+
+    Args:
+        el: Run object to calculate payment for
+
+    Side effects:
+        Modifies el object with features, active_registrations, and total attributes
+    """
     el.features = len(get_assoc_features(el.event.assoc_id)) + len(get_event_features(el.event_id))
-
-    # Count active registrations excluding staff, waiting list, and NPC tiers
     el.active_registrations = (
         Registration.objects.filter(run__id=el.id, cancellation_date__isnull=True)
         .exclude(ticket__tier__in=[TicketTier.STAFF, TicketTier.WAITING, TicketTier.NPC])
         .count()
     )
-
-    # Calculate total payment based on association plan
     if el.plan == AssociationPlan.FREE:
         el.total = 0
     elif el.plan == AssociationPlan.SUPPORT:
@@ -1289,85 +902,52 @@
 
 
 @login_required
-def lm_payments_confirm(request: HttpRequest, r: int) -> HttpResponseRedirect:
+def lm_payments_confirm(request, r):
     """Confirm payment for a specific run.
 
-    This function marks a run as paid by setting the paid amount to the calculated
-    total. It requires admin permissions to execute.
-
-    Args:
-        request (HttpRequest): Django HTTP request object. Must be from an
-            authenticated admin user.
-        r (int): Primary key of the Run instance to confirm payment for.
-
-    Returns:
-        HttpResponseRedirect: Redirect response to the payments list page.
-
-    Raises:
-        PermissionDenied: If the user doesn't have admin permissions.
-        Run.DoesNotExist: If no run exists with the given primary key.
-    """
-    # Verify admin permissions before proceeding
+    Marks a run as paid with calculated total.
+    Requires admin permissions.
+
+    Args:
+        request: Django HTTP request object (must be authenticated admin)
+        r: Run ID to confirm payment for
+
+    Returns:
+        HttpResponseRedirect: Redirect to payments list
+    """
     check_lm_admin(request)
-
-    # Retrieve the run instance by primary key
     run = Run.objects.get(pk=r)
-
-    # Calculate and update run payment details
     get_run_lm_payment(run)
-
-    # Mark run as fully paid with the calculated total
     run.paid = run.total
     run.save()
-
-    # Redirect back to the payments overview page
     return redirect("lm_payments")
 
 
 @login_required
-def lm_send(request: HttpRequest) -> HttpResponse:
+def lm_send(request):
     """Send bulk email to users.
 
-    Provides a form interface for sending emails to multiple recipients.
-    Requires admin permissions to access this functionality.
-
-    Args:
-        request (HttpRequest): Django HTTP request object containing user session
-            and form data. Must be from an authenticated admin user.
-
-    Returns:
-        HttpResponse: Either a rendered email form template for GET requests,
-            or a redirect response after successful email queue submission for
-            valid POST requests.
-
-    Raises:
-        PermissionDenied: If user lacks admin permissions (handled by check_lm_admin).
-    """
-    # Verify admin permissions and get base context
+    Provides form for sending emails to multiple recipients.
+    Requires admin permissions.
+
+    Args:
+        request: Django HTTP request object (must be authenticated admin)
+
+    Returns:
+        HttpResponse: Rendered email form or redirect after sending
+    """
     ctx = check_lm_admin(request)
-
-    # Handle form submission
     if request.method == "POST":
         form = SendMailForm(request.POST)
-
-        # Process valid form data
         if form.is_valid():
-            # Extract email parameters from form
             players = request.POST["players"]
             subj = request.POST["subject"]
             body = request.POST["body"]
-
-            # Queue email for background processing
             send_mail_exec(players, subj, body)
             messages.success(request, _("Mail added to queue!"))
-
-            # Redirect to prevent duplicate submissions
             return redirect(request.path_info)
     else:
-        # Initialize empty form for GET requests
         form = SendMailForm()
-
-    # Add form to template context and render
     ctx["form"] = form
     return render(request, "larpmanager/exe/users/send_mail.html", ctx)
 
@@ -1384,19 +964,11 @@
         request: Django HTTP request object (must be authenticated admin)
 
     Returns:
-<<<<<<< HEAD
-        HttpResponse: Rendered profiling data page with aggregated metrics
-
-    Note:
-        Only shows data from the last 168 hours (7 days) and limits results to top 50
-        entries ordered by total duration.
-=======
         HttpResponse: Rendered profiling data page with performance metrics
 
     Note:
         Only shows data from the last 168 hours (7 days) and limits results to top 50
         entries by total duration.
->>>>>>> 7ec28e8e
     """
     # Check admin permissions and get base context
     ctx = check_lm_admin(request)
@@ -1406,7 +978,6 @@
 
     # Aggregate data from individual executions by domain and view_func_name
     # Calculate average duration and total calls directly from execution records
-    # Order by total duration descending and limit to top 50 results
     ctx["res"] = (
         LarpManagerProfiler.objects.filter(created__gte=st)
         .values("domain", "view_func_name")
@@ -1422,57 +993,39 @@
         .order_by("-total_duration")[:50]
     )
 
-<<<<<<< HEAD
-    # Render the profiling template with aggregated data
-=======
     # Render the profiling template with aggregated performance data
->>>>>>> 7ec28e8e
     return render(request, "larpmanager/larpmanager/profile.html", ctx)
 
 
 @ratelimit(key="ip", rate="5/m", block=True)
-def donate(request: HttpRequest) -> Union[HttpResponse, HttpResponseRedirect, HttpResponseForbidden]:
+def donate(request):
     """Handle donation page with bot protection.
 
-    This rate-limited endpoint blocks suspicious bots and provides a form-protected
-    redirect to the PayPal donation page. Users must pass bot detection and submit
-    a valid form to access the donation link.
-
-    Args:
-        request (HttpRequest): Django HTTP request object containing user agent
-            and POST data for form validation.
-
-    Returns:
-        HttpResponseForbidden: If suspicious bot activity is detected based on
-            user agent analysis.
-        HttpResponseRedirect: If form is valid, redirects to PayPal donation page.
-        HttpResponse: Renders donation form template for GET requests or invalid
-            form submissions.
-
-    Note:
-        Uses LarpManagerCheck form for additional bot protection and CSRF validation.
-    """
-    # Extract and validate user agent to detect suspicious bot activity
+    Rate-limited endpoint that blocks bots and provides
+    a form-protected redirect to PayPal donation page.
+
+    Args:
+        request: Django HTTP request object
+
+    Returns:
+        HttpResponse: Rendered donation form or redirect to PayPal
+        HttpResponseForbidden: If bot detected
+    """
     user_agent = request.META.get("HTTP_USER_AGENT", "")
     if is_suspicious_user_agent(user_agent):
         return HttpResponseForbidden("Bots not allowed.")
 
-    # Handle form submission and validation for POST requests
     if request.POST:
         form = LarpManagerCheck(request.POST, request=request)
-        # Redirect to PayPal donation page if form passes all validations
         if form.is_valid():
             return redirect("https://www.paypal.com/paypalme/mscanagatta")
     else:
-        # Initialize empty form for GET requests
         form = LarpManagerCheck(request=request)
-
-    # Render donation template with form context
     ctx = {"form": form}
     return render(request, "larpmanager/larpmanager/donate.html", ctx)
 
 
-def debug_user(request: HttpRequest, mid: int) -> None:
+def debug_user(request, mid):
     """Login as a specific user for debugging purposes.
 
     Allows admin users to login as another user for debugging.
@@ -1482,60 +1035,38 @@
         request: Django HTTP request object
         mid: Member ID to login as
 
-    Raises:
-        PermissionDenied: If user doesn't have admin permissions
-        Member.DoesNotExist: If member with given ID doesn't exist
-
-    Side Effects:
-        Logs in as the specified user, replacing current session
-    """
-    # Verify admin permissions before proceeding
+    Side effects:
+        Logs in as the specified user
+    """
     check_lm_admin(request)
-
-    # Retrieve the target member object
     member = Member.objects.get(pk=mid)
-
-    # Perform login with appropriate backend
     login(request, member.user, backend=get_user_backend())
 
 
 @ratelimit(key="ip", rate="5/m", block=True)
-def demo(request: HttpRequest) -> HttpResponse:
+def demo(request):
     """Handle demo organization creation with bot protection.
 
-    This rate-limited endpoint blocks suspicious bots and creates demo
-    organizations for testing purposes. It validates user agents and
-    processes form submissions to generate temporary demo environments.
-
-    Args:
-        request (HttpRequest): Django HTTP request object containing
-            user agent headers and potential POST data
-
-    Returns:
-        HttpResponse: Rendered demo form template or redirect to the
-            newly created demo organization
-        HttpResponseForbidden: Response with 403 status if bot is detected
-            based on suspicious user agent patterns
-
-    Raises:
-        ValidationError: When form validation fails during POST processing
-    """
-    # Extract and validate user agent to detect potential bots
+    Rate-limited endpoint that blocks bots and creates
+    demo organizations for testing purposes.
+
+    Args:
+        request: Django HTTP request object
+
+    Returns:
+        HttpResponse: Rendered demo form or redirect to created demo
+        HttpResponseForbidden: If bot detected
+    """
     user_agent = request.META.get("HTTP_USER_AGENT", "")
     if is_suspicious_user_agent(user_agent):
         return HttpResponseForbidden("Bots not allowed.")
 
-    # Process form submission for demo creation
     if request.POST:
         form = LarpManagerCheck(request.POST, request=request)
-        # Validate form data and create demo if valid
         if form.is_valid():
             return _create_demo(request)
     else:
-        # Initialize empty form for GET requests
         form = LarpManagerCheck(request=request)
-
-    # Prepare template context and render demo form
     ctx = {"form": form}
     return render(request, "larpmanager/larpmanager/demo.html", ctx)
 
